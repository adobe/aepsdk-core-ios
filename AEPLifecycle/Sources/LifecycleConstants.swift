/*
 Copyright 2020 Adobe. All rights reserved.
 This file is licensed to you under the Apache License, Version 2.0 (the "License");
 you may not use this file except in compliance with the License. You may obtain a copy
 of the License at http://www.apache.org/licenses/LICENSE-2.0

 Unless required by applicable law or agreed to in writing, software distributed under
 the License is distributed on an "AS IS" BASIS, WITHOUT WARRANTIES OR REPRESENTATIONS
 OF ANY KIND, either express or implied. See the License for the specific language
 governing permissions and limitations under the License.
 */

import Foundation

/// Constants for `Lifecycle`
enum LifecycleConstants {
    static let EXTENSION_NAME = "com.adobe.module.lifecycle"
    static let FRIENDLY_NAME = "Lifecycle"
<<<<<<< HEAD
    static let EXTENSION_VERSION = "5.0.0"
=======
    static let EXTENSION_VERSION = "4.2.3"
>>>>>>> 367f883c
    static let DATA_STORE_NAME = LifecycleConstants.EXTENSION_NAME

    static let START = "start"
    static let PAUSE = "pause"
    static let MAX_SESSION_LENGTH_SECONDS = 86400.0 * 7.0 // 7 days
    static let DEFAULT_LIFECYCLE_TIMEOUT = 300 // 5 min

    static let LOG_TAG = "Lifecycle"

    enum SharedStateKeys {
        static let CONFIGURATION = "com.adobe.module.configuration"
    }

    enum EventNames {
        static let LIFECYCLE_START = "LifecycleStart"
    }

    enum EventDataKeys {
        static let ACTION_KEY = "action"
        static let ADDITIONAL_CONTEXT_DATA = "additionalcontextdata"
        // LifecycleSession Keys
        static let OPERATING_SYSTEM = "osversion"
        static let APP_ID = "AppId"
        static let PREVIOUS_SESSION_LENGTH = "prevsessionlength"
        static let IGNORED_SESSION_LENGTH = "ignoredsessionlength"
        static let LIFECYCLE_CONTEXT_DATA = "lifecyclecontextdata"
        static let SESSION_EVENT = "sessionevent"
        static let SESSION_START_TIMESTAMP = "starttimestampmillis"
        static let MAX_SESSION_LENGTH = "maxsessionlength"
        static let PREVIOUS_SESSION_START_TIMESTAMP = "previoussessionstarttimestampmillis"
        static let PREVIOUS_SESSION_PAUSE_TIMESTAMP = "previoussessionpausetimestampmillis"
        static let CONFIG_SESSION_TIMEOUT = "lifecycle.sessionTimeout"
    }

    enum DataStoreKeys {
        static let INSTALL_DATE = "install.date"
        static let LAST_LAUNCH_DATE = "last.date.used"
        static let UPGRADE_DATE = "upgrade.date"
        static let LAUNCHES_SINCE_UPGRADE = "launches.after.upgrade"
        static let PERSISTED_CONTEXT = "persisted.context"
        static let LIFECYCLE_DATA = "lifecycle.data"
        static let LAST_VERSION = "last.version"
    }

    enum Identity {
        static let NAME = "com.adobe.module.identity"
        enum EventDataKeys {
            static let ADVERTISING_IDENTIFIER = "advertisingidentifier"
        }
    }
}<|MERGE_RESOLUTION|>--- conflicted
+++ resolved
@@ -16,11 +16,8 @@
 enum LifecycleConstants {
     static let EXTENSION_NAME = "com.adobe.module.lifecycle"
     static let FRIENDLY_NAME = "Lifecycle"
-<<<<<<< HEAD
     static let EXTENSION_VERSION = "5.0.0"
-=======
-    static let EXTENSION_VERSION = "4.2.3"
->>>>>>> 367f883c
+
     static let DATA_STORE_NAME = LifecycleConstants.EXTENSION_NAME
 
     static let START = "start"
