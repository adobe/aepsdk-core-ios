--- conflicted
+++ resolved
@@ -14,16 +14,12 @@
 import AEPServices
 import Foundation
 
-<<<<<<< HEAD
-@objc(AEPLifecycle)
+@objc(AEPMobileLifecycle)
 public class Lifecycle: NSObject, Extension {
     private var lifecycleState: LifecycleState
 
     // MARK: Extension
 
-=======
-@objc(AEPMobileLifecycle) public class Lifecycle: NSObject, Extension {
->>>>>>> 18c97588
     public let name = LifecycleConstants.EXTENSION_NAME
     public let friendlyName = LifecycleConstants.FRIENDLY_NAME
     public static let extensionVersion = LifecycleConstants.EXTENSION_VERSION
