--- conflicted
+++ resolved
@@ -25,16 +25,11 @@
     /// Object that owns the message created using these settings.
     public let parent: Any?
 
-<<<<<<< HEAD
-    /// Width of the view in which the message is displayed. Represented in percentage of the total screen width.
-    public private(set) var width: Int?
-=======
         /// Maximum width of the view in which the message is displayed. Represented in pixels.
         public private(set) var maxWidth: Int?
 
-        /// Height of the view in which the message is displayed. Represented in percentage of the total screen height.
-        public private(set) var height: Int?
->>>>>>> 3bb29fee
+    /// Width of the view in which the message is displayed. Represented in percentage of the total screen width.
+    public private(set) var width: Int?
 
     /// Height of the view in which the message is displayed. Represented in percentage of the total screen height.
     public private(set) var height: Int?
@@ -51,16 +46,10 @@
     /// Defines the horizontal inset respective to the `horizontalAlign`. Represented in percentage of the total screen width.
     public private(set) var horizontalInset: Int?
 
-<<<<<<< HEAD
+        /// If true, the SDK will automatically try to resize the window of the message to fit its content.
+        public private(set) var fitToContent: Bool?
     /// If true, a displayed message will prevent the user from other UI interactions.
     public private(set) var uiTakeover: Bool?
-=======
-        /// If true, the SDK will automatically try to resize the window of the message to fit its content.
-        public private(set) var fitToContent: Bool?
-
-        /// Defines the color of the backdrop shown when a uiTakeover message is displayed.
-        private var backdropColor: String?
->>>>>>> 3bb29fee
 
     /// Defines the color of the backdrop shown when a uiTakeover message is displayed.
     private var backdropColor: String?
@@ -86,6 +75,15 @@
 
     public init(parent: Any? = nil) {
         self.parent = parent
+        @discardableResult public func setMaxWidth(_ maxWidth: Int?) -> MessageSettings {
+            self.maxWidth = maxWidth
+            return self
+
+        }
+        @discardableResult public func setFitToContent(_ fitToContent: Bool?) -> MessageSettings {
+            self.fitToContent = fitToContent ?? false
+            return self
+        }
     }
 
     /// Combines `backdropColor` and `backdropOpacity` to create a UIColor to be used as a background in uiTakeover messages.
@@ -97,19 +95,8 @@
     public func getBackgroundColor(opacity: CGFloat? = nil) -> UIColor {
         let opacity = opacity ?? CGFloat(backdropOpacity ?? 0.0)
 
-<<<<<<< HEAD
         guard let colorString = backdropColor else {
             return UIColor(red: 1.0, green: 1.0, blue: 1.0, alpha: opacity)
-=======
-        @discardableResult public func setMaxWidth(_ maxWidth: Int?) -> MessageSettings {
-            self.maxWidth = maxWidth
-            return self
-        }
-
-        @discardableResult public func setHeight(_ height: Int?) -> MessageSettings {
-            self.height = height
-            return self
->>>>>>> 3bb29fee
         }
 
         var colorInt: UInt64 = 0
@@ -134,22 +121,10 @@
         return self
     }
 
-<<<<<<< HEAD
     @discardableResult public func setVerticalAlign(_ vAlign: MessageAlignment?) -> MessageSettings {
         self.verticalAlign = vAlign ?? .center
         return self
     }
-=======
-        @discardableResult public func setFitToContent(_ fitToContent: Bool?) -> MessageSettings {
-            self.fitToContent = fitToContent ?? false
-            return self
-        }
-
-        @discardableResult public func setBackdropColor(_ color: String?) -> MessageSettings {
-            self.backdropColor = color
-            return self
-        }
->>>>>>> 3bb29fee
 
     @discardableResult public func setHorizontalAlign(_ hAlign: MessageAlignment?) -> MessageSettings {
         self.horizontalAlign = hAlign ?? .center
