--- conflicted
+++ resolved
@@ -14,24 +14,14 @@
     import Foundation
     import WebKit
 
-<<<<<<< HEAD
     /// Fullscreen message lifecycle event listener
+    @available(iOSApplicationExtension, unavailable)
     @objc(AEPFullscreenMessageDelegate) public protocol FullscreenMessageDelegate {
         /// Invoked when the fullscreen message is displayed
         /// - Parameters:
         ///     - message: Fullscreen message which is currently shown
         @objc(onShowFullscreenMessage:)
         func onShow(message: FullscreenMessage)
-=======
-/// Fullscreen message lifecycle event listener
-@available(iOSApplicationExtension, unavailable)
-@objc(AEPFullscreenMessageDelegate) public protocol FullscreenMessageDelegate {
-    /// Invoked when the fullscreen message is displayed
-    /// - Parameters:
-    ///     - message: Fullscreen message which is currently shown
-    @objc(onShowFullscreenMessage:)
-    func onShow(message: FullscreenMessage)
->>>>>>> ba7c8635
 
         /// Invoked when the fullscreen message is dismissed
         /// - Parameters:
