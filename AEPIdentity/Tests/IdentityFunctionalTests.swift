--- conflicted
+++ resolved
@@ -30,8 +30,7 @@
         mockRuntime.resetDispatchedEventAndCreatedSharedStates()
     }
 
-    override func tearDown() {
-        identity.state?.hitQueue.clear()
+    override func tearDown() {        //identity.state?.hitQueue.clear()
         identity.onUnregistered()
     }
 
@@ -465,11 +464,8 @@
         let ecid = dispatchedEvent?.data?[IdentityConstants.EventDataKeys.VISITOR_ID_ECID] as? String ?? ""
         XCTAssertFalse(ecid.isEmpty)
     }
-<<<<<<< HEAD
 
     func mockLastSyncTimeStamp(ts: Date = Date()) {
         identity?.state?.identityProperties.lastSync =  ts
     }
-=======
->>>>>>> 31f1550a
 }