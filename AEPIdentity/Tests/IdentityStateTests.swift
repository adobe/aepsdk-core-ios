/*
 Copyright 2020 Adobe. All rights reserved.
 This file is licensed to you under the Apache License, Version 2.0 (the "License");
 you may not use this file except in compliance with the License. You may obtain a copy
 of the License at http://www.apache.org/licenses/LICENSE-2.0
 Unless required by applicable law or agreed to in writing, software distributed under
 the License is distributed on an "AS IS" BASIS, WITHOUT WARRANTIES OR REPRESENTATIONS
 OF ANY KIND, either express or implied. See the License for the specific language
 governing permissions and limitations under the License.
 */

import AEPCore
@testable import AEPIdentity
import AEPServices
import AEPServicesMocks
import XCTest

class IdentityStateTests: XCTestCase {
    var state: IdentityState!
    var mockHitQueue: MockHitQueue {
        return state.hitQueue as! MockHitQueue
    }

    var mockDataStore: MockDataStore {
        return ServiceProvider.shared.namedKeyValueService as! MockDataStore
    }

    var mockPushIdManager: MockPushIDManager!

    override func setUp() {
        ServiceProvider.shared.namedKeyValueService = MockDataStore()
        mockPushIdManager = MockPushIDManager()
        state = IdentityState(identityProperties: IdentityProperties(), hitQueue: MockHitQueue(processor: MockHitProcessor()), pushIdManager: mockPushIdManager)
    }

    // MARK: boot(...) tests

    /// Tests that the there is no shared state when ecid is not present
    func testBoot_whenNoECID_noInitialSharedState() {
        // test
        let result = state.boot(event: Event.fakeSyncIDEvent(), createSharedState: { (data, event) in
            XCTFail("Shared state should not be updated")
        })
    }

    /// Tests that the there is a shared state update when ecid is present and not wait for configuration shared state
    func testBoot_whenECID_createsInitialSharedState() {
        // setup
        let ecid = ECID()
        state.identityProperties.ecid = ecid

        let sharedStateExpectation = XCTestExpectation(description: "Shared state should be updated")

        // test
        let result = state.boot(event: Event.fakeSyncIDEvent(), createSharedState: { (data, event) in
            sharedStateExpectation.fulfill()
            XCTAssertEqual(1, data.count)
            XCTAssertEqual(ecid.ecidString, data["mid"] as! String)
        })

        // verify
        wait(for: [sharedStateExpectation], timeout: 1)
    }

    // MARK: forceSyncIdentifiers(...) tests

    /// Tests that force sync fails and there is no shared state created when empty configuration shared state is received
    func testForceSyncIdentifiers_whenEmptyConfig_returnsFalse_noInitialSharedState() {

        // test
        let result = state.forceSyncIdentifiers(configSharedState: [:], event: Event.fakeSyncIDEvent(), createSharedState: { (data, event) in
            XCTFail("Shared state should not be updated")
        })

        // verify
        XCTAssertFalse(result)
        XCTAssertEqual(PrivacyStatus.unknown, state.identityProperties.privacyStatus)
        XCTAssertFalse(mockHitQueue.calledBeginProcessing && mockHitQueue.calledClear && mockHitQueue.calledSuspend) // privacy is unknown to only suspend the queue
    }

    /// Tests that force sync fails and there is no shared state created when invalid configuration shared state is received
    func testForceSyncIdentifiers_whenNilConfig_returnsFalse_noInitialSharedState() {

        // test
        let result = state.forceSyncIdentifiers(configSharedState: nil, event: Event.fakeSyncIDEvent(), createSharedState: { (data, event) in
            XCTFail("Shared state should not be updated")
        })

        // verify
        XCTAssertFalse(result)
        XCTAssertEqual(PrivacyStatus.unknown, state.identityProperties.privacyStatus)
        XCTAssertFalse(mockHitQueue.calledBeginProcessing && mockHitQueue.calledClear && mockHitQueue.calledSuspend) // privacy is unknown to only suspend the queue
    }

    /// Tests that the properties are updated, and the hit queue processes the change, and that shared state is created due to force sync when intial shared state has not been created on boot
    func testForceSyncIdentifiers_whenValidConfig_returnsTrue_createsInitialSharedState() {
<<<<<<< HEAD
        // setup
        let configSharedState = [IdentityConstants.Configuration.GLOBAL_CONFIG_PRIVACY: PrivacyStatus.optedIn.rawValue, IdentityConstants.Configuration.EXPERIENCE_CLOUD_ORGID: "test-org-id"] as [String : Any]
        let sharedStateExpectation = XCTestExpectation(description: "Shared state should be updated")

        // test
        let result = state.forceSyncIdentifiers(configSharedState: configSharedState, event: Event.fakeSyncIDEvent(), createSharedState: { (data, event) in
            sharedStateExpectation.fulfill()
        })

        // verify
        wait(for: [sharedStateExpectation], timeout: 1)
        XCTAssertTrue(result)
        XCTAssertEqual(PrivacyStatus.optedIn, state.identityProperties.privacyStatus) // privacy status should have been updated
        XCTAssertTrue(mockHitQueue.calledBeginProcessing) // opt-in should result in hit processing hits
    }

    /// Tests that the properties are updated, and the hit queue processes the change, and no shared state is created since we have booted and shared state is already created
    func testForceSyncIdentifiers_whenValidConfigAndInitialSharedStateCreated_returnsTrue_noNewSharedState() {
=======
>>>>>>> 31f1550a
        // setup
        state.didCreateInitialSharedState = true

        let configSharedState = [IdentityConstants.Configuration.GLOBAL_CONFIG_PRIVACY: PrivacyStatus.optedIn.rawValue, IdentityConstants.Configuration.EXPERIENCE_CLOUD_ORGID: "test-org-id"] as [String : Any]
        let sharedStateExpectation = XCTestExpectation(description: "Shared state should be updated")

        // test
        let result = state.forceSyncIdentifiers(configSharedState: configSharedState, event: Event.fakeSyncIDEvent(), createSharedState: { (data, event) in
<<<<<<< HEAD
            XCTFail("Shared state should not be updated")
=======
            sharedStateExpectation.fulfill()
>>>>>>> 31f1550a
        })

        // verify
        wait(for: [sharedStateExpectation], timeout: 1)
        XCTAssertTrue(result)
        XCTAssertEqual(PrivacyStatus.optedIn, state.identityProperties.privacyStatus) // privacy status should have been updated
        XCTAssertTrue(mockHitQueue.calledBeginProcessing) // opt-in should result in hit processing hits
    }

<<<<<<< HEAD
=======
    /// Tests that the properties are updated, and the hit queue processes the change, and no shared state is created since we have booted and shared state is already created
    func testForceSyncIdentifiers_whenValidConfigAndInitialSharedStateCreated_returnsTrue_noNewSharedState() {
        // setup
        state.didCreateInitialSharedState = true

        let configSharedState = [IdentityConstants.Configuration.GLOBAL_CONFIG_PRIVACY: PrivacyStatus.optedIn.rawValue, IdentityConstants.Configuration.EXPERIENCE_CLOUD_ORGID: "test-org-id"] as [String : Any]

        // test
        let result = state.forceSyncIdentifiers(configSharedState: configSharedState, event: Event.fakeSyncIDEvent(), createSharedState: { (data, event) in
            XCTFail("Shared state should not be updated")
        })

        // verify
        XCTAssertTrue(result)
        XCTAssertEqual(PrivacyStatus.optedIn, state.identityProperties.privacyStatus) // privacy status should have been updated
        XCTAssertTrue(mockHitQueue.calledBeginProcessing) // opt-in should result in hit processing hits
    }

>>>>>>> 31f1550a
    func testForceSyncIdentifiers_whenAlreadySynched_returnsTrue() {
        // setup
        state.hasSynced = true

        // test
        let result = state.forceSyncIdentifiers(configSharedState: [:], event: Event.fakeSyncIDEvent(), createSharedState: { (data, event) in
            XCTFail("Shared state should not be updated")
        })

        // verify
        XCTAssertTrue(result)
    }

    /// Tests that the properties are updated, and the hit queue processes the change
    func testForceSyncIdentifiers_whenPrivacyOptedOut_returnsTrue() {
        // setup
        let configSharedState = [IdentityConstants.Configuration.GLOBAL_CONFIG_PRIVACY: PrivacyStatus.optedOut.rawValue, IdentityConstants.Configuration.EXPERIENCE_CLOUD_ORGID: "test-org-id"] as [String : Any]
        let sharedStateExpectation = XCTestExpectation(description: "Shared state should be updated")

        // test
        let result = state.forceSyncIdentifiers(configSharedState: configSharedState, event: Event.fakeSyncIDEvent(), createSharedState: { (data, event) in
            sharedStateExpectation.fulfill()
        })

        // verify
        wait(for: [sharedStateExpectation], timeout: 1)
        XCTAssertTrue(result)
        XCTAssertEqual(PrivacyStatus.optedOut, state.identityProperties.privacyStatus) // privacy status should have been updated
        XCTAssertTrue(mockHitQueue.calledSuspend && mockHitQueue.calledClear) // opt-out should suspend and clear the queue
    }

    /// Tests that the properties are updated, and the hit queue processes the change, and that shared state is created from the force sync
    func testForceSyncIdentifiers_whenPrivacyUnknown_returnsTrue() {
        // setup
        let configSharedState = [IdentityConstants.Configuration.GLOBAL_CONFIG_PRIVACY: PrivacyStatus.unknown.rawValue, IdentityConstants.Configuration.EXPERIENCE_CLOUD_ORGID: "test-org-id"] as [String : Any]
        let sharedStateExpectation = XCTestExpectation(description: "Shared state should be updated")

        // test
        let result = state.forceSyncIdentifiers(configSharedState: configSharedState, event: Event.fakeSyncIDEvent(), createSharedState: { (data, event) in
            sharedStateExpectation.fulfill()
        })

        // verify
        wait(for: [sharedStateExpectation], timeout: 1)
        XCTAssertTrue(result)
        XCTAssertEqual(PrivacyStatus.unknown, state.identityProperties.privacyStatus) // privacy status should have been updated
        XCTAssertTrue(mockHitQueue.calledSuspend) // privacy is unknown to only suspend the queue
    }

    // MARK: syncIdentifiers(...) tests

    /// Tests that syncIdentifiers returns nil when lastValidConfig is empty
    func testSyncIdentifiers_whenNoLastValidConfig_returnsNil() {
        // test
        let eventData = state.syncIdentifiers(event: Event.fakeSyncIDEvent())

        // verify
        XCTAssertNil(eventData)
    }

    /// Tests that syncIdentifiers appends the ECID and the two custom IDs to the visitor ID list
    func testSyncIdentifiers_withValidConfiguration_returnsSyncedIDs() {
        // setup
        let configSharedState = [IdentityConstants.Configuration.EXPERIENCE_CLOUD_ORGID: "test-org",
                                 IdentityConstants.Configuration.EXPERIENCE_CLOUD_SERVER: "test-server",
                                 IdentityConstants.Configuration.GLOBAL_CONFIG_PRIVACY: PrivacyStatus.optedIn.rawValue] as [String: Any]
        state.lastValidConfig = configSharedState
        // test
        let eventData = state.syncIdentifiers(event: Event.fakeSyncIDEvent())

        // verify
        XCTAssertEqual(2, eventData!.count)
        XCTAssertNotNil(eventData![IdentityConstants.EventDataKeys.VISITOR_ID_ECID])
        let idList = eventData![IdentityConstants.EventDataKeys.VISITOR_IDS_LIST] as? [[String: Any]]
        XCTAssertEqual(2, idList?.count)
        XCTAssertFalse(mockHitQueue.queuedHits.isEmpty) // hit should be queued in the hit queue
    }

    /// Tests that syncIdentifiers returns nil and does not queue a hit when the user is opted-out
    func testSyncIdentifiers_withValidConfiguration_andPrivacyOptedOut_returnsNil() {
        // setup
        let configSharedState = [IdentityConstants.Configuration.EXPERIENCE_CLOUD_ORGID: "test-org",
                                 IdentityConstants.Configuration.EXPERIENCE_CLOUD_SERVER: "test-server",
                                 IdentityConstants.Configuration.GLOBAL_CONFIG_PRIVACY: PrivacyStatus.optedOut.rawValue] as [String: Any]
        state.lastValidConfig = configSharedState
        // test
        let eventData = state.syncIdentifiers(event: Event.fakeSyncIDEvent())

        // verify
        XCTAssertNil(eventData)
        XCTAssertTrue(mockHitQueue.queuedHits.isEmpty) // hit should NOT be queued in the hit queue
    }

    /// Tests that the push identifier is attached to the event data
    func testSyncIdentifiers_WithValidPushID_returnsSyncedIDsContainingPushID() {
        // setup
        let configSharedState = [IdentityConstants.Configuration.EXPERIENCE_CLOUD_ORGID: "test-org",
                                 IdentityConstants.Configuration.EXPERIENCE_CLOUD_SERVER: "test-server",
                                 IdentityConstants.Configuration.GLOBAL_CONFIG_PRIVACY: PrivacyStatus.optedIn.rawValue] as [String: Any]
        state.lastValidConfig = configSharedState

        // test
        let eventData = state.syncIdentifiers(event: Event.fakePushIDEvent())

        // verify
        XCTAssertEqual(2, eventData!.count)
        XCTAssertNotNil(eventData![IdentityConstants.EventDataKeys.VISITOR_ID_ECID])
        XCTAssertEqual("test-push-id", eventData![IdentityConstants.EventDataKeys.PUSH_IDENTIFIER] as? String)
        XCTAssertFalse(mockHitQueue.queuedHits.isEmpty) // hit should be queued in the hit queue
    }

    /// Tests that the ECID is appended and the ad id is appended to the visitor id list
    func testSyncIdentifiers_withValidAdID_returnsSyncedIDsListContainingAdID() {
        // setup
        let configSharedState = [IdentityConstants.Configuration.EXPERIENCE_CLOUD_ORGID: "test-org",
                                 IdentityConstants.Configuration.EXPERIENCE_CLOUD_SERVER: "test-server",
                                 IdentityConstants.Configuration.GLOBAL_CONFIG_PRIVACY: PrivacyStatus.optedIn.rawValue] as [String: Any]
        state.lastValidConfig = configSharedState

        // test
        let eventData = state.syncIdentifiers(event: Event.fakeAdIDEvent())

        // verify
        XCTAssertEqual(3, eventData!.count)
        XCTAssertNotNil(eventData![IdentityConstants.EventDataKeys.VISITOR_ID_ECID])
        XCTAssertEqual("test-ad-id", eventData![IdentityConstants.EventDataKeys.ADVERTISING_IDENTIFIER] as? String)
        let idList = eventData![IdentityConstants.EventDataKeys.VISITOR_IDS_LIST] as? [[String: Any]]
        XCTAssertEqual(1, idList?.count)
        let customId = idList?.first!

        XCTAssertEqual("test-ad-id", customId?[CustomIdentity.CodingKeys.identifier.rawValue] as? String)
        XCTAssertEqual("d_cid_ic", customId?[CustomIdentity.CodingKeys.origin.rawValue] as? String)
        XCTAssertEqual("DSID_20915", customId?[CustomIdentity.CodingKeys.type.rawValue] as? String)
        XCTAssertFalse(mockHitQueue.queuedHits.isEmpty) // hit should be queued in the hit queue
    }

    /// SetAdvertisingIdentifier with empty id and empty persisted id will not sync
    func testSyncIdentifiers_updatedWithSameAdIdEmptyString_returnsIDsListWithoutAdId() {
        // setup
        let configSharedState = [IdentityConstants.Configuration.EXPERIENCE_CLOUD_ORGID: "test-org",
                                 IdentityConstants.Configuration.EXPERIENCE_CLOUD_SERVER: "test-server",
                                 IdentityConstants.Configuration.GLOBAL_CONFIG_PRIVACY: PrivacyStatus.optedIn.rawValue] as [String: Any]
        state.lastValidConfig = configSharedState
        state.identityProperties.advertisingIdentifier = ""
        state.identityProperties.lastSync = Date()
        state.identityProperties.ecid = ECID()

        // test
        let data = [IdentityConstants.EventDataKeys.ADVERTISING_IDENTIFIER: ""]
        let event = Event(name: "Fake Sync Event", type: EventType.genericIdentity, source: EventSource.requestReset, data: data)
        let eventData = state.syncIdentifiers(event: event)

        // verify
        XCTAssertEqual(2, eventData!.count)
        XCTAssertNil(eventData![IdentityConstants.EventDataKeys.ADVERTISING_IDENTIFIER])
        XCTAssertNil(eventData![IdentityConstants.EventDataKeys.VISITOR_IDS_LIST])
        XCTAssertTrue(mockHitQueue.queuedHits.isEmpty) // hit should NOT be queued in the hit queue
    }

    /// SetAdvertisingIdentifier with same id will not sync
    func testSyncIdentifiers_updateWithSameAdIdNonEmptryString_returnsSyncedIDsListWithAdId() {
        // setup
        let configSharedState = [IdentityConstants.Configuration.EXPERIENCE_CLOUD_ORGID: "test-org",
                                 IdentityConstants.Configuration.EXPERIENCE_CLOUD_SERVER: "test-server",
                                 IdentityConstants.Configuration.GLOBAL_CONFIG_PRIVACY: PrivacyStatus.optedIn.rawValue] as [String: Any]
        state.lastValidConfig = configSharedState
        state.identityProperties.advertisingIdentifier = "test-ad-id"
        state.identityProperties.customerIds = [CustomIdentity(origin: "test-origin", type: "test-type", identifier: "test-id", authenticationState: .authenticated)]
        state.identityProperties.lastSync = Date()
        state.identityProperties.ecid = ECID()

        // test
        let data = [IdentityConstants.EventDataKeys.ADVERTISING_IDENTIFIER: "test-ad-id"]
        let event = Event(name: "Fake Sync Event", type: EventType.genericIdentity, source: EventSource.requestReset, data: data)
        let eventData = state.syncIdentifiers(event: event)

        // verify
        XCTAssertEqual(4, eventData!.count)
        XCTAssertEqual("test-ad-id", eventData![IdentityConstants.EventDataKeys.ADVERTISING_IDENTIFIER] as? String)
        let idList = eventData![IdentityConstants.EventDataKeys.VISITOR_IDS_LIST] as? [[String: Any]]
        XCTAssertEqual(1, idList?.count)
        let customId = idList?.first!
        XCTAssertEqual("test-id", customId?[CustomIdentity.CodingKeys.identifier.rawValue] as? String)
        XCTAssertEqual("test-origin", customId?[CustomIdentity.CodingKeys.origin.rawValue] as? String)
        XCTAssertEqual("test-type", customId?[CustomIdentity.CodingKeys.type.rawValue] as? String)
        XCTAssertTrue(mockHitQueue.queuedHits.isEmpty) // hit should NOT be queued in the hit queue
    }

    /// SetAdvertisingIdentifier with all zeros and empty persisted id will not sync
    func testSyncIdentifiers_updatedWithAdIdWithZeros_shouldNotSync() {
        // setup
        let configSharedState = [IdentityConstants.Configuration.EXPERIENCE_CLOUD_ORGID: "test-org",
                                 IdentityConstants.Configuration.EXPERIENCE_CLOUD_SERVER: "test-server",
                                 IdentityConstants.Configuration.GLOBAL_CONFIG_PRIVACY: PrivacyStatus.optedIn.rawValue] as [String: Any]
        state.lastValidConfig = configSharedState
        state.identityProperties.advertisingIdentifier = ""
        state.identityProperties.lastSync = Date()
        state.identityProperties.ecid = ECID()

        // test
        let data = [IdentityConstants.EventDataKeys.ADVERTISING_IDENTIFIER: IdentityConstants.Default.ZERO_ADVERTISING_ID]
        let event = Event(name: "Fake Sync Event", type: EventType.genericIdentity, source: EventSource.requestReset, data: data)
        let eventData = state.syncIdentifiers(event: event)

        // verify
        XCTAssertEqual(2, eventData!.count)
        XCTAssertNil(eventData![IdentityConstants.EventDataKeys.ADVERTISING_IDENTIFIER])
        XCTAssertNil(eventData![IdentityConstants.EventDataKeys.VISITOR_IDS_LIST])
        XCTAssertTrue(mockHitQueue.queuedHits.isEmpty) // hit should NOT be queued in the hit queue
    }

    /// Tests that the ad is is correctly updated when a new value is passed
    func testSyncIdentifiers_updatedWithDifferentAdIDNonEmptyString_returnsSyncedIDsListWithNewAdIdAndDeviceConsentNotUpdated() {
        // setup
        let configSharedState = [IdentityConstants.Configuration.EXPERIENCE_CLOUD_ORGID: "test-org",
                                 IdentityConstants.Configuration.EXPERIENCE_CLOUD_SERVER: "test-server",
                                 IdentityConstants.Configuration.GLOBAL_CONFIG_PRIVACY: PrivacyStatus.optedIn.rawValue] as [String: Any]
        var props = IdentityProperties()
        props.advertisingIdentifier = "old-test-ad-id"
        state = IdentityState(identityProperties: props, hitQueue: MockHitQueue(processor: MockHitProcessor()), pushIdManager: mockPushIdManager)
        state.lastValidConfig = configSharedState

        // test
        let eventData = state.syncIdentifiers(event: Event.fakeAdIDEvent())

        // verify
        XCTAssertEqual(3, eventData!.count)
        XCTAssertNotNil(eventData![IdentityConstants.EventDataKeys.VISITOR_ID_ECID])
        XCTAssertEqual("test-ad-id", eventData![IdentityConstants.EventDataKeys.ADVERTISING_IDENTIFIER] as? String)
        let idList = eventData![IdentityConstants.EventDataKeys.VISITOR_IDS_LIST] as? [[String: Any]]
        XCTAssertEqual(1, idList?.count)
        let customId = idList?.first!
        XCTAssertEqual("test-ad-id", customId?[CustomIdentity.CodingKeys.identifier.rawValue] as? String)
        XCTAssertEqual("d_cid_ic", customId?[CustomIdentity.CodingKeys.origin.rawValue] as? String)
        XCTAssertEqual("DSID_20915", customId?[CustomIdentity.CodingKeys.type.rawValue] as? String)
        XCTAssertFalse(mockHitQueue.queuedHits.isEmpty) // hit should be queued in the hit queue
        let hit = try! JSONDecoder().decode(IdentityHit.self, from: mockHitQueue.queuedHits.first!.data!)
        XCTAssertFalse(hit.url.absoluteString.contains("device_consent")) // device flag should NOT be added
    }

    /// Tests that the ad id is is correctly updated when a new value is passed
    func testSyncIdentifiers_updatedAdIDsWithNonEmptyStringFromPreviousEmptyString_returnsIDsListWithNewAdIdAndDeviceConsent1() {
        // setup
        let configSharedState = [IdentityConstants.Configuration.EXPERIENCE_CLOUD_ORGID: "test-org",
                                 IdentityConstants.Configuration.EXPERIENCE_CLOUD_SERVER: "test-server",
                                 IdentityConstants.Configuration.GLOBAL_CONFIG_PRIVACY: PrivacyStatus.optedIn.rawValue] as [String: Any]
        var props = IdentityProperties()
        props.advertisingIdentifier = ""
        state = IdentityState(identityProperties: props, hitQueue: MockHitQueue(processor: MockHitProcessor()), pushIdManager: mockPushIdManager)
        state.lastValidConfig = configSharedState

        // test
        let eventData = state.syncIdentifiers(event: Event.fakeAdIDEvent())

        // verify
        XCTAssertEqual(3, eventData!.count)
        XCTAssertNotNil(eventData![IdentityConstants.EventDataKeys.VISITOR_ID_ECID])
        XCTAssertEqual("test-ad-id", eventData![IdentityConstants.EventDataKeys.ADVERTISING_IDENTIFIER] as? String)
        let idList = eventData![IdentityConstants.EventDataKeys.VISITOR_IDS_LIST] as? [[String: Any]]
        XCTAssertEqual(1, idList?.count)
        let customId = idList?.first!
        XCTAssertEqual("test-ad-id", customId?[CustomIdentity.CodingKeys.identifier.rawValue] as? String)
        XCTAssertEqual("d_cid_ic", customId?[CustomIdentity.CodingKeys.origin.rawValue] as? String)
        XCTAssertEqual("DSID_20915", customId?[CustomIdentity.CodingKeys.type.rawValue] as? String)
        XCTAssertFalse(mockHitQueue.queuedHits.isEmpty) // hit should be queued in the hit queue
        let hit = try! JSONDecoder().decode(IdentityHit.self, from: mockHitQueue.queuedHits.first!.data!)
        XCTAssertTrue(hit.url.absoluteString.contains("device_consent=1")) // device flag should be added
    }

    /// Tests that the ad id is correctly updated when a new value is passed (ad id changed from nil to valid value), hit is successfully queued and device_consent is set to 1.
    func testSyncIdentifiers_updatedAdIDsWithNonEmptyStringFromPreviousNilValue_returnsIDsListWithNewAdIdAndDeviceConsent1() {
        // setup
        let configSharedState = [IdentityConstants.Configuration.EXPERIENCE_CLOUD_ORGID: "test-org",
                                 IdentityConstants.Configuration.EXPERIENCE_CLOUD_SERVER: "test-server",
                                 IdentityConstants.Configuration.GLOBAL_CONFIG_PRIVACY: PrivacyStatus.optedIn.rawValue] as [String: Any]
        var props = IdentityProperties()
        props.advertisingIdentifier = nil
        state = IdentityState(identityProperties: props, hitQueue: MockHitQueue(processor: MockHitProcessor()), pushIdManager: mockPushIdManager)
        state.lastValidConfig = configSharedState

        // test
        let eventData = state.syncIdentifiers(event: Event.fakeAdIDEvent())

        // verify
        XCTAssertEqual(3, eventData!.count)
        XCTAssertNotNil(eventData![IdentityConstants.EventDataKeys.VISITOR_ID_ECID])
        XCTAssertEqual("test-ad-id", eventData![IdentityConstants.EventDataKeys.ADVERTISING_IDENTIFIER] as? String)
        let idList = eventData![IdentityConstants.EventDataKeys.VISITOR_IDS_LIST] as? [[String: Any]]
        XCTAssertEqual(1, idList?.count)
        let customId = idList?.first!
        XCTAssertEqual("test-ad-id", customId?[CustomIdentity.CodingKeys.identifier.rawValue] as? String)
        XCTAssertEqual("d_cid_ic", customId?[CustomIdentity.CodingKeys.origin.rawValue] as? String)
        XCTAssertEqual("DSID_20915", customId?[CustomIdentity.CodingKeys.type.rawValue] as? String)
        XCTAssertFalse(mockHitQueue.queuedHits.isEmpty) // hit should be queued in the hit queue
        let hit = try! JSONDecoder().decode(IdentityHit.self, from: mockHitQueue.queuedHits.first!.data!)
        XCTAssertTrue(hit.url.absoluteString.contains("device_consent=1")) // device flag should be added
    }

    /// Tests that the ad is is correctly updated when a new value is passed
    func testSyncIdentifiers_updatedAdIDsWithNonEmptyStringFromPreviousZeroValue_returnsIDsListWithNewAdIdAndDeviceConsent1() {
        // setup
        let configSharedState = [IdentityConstants.Configuration.EXPERIENCE_CLOUD_ORGID: "test-org",
                                 IdentityConstants.Configuration.EXPERIENCE_CLOUD_SERVER: "test-server",
                                 IdentityConstants.Configuration.GLOBAL_CONFIG_PRIVACY: PrivacyStatus.optedIn.rawValue] as [String: Any]
        var props = IdentityProperties()
        props.advertisingIdentifier = IdentityConstants.Default.ZERO_ADVERTISING_ID
        state = IdentityState(identityProperties: props, hitQueue: MockHitQueue(processor: MockHitProcessor()), pushIdManager: mockPushIdManager)
        state.lastValidConfig = configSharedState

        // test
        let eventData = state.syncIdentifiers(event: Event.fakeAdIDEvent())

        // verify
        XCTAssertEqual(3, eventData!.count)
        XCTAssertNotNil(eventData![IdentityConstants.EventDataKeys.VISITOR_ID_ECID])
        XCTAssertEqual("test-ad-id", eventData![IdentityConstants.EventDataKeys.ADVERTISING_IDENTIFIER] as? String)
        let idList = eventData![IdentityConstants.EventDataKeys.VISITOR_IDS_LIST] as? [[String: Any]]
        XCTAssertEqual(1, idList?.count)
        let customId = idList?.first!
        XCTAssertEqual("test-ad-id", customId?[CustomIdentity.CodingKeys.identifier.rawValue] as? String)
        XCTAssertEqual("d_cid_ic", customId?[CustomIdentity.CodingKeys.origin.rawValue] as? String)
        XCTAssertEqual("DSID_20915", customId?[CustomIdentity.CodingKeys.type.rawValue] as? String)
        XCTAssertFalse(mockHitQueue.queuedHits.isEmpty) // hit should be queued in the hit queue
        let hit = try! JSONDecoder().decode(IdentityHit.self, from: mockHitQueue.queuedHits.first!.data!)
        XCTAssertTrue(hit.url.absoluteString.contains("device_consent=1")) // device flag should be added
    }

    /// Tests that the ad is is correctly updated when a new value is passed
    func testSyncIdentifiers_updatedAdIDsWithEmptyStringFromPreviousNonEmptyStringValue_firstSync_returnsIDsListWithoutAdIdAndDeviceConsent0() {
        // setup
        let configSharedState = [IdentityConstants.Configuration.EXPERIENCE_CLOUD_ORGID: "test-org",
                                 IdentityConstants.Configuration.EXPERIENCE_CLOUD_SERVER: "test-server",
                                 IdentityConstants.Configuration.GLOBAL_CONFIG_PRIVACY: PrivacyStatus.optedIn.rawValue] as [String: Any]
        var props = IdentityProperties()
        props.advertisingIdentifier = "test-ad-id"
        state = IdentityState(identityProperties: props, hitQueue: MockHitQueue(processor: MockHitProcessor()), pushIdManager: mockPushIdManager)
        state.lastValidConfig = configSharedState

        // test
        let data = [IdentityConstants.EventDataKeys.ADVERTISING_IDENTIFIER: ""]
        let event = Event(name: "Fake Sync Event", type: EventType.genericIdentity, source: EventSource.requestReset, data: data)
        let eventData = state.syncIdentifiers(event: event)

        // verify
        XCTAssertEqual(1, eventData!.count)
        XCTAssertNotNil(eventData![IdentityConstants.EventDataKeys.VISITOR_ID_ECID])
        XCTAssertNil(eventData![IdentityConstants.EventDataKeys.ADVERTISING_IDENTIFIER])
        XCTAssertNil(eventData![IdentityConstants.EventDataKeys.VISITOR_IDS_LIST])
        XCTAssertFalse(mockHitQueue.queuedHits.isEmpty) // hit should be queued in the hit queue
        let hit = try! JSONDecoder().decode(IdentityHit.self, from: mockHitQueue.queuedHits.first!.data!)
        XCTAssertTrue(hit.url.absoluteString.contains("device_consent=0")) // device flag should be added
        XCTAssertTrue(hit.url.absoluteString.contains("d_consent_ic=DSID_20915")) // id namespace should be added
    }

    /// Tests that the ad is is correctly updated when a new value is passed
    func testSyncIdentifiers_updatedAdIDsWithZeroStringFromPreviousNonEmptyStringValue_returnsIDsListWithoutAdIdAndDeviceConsent0() {
        // setup
        let configSharedState = [IdentityConstants.Configuration.EXPERIENCE_CLOUD_ORGID: "test-org",
                                 IdentityConstants.Configuration.EXPERIENCE_CLOUD_SERVER: "test-server",
                                 IdentityConstants.Configuration.GLOBAL_CONFIG_PRIVACY: PrivacyStatus.optedIn.rawValue] as [String: Any]
        var props = IdentityProperties()
        props.advertisingIdentifier = "test-ad-id"
        state = IdentityState(identityProperties: props, hitQueue: MockHitQueue(processor: MockHitProcessor()), pushIdManager: mockPushIdManager)
        state.lastValidConfig = configSharedState

        // test
        let data = [IdentityConstants.EventDataKeys.ADVERTISING_IDENTIFIER: IdentityConstants.Default.ZERO_ADVERTISING_ID]
        let event = Event(name: "Fake Sync Event", type: EventType.genericIdentity, source: EventSource.requestReset, data: data)
        let eventData = state.syncIdentifiers(event: event)

        // verify
        XCTAssertEqual(1, eventData!.count)
        XCTAssertNotNil(eventData![IdentityConstants.EventDataKeys.VISITOR_ID_ECID])
        XCTAssertNil(eventData![IdentityConstants.EventDataKeys.ADVERTISING_IDENTIFIER])
        XCTAssertNil(eventData![IdentityConstants.EventDataKeys.VISITOR_IDS_LIST])
        XCTAssertFalse(mockHitQueue.queuedHits.isEmpty) // hit should be queued in the hit queue
        let hit = try! JSONDecoder().decode(IdentityHit.self, from: mockHitQueue.queuedHits.first!.data!)
        XCTAssertTrue(hit.url.absoluteString.contains("device_consent=0")) // device flag should be added
        XCTAssertTrue(hit.url.absoluteString.contains("d_consent_ic=DSID_20915")) // id namespace should be added
    }

    /// When we currently have a zero string ad id and update to an empty ad id we should sync with the device consent flag set to 0
    func testSyncIdentifiers_updatedAdIDsWithEmptyStringFromPreviousZeroStringValue_previouslySynced_shouldSyncWithDeviceConsent0() {
        // setup
        let configSharedState = [IdentityConstants.Configuration.EXPERIENCE_CLOUD_ORGID: "test-org",
                                 IdentityConstants.Configuration.EXPERIENCE_CLOUD_SERVER: "test-server",
                                 IdentityConstants.Configuration.GLOBAL_CONFIG_PRIVACY: PrivacyStatus.optedIn.rawValue] as [String: Any]
        var props = IdentityProperties()
        props.advertisingIdentifier = IdentityConstants.Default.ZERO_ADVERTISING_ID
        props.ecid = ECID()
        props.lastSync = Date()
        state = IdentityState(identityProperties: props, hitQueue: MockHitQueue(processor: MockHitProcessor()), pushIdManager: mockPushIdManager)
        state.lastValidConfig = configSharedState

        // test
        let data = [IdentityConstants.EventDataKeys.ADVERTISING_IDENTIFIER: ""]
        let event = Event(name: "Fake Sync Event", type: EventType.genericIdentity, source: EventSource.requestReset, data: data)
        let eventData = state.syncIdentifiers(event: event)

        // verify
        XCTAssertEqual(2, eventData!.count)
        XCTAssertNotNil(eventData![IdentityConstants.EventDataKeys.VISITOR_ID_ECID])
        XCTAssertNil(eventData![IdentityConstants.EventDataKeys.ADVERTISING_IDENTIFIER])
        XCTAssertNil(eventData![IdentityConstants.EventDataKeys.VISITOR_IDS_LIST])
        XCTAssertFalse(mockHitQueue.queuedHits.isEmpty) // hit should be queued in the hit queue
        let hit = try! JSONDecoder().decode(IdentityHit.self, from: mockHitQueue.queuedHits.first!.data!)
        XCTAssertTrue(hit.url.absoluteString.contains("device_consent=0")) // device flag should be added
    }

    /// When we currently have a valid ad id and update to an empty ad id we should sync with the device consent flag set to 0
    func testSyncIdentifiers_updatedAdIDsWithEmptyStringFromPreviousNonEmptyStringValue_previouslySynced_returnsIDsListWithoutAdIdAndDeviceConsent0() {
        // setup
        let configSharedState = [IdentityConstants.Configuration.EXPERIENCE_CLOUD_ORGID: "test-org",
                                 IdentityConstants.Configuration.EXPERIENCE_CLOUD_SERVER: "test-server",
                                 IdentityConstants.Configuration.GLOBAL_CONFIG_PRIVACY: PrivacyStatus.optedIn.rawValue] as [String: Any]
        var props = IdentityProperties()
        props.advertisingIdentifier = "test-ad-id"
        props.ecid = ECID()
        props.lastSync = Date()
        state = IdentityState(identityProperties: props, hitQueue: MockHitQueue(processor: MockHitProcessor()), pushIdManager: mockPushIdManager)
        state.lastValidConfig = configSharedState

        // test
        let data = [IdentityConstants.EventDataKeys.ADVERTISING_IDENTIFIER: ""]
        let event = Event(name: "Fake Sync Event", type: EventType.genericIdentity, source: EventSource.requestReset, data: data)
        let eventData = state.syncIdentifiers(event: event)

        // verify
        XCTAssertEqual(2, eventData!.count)
        XCTAssertNotNil(eventData![IdentityConstants.EventDataKeys.VISITOR_ID_ECID])
        XCTAssertNil(eventData![IdentityConstants.EventDataKeys.ADVERTISING_IDENTIFIER])
        XCTAssertNil(eventData![IdentityConstants.EventDataKeys.VISITOR_IDS_LIST])
        XCTAssertFalse(mockHitQueue.queuedHits.isEmpty) // hit should be queued in the hit queue
        let hit = try! JSONDecoder().decode(IdentityHit.self, from: mockHitQueue.queuedHits.first!.data!)
        XCTAssertTrue(hit.url.absoluteString.contains("device_consent=0")) // device flag should be added
    }

    /// Tests that when updating the ad id from zero string to valid we add the consent flag as true
    func testSyncIdentifiers_updatedAdIDsWithNonEmptyStringStringFromPreviousZeroStringValue_returnsIDsListWithoutAdIdAndDeviceConsent1() {
        // setup
        let configSharedState = [IdentityConstants.Configuration.EXPERIENCE_CLOUD_ORGID: "test-org",
                                 IdentityConstants.Configuration.EXPERIENCE_CLOUD_SERVER: "test-server",
                                 IdentityConstants.Configuration.GLOBAL_CONFIG_PRIVACY: PrivacyStatus.optedIn.rawValue] as [String: Any]
        var props = IdentityProperties()
        props.advertisingIdentifier = IdentityConstants.Default.ZERO_ADVERTISING_ID
        state = IdentityState(identityProperties: props, hitQueue: MockHitQueue(processor: MockHitProcessor()), pushIdManager: mockPushIdManager)
        state.lastValidConfig = configSharedState

        // test
        let eventData = state.syncIdentifiers(event: Event.fakeAdIDEvent())

        // verify
        XCTAssertEqual(3, eventData!.count)
        XCTAssertNotNil(eventData![IdentityConstants.EventDataKeys.VISITOR_ID_ECID])
        XCTAssertEqual("test-ad-id", eventData![IdentityConstants.EventDataKeys.ADVERTISING_IDENTIFIER] as? String)
        let idList = eventData![IdentityConstants.EventDataKeys.VISITOR_IDS_LIST] as? [[String: Any]]
        XCTAssertEqual(1, idList?.count)
        let customId = idList?.first!
        XCTAssertEqual("test-ad-id", customId?[CustomIdentity.CodingKeys.identifier.rawValue] as? String)
        XCTAssertEqual("d_cid_ic", customId?[CustomIdentity.CodingKeys.origin.rawValue] as? String)
        XCTAssertEqual("DSID_20915", customId?[CustomIdentity.CodingKeys.type.rawValue] as? String)
        XCTAssertFalse(mockHitQueue.queuedHits.isEmpty) // hit should be queued in the hit queue
        let hit = try! JSONDecoder().decode(IdentityHit.self, from: mockHitQueue.queuedHits.first!.data!)
        XCTAssertTrue(hit.url.absoluteString.contains("device_consent=1")) // device flag should be added
    }

    /// Tests that the location hint and blob are present int he event data
    func testSyncIdentifiers_whenBlobAndLocationHintAvailable_returnsDataWithBlobAndLocationHint() {
        // setup
        let configSharedState = [IdentityConstants.Configuration.EXPERIENCE_CLOUD_ORGID: "test-org",
                                 IdentityConstants.Configuration.EXPERIENCE_CLOUD_SERVER: "test-server",
                                 IdentityConstants.Configuration.GLOBAL_CONFIG_PRIVACY: PrivacyStatus.optedIn.rawValue] as [String: Any]
        var props = IdentityProperties()
        props.locationHint = "locHinty"
        props.blob = "blobby"
        state = IdentityState(identityProperties: props, hitQueue: MockHitQueue(processor: MockHitProcessor()), pushIdManager: mockPushIdManager)
        state.lastValidConfig = configSharedState

        // test
        let eventData = state.syncIdentifiers(event: Event.fakePushIDEvent())

        // verify
        XCTAssertEqual(4, eventData!.count)
        XCTAssertNotNil(eventData![IdentityConstants.EventDataKeys.VISITOR_ID_ECID])
        XCTAssertEqual(props.locationHint, eventData![IdentityConstants.EventDataKeys.VISITOR_ID_LOCATION_HINT] as? String)
        XCTAssertEqual(props.blob, eventData![IdentityConstants.EventDataKeys.VISITOR_ID_BLOB] as? String)
        XCTAssertEqual("test-push-id", eventData![IdentityConstants.EventDataKeys.PUSH_IDENTIFIER] as? String)
        XCTAssertFalse(mockHitQueue.queuedHits.isEmpty) // hit should be queued in the hit queue
    }

    /// Tests that a hit is not queued for is sync event
    func testSyncIdentifiers_whenNoNewIdentifersAndNotForceSync_shouldNotQueueHit() {
        // setup
        let configSharedState = [IdentityConstants.Configuration.EXPERIENCE_CLOUD_ORGID: "test-org",
                                 IdentityConstants.Configuration.EXPERIENCE_CLOUD_SERVER: "test-server",
                                 IdentityConstants.Configuration.GLOBAL_CONFIG_PRIVACY: PrivacyStatus.optedIn.rawValue] as [String: Any]
        var props = IdentityProperties()
        props.ecid = ECID() // visitor ID is null initially and set for the first time in
        // shouldSync(). Mimic a second call to shouldSync by setting the ecid
        props.lastSync = Date() // set last sync to now
        state = IdentityState(identityProperties: props, hitQueue: MockHitQueue(processor: MockHitProcessor()), pushIdManager: mockPushIdManager)
        state.lastValidConfig = configSharedState

        // test
        let data = [IdentityConstants.EventDataKeys.IS_SYNC_EVENT: true] as [String: Any]
        _ = state.syncIdentifiers(event: Event(name: "ID Sync Test Event", type: EventType.identity, source: EventSource.requestIdentity, data: data))

        // verify
        XCTAssertTrue(mockHitQueue.queuedHits.isEmpty) // hit should NOT be queued in the hit queue
    }

<<<<<<< HEAD
    /// Tests that a hit is queued when forceSync is set to true while first event is processed and treated as forceSync event
    func testSyncIdentifiers_whenForceSyncFirstEvent_shouldQueueHit() {
        // setup
        let configSharedState = [IdentityConstants.Configuration.EXPERIENCE_CLOUD_ORGID: "test-org",
                                 IdentityConstants.Configuration.EXPERIENCE_CLOUD_SERVER: "test-server",
                                 IdentityConstants.Configuration.GLOBAL_CONFIG_PRIVACY: PrivacyStatus.optedIn.rawValue] as [String: Any]
        var props = IdentityProperties()
        props.ecid = ECID() // visitor ID is null initially and set for the first time in
        // shouldSync(). Mimic a second call to shouldSync by setting the ecid
        props.lastSync = Date() // set last sync to now
        state = IdentityState(identityProperties: props, hitQueue: MockHitQueue(processor: MockHitProcessor()), pushIdManager: mockPushIdManager)
        state.lastValidConfig = configSharedState

        // test
        let data = [IdentityConstants.EventDataKeys.IS_SYNC_EVENT: true] as [String: Any]
        _ = state.syncIdentifiers(event: Event(name: "ID Sync Test Event", type: EventType.identity, source: EventSource.requestIdentity, data: data), forceSync: true)

        // verify
        XCTAssertFalse(mockHitQueue.queuedHits.isEmpty)
        let hit = try! JSONDecoder().decode(IdentityHit.self, from: mockHitQueue.queuedHits.first!.data!)
        XCTAssertTrue(hit.url.absoluteString.contains("test-server"))
    }

    /// Tests that a hit is queued when forceSync flag is set in eventData
    func testSyncIdentifiers_whenForceSyncEvent_shouldQueueHit() {
        // setup
        let configSharedState = [IdentityConstants.Configuration.EXPERIENCE_CLOUD_ORGID: "test-org",
                                 IdentityConstants.Configuration.EXPERIENCE_CLOUD_SERVER: "test-server",
                                 IdentityConstants.Configuration.GLOBAL_CONFIG_PRIVACY: PrivacyStatus.optedIn.rawValue] as [String: Any]
        var props = IdentityProperties()
        props.ecid = ECID() // visitor ID is null initially and set for the first time in
        // shouldSync(). Mimic a second call to shouldSync by setting the ecid
        props.lastSync = Date() // set last sync to now
        state = IdentityState(identityProperties: props, hitQueue: MockHitQueue(processor: MockHitProcessor()), pushIdManager: mockPushIdManager)
        state.lastValidConfig = configSharedState

        // test
        let data = [IdentityConstants.EventDataKeys.IS_SYNC_EVENT: true, IdentityConstants.EventDataKeys.FORCE_SYNC: true] as [String: Any]
        _ = state.syncIdentifiers(event: Event(name: "ID Sync Test Event", type: EventType.identity, source: EventSource.requestIdentity, data: data))

        // verify
        XCTAssertFalse(mockHitQueue.queuedHits.isEmpty)
        let hit = try! JSONDecoder().decode(IdentityHit.self, from: mockHitQueue.queuedHits.first!.data!)
        XCTAssertTrue(hit.url.absoluteString.contains("test-server"))
    }

=======
>>>>>>> 31f1550a
    func testSyncIdentifiers_whenEmptyServerValue_shouldNotQueueHit() {
        // setup
        state.lastValidConfig = [IdentityConstants.Configuration.EXPERIENCE_CLOUD_ORGID: "latestOrg",
                                 IdentityConstants.Configuration.GLOBAL_CONFIG_PRIVACY: PrivacyStatus.optedIn.rawValue,
                                 IdentityConstants.Configuration.EXPERIENCE_CLOUD_SERVER: ""] as [String: Any]

        // test
        let _ = state.syncIdentifiers(event: Event.fakeSyncIDEvent())

        // verify
        XCTAssertFalse(mockHitQueue.queuedHits.isEmpty)
        let hit = try! JSONDecoder().decode(IdentityHit.self, from: mockHitQueue.queuedHits.first!.data!)
        XCTAssertTrue(hit.url.absoluteString.contains("dpm.demdex.net"))
    }

    func testSyncIdentifiersWhenNonStringServerValue() {
        // setup
        state.lastValidConfig = [IdentityConstants.Configuration.EXPERIENCE_CLOUD_ORGID: "latestOrg",
                                 IdentityConstants.Configuration.GLOBAL_CONFIG_PRIVACY: PrivacyStatus.optedIn.rawValue,
                                 IdentityConstants.Configuration.EXPERIENCE_CLOUD_SERVER: 100] as [String: Any]

        // test
        let _ = state.syncIdentifiers(event: Event.fakeSyncIDEvent())

        // verify
        XCTAssertFalse(mockHitQueue.queuedHits.isEmpty)
        let hit = try! JSONDecoder().decode(IdentityHit.self, from: mockHitQueue.queuedHits.first!.data!)
        XCTAssertTrue(hit.url.absoluteString.contains("dpm.demdex.net"))
    }

    func testSyncIdentifiers_whenProperStringServerValue_shouldQueueHit() {
        // setup
        state.lastValidConfig = [IdentityConstants.Configuration.EXPERIENCE_CLOUD_ORGID: "latestOrg",
                                 IdentityConstants.Configuration.GLOBAL_CONFIG_PRIVACY: PrivacyStatus.optedIn.rawValue,
                                 IdentityConstants.Configuration.EXPERIENCE_CLOUD_SERVER: "example.com"] as [String: Any]

        // test
        let _ = state.syncIdentifiers(event: Event.fakeSyncIDEvent())

        // verify
        XCTAssertFalse(mockHitQueue.queuedHits.isEmpty)
        let hit = try! JSONDecoder().decode(IdentityHit.self, from: mockHitQueue.queuedHits.first!.data!)
        XCTAssertTrue(hit.url.absoluteString.contains("example.com"))
    }

    func testSyncIdentifiers_whenPrivacyIsOptIn_returnsValidEventData() {
        // setup
        state.lastValidConfig = [IdentityConstants.Configuration.EXPERIENCE_CLOUD_ORGID: "latestOrg", IdentityConstants.Configuration.GLOBAL_CONFIG_PRIVACY: PrivacyStatus.optedIn.rawValue] as [String: Any]

        // test
        let eventData = state.syncIdentifiers(event: Event.fakeSyncIDEvent())

        // verify
        XCTAssertNotNil(eventData)
    }

    /// We are ready to process the event when the config shared state has an opt-in privacy status but our previous config has an opt-out
    func testSyncIdentifiers_whenLatestPrivacyIsOptOut_returnsNil() {
        // setup
        state.lastValidConfig = [IdentityConstants.Configuration.EXPERIENCE_CLOUD_ORGID: "latestOrg", IdentityConstants.Configuration.GLOBAL_CONFIG_PRIVACY: PrivacyStatus.optedOut.rawValue] as [String: Any]

        // test
        let eventData = state.syncIdentifiers(event: Event.fakeSyncIDEvent())

        // verify
        XCTAssertNil(eventData)
    }

    // MARK: readyForSyncIdentifiers(...)

    /// When no valid configuration is available we should return false to wait for a valid configuration
    func testReadyForSyncIdentifiers_whenNoValidConfigPresent_returnsFalse() {
        // test
        let readyForSync = state.readyForSyncIdentifiers(event: Event.fakeSyncIDEvent(), configurationSharedState: [:])

        // verify
        XCTAssertFalse(readyForSync)
    }

    func testReadyForSyncIdentifiers_whenValidLastConfigPresentEvenWithEmptyCurrentConfig_returnsTrue() {
        // setup
        state.lastValidConfig = [IdentityConstants.Configuration.EXPERIENCE_CLOUD_ORGID: "latestOrg", IdentityConstants.Configuration.GLOBAL_CONFIG_PRIVACY: PrivacyStatus.optedIn.rawValue] as [String: Any]

        // test
        let readyForSync = state.readyForSyncIdentifiers(event: Event.fakeSyncIDEvent(), configurationSharedState: [:])

        // verify
        XCTAssertTrue(readyForSync)
    }

    func testReadyForSyncIdentifiers_whenNilLastConfigAndEmptyCurrentConfig_returnsFalse() {
        // setup
        let configSharedState = [IdentityConstants.Configuration.EXPERIENCE_CLOUD_ORGID: ""] as [String: Any]

        // test
        let readyForSync = state.readyForSyncIdentifiers(event: Event.fakeSyncIDEvent(), configurationSharedState: configSharedState)

        // verify
        XCTAssertFalse(readyForSync)
    }

    // MARK: handleHitResponse(...) tests

    /// Tests that when a non-opt out response is handled that we update the last sync and other identity properties, along with dispatching two identity events
    func testHandleHitResponse_withSameECIDInResponse_shouldUpdateLastSyncAndProperties() {
        // setup
        let dispatchedEventExpectation = XCTestExpectation(description: "Two events should be dispatched")
        dispatchedEventExpectation.expectedFulfillmentCount = 2 // 2 identity events
        dispatchedEventExpectation.assertForOverFulfill = true
        let sharedStateExpectation = XCTestExpectation(description: "Shared state should be updated since the blob/hint are updated.")
        sharedStateExpectation.assertForOverFulfill = true

        var props = IdentityProperties()
        props.lastSync = Date()
        props.privacyStatus = .optedIn
        props.ecid = ECID()
        let hit = IdentityHit.fakeHit()
        let hitResponse = IdentityHitResponse.fakeHitResponse(ecid: props.ecid!.ecidString, error: nil, optOutList: nil)

        state = IdentityState(identityProperties: props, hitQueue: MockHitQueue(processor: MockHitProcessor()), pushIdManager: mockPushIdManager)

        // test
        state.handleHitResponse(hit: hit, response: try! JSONEncoder().encode(hitResponse), eventDispatcher: { event in
            XCTAssertEqual(state.identityProperties.toEventData().count, event.data?.count) // event should contain the identity properties in the event data
            dispatchedEventExpectation.fulfill()
        }) { _, _ in
            sharedStateExpectation.fulfill()
        }

        // verify
        wait(for: [dispatchedEventExpectation], timeout: 1)
        XCTAssertNotEqual(props.lastSync, state.identityProperties.lastSync) // sync should be updated regardless of response
        XCTAssertEqual(hitResponse.blob, state.identityProperties.blob) // blob should have been updated
        XCTAssertEqual("\(String(describing: hitResponse.hint!))", state.identityProperties.locationHint) // locationHint should have been updated
        XCTAssertEqual(hitResponse.ttl, state.identityProperties.ttl) // ttl should have been updated
    }

    /// Tests that when a non-opt out response is handled with a non-matching ECID that we don't update the last sync and other identity properties, along with dispatching two identity events.
    /// This situation can usually happen if a network response is handled at the same time as the resetIdentities request.
    func testHandleHitResponse_whenMismatchECIDinHitResponse_shouldNotUpdateLastSyncAndProperties() {
        // setup
        let dispatchedEventExpectation = XCTestExpectation(description: "Two events should be dispatched")
        dispatchedEventExpectation.expectedFulfillmentCount = 2 // 2 identity events
        dispatchedEventExpectation.assertForOverFulfill = true
        let sharedStateExpectation = XCTestExpectation(description: "Shared state should not be updated since the blob/hint are updated.")
        sharedStateExpectation.assertForOverFulfill = true
        sharedStateExpectation.isInverted = true

        var props = IdentityProperties()
        props.lastSync = Date()
        props.privacyStatus = .optedIn
        props.ecid = ECID()
        let hit = IdentityHit.fakeHit()
        // use different ECID
        let hitResponse = IdentityHitResponse.fakeHitResponse(ecid: ECID().ecidString, error: nil, optOutList: nil)

        state = IdentityState(identityProperties: props, hitQueue: MockHitQueue(processor: MockHitProcessor()), pushIdManager: mockPushIdManager)

        // test
        state.handleHitResponse(hit: hit, response: try! JSONEncoder().encode(hitResponse), eventDispatcher: { event in
            XCTAssertEqual(state.identityProperties.toEventData().count, event.data?.count) // event should contain the identity properties in the event data
            dispatchedEventExpectation.fulfill()
        }) { _, _ in
            sharedStateExpectation.fulfill()
        }

        // verify
        wait(for: [dispatchedEventExpectation], timeout: 1)
        XCTAssertNotEqual(props.lastSync, state.identityProperties.lastSync) // sync should be updated regardless of response
        XCTAssertNotEqual(hitResponse.blob, state.identityProperties.blob) // blob should have not been updated
        XCTAssertNotEqual("\(String(describing: hitResponse.hint!))", state.identityProperties.locationHint) // locationHint should have not been updated
        XCTAssertNotEqual(hitResponse.ttl, state.identityProperties.ttl) // ttl should have not been updated
    }

    /// When the opt-out list in the response is not empty that we dispatch a configuration event setting the privacy to opt out
    func testHandleHitResponse_WhenNonEmptyOptOutListInHitResponse_setsThePrivacyToOptOut() {
        // setup
        let dispatchedEventExpectation = XCTestExpectation(description: "Three events should be dispatched")
        dispatchedEventExpectation.expectedFulfillmentCount = 3 // 2 identity events, 1 configuration
        dispatchedEventExpectation.assertForOverFulfill = true
        let sharedStateExpectation = XCTestExpectation(description: "Shared state should not be updated")
        sharedStateExpectation.isInverted = true

        var props = IdentityProperties()
        props.lastSync = Date()
        props.privacyStatus = .optedIn
        props.ecid = ECID()
        let hit = IdentityHit.fakeHit()
        let hitResponse = IdentityHitResponse.fakeHitResponse(ecid: props.ecid!.ecidString, error: nil, optOutList: ["optOut"])

        state = IdentityState(identityProperties: props, hitQueue: MockHitQueue(processor: MockHitProcessor()), pushIdManager: mockPushIdManager)

        // test
        state.handleHitResponse(hit: hit, response: try! JSONEncoder().encode(hitResponse), eventDispatcher: { _ in
            dispatchedEventExpectation.fulfill()
        }) { _, _ in
            sharedStateExpectation.fulfill()
        }

        // verify
        wait(for: [dispatchedEventExpectation], timeout: 1)
        XCTAssertNotEqual(props.lastSync, state.identityProperties.lastSync) // sync should be updated regardless of response
        XCTAssertEqual(hitResponse.blob, state.identityProperties.blob) // blob should have been updated
        XCTAssertEqual("\(String(describing: hitResponse.hint!))", state.identityProperties.locationHint) // locationHint should have been updated
        XCTAssertEqual(hitResponse.ttl, state.identityProperties.ttl) // ttl should have been updated
    }

    /// Tests that when the hit response indicates an error that we do not update the identity properties
    func testHandleHitResponse_whenErrorHitResponse_shouldNotUpdateProperties() {
        // setup
        let dispatchedEventExpectation = XCTestExpectation(description: "Two events should be dispatched")
        dispatchedEventExpectation.expectedFulfillmentCount = 2 // 2 identity events
        dispatchedEventExpectation.assertForOverFulfill = true
        let sharedStateExpectation = XCTestExpectation(description: "Shared state should not be updated")
        sharedStateExpectation.isInverted = true

        var props = IdentityProperties()
        props.lastSync = Date()
        props.privacyStatus = .optedIn
        props.ecid = ECID()
        let hit = IdentityHit.fakeHit()
        let hitResponse = IdentityHitResponse.fakeHitResponse(ecid: props.ecid!.ecidString, error: "err message", optOutList: nil)

        state = IdentityState(identityProperties: props, hitQueue: MockHitQueue(processor: MockHitProcessor()), pushIdManager: mockPushIdManager)

        // test
        state.handleHitResponse(hit: hit, response: try! JSONEncoder().encode(hitResponse), eventDispatcher: { _ in
            dispatchedEventExpectation.fulfill()
        }) { _, _ in
            sharedStateExpectation.fulfill()
        }

        // verify
        wait(for: [dispatchedEventExpectation], timeout: 1)
        XCTAssertNotEqual(props.lastSync, state.identityProperties.lastSync) // sync should be updated regardless of response
        XCTAssertNotEqual(hitResponse.blob, state.identityProperties.blob) // blob should not have been updated
        XCTAssertNotEqual(hitResponse.hint, Int(state.identityProperties.locationHint ?? "-1")) // locationHint should not have been updated
        XCTAssertNotEqual(hitResponse.ttl, state.identityProperties.ttl) // ttl should not have been updated
    }

    /// Tests that when we are opted out that we do not update the identity properties
    func testHandleHitResponse_whenPrivacyOptOut_shouldNotUpdateProperties() {
        // setup
        let dispatchedEventExpectation = XCTestExpectation(description: "Two events should be dispatched")
        dispatchedEventExpectation.expectedFulfillmentCount = 2 // 2 identity events
        dispatchedEventExpectation.assertForOverFulfill = true
        let sharedStateExpectation = XCTestExpectation(description: "Shared state should not be updated as we are opted-out")
        sharedStateExpectation.isInverted = true

        var props = IdentityProperties()
        props.lastSync = Date()
        props.privacyStatus = .optedOut
        props.ecid = ECID()
        let hit = IdentityHit.fakeHit()
        let hitResponse = IdentityHitResponse.fakeHitResponse(ecid: props.ecid!.ecidString, error: nil, optOutList: ["optOut"])

        state = IdentityState(identityProperties: props, hitQueue: MockHitQueue(processor: MockHitProcessor()), pushIdManager: mockPushIdManager)

        // test
        state.handleHitResponse(hit: hit, response: try! JSONEncoder().encode(hitResponse), eventDispatcher: { _ in
            dispatchedEventExpectation.fulfill()
        }) { _, _ in
            sharedStateExpectation.fulfill()
        }

        // verify
        wait(for: [dispatchedEventExpectation], timeout: 1)
        XCTAssertNotEqual(props.lastSync, state.identityProperties.lastSync) // sync should be updated regardless of response
        XCTAssertNotEqual(hitResponse.blob, state.identityProperties.blob) // blob should not have been updated
        XCTAssertNotEqual(hitResponse.hint, Int(state.identityProperties.locationHint ?? "-1")) // locationHint should not have been updated
        XCTAssertNotEqual(hitResponse.ttl, state.identityProperties.ttl) // ttl should not have been updated
    }

    /// Tests that when we get nil data back that we only dispatch one event and do not update the properties
    func testHandleHitResponse_whenNilHitReponseData_shouldNotUpdateProperties() {
        // setup
        let dispatchedEventExpectation = XCTestExpectation(description: "One event should be dispatched")
        dispatchedEventExpectation.assertForOverFulfill = true
        dispatchedEventExpectation.expectedFulfillmentCount = 2
        let sharedStateExpectation = XCTestExpectation(description: "Shared state should not be updated as the response was empty")
        sharedStateExpectation.isInverted = true

        var props = IdentityProperties()
        props.lastSync = Date()
        props.privacyStatus = .optedOut

        state = IdentityState(identityProperties: props, hitQueue: MockHitQueue(processor: MockHitProcessor()), pushIdManager: mockPushIdManager)

        // test
        state.handleHitResponse(hit: IdentityHit.fakeHit(), response: nil, eventDispatcher: { _ in
            dispatchedEventExpectation.fulfill()
        }) { _, _ in
            sharedStateExpectation.fulfill()
        }

        // verify
        wait(for: [dispatchedEventExpectation], timeout: 1)
        XCTAssertNotEqual(props.lastSync, state.identityProperties.lastSync) // sync should be updated regardless of response
    }

    // MARK: processPrivacyChange(...)

    /// Tests that when the event data is empty that we do not update shared state or the push identifier
    func testProcessPrivacyChange_whenEmptyEventData_shouldNotUpdateSharedStateOrPushIdentifier() {
        // setup
        var props = IdentityProperties()
        props.privacyStatus = .unknown
        props.ecid = ECID()

        state = IdentityState(identityProperties: props, hitQueue: MockHitQueue(processor: MockHitProcessor()), pushIdManager: mockPushIdManager)
        let event = Event(name: "Test event", type: EventType.identity, source: EventSource.requestIdentity, data: nil)

        // test
        state.processPrivacyChange(event: event, createSharedState: { (data, event) in
            XCTFail("Shared state should not be updated")
        })

        // verify
        XCTAssertTrue(mockDataStore.dict.isEmpty) // identity properties should have not been saved to persistence
        XCTAssertFalse(mockPushIdManager.calledUpdatePushId)
        XCTAssertTrue(!mockHitQueue.calledBeginProcessing && !mockHitQueue.calledSuspend && !mockHitQueue.calledClear) // should not notify the hit queue of the privacy change
        XCTAssertEqual(PrivacyStatus.unknown, state.identityProperties.privacyStatus) // privacy status should not change
    }

    /// Tests that when we get an opt-in privacy status that we update the privacy status and start the hit queue
    func testProcessPrivacyChange_whenPrivacyOptIn_setsThePrivacyStatusToOptInAndResumesHitQueue() {
        // setup
        var props = IdentityProperties()
        props.privacyStatus = .unknown
        props.ecid = ECID()

        state = IdentityState(identityProperties: props, hitQueue: MockHitQueue(processor: MockHitProcessor()), pushIdManager: mockPushIdManager)
        let event = Event(name: "Test event", type: EventType.identity, source: EventSource.requestIdentity, data: [IdentityConstants.Configuration.GLOBAL_CONFIG_PRIVACY: PrivacyStatus.optedIn.rawValue])

        // test
        state.processPrivacyChange(event: event, createSharedState: { (_, _) in
            XCTFail("Shared state should not be updated")
        })

        // verify
        XCTAssertFalse(mockPushIdManager.calledUpdatePushId)
        XCTAssertTrue(mockDataStore.dict.isEmpty) // identity properties should have not been saved to persistence
        XCTAssertTrue(mockHitQueue.calledBeginProcessing) // we should start the hit queue
        XCTAssertEqual(PrivacyStatus.optedIn, state.identityProperties.privacyStatus) // privacy status should change to opt in
    }

    /// Tests that when we update privacy to opt-out that we suspend the hit queue and share state
    func testProcessPrivacyChange_whenPrivacyOptOut_setsThePrivacyStatusToOptOutAndSuspendsHitQueue() {
        // setup
        let sharedStateExpectation = XCTestExpectation(description: "Shared state should be updated once")
        var props = IdentityProperties()
        props.privacyStatus = .unknown
        props.ecid = ECID()

        state = IdentityState(identityProperties: props, hitQueue: MockHitQueue(processor: MockHitProcessor()), pushIdManager: mockPushIdManager)
        let event = Event(name: "Test event", type: EventType.identity, source: EventSource.requestIdentity, data: [IdentityConstants.Configuration.GLOBAL_CONFIG_PRIVACY: PrivacyStatus.optedOut.rawValue])

        // test
        state.processPrivacyChange(event: event, createSharedState: { (data, event) in
            sharedStateExpectation.fulfill()
        })

        // verify
        wait(for: [sharedStateExpectation], timeout: 1)
        XCTAssertFalse(mockDataStore.dict.isEmpty) // identity properties should have been saved to persistence
        XCTAssertTrue(mockPushIdManager.calledUpdatePushId)
        XCTAssertTrue(mockHitQueue.calledSuspend && mockHitQueue.calledClear) // we should suspend the queue and clear it
        XCTAssertEqual(PrivacyStatus.optedOut, state.identityProperties.privacyStatus) // privacy status should change to opt out
    }

    /// Tests that when we got from opt out to opt in that we dispatch a force sync event
    func testProcessPrivacyChange_whenPrivacyStatusUpdatedFromOptOutToOptIn_dispatchedForceSyncAndResumesHitQueue() {
        // setup
        let sharedStateExpectation = XCTestExpectation(description: "Shared state should be updated once")
        var props = IdentityProperties()
        props.privacyStatus = .optedOut

        state = IdentityState(identityProperties: props, hitQueue: MockHitQueue(processor: MockHitProcessor()), pushIdManager: mockPushIdManager)
        let configSharedState = [IdentityConstants.Configuration.EXPERIENCE_CLOUD_ORGID: "test-org",
                                 IdentityConstants.Configuration.EXPERIENCE_CLOUD_SERVER: "test-server",
                                 IdentityConstants.Configuration.GLOBAL_CONFIG_PRIVACY: PrivacyStatus.optedIn.rawValue] as [String: Any]
        state.lastValidConfig = configSharedState
        let event = Event(name: "Test event", type: EventType.identity, source: EventSource.requestIdentity, data: [IdentityConstants.Configuration.GLOBAL_CONFIG_PRIVACY: PrivacyStatus.optedIn.rawValue])

        // test
        state.processPrivacyChange(event: event, createSharedState: { (_, _) in
            sharedStateExpectation.fulfill()
        })

        // verify
        wait(for: [sharedStateExpectation], timeout: 1)
        XCTAssertFalse(mockDataStore.dict.isEmpty) // identity properties should have been saved to persistence
        XCTAssertTrue(mockHitQueue.calledBeginProcessing) // we should start the hit queue
        XCTAssertEqual(PrivacyStatus.optedIn, state.identityProperties.privacyStatus) // privacy status should change to opt in
    }

    /// When we go from opt-out to unknown we should suspend the queue and update the privacy status
    func testProcessPrivacyChange_whenPrivacyStatusUpdatedFromOptOutToUnknown_updatesthePrivacyStatusToOptUnkown() {
        // setup
        let sharedStateExpectation = XCTestExpectation(description: "A force sync event should be dispatched")
        var props = IdentityProperties()
        props.privacyStatus = .optedOut

        state = IdentityState(identityProperties: props, hitQueue: MockHitQueue(processor: MockHitProcessor()), pushIdManager: mockPushIdManager)
        let configSharedState = [IdentityConstants.Configuration.EXPERIENCE_CLOUD_ORGID: "test-org",
                                 IdentityConstants.Configuration.EXPERIENCE_CLOUD_SERVER: "test-server",
                                 IdentityConstants.Configuration.GLOBAL_CONFIG_PRIVACY: PrivacyStatus.optedIn.rawValue] as [String: Any]
        state.lastValidConfig = configSharedState
        let event = Event(name: "Test event", type: EventType.identity, source: EventSource.requestIdentity, data: [IdentityConstants.Configuration.GLOBAL_CONFIG_PRIVACY: PrivacyStatus.unknown.rawValue])

        // test
        state.processPrivacyChange(event: event, createSharedState: { _, _ in
            sharedStateExpectation.fulfill()
        })

        // verify
        wait(for: [sharedStateExpectation], timeout: 1)
        XCTAssertFalse(mockDataStore.dict.isEmpty) // identity properties should have been saved to persistence
        XCTAssertTrue(mockHitQueue.calledSuspend) // we should have suspended the hit queue
        XCTAssertEqual(PrivacyStatus.unknown, state.identityProperties.privacyStatus) // privacy status should change to opt in
    }

    // MARK: HandleAnalyticsResponse(...)
    /// When aid sycned is false, we dispatch an event, set it to true and save to persistence
    func testHandleAnalyticsResponse_whenAidNotSynced_thenEventIsDispatchedAndAIDSyncedSetToTrue() {
        // setup
        let dispatchedEventExpectation = XCTestExpectation(description: "one event should be dispatched")
        dispatchedEventExpectation.expectedFulfillmentCount = 1 // 1 identity events
        dispatchedEventExpectation.assertForOverFulfill = true
        state.identityProperties.isAidSynced = false
        XCTAssertTrue(state.identityProperties.isAidSynced == false)
        let eventData = [IdentityConstants.Analytics.ANALYTICS_ID: "aid" ] as [String: Any]

        let event = Event(name: "Test Analytics Response Event", type: EventType.analytics, source: EventSource.responseIdentity, data: eventData)

        //test
        state.handleAnalyticsResponse(event: event, eventDispatcher: { event in
            XCTAssertEqual(IdentityConstants.EventNames.AVID_SYNC_EVENT, event.name)
            let identifierValue = [IdentityConstants.EventDataKeys.ANALYTICS_ID: "aid" ] as [String: String]
            XCTAssertEqual(identifierValue, event.data?[IdentityConstants.EventDataKeys.IDENTIFIERS]as? [String: String] )
            XCTAssertEqual(false, event.data?[IdentityConstants.EventDataKeys.FORCE_SYNC]as? Bool)
            XCTAssertEqual(true, event.data?[IdentityConstants.EventDataKeys.IS_SYNC_EVENT]as? Bool)
            XCTAssertEqual(0, event.data?[IdentityConstants.EventDataKeys.AUTHENTICATION_STATE]as? Int)
            dispatchedEventExpectation.fulfill()
        })

        // verify
        wait(for: [dispatchedEventExpectation], timeout: 1)
        XCTAssertTrue(state.identityProperties.isAidSynced == true)
        XCTAssertEqual(1,mockDataStore.dict.count) // identity properties should have been saved to persistence
    }

    /// when aid synced is true, we don't dispatch event and don't save it to persistence
    func testHandleAnalyticsResponse_AidAlreadySynced_thenEventIsNotDispatched() {
        // setup
        let dispatchedEventExpectation = XCTestExpectation(description: "no event should be dispatched")
        dispatchedEventExpectation.assertForOverFulfill = true
        state.identityProperties.isAidSynced = true
        XCTAssertTrue(state.identityProperties.isAidSynced == true)
        let eventData = [IdentityConstants.Analytics.ANALYTICS_ID: "aid" ] as [String: Any]
        let event = Event(name: "Test Analytics Response Event", type: EventType.analytics, source: EventSource.responseIdentity, data: eventData)

        //test
        state.handleAnalyticsResponse(event: event, eventDispatcher: { _ in
            dispatchedEventExpectation.fulfill()
        })

        // verify
        XCTAssertTrue(state.identityProperties.isAidSynced == true)
        XCTAssertEqual(0, mockDataStore.dict.count) // identity properties should not be saved to persistence
    }

    /// We set aid synced to false when privacy is opt out.
    func testAidSynced_whenPrivacyOptOut_setToFalse() {
        // setup
        state.identityProperties.isAidSynced = true
        XCTAssertTrue(state.identityProperties.isAidSynced == true)

        let sharedStateExpectation = XCTestExpectation(description: "Shared state should be updated once")
        var props = IdentityProperties()
        props.privacyStatus = .unknown
        props.ecid = ECID()

        state = IdentityState(identityProperties: props, hitQueue: MockHitQueue(processor: MockHitProcessor()), pushIdManager: mockPushIdManager)
        let event = Event(name: "Test event", type: EventType.identity, source: EventSource.requestIdentity, data: [IdentityConstants.Configuration.GLOBAL_CONFIG_PRIVACY: PrivacyStatus.optedOut.rawValue])

        // test
        state.processPrivacyChange(event: event, createSharedState: { (data, event) in
            sharedStateExpectation.fulfill()
        })

        // verify
        XCTAssertTrue(state.identityProperties.isAidSynced == false)
        XCTAssertEqual(1, mockDataStore.dict.count) // identity properties should not be saved to persistence
    }

    /// We set aid synced to false when privacy is opt out, call handle analytics response, it set back to true
    func testAidSynced_whenHandleAnalyticsResponseCalledWithPrivacyOptedOut_setsAidSyncedToTrue() {
        // setup
        state.identityProperties.isAidSynced = true
        XCTAssertTrue(state.identityProperties.isAidSynced == true)

        let sharedStateExpectation = XCTestExpectation(description: "Shared state should be updated once")
        var props = IdentityProperties()
        props.privacyStatus = .unknown
        props.ecid = ECID()

        state = IdentityState(identityProperties: props, hitQueue: MockHitQueue(processor: MockHitProcessor()), pushIdManager: mockPushIdManager)
        let event = Event(name: "Test event", type: EventType.identity, source: EventSource.requestIdentity, data: [IdentityConstants.Configuration.GLOBAL_CONFIG_PRIVACY: PrivacyStatus.optedOut.rawValue])

        state.processPrivacyChange(event: event, createSharedState: { (data, event) in
            sharedStateExpectation.fulfill()
        })
        //opt out, aid synced set to false
        XCTAssertTrue(state.identityProperties.isAidSynced == false)

        let dispatchedEventExpectation = XCTestExpectation(description: "one event should be dispatched")
        dispatchedEventExpectation.expectedFulfillmentCount = 1
        dispatchedEventExpectation.assertForOverFulfill = true

        let eventData = [IdentityConstants.Analytics.ANALYTICS_ID: "aid" ] as [String: Any]
        let repsonseEvent = Event(name: "Test Analytics Response Event", type: EventType.analytics, source: EventSource.responseIdentity, data: eventData)

        //test
        state.handleAnalyticsResponse(event: repsonseEvent, eventDispatcher: { _ in
            dispatchedEventExpectation.fulfill()
        })

        // verify
        XCTAssertTrue(state.identityProperties.isAidSynced == true)
        XCTAssertEqual(1, mockDataStore.dict.count) // identity properties should not be saved to persistence
    }

    func testResetIdentities_shouldClearAllIdentitiesAndResetECIDAndUpdateSharedState() {
        // setup
        let sharedStateExpectation = XCTestExpectation(description: "Shared state should be updated once")

        let configSharedState = [IdentityConstants.Configuration.EXPERIENCE_CLOUD_ORGID: "test-org",
                                 IdentityConstants.Configuration.EXPERIENCE_CLOUD_SERVER: "test-server",
                                 IdentityConstants.Configuration.GLOBAL_CONFIG_PRIVACY: PrivacyStatus.optedIn.rawValue] as [String: Any]
        state.lastValidConfig = configSharedState
        let startingEcid = ECID()
        state.identityProperties.ecid = startingEcid
        state.identityProperties.advertisingIdentifier = "test-ad-id"
        state.identityProperties.blob = "test-blob"
        state.identityProperties.locationHint = "test-hint"
        state.identityProperties.customerIds = [CustomIdentity(origin: "test-origin", type: "test-typ", identifier: "test-type", authenticationState: .loggedOut)]
        state.identityProperties.isAidSynced = true
        state.identityProperties.pushIdentifier = "test-push-id"
        state.identityProperties.lastSync = Date()

        let resetEvent = Event(name: "test reset event", type: EventType.genericIdentity, source: EventSource.requestReset, data: nil)

        // test
        state.resetIdentifiers(event: resetEvent, createSharedState: { (data, _) in
            // verify ECID has changed
            XCTAssertNotNil(data[IdentityConstants.EventDataKeys.VISITOR_ID_ECID] as? String)
            XCTAssertNotEqual(data[IdentityConstants.EventDataKeys.VISITOR_ID_ECID] as? String, startingEcid.ecidString)
            XCTAssertNil(data[IdentityConstants.EventDataKeys.ADVERTISING_IDENTIFIER]) // ad id should have been cleared
            XCTAssertNil(data[IdentityConstants.EventDataKeys.PUSH_IDENTIFIER]) // push id should have been cleared
            XCTAssertNil(data[IdentityConstants.EventDataKeys.VISITOR_ID_BLOB]) // blob should have been cleared
            XCTAssertNil(data[IdentityConstants.EventDataKeys.VISITOR_ID_LOCATION_HINT]) // hint should have been cleared
            XCTAssertNil(data[IdentityConstants.EventDataKeys.VISITOR_IDS_LIST]) // id list should have been cleared
            XCTAssertNotNil(data[IdentityConstants.EventDataKeys.VISITOR_IDS_LAST_SYNC]) // last sync still present

            sharedStateExpectation.fulfill()
        })

        // verify
        XCTAssertTrue(mockHitQueue.calledClear)
        XCTAssertTrue(mockPushIdManager.calledResetPersistedFlags)
        wait(for: [sharedStateExpectation], timeout: 0.5)
    }

    func testResetIdentities_whenPrivacyOptedOut_shouldNotUpdateSharedState() {
        // setup
        state.identityProperties.privacyStatus = .optedOut
        let resetEvent = Event(name: "test reset event", type: EventType.genericIdentity, source: EventSource.requestReset, data: nil)

        // test
        state.resetIdentifiers(event: resetEvent, createSharedState: { (data, _) in
            XCTFail("Shared state should not be updated")
        })

        // verify
        XCTAssertTrue(mockHitQueue.queuedHits.isEmpty) // hit should NOT be queued in the hit queue
        XCTAssertFalse(mockHitQueue.calledClear)
        XCTAssertFalse(mockPushIdManager.calledResetPersistedFlags)
    }
}

private extension Event {
    static func fakeSyncIDEvent() -> Event {
        let ids = ["k1": "v1", "k2": "v2"]
        let data = [IdentityConstants.EventDataKeys.IDENTIFIERS: ids, IdentityConstants.EventDataKeys.IS_SYNC_EVENT: true] as [String: Any]
        return Event(name: "Fake Sync Event", type: EventType.identity, source: EventSource.requestReset, data: data)
    }

    static func fakePushIDEvent() -> Event {
        let data = [IdentityConstants.EventDataKeys.PUSH_IDENTIFIER: "test-push-id"]
        return Event(name: "Fake Sync Event", type: EventType.genericIdentity, source: EventSource.requestReset, data: data)
    }

    static func fakeAdIDEvent() -> Event {
        let data = [IdentityConstants.EventDataKeys.ADVERTISING_IDENTIFIER: "test-ad-id"]
        return Event(name: "Fake Sync Event", type: EventType.genericIdentity, source: EventSource.requestReset, data: data)
    }
}

private extension IdentityHit {
    static func fakeHit() -> IdentityHit {
        let event = Event(name: "Hit Event", type: EventType.identity, source: EventSource.requestIdentity, data: nil)
        let hit = IdentityHit(url: URL(string: "adobe.com")!, event: event)

        return hit
    }
}

private extension IdentityHitResponse {
    static func fakeHitResponse(ecid: String, error: String?, optOutList: [String]?) -> IdentityHitResponse {
        return IdentityHitResponse(blob: "response-test-blob", ecid: ecid, hint: 6, error: error, ttl: 3000, optOutList: optOutList)
    }
}<|MERGE_RESOLUTION|>--- conflicted
+++ resolved
@@ -94,7 +94,6 @@
 
     /// Tests that the properties are updated, and the hit queue processes the change, and that shared state is created due to force sync when intial shared state has not been created on boot
     func testForceSyncIdentifiers_whenValidConfig_returnsTrue_createsInitialSharedState() {
-<<<<<<< HEAD
         // setup
         let configSharedState = [IdentityConstants.Configuration.GLOBAL_CONFIG_PRIVACY: PrivacyStatus.optedIn.rawValue, IdentityConstants.Configuration.EXPERIENCE_CLOUD_ORGID: "test-org-id"] as [String : Any]
         let sharedStateExpectation = XCTestExpectation(description: "Shared state should be updated")
@@ -113,51 +112,22 @@
 
     /// Tests that the properties are updated, and the hit queue processes the change, and no shared state is created since we have booted and shared state is already created
     func testForceSyncIdentifiers_whenValidConfigAndInitialSharedStateCreated_returnsTrue_noNewSharedState() {
-=======
->>>>>>> 31f1550a
         // setup
         state.didCreateInitialSharedState = true
 
         let configSharedState = [IdentityConstants.Configuration.GLOBAL_CONFIG_PRIVACY: PrivacyStatus.optedIn.rawValue, IdentityConstants.Configuration.EXPERIENCE_CLOUD_ORGID: "test-org-id"] as [String : Any]
-        let sharedStateExpectation = XCTestExpectation(description: "Shared state should be updated")
 
         // test
         let result = state.forceSyncIdentifiers(configSharedState: configSharedState, event: Event.fakeSyncIDEvent(), createSharedState: { (data, event) in
-<<<<<<< HEAD
             XCTFail("Shared state should not be updated")
-=======
-            sharedStateExpectation.fulfill()
->>>>>>> 31f1550a
-        })
-
-        // verify
-        wait(for: [sharedStateExpectation], timeout: 1)
+        })
+
+        // verify
         XCTAssertTrue(result)
         XCTAssertEqual(PrivacyStatus.optedIn, state.identityProperties.privacyStatus) // privacy status should have been updated
         XCTAssertTrue(mockHitQueue.calledBeginProcessing) // opt-in should result in hit processing hits
     }
 
-<<<<<<< HEAD
-=======
-    /// Tests that the properties are updated, and the hit queue processes the change, and no shared state is created since we have booted and shared state is already created
-    func testForceSyncIdentifiers_whenValidConfigAndInitialSharedStateCreated_returnsTrue_noNewSharedState() {
-        // setup
-        state.didCreateInitialSharedState = true
-
-        let configSharedState = [IdentityConstants.Configuration.GLOBAL_CONFIG_PRIVACY: PrivacyStatus.optedIn.rawValue, IdentityConstants.Configuration.EXPERIENCE_CLOUD_ORGID: "test-org-id"] as [String : Any]
-
-        // test
-        let result = state.forceSyncIdentifiers(configSharedState: configSharedState, event: Event.fakeSyncIDEvent(), createSharedState: { (data, event) in
-            XCTFail("Shared state should not be updated")
-        })
-
-        // verify
-        XCTAssertTrue(result)
-        XCTAssertEqual(PrivacyStatus.optedIn, state.identityProperties.privacyStatus) // privacy status should have been updated
-        XCTAssertTrue(mockHitQueue.calledBeginProcessing) // opt-in should result in hit processing hits
-    }
-
->>>>>>> 31f1550a
     func testForceSyncIdentifiers_whenAlreadySynched_returnsTrue() {
         // setup
         state.hasSynced = true
@@ -669,7 +639,6 @@
         XCTAssertTrue(mockHitQueue.queuedHits.isEmpty) // hit should NOT be queued in the hit queue
     }
 
-<<<<<<< HEAD
     /// Tests that a hit is queued when forceSync is set to true while first event is processed and treated as forceSync event
     func testSyncIdentifiers_whenForceSyncFirstEvent_shouldQueueHit() {
         // setup
@@ -716,8 +685,6 @@
         XCTAssertTrue(hit.url.absoluteString.contains("test-server"))
     }
 
-=======
->>>>>>> 31f1550a
     func testSyncIdentifiers_whenEmptyServerValue_shouldNotQueueHit() {
         // setup
         state.lastValidConfig = [IdentityConstants.Configuration.EXPERIENCE_CLOUD_ORGID: "latestOrg",
