--- conflicted
+++ resolved
@@ -14,11 +14,8 @@
 enum IdentityConstants {
     static let EXTENSION_NAME = "com.adobe.module.identity"
     static let FRIENDLY_NAME = "Identity"
-<<<<<<< HEAD
     static let EXTENSION_VERSION = "5.0.0"
-=======
-    static let EXTENSION_VERSION = "4.2.3"
->>>>>>> 367f883c
+
     static let DATASTORE_NAME = EXTENSION_NAME
 
     static let API_TIMEOUT = TimeInterval(0.5) // Get API requests timeout after half a second
