/*
 Copyright 2021 Adobe. All rights reserved.
 This file is licensed to you under the Apache License, Version 2.0 (the "License");
 you may not use this file except in compliance with the License. You may obtain a copy
 of the License at http://www.apache.org/licenses/LICENSE-2.0
 Unless required by applicable law or agreed to in writing, software distributed under
 the License is distributed on an "AS IS" BASIS, WITHOUT WARRANTIES OR REPRESENTATIONS
 OF ANY KIND, either express or implied. See the License for the specific language
 governing permissions and limitations under the License.
 */

import UIKit
import AEPCore
import AEPServices
import AEPLifecycle
import AEPSignal
import AEPIdentity
import BackgroundTasks

@main
class AppDelegate: UIResponder, UIApplicationDelegate {

    private let LAUNCH_ENVIRONMENT_FILE_ID = ""

    func application(_ application: UIApplication, didFinishLaunchingWithOptions launchOptions: [UIApplication.LaunchOptionsKey: Any]?) -> Bool {
        // Override point for customization after application launch.
        let appState = application.applicationState
<<<<<<< HEAD
//        MobileCore.setLogLevel(.trace)
//        let extensions = [Identity.self,
//                          Lifecycle.self,
//                          Signal.self]
//
//        MobileCore.registerExtensions(extensions, {
//            MobileCore.configureWith(appId: self.LAUNCH_ENVIRONMENT_FILE_ID)
//
//            if appState != .background {
//                MobileCore.lifecycleStart(additionalContextData: nil)
//            }
//        })
        MobileCore.initialize(with: LAUNCH_ENVIRONMENT_FILE_ID, options: InitOptions(logLevel: .trace, additionalContextData: nil, disableAutoLifecycleTracking: false))
=======
        MobileCore.setLogLevel(.trace)
        let extensions = [Identity.self,
                          Lifecycle.self,
                          Signal.self]

        MobileCore.registerExtensions(extensions, {
            MobileCore.configureWith(appId: self.LAUNCH_ENVIRONMENT_FILE_ID)

            // Enable for Production apps
            // if appState != .background {
            //      MobileCore.lifecycleStart(additionalContextData: nil)
            // }
        })

        // If testing background, edit test app scheme -> options -> background fetch -> Check "launch app due to background fetch event"
        BGTaskScheduler.shared.register(forTaskWithIdentifier: "testBackground", using: nil) { task in
            // Check if we can retrieve from file from background
            self.backgroundTask()
            task.setTaskCompleted(success: true)
            self.scheduleAppRefresh()
        }
>>>>>>> 59a4736b
        return true
    }

    func backgroundTask() {
        // Provide the task you want to test in the background here
    }

    func scheduleAppRefresh() {
        let request = BGAppRefreshTaskRequest(identifier: "testBackground")

        request.earliestBeginDate = nil // Refresh after 5 minutes.

        do {
            try BGTaskScheduler.shared.submit(request)
        } catch {
            print("Could not schedule app refresh task \(error.localizedDescription)")
        }
    }

    // MARK: UISceneSession Lifecycle

    func application(_ application: UIApplication, configurationForConnecting connectingSceneSession: UISceneSession, options: UIScene.ConnectionOptions) -> UISceneConfiguration {
        // Called when a new scene session is being created.
        // Use this method to select a configuration to create the new scene with.
        return UISceneConfiguration(name: "Default Configuration", sessionRole: connectingSceneSession.role)
    }

    func application(_ application: UIApplication, didDiscardSceneSessions sceneSessions: Set<UISceneSession>) {
        // Called when the user discards a scene session.
        // If any sessions were discarded while the application was not running, this will be called shortly after application:didFinishLaunchingWithOptions.
        // Use this method to release any resources that were specific to the discarded scenes, as they will not return.
    }


}
<|MERGE_RESOLUTION|>--- conflicted
+++ resolved
@@ -25,7 +25,8 @@
     func application(_ application: UIApplication, didFinishLaunchingWithOptions launchOptions: [UIApplication.LaunchOptionsKey: Any]?) -> Bool {
         // Override point for customization after application launch.
         let appState = application.applicationState
-<<<<<<< HEAD
+
+        MobileCore.initialize(with: LAUNCH_ENVIRONMENT_FILE_ID, options: InitOptions(logLevel: .trace, additionalContextData: nil, disableAutoLifecycleTracking: false))
 //        MobileCore.setLogLevel(.trace)
 //        let extensions = [Identity.self,
 //                          Lifecycle.self,
@@ -34,34 +35,19 @@
 //        MobileCore.registerExtensions(extensions, {
 //            MobileCore.configureWith(appId: self.LAUNCH_ENVIRONMENT_FILE_ID)
 //
-//            if appState != .background {
-//                MobileCore.lifecycleStart(additionalContextData: nil)
-//            }
+//            // Enable for Production apps
+//            // if appState != .background {
+//            //      MobileCore.lifecycleStart(additionalContextData: nil)
+//            // }
 //        })
-        MobileCore.initialize(with: LAUNCH_ENVIRONMENT_FILE_ID, options: InitOptions(logLevel: .trace, additionalContextData: nil, disableAutoLifecycleTracking: false))
-=======
-        MobileCore.setLogLevel(.trace)
-        let extensions = [Identity.self,
-                          Lifecycle.self,
-                          Signal.self]
-
-        MobileCore.registerExtensions(extensions, {
-            MobileCore.configureWith(appId: self.LAUNCH_ENVIRONMENT_FILE_ID)
-
-            // Enable for Production apps
-            // if appState != .background {
-            //      MobileCore.lifecycleStart(additionalContextData: nil)
-            // }
-        })
-
-        // If testing background, edit test app scheme -> options -> background fetch -> Check "launch app due to background fetch event"
-        BGTaskScheduler.shared.register(forTaskWithIdentifier: "testBackground", using: nil) { task in
-            // Check if we can retrieve from file from background
-            self.backgroundTask()
-            task.setTaskCompleted(success: true)
-            self.scheduleAppRefresh()
-        }
->>>>>>> 59a4736b
+//
+//        // If testing background, edit test app scheme -> options -> background fetch -> Check "launch app due to background fetch event"
+//        BGTaskScheduler.shared.register(forTaskWithIdentifier: "testBackground", using: nil) { task in
+//            // Check if we can retrieve from file from background
+//            self.backgroundTask()
+//            task.setTaskCompleted(success: true)
+//            self.scheduleAppRefresh()
+//        }
         return true
     }
 
