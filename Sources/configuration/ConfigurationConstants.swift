--- conflicted
+++ resolved
@@ -15,7 +15,7 @@
     static let EXTENSION_NAME = "com.adobe.module.configuration"
     static let EXTENSION_VERSION = "0.0.1"
     static let DATA_STORE_NAME = EXTENSION_NAME
-    
+
     static let CONFIG_URL_BASE = "https://assets.adobedtm.com/"
     static let CONFIG_BUNDLED_FILE_NAME  = "ADBMobileConfig"
     static let CONFIG_MANIFEST_APPID_KEY = "ADBMobileAppID"
@@ -33,12 +33,9 @@
         static let PERSISTED_APPID = "config.appID"
         static let IS_INTERNAL_EVENT = "config.isinternalevent"
         static let CONFIG_CACHE_PREFIX = "cached.config."
-<<<<<<< HEAD
-        static let EXPERIENCE_CLOUD_ORGID = "experienceCloud.org"
-=======
         static let ALL_IDENTIFIERS = "config.allidentifiers"
         static let BUILD_ENVIRONMENT = "build.environment"
->>>>>>> 32ea1f33
+        static let EXPERIENCE_CLOUD_ORGID = "experienceCloud.org"
     }
 
     struct Privacy {
