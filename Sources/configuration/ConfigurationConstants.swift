/*
Copyright 2020 Adobe. All rights reserved.
This file is licensed to you under the Apache License, Version 2.0 (the "License");
you may not use this file except in compliance with the License. You may obtain a copy
of the License at http://www.apache.org/licenses/LICENSE-2.0
Unless required by applicable law or agreed to in writing, software distributed under
the License is distributed on an "AS IS" BASIS, WITHOUT WARRANTIES OR REPRESENTATIONS
OF ANY KIND, either express or implied. See the License for the specific language
governing permissions and limitations under the License.
*/

import Foundation

struct ConfigurationConstants {
    static let EXTENSION_NAME = "com.adobe.module.configuration"
    static let EXTENSION_VERSION = "0.0.1"
    static let DATA_STORE_NAME = EXTENSION_NAME
    
    static let CONFIG_URL_BASE = "https://assets.adobedtm.com/"
    static let CONFIG_BUNDLED_FILE_NAME  = "ADBMobileConfig"
    static let CONFIG_MANIFEST_APPID_KEY = "ADBMobileAppID"
    static let DOWNLOAD_RETRY_INTERVAL = TimeInterval(5) // 5 seconds
    static let API_TIMEOUT = TimeInterval(1) // 1 second
    static let ENVIRONMENT_PREFIX_DELIMITER = "__"

    struct Keys {
        static let GLOBAL_CONFIG_PRIVACY = "global.privacy"
        static let UPDATE_CONFIG = "config.update"
        static let RETRIEVE_CONFIG = "config.getData"
        static let JSON_APP_ID = "config.appId"
        static let JSON_FILE_PATH = "config.filePath"
        static let PERSISTED_OVERRIDDEN_CONFIG = "config.overridden.map"
        static let PERSISTED_APPID = "config.appID"
        static let IS_INTERNAL_EVENT = "config.isinternalevent"
        static let CONFIG_CACHE_PREFIX = "cached.config."
<<<<<<< HEAD
        static let ALL_IDENTIFIERS = "config.allidentifiers"
=======
        static let BUILD_ENVIRONMENT = "build.environment"
>>>>>>> 6a3cfe55
    }

    struct Privacy {
        static let UNKNOWN = "optunknown"
        static let OPT_OUT = "optedout"
        static let OPT_IN = "optedin"
    }
}<|MERGE_RESOLUTION|>--- conflicted
+++ resolved
@@ -33,11 +33,8 @@
         static let PERSISTED_APPID = "config.appID"
         static let IS_INTERNAL_EVENT = "config.isinternalevent"
         static let CONFIG_CACHE_PREFIX = "cached.config."
-<<<<<<< HEAD
         static let ALL_IDENTIFIERS = "config.allidentifiers"
-=======
         static let BUILD_ENVIRONMENT = "build.environment"
->>>>>>> 6a3cfe55
     }
 
     struct Privacy {
