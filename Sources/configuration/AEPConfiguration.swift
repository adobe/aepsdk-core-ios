--- conflicted
+++ resolved
@@ -40,18 +40,11 @@
         let pendingResolver = createPendingSharedState(event: nil)
 
         // If we have an appId stored in persistence, kick off the configureWithAppId event
-<<<<<<< HEAD
         // TODO: do we need this?
 //        if let appId = appIdManager.loadAppId(), !appId.isEmpty {
 //            dispatchConfigurationRequest(data: [ConfigurationConstants.Keys.JSON_APP_ID: appId])
 //        }
         
-=======
-        if let appId = appIdManager.loadAppId(), !appId.isEmpty {
-            dispatchConfigurationRequest(data: [ConfigurationConstants.Keys.JSON_APP_ID: appId])
-        }
-
->>>>>>> 64bea883
         configState.loadInitialConfig()
         if !configState.environmentAwareConfiguration.isEmpty {
             let responseEvent = Event(name: "Configuration Response Event", type: .configuration, source: .responseContent, data: configState.environmentAwareConfiguration)
