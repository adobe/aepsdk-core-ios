/*
Copyright 2020 Adobe. All rights reserved.
This file is licensed to you under the Apache License, Version 2.0 (the "License");
you may not use this file except in compliance with the License. You may obtain a copy
of the License at http://www.apache.org/licenses/LICENSE-2.0
Unless required by applicable law or agreed to in writing, software distributed under
the License is distributed on an "AS IS" BASIS, WITHOUT WARRANTIES OR REPRESENTATIONS
OF ANY KIND, either express or implied. See the License for the specific language
governing permissions and limitations under the License.
*/

import Foundation

/// Responsible for retrieving the configuration of the SDK and updating the shared state and dispatching configuration updates through the `EventHub`
class AEPConfiguration: Extension {
    var name = ConfigurationConstants.EXTENSION_NAME
    var version = ConfigurationConstants.EXTENSION_VERSION

    private let dataStore = NamedKeyValueStore(name: ConfigurationConstants.DATA_STORE_NAME)
    private var appIdManager: LaunchIDManager
    private var configState: ConfigurationState // should only be modified/used within the event queue
    private let retryQueue = DispatchQueue(label: "com.adobe.configuration.retry")

    // MARK: Extension

    /// Initializes the Configuration extension and it's dependencies
    required init() {
        appIdManager = LaunchIDManager(dataStore: dataStore)
        configState = ConfigurationState(dataStore: dataStore, configDownloader: ConfigurationDownloader())
    }

    /// Invoked when the Configuration extension has been registered by the `EventHub`, this results in the Configuration extension loading the first configuration for the SDK
    func onRegistered() {
        registerListener(type: .configuration, source: .requestContent, listener: receiveConfigurationRequest(event:))
        registerListener(type: .lifecycle, source: .responseContent, listener: receiveLifecycleResponse(event:))
        registerListener(type: .configuration, source: .requestIdentity, listener: receiveConfigurationIdentity(event:))

        let pendingResolver = createPendingSharedState(event: nil)

        // If we have an appId stored in persistence, kick off the configureWithAppId event
        if let appId = appIdManager.loadAppId(), !appId.isEmpty {
            dispatchConfigurationRequest(data: [ConfigurationConstants.Keys.JSON_APP_ID: appId])
        }

        configState.loadInitialConfig()
        if !configState.environmentAwareConfiguration.isEmpty {
            let responseEvent = Event(name: "Configuration Response Event", type: .configuration, source: .responseContent, data: configState.environmentAwareConfiguration)
            dispatch(event: responseEvent)
        }
        pendingResolver(configState.environmentAwareConfiguration)
    }

    /// Invoked when the Configuration extension has been unregistered by the `EventHub`, currently a no-op.
    func onUnregistered() {}
    
    /// Configuration is always ready for the next event
    /// - Parameter event: an   `Event`
    func readyForEvent(_ event: Event) -> Bool {
        return true
    }

    /// Check if the next event is requesting identities, if so check if ready, otherwise return true
    /// - Parameter event: an   `Event`
    func readyForEvent(_ event: Event) -> Bool {
        if event.type == .configuration && event.source == .requestIdentity {
            return MobileIdentities().areSharedStatesReady(event: event, sharedStateProvider: getSharedState(extensionName:event:))
        }

        return true
    }

    // MARK: Event Listeners

    /// Invoked by the `eventQueue` each time a new configuration request event is received
    /// - Parameter event: A configuration request event
    private func receiveConfigurationRequest(event: Event) {
        if event.isUpdateConfigEvent {
            processUpdateConfig(event: event, sharedStateResolver: createPendingSharedState(event: event))
        } else if event.isGetConfigEvent {
            dispatchConfigurationResponse(triggerEvent: event, data: configState.environmentAwareConfiguration)
        } else if let appId = event.appId {
            processConfigureWith(appId: appId, event: event, sharedStateResolver: createPendingSharedState(event: event))
        } else if let filePath = event.filePath {
            processConfigureWith(filePath: filePath, event: event, sharedStateResolver: createPendingSharedState(event: event))
        }

    }
<<<<<<< HEAD
    
=======

>>>>>>> c0b62f03
    /// Invoked by the `eventQueue` each time a new lifecycle response event is received
    /// - Parameter event: A lifecycle response event
    private func receiveLifecycleResponse(event: Event) {
        // Re-fetch the latest config if appId is present.
        // Lifecycle does not load bundled/manual configuration if appId is absent.
        guard let appId = appIdManager.loadAppId(), !appId.isEmpty else {
            // TODO: Add error log
            return
        }

        // Dispatch an event with appId to start remote download
        let data: [String: Any] = [ConfigurationConstants.Keys.JSON_APP_ID: appId,
                                   ConfigurationConstants.Keys.IS_INTERNAL_EVENT: true]
        dispatchConfigurationRequest(data: data)
<<<<<<< HEAD
=======
    }

    /// Handles the getSdkIdentities API by collecting all the identities then dispatching a response event with the given identities
    /// - Parameter event: The event coming from the getSdkIdentities API
    private func receiveConfigurationIdentity(event: Event) {
        var mobileIdentities = MobileIdentities()
        mobileIdentities.collectIdentifiers(event: event, sharedStateProvider: getSharedState(extensionName:event:))

        guard let encodedIdentities = try? JSONEncoder().encode(mobileIdentities) else {
            // TODO: Error log
            return
        }

        let identitiesStr = String(data: encodedIdentities, encoding: .utf8)
        let eventData = [ConfigurationConstants.Keys.ALL_IDENTIFIERS: identitiesStr]
        let responseEvent = event.createResponseEvent(name: "Configuration Response Identity Event", type: .configuration, source: .responseIdentity, data: eventData as [String : Any])
        dispatch(event: responseEvent)
>>>>>>> c0b62f03
    }

    // MARK: Event Processors

    /// Interacts with the `ConfigurationState` to update the configuration with the new configuration contained in `event`
    /// - Parameters:
    ///   - event: The `event` which contains the new configuration
    ///   - sharedStateResolver: Shared state resolver that will be invoked with the new configuration
    /// - Returns: True if processing the update configuration event succeeds, false otherwise
    private func processUpdateConfig(event: Event, sharedStateResolver: SharedStateResolver) {
        // Update the overriddenConfig with the new config from API and persist them in disk, and abort if overridden config is empty
        guard let updatedConfig = event.data?[ConfigurationConstants.Keys.UPDATE_CONFIG] as? [String: Any], !updatedConfig.isEmpty else {
            // error, resolve pending shared state with current config
            sharedStateResolver(configState.environmentAwareConfiguration)
            return
        }

        configState.updateWith(programmaticConfig: updatedConfig)
        // Create shared state and dispatch configuration response content
        sharedStateResolver(configState.environmentAwareConfiguration)
        dispatchConfigurationResponse(triggerEvent: event, data: event.data)
<<<<<<< HEAD
        return
=======
>>>>>>> c0b62f03
    }

    /// Interacts with the `ConfigurationState` to download the configuration associated with `appId`
    /// - Parameters:
    ///   - appId: The appId for which a configuration should be downloaded from
    ///   - event: The event responsible for the API call
    ///   - sharedStateResolver: Shared state resolver that will be invoked with the new configuration
    private func processConfigureWith(appId: String, event: Event, sharedStateResolver: @escaping SharedStateResolver) {
        guard !appId.isEmpty else {
            // Error: No appId provided or its empty, resolve pending shared state with current config
            sharedStateResolver(configState.environmentAwareConfiguration)
            return
        }

        guard validateForInternalEventAppIdChange(event: event, newAppId: appId) else {
            // error: app Id update already in-flight, resolve pending shared state with current config
            sharedStateResolver(configState.environmentAwareConfiguration)
            return
        }

        // check if the configuration state has downloaded the config associated with appId, if so early exit
        guard !configState.hasDownloadedConfig(appId: appId) else { return }
<<<<<<< HEAD
        
=======

>>>>>>> c0b62f03
        // stop all other event processing while we are attempting to download the config
        stopEvents()
        configState.updateWith(appId: appId) { [weak self] (config) in
            if let _ = config {
                self?.publishCurrentConfig(event: event, sharedStateResolver: sharedStateResolver)
                self?.startEvents()
            } else {
                // If downloading config failed try again later
<<<<<<< HEAD
                self?.extensionQueue?.asyncAfter(deadline: .now() + 5) {
=======
                self?.retryQueue.asyncAfter(deadline: .now() + 5) {
>>>>>>> c0b62f03
                    let _ = self?.processConfigureWith(appId: appId, event: event, sharedStateResolver: sharedStateResolver)
                }
            }
        }
    }

    /// Interacts with the `ConfigurationState` to fetch the configuration associated with `filePath`
    /// - Parameters:
    ///   - filePath: The file path at which the configuration should be loaded from
    ///   - event: The event responsible for the API call
    ///   - sharedStateResolver: Shared state resolver that will be invoked with the new configuration
    private func processConfigureWith(filePath: String, event: Event, sharedStateResolver: SharedStateResolver) {
        guard let filePath = event.data?[ConfigurationConstants.Keys.JSON_FILE_PATH] as? String, !filePath.isEmpty else {
            // Error: Shared state is updated with previous config
            sharedStateResolver(configState.environmentAwareConfiguration)
            return
        }

        if configState.updateWith(filePath: filePath) {
            publishCurrentConfig(event: event, sharedStateResolver: sharedStateResolver)
        } else {
            // loading from bundled config failed, resolve shared state with current config without dispatching a config response event
            sharedStateResolver(configState.environmentAwareConfiguration)
        }
    }

    // MARK: Dispatchers

    /// Dispatches a configuration response content event with corresponding data
    /// - Parameter data: Optional data to be attached to the event
    private func dispatchConfigurationResponse(triggerEvent: Event, data: [String: Any]?) {
        let responseEvent = triggerEvent.createResponseEvent(name: "Configuration Response Event", type: .configuration, source: .responseContent, data: data)
        dispatch(event: responseEvent)
    }

    /// Dispatches a configuration request content event with corresponding data
    /// - Parameter data: Data to be attached to the event
    private func dispatchConfigurationRequest(data: [String: Any]) {
        let event = Event(name: "Configuration Request Event", type: .configuration, source: .requestContent, data: data)
        dispatch(event: event)
    }

    /// Shares state with the current configuration and dispatches a configuration response event with the current configuration
    /// - Parameters:
    ///   - event: The event at which this configuration should be published at
    ///   - sharedStateResolver: a closure which is resolved with the current configuration
    private func publishCurrentConfig(event: Event, sharedStateResolver: SharedStateResolver) {
        // Update the shared state with the new configuration
        sharedStateResolver(configState.environmentAwareConfiguration)
        // Dispatch a Configuration Response Content event with the new configuration.
        dispatchConfigurationResponse(triggerEvent: event, data: configState.environmentAwareConfiguration)
    }

    // MARK: Helpers

    /// The purpose of the SetAppIDInternalEvent is to refresh the existing with the persisted appId
    /// This method validates the appId for the SetAppIDInternalEvent
    /// returns true, if the persisted appId is same as the internalEvent appId present in the eventData
    /// returns false, if the persisted appId is different from the internalEvent appId present in the eventData
    /// https://jira.corp.adobe.com/browse/AMSDK-6555
    /// - Parameters:
    ///   - event: event for the API call
    ///   - newAppId: appId passed into the API
    /// - Returns: true if there was a change to appId via the `IS_INTERNAL_EVENT` event
    private func validateForInternalEventAppIdChange(event: Event, newAppId: String) -> Bool {
        let isInternalEvent = event.data?[ConfigurationConstants.Keys.IS_INTERNAL_EVENT] as? Bool ?? false

        if isInternalEvent && newAppId != appIdManager.loadAppId() {
            return false
        }

        return true
    }

}<|MERGE_RESOLUTION|>--- conflicted
+++ resolved
@@ -52,7 +52,7 @@
 
     /// Invoked when the Configuration extension has been unregistered by the `EventHub`, currently a no-op.
     func onUnregistered() {}
-    
+
     /// Configuration is always ready for the next event
     /// - Parameter event: an   `Event`
     func readyForEvent(_ event: Event) -> Bool {
@@ -85,11 +85,7 @@
         }
 
     }
-<<<<<<< HEAD
-    
-=======
-
->>>>>>> c0b62f03
+
     /// Invoked by the `eventQueue` each time a new lifecycle response event is received
     /// - Parameter event: A lifecycle response event
     private func receiveLifecycleResponse(event: Event) {
@@ -104,8 +100,6 @@
         let data: [String: Any] = [ConfigurationConstants.Keys.JSON_APP_ID: appId,
                                    ConfigurationConstants.Keys.IS_INTERNAL_EVENT: true]
         dispatchConfigurationRequest(data: data)
-<<<<<<< HEAD
-=======
     }
 
     /// Handles the getSdkIdentities API by collecting all the identities then dispatching a response event with the given identities
@@ -123,7 +117,6 @@
         let eventData = [ConfigurationConstants.Keys.ALL_IDENTIFIERS: identitiesStr]
         let responseEvent = event.createResponseEvent(name: "Configuration Response Identity Event", type: .configuration, source: .responseIdentity, data: eventData as [String : Any])
         dispatch(event: responseEvent)
->>>>>>> c0b62f03
     }
 
     // MARK: Event Processors
@@ -145,10 +138,6 @@
         // Create shared state and dispatch configuration response content
         sharedStateResolver(configState.environmentAwareConfiguration)
         dispatchConfigurationResponse(triggerEvent: event, data: event.data)
-<<<<<<< HEAD
-        return
-=======
->>>>>>> c0b62f03
     }
 
     /// Interacts with the `ConfigurationState` to download the configuration associated with `appId`
@@ -171,11 +160,7 @@
 
         // check if the configuration state has downloaded the config associated with appId, if so early exit
         guard !configState.hasDownloadedConfig(appId: appId) else { return }
-<<<<<<< HEAD
-        
-=======
-
->>>>>>> c0b62f03
+
         // stop all other event processing while we are attempting to download the config
         stopEvents()
         configState.updateWith(appId: appId) { [weak self] (config) in
@@ -184,11 +169,7 @@
                 self?.startEvents()
             } else {
                 // If downloading config failed try again later
-<<<<<<< HEAD
-                self?.extensionQueue?.asyncAfter(deadline: .now() + 5) {
-=======
                 self?.retryQueue.asyncAfter(deadline: .now() + 5) {
->>>>>>> c0b62f03
                     let _ = self?.processConfigureWith(appId: appId, event: event, sharedStateResolver: sharedStateResolver)
                 }
             }
