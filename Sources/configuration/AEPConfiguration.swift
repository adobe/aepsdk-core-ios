/*
Copyright 2020 Adobe. All rights reserved.
This file is licensed to you under the Apache License, Version 2.0 (the "License");
you may not use this file except in compliance with the License. You may obtain a copy
of the License at http://www.apache.org/licenses/LICENSE-2.0
Unless required by applicable law or agreed to in writing, software distributed under
the License is distributed on an "AS IS" BASIS, WITHOUT WARRANTIES OR REPRESENTATIONS
OF ANY KIND, either express or implied. See the License for the specific language
governing permissions and limitations under the License.
*/

import Foundation

/// Responsible for retrieving the configuration of the SDK and updating the shared state and dispatching configuration updates through the `EventHub`
class AEPConfiguration: Extension {
    var name = ConfigurationConstants.EXTENSION_NAME
    var version = ConfigurationConstants.EXTENSION_VERSION

    private let dataStore = NamedKeyValueStore(name: ConfigurationConstants.DATA_STORE_NAME)
    private var appIdManager: LaunchIDManager
    private var configState: ConfigurationState // should only be modified/used within the event queue
    private let retryQueue = DispatchQueue(label: "com.adobe.configuration.retry")

    // MARK: Extension

    /// Initializes the Configuration extension and it's dependencies
    required init() {
        appIdManager = LaunchIDManager(dataStore: dataStore)
        configState = ConfigurationState(dataStore: dataStore, configDownloader: ConfigurationDownloader())
    }

    /// Invoked when the Configuration extension has been registered by the `EventHub`, this results in the Configuration extension loading the first configuration for the SDK
    func onRegistered() {
        registerListener(type: .configuration, source: .requestContent, listener: receiveConfigurationRequest(event:))
        registerListener(type: .lifecycle, source: .responseContent, listener: receiveLifecycleResponse(event:))
<<<<<<< HEAD
        // TODO: AMSDK-9750 - Listen for request identifier events
=======
        registerListener(type: .configuration, source: .requestIdentity, listener: receiveConfigurationIdentity(event:))
>>>>>>> 64abd145

        let pendingResolver = createPendingSharedState(event: nil)

        // If we have an appId stored in persistence, kick off the configureWithAppId event
        if let appId = appIdManager.loadAppId(), !appId.isEmpty {
            dispatchConfigurationRequest(data: [ConfigurationConstants.Keys.JSON_APP_ID: appId])
        }

        configState.loadInitialConfig()
        if !configState.environmentAwareConfiguration.isEmpty {
            let responseEvent = Event(name: "Configuration Response Event", type: .configuration, source: .responseContent, data: configState.environmentAwareConfiguration)
            dispatch(event: responseEvent)
        }
        pendingResolver(configState.environmentAwareConfiguration)
    }

    /// Invoked when the Configuration extension has been unregistered by the `EventHub`, currently a no-op.
    func onUnregistered() {}

<<<<<<< HEAD
    /// Configuration is always ready for the next event
=======
    /// Check if the next event is requesting identities, if so check if ready, otherwise return true
>>>>>>> 64abd145
    /// - Parameter event: an   `Event`
    func readyForEvent(_ event: Event) -> Bool {
        if event.type == .configuration && event.source == .requestIdentity {
            return MobileIdentities().areSharedStatesReady(event: event, sharedStateProvider: getSharedState(extensionName:event:))
        }

        return true
    }

    // MARK: Event Listeners

    /// Invoked by the `eventQueue` each time a new configuration request event is received
    /// - Parameter event: A configuration request event
    private func receiveConfigurationRequest(event: Event) {
        if event.isUpdateConfigEvent {
            processUpdateConfig(event: event, sharedStateResolver: createPendingSharedState(event: event))
        } else if event.isGetConfigEvent {
            dispatchConfigurationResponse(triggerEvent: event, data: configState.environmentAwareConfiguration)
        } else if let appId = event.appId {
            processConfigureWith(appId: appId, event: event, sharedStateResolver: createPendingSharedState(event: event))
        } else if let filePath = event.filePath {
            processConfigureWith(filePath: filePath, event: event, sharedStateResolver: createPendingSharedState(event: event))
        }

    }

    /// Invoked by the `eventQueue` each time a new lifecycle response event is received
    /// - Parameter event: A lifecycle response event
    private func receiveLifecycleResponse(event: Event) {
        // Re-fetch the latest config if appId is present.
        // Lifecycle does not load bundled/manual configuration if appId is absent.
        guard let appId = appIdManager.loadAppId(), !appId.isEmpty else {
            // TODO: Add error log
            return
        }

        // Dispatch an event with appId to start remote download
        let data: [String: Any] = [ConfigurationConstants.Keys.JSON_APP_ID: appId,
                                   ConfigurationConstants.Keys.IS_INTERNAL_EVENT: true]
        dispatchConfigurationRequest(data: data)
    }

    /// Handles the getSdkIdentities API by collecting all the identities then dispatching a response event with the given identities
    /// - Parameter event: The event coming from the getSdkIdentities API
    private func receiveConfigurationIdentity(event: Event) {
        var mobileIdentities = MobileIdentities()
        mobileIdentities.collectIdentifiers(event: event, sharedStateProvider: getSharedState(extensionName:event:))

        guard let encodedIdentities = try? JSONEncoder().encode(mobileIdentities) else {
            // TODO: Error log
            return
        }

        let identitiesStr = String(data: encodedIdentities, encoding: .utf8)
        let eventData = [ConfigurationConstants.Keys.ALL_IDENTIFIERS: identitiesStr]
        let responseEvent = event.createResponseEvent(name: "Configuration Response Identity Event", type: .configuration, source: .responseIdentity, data: eventData as [String : Any])
        dispatch(event: responseEvent)
    }

    // MARK: Event Processors

    /// Interacts with the `ConfigurationState` to update the configuration with the new configuration contained in `event`
    /// - Parameters:
    ///   - event: The `event` which contains the new configuration
    ///   - sharedStateResolver: Shared state resolver that will be invoked with the new configuration
    /// - Returns: True if processing the update configuration event succeeds, false otherwise
    private func processUpdateConfig(event: Event, sharedStateResolver: SharedStateResolver) {
        // Update the overriddenConfig with the new config from API and persist them in disk, and abort if overridden config is empty
        guard let updatedConfig = event.data?[ConfigurationConstants.Keys.UPDATE_CONFIG] as? [String: Any], !updatedConfig.isEmpty else {
            // error, resolve pending shared state with current config
            sharedStateResolver(configState.environmentAwareConfiguration)
            return
        }

        configState.updateWith(programmaticConfig: updatedConfig)
        // Create shared state and dispatch configuration response content
        sharedStateResolver(configState.environmentAwareConfiguration)
        dispatchConfigurationResponse(triggerEvent: event, data: event.data)
        return
    }

    /// Interacts with the `ConfigurationState` to download the configuration associated with `appId`
    /// - Parameters:
    ///   - appId: The appId for which a configuration should be downloaded from
    ///   - event: The event responsible for the API call
    ///   - sharedStateResolver: Shared state resolver that will be invoked with the new configuration
    private func processConfigureWith(appId: String, event: Event, sharedStateResolver: @escaping SharedStateResolver) {
        guard !appId.isEmpty else {
            // Error: No appId provided or its empty, resolve pending shared state with current config
            sharedStateResolver(configState.environmentAwareConfiguration)
            return
        }

        guard validateForInternalEventAppIdChange(event: event, newAppId: appId) else {
            // error: app Id update already in-flight, resolve pending shared state with current config
            sharedStateResolver(configState.environmentAwareConfiguration)
            return
        }

        // check if the configuration state has downloaded the config associated with appId, if so early exit
        guard !configState.hasDownloadedConfig(appId: appId) else { return }

        // stop all other event processing while we are attempting to download the config
        stopEvents()
        configState.updateWith(appId: appId) { [weak self] (config) in
            if let _ = config {
                self?.publishCurrentConfig(event: event, sharedStateResolver: sharedStateResolver)
                self?.startEvents()
            } else {
                // If downloading config failed try again later
                self?.retryQueue.asyncAfter(deadline: .now() + 5) {
                    let _ = self?.processConfigureWith(appId: appId, event: event, sharedStateResolver: sharedStateResolver)
                }
            }
        }
    }

    /// Interacts with the `ConfigurationState` to fetch the configuration associated with `filePath`
    /// - Parameters:
    ///   - filePath: The file path at which the configuration should be loaded from
    ///   - event: The event responsible for the API call
    ///   - sharedStateResolver: Shared state resolver that will be invoked with the new configuration
    private func processConfigureWith(filePath: String, event: Event, sharedStateResolver: SharedStateResolver) {
        guard let filePath = event.data?[ConfigurationConstants.Keys.JSON_FILE_PATH] as? String, !filePath.isEmpty else {
            // Error: Shared state is updated with previous config
            sharedStateResolver(configState.environmentAwareConfiguration)
            return
        }

        if configState.updateWith(filePath: filePath) {
            publishCurrentConfig(event: event, sharedStateResolver: sharedStateResolver)
        } else {
            // loading from bundled config failed, resolve shared state with current config without dispatching a config response event
            sharedStateResolver(configState.environmentAwareConfiguration)
        }
    }

    // MARK: Dispatchers

    /// Dispatches a configuration response content event with corresponding data
    /// - Parameter data: Optional data to be attached to the event
    private func dispatchConfigurationResponse(triggerEvent: Event, data: [String: Any]?) {
        let responseEvent = triggerEvent.createResponseEvent(name: "Configuration Response Event", type: .configuration, source: .responseContent, data: data)
        dispatch(event: responseEvent)
    }

    /// Dispatches a configuration request content event with corresponding data
    /// - Parameter data: Data to be attached to the event
    private func dispatchConfigurationRequest(data: [String: Any]) {
        let event = Event(name: "Configuration Request Event", type: .configuration, source: .requestContent, data: data)
        dispatch(event: event)
    }

    /// Shares state with the current configuration and dispatches a configuration response event with the current configuration
    /// - Parameters:
    ///   - event: The event at which this configuration should be published at
    ///   - sharedStateResolver: a closure which is resolved with the current configuration
    private func publishCurrentConfig(event: Event, sharedStateResolver: SharedStateResolver) {
        // Update the shared state with the new configuration
        sharedStateResolver(configState.environmentAwareConfiguration)
        // Dispatch a Configuration Response Content event with the new configuration.
        dispatchConfigurationResponse(triggerEvent: event, data: configState.environmentAwareConfiguration)
    }

    // MARK: Helpers

    /// The purpose of the SetAppIDInternalEvent is to refresh the existing with the persisted appId
    /// This method validates the appId for the SetAppIDInternalEvent
    /// returns true, if the persisted appId is same as the internalEvent appId present in the eventData
    /// returns false, if the persisted appId is different from the internalEvent appId present in the eventData
    /// https://jira.corp.adobe.com/browse/AMSDK-6555
    /// - Parameters:
    ///   - event: event for the API call
    ///   - newAppId: appId passed into the API
    /// - Returns: true if there was a change to appId via the `IS_INTERNAL_EVENT` event
    private func validateForInternalEventAppIdChange(event: Event, newAppId: String) -> Bool {
        let isInternalEvent = event.data?[ConfigurationConstants.Keys.IS_INTERNAL_EVENT] as? Bool ?? false

        if isInternalEvent && newAppId != appIdManager.loadAppId() {
            return false
        }

        return true
    }

}<|MERGE_RESOLUTION|>--- conflicted
+++ resolved
@@ -33,11 +33,7 @@
     func onRegistered() {
         registerListener(type: .configuration, source: .requestContent, listener: receiveConfigurationRequest(event:))
         registerListener(type: .lifecycle, source: .responseContent, listener: receiveLifecycleResponse(event:))
-<<<<<<< HEAD
-        // TODO: AMSDK-9750 - Listen for request identifier events
-=======
         registerListener(type: .configuration, source: .requestIdentity, listener: receiveConfigurationIdentity(event:))
->>>>>>> 64abd145
 
         let pendingResolver = createPendingSharedState(event: nil)
 
@@ -57,11 +53,7 @@
     /// Invoked when the Configuration extension has been unregistered by the `EventHub`, currently a no-op.
     func onUnregistered() {}
 
-<<<<<<< HEAD
-    /// Configuration is always ready for the next event
-=======
     /// Check if the next event is requesting identities, if so check if ready, otherwise return true
->>>>>>> 64abd145
     /// - Parameter event: an   `Event`
     func readyForEvent(_ event: Event) -> Bool {
         if event.type == .configuration && event.source == .requestIdentity {
