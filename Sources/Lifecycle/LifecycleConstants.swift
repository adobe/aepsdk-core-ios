--- conflicted
+++ resolved
@@ -20,14 +20,13 @@
     struct Keys {
         static let ACTION_KEY = "action"
         static let ADDITIONAL_CONTEXT_DATA = "additionalcontextdata"
-<<<<<<< HEAD
         // LifecycleDataStore Keys
         static let INSTALL_DATE = "InstallDate"
         static let LAST_LAUNCH_DATE = "LastDateUsed"
         static let LAUNCHES = "Launches"
         static let UPGRADE_DATE = "UpgradeDate"
         static let LAUNCHES_SINCE_UPGRADE = "LaunchesAfterUpgrade"
-=======
+        // LifecycleSession Keys
         static let OPERATING_SYSTEM = "osversion"
         static let APP_ID = "AppId"
         static let PREVIOUS_SESSION_LENGTH = "prevsessionlength"
@@ -36,6 +35,5 @@
 
     struct DataStoreKeys {
         static let PERSISTED_CONTEXT = "PersistedContext"
->>>>>>> 04ee16e4
     }
 }