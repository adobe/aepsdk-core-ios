/*
Copyright 2020 Adobe. All rights reserved.
This file is licensed to you under the Apache License, Version 2.0 (the "License");
you may not use this file except in compliance with the License. You may obtain a copy
of the License at http://www.apache.org/licenses/LICENSE-2.0
Unless required by applicable law or agreed to in writing, software distributed under
the License is distributed on an "AS IS" BASIS, WITHOUT WARRANTIES OR REPRESENTATIONS
OF ANY KIND, either express or implied. See the License for the specific language
governing permissions and limitations under the License.
*/

import Foundation

/// Represents context data collected from the Lifecycle extension
struct LifecycleContextData: Codable, Equatable {
    var lifecycleMetrics: LifecycleMetrics = LifecycleMetrics()
    var sessionContextData: [String: String] = [String: String]()
    var additionalContextData: [String: String] = [String: String]()
    var advertisingIdentifier: String?

    enum CodingKeys : String, CodingKey {
        case lifecycleMetrics = "lifecycleMetrics"
        case sessionContextData = "sessionContextData"
        case additionalContextData = "additionalcontextdata"
        case advertisingIdentifier = "advertisingidentifier"
    }

    init() {}

    /// Merges the other `LifecycleContextData` into this, any duplicate keys will resolve the value that is contained within the other `LifecycleContextData`
    /// - Parameters:
    ///   - with: The other `LifecycleContextData` to be merged with
    func merging(with: LifecycleContextData?) -> LifecycleContextData {
        guard let selfDict = toDictionary(), let otherDict = with?.toDictionary() else { return self }

        let mergedDict = selfDict.merging(otherDict) { (selfValue, otherValue) -> Any in
            // properly merge sub dictionaries
            if let selfSubDict = selfValue as? [String: Any], let otherSubDict = otherValue as? [String: Any] {
                return selfSubDict.merging(otherSubDict, uniquingKeysWith: { (_, new) in new })
            }

            return otherValue
        }

        guard let mergedDictData = try? JSONSerialization.data(withJSONObject: mergedDict as Any, options: []) else { return self }
        let mergedContextData = try? JSONDecoder().decode(LifecycleContextData.self, from: mergedDictData)
        return mergedContextData ?? self
    }

    /// Converts this `LifecycleContextData` into a `[String: String]?` dictionary
    /// - Returns: A dictionary representation of the `LifecycleContextData`
    private func toDictionary() -> [String: Any]? {
        guard let data = try? JSONEncoder().encode(self) else { return nil }
        return try? JSONSerialization.jsonObject(with: data, options: []) as? [String: Any]
    }

    /// Flattens the context data into a dictionary to be used in event data
    /// - Returns: The context data flattened into the event data format
<<<<<<< HEAD
    func toEventData() -> [String: Any]? {
        var selfDict = toDictionary()
        if let metricsDict = selfDict?.removeValue(forKey: CodingKeys.lifecycleMetrics.stringValue) as? [String: Any] {
            selfDict = selfDict?.merging(metricsDict, uniquingKeysWith: { (_, new) in new })
        }

        if let additionalContextDataDict = selfDict?.removeValue(forKey: CodingKeys.additionalContextData.stringValue) as? [String: Any] {
            selfDict = selfDict?.merging(additionalContextDataDict, uniquingKeysWith: { (_, new) in new })
        }

        if let sessionContextDataDict = selfDict?.removeValue(forKey: CodingKeys.sessionContextData.stringValue) as? [String: Any] {
            selfDict = selfDict?.merging(sessionContextDataDict, uniquingKeysWith: { (_, new) in new })
        }

        return selfDict
=======
    func toEventData() -> [String: Any] {
        let selfDict = toDictionary()
        var eventData = [String: Any]()
        
        if let advertisingIdentifier = advertisingIdentifier {
            eventData[CodingKeys.advertisingIdentifier.rawValue] = advertisingIdentifier
        }
        
        if let metricsDict = selfDict?[CodingKeys.lifecycleMetrics.stringValue] as? [String: Any] {
            eventData = eventData.merging(metricsDict, uniquingKeysWith: { (_, new) in new })
        }

        if let additionalContextDataDict = selfDict?[CodingKeys.additionalContextData.stringValue] as? [String: Any] {
            eventData = eventData.merging(additionalContextDataDict, uniquingKeysWith: { (_, new) in new })
        }

        if let sessionContextDataDict = selfDict?[CodingKeys.sessionContextData.stringValue] as? [String: Any] {
            eventData = eventData.merging(sessionContextDataDict, uniquingKeysWith: { (_, new) in new })
        }

        return eventData
>>>>>>> 30037cfb
    }
}<|MERGE_RESOLUTION|>--- conflicted
+++ resolved
@@ -56,31 +56,14 @@
 
     /// Flattens the context data into a dictionary to be used in event data
     /// - Returns: The context data flattened into the event data format
-<<<<<<< HEAD
-    func toEventData() -> [String: Any]? {
-        var selfDict = toDictionary()
-        if let metricsDict = selfDict?.removeValue(forKey: CodingKeys.lifecycleMetrics.stringValue) as? [String: Any] {
-            selfDict = selfDict?.merging(metricsDict, uniquingKeysWith: { (_, new) in new })
-        }
-
-        if let additionalContextDataDict = selfDict?.removeValue(forKey: CodingKeys.additionalContextData.stringValue) as? [String: Any] {
-            selfDict = selfDict?.merging(additionalContextDataDict, uniquingKeysWith: { (_, new) in new })
-        }
-
-        if let sessionContextDataDict = selfDict?.removeValue(forKey: CodingKeys.sessionContextData.stringValue) as? [String: Any] {
-            selfDict = selfDict?.merging(sessionContextDataDict, uniquingKeysWith: { (_, new) in new })
-        }
-
-        return selfDict
-=======
     func toEventData() -> [String: Any] {
         let selfDict = toDictionary()
         var eventData = [String: Any]()
-        
+
         if let advertisingIdentifier = advertisingIdentifier {
             eventData[CodingKeys.advertisingIdentifier.rawValue] = advertisingIdentifier
         }
-        
+
         if let metricsDict = selfDict?[CodingKeys.lifecycleMetrics.stringValue] as? [String: Any] {
             eventData = eventData.merging(metricsDict, uniquingKeysWith: { (_, new) in new })
         }
@@ -94,6 +77,5 @@
         }
 
         return eventData
->>>>>>> 30037cfb
     }
 }