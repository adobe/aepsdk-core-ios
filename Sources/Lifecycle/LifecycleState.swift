/*
Copyright 2020 Adobe. All rights reserved.
This file is licensed to you under the Apache License, Version 2.0 (the "License");
you may not use this file except in compliance with the License. You may obtain a copy
of the License at http://www.apache.org/licenses/LICENSE-2.0
Unless required by applicable law or agreed to in writing, software distributed under
the License is distributed on an "AS IS" BASIS, WITHOUT WARRANTIES OR REPRESENTATIONS
OF ANY KIND, either express or implied. See the License for the specific language
governing permissions and limitations under the License.
*/

import Foundation

/// Manages the business logic of the Lifecycle extension
struct LifecycleState {
    let dataStore: NamedKeyValueStore
    
    // Access level modified for tests
    #if DEBUG
    var lifecycleContextData: LifecycleContextData?
    lazy var previousSessionLifecycleContextData: LifecycleContextData? = {
          return dataStore.getObject(key: LifecycleConstants.DataStoreKeys.LIFECYCLE_DATA)
       }()
    #else
    private(set) var lifecycleContextData: LifecycleContextData?
    lazy private(set) var previousSessionLifecycleContextData: LifecycleContextData? = {
       return dataStore.getObject(key: LifecycleConstants.DataStoreKeys.LIFECYCLE_DATA)
    }()
    #endif
    
    private var lifecycleSession: LifecycleSession
    
    /// Creates a new `LifecycleState` with the given `NamedKeyValueStore`
    /// - Parameter dataStore: The Lifecycle extension's data store
    init(dataStore: NamedKeyValueStore) {
        self.dataStore = dataStore
        self.lifecycleSession = LifecycleSession(dataStore: dataStore)
    }
    
<<<<<<< HEAD
    /// Loads the initial Lifecycle data which includes device data and launch event
=======
    /// Loads the initial Lifecycle metrics which includes device data and launch event
>>>>>>> 30037cfb
    /// - Returns: `LifecycleContextData` with device data, launch event data and any persisted context data
    mutating func computeBootData() -> LifecycleContextData {
        let contextData = LifecycleContextData().merging(with: getContextData())
        let defaultMetrics = LifecycleMetricsBuilder(dataStore: dataStore, date: Date()).addDeviceData().addLaunchEventData().build()

        var bootContextData = LifecycleContextData()
        bootContextData.lifecycleMetrics = defaultMetrics
        return contextData.merging(with: bootContextData)
    }
    
    /// Starts a new lifecycle session at the given date with the provided data
    /// - Parameters:
    ///   - date: date at which the start event occurred
    ///   - additionalContextData: additional context data for this start event
    ///   - adId: The advertising identifier provided by the identity extension
    ///   - sessionTimeout: The session timeout for this start event, defaults to 300 seconds
    /// - Returns: The previous session info if exists, otherwise nil
    mutating func start(date: Date, additionalContextData: [String: String]?, adId: String?, sessionTimeout: TimeInterval = TimeInterval(LifecycleConstants.DEFAULT_LIFECYCLE_TIMEOUT))  -> LifecycleSessionInfo? {
        let sessionContainer: LifecyclePersistedContext? = dataStore.getObject(key: LifecycleConstants.DataStoreKeys.PERSISTED_CONTEXT)
        // Build default LifecycleMetrics
        let metricsBuilder = LifecycleMetricsBuilder(dataStore: dataStore, date: date).addDeviceData()
        let defaultMetrics = metricsBuilder.build()
        applyApplicationUpgrade(appId: defaultMetrics.appId)
        
        guard let previousSessionInfo =  lifecycleSession.start(date: date, sessionTimeout: sessionTimeout, coreMetrics: defaultMetrics) else { return nil }
        
        var lifecycleData = LifecycleContextData()
        
        if isInstall() {
            metricsBuilder.addInstallData().addLaunchEventData()
        } else {
            // upgrade and launch hits
            let upgrade = isUpgrade()
            metricsBuilder.addLaunchEventData()
                          .addLaunchData()
                          .addUpgradeData(upgrade: upgrade)
                          .addCrashData(previousSessionCrash: previousSessionInfo.isCrash,
                                                   osVersion: sessionContainer?.osVersion ?? "unavailable",
                                                       appId: sessionContainer?.appId ?? "unavailable")
            
            let sessionContextData = lifecycleSession.getSessionData(startDate: date, sessionTimeout: sessionTimeout, previousSessionInfo: previousSessionInfo)
            lifecycleData.sessionContextData = sessionContextData
        }
        
        lifecycleData.lifecycleMetrics = metricsBuilder.build()
        
        lifecycleData.additionalContextData = additionalContextData ?? [:]
        lifecycleData.advertisingIdentifier = adId

        // Update lifecycle context data and persist lifecycle info into local storage
        lifecycleContextData = lifecycleContextData?.merging(with: lifecycleData) ?? lifecycleData
        persistLifecycleContextData(startDate: date)
        
        return previousSessionInfo
    }
    
    /// Pauses the current lifecycle session
    /// - Parameter pauseDate: date at which the pause event occurred
    mutating func pause(pauseDate: Date) {
        lifecycleSession.pause(pauseDate: pauseDate)
    }
    
    /// Gets the current context data stored in memory, if none in memory will check data store, if not present will return nil
    mutating func getContextData() -> LifecycleContextData? {
        return lifecycleContextData ?? previousSessionLifecycleContextData
    }
    
    /// Updates the application identifier in the in-memory lifecycle context data
    /// - Parameter appId: the application identifier
    mutating func applyApplicationUpgrade(appId: String?) {
        // early out if this isn't an upgrade or if it is an install
        if isInstall() || !isUpgrade() { return }
        
        // get a map of lifecycle data in shared preferences or memory
        guard var lifecycleData = getContextData() else { return }
        
        // update the version in our map
        lifecycleData.lifecycleMetrics.appId = appId
        
        if lifecycleContextData == nil {
            // update the previous session's map
            previousSessionLifecycleContextData?.lifecycleMetrics.appId = appId
            dataStore.setObject(key: LifecycleConstants.DataStoreKeys.LIFECYCLE_DATA, value: lifecycleData)
        } else {
            // if we have the map in memory update it
            lifecycleContextData = lifecycleContextData?.merging(with: lifecycleData) ?? lifecycleData
        }
    }
    
    // MARK: Private APIs
    
    /// Returns true if there is not install date stored in the data store
    private func isInstall() -> Bool {
        return !dataStore.contains(key: LifecycleConstants.DataStoreKeys.INSTALL_DATE)
    }
    
    /// Returns true if the current app version does not equal the app version stored in the data store
    private func isUpgrade() -> Bool {
        let appVersion = AEPServiceProvider.shared.systemInfoService.getApplicationVersionNumber()
        return dataStore.getString(key: LifecycleConstants.DataStoreKeys.LAST_VERSION) != appVersion
    }
    
    /// Saves `lifecycleContextData` to the data store along with the start date and application version number
    /// - Parameter startDate: Date the lifecycle session started
    private func persistLifecycleContextData(startDate: Date) {
        dataStore.setObject(key: LifecycleConstants.DataStoreKeys.LIFECYCLE_DATA, value: lifecycleContextData)
        dataStore.setObject(key: LifecycleConstants.DataStoreKeys.LAST_LAUNCH_DATE, value: startDate)
        let appVersion = AEPServiceProvider.shared.systemInfoService.getApplicationVersionNumber()
        dataStore.set(key: LifecycleConstants.DataStoreKeys.LAST_VERSION, value: appVersion)
    }
    
}<|MERGE_RESOLUTION|>--- conflicted
+++ resolved
@@ -14,7 +14,7 @@
 /// Manages the business logic of the Lifecycle extension
 struct LifecycleState {
     let dataStore: NamedKeyValueStore
-    
+
     // Access level modified for tests
     #if DEBUG
     var lifecycleContextData: LifecycleContextData?
@@ -27,21 +27,17 @@
        return dataStore.getObject(key: LifecycleConstants.DataStoreKeys.LIFECYCLE_DATA)
     }()
     #endif
-    
+
     private var lifecycleSession: LifecycleSession
-    
+
     /// Creates a new `LifecycleState` with the given `NamedKeyValueStore`
     /// - Parameter dataStore: The Lifecycle extension's data store
     init(dataStore: NamedKeyValueStore) {
         self.dataStore = dataStore
         self.lifecycleSession = LifecycleSession(dataStore: dataStore)
     }
-    
-<<<<<<< HEAD
-    /// Loads the initial Lifecycle data which includes device data and launch event
-=======
+
     /// Loads the initial Lifecycle metrics which includes device data and launch event
->>>>>>> 30037cfb
     /// - Returns: `LifecycleContextData` with device data, launch event data and any persisted context data
     mutating func computeBootData() -> LifecycleContextData {
         let contextData = LifecycleContextData().merging(with: getContextData())
@@ -51,7 +47,7 @@
         bootContextData.lifecycleMetrics = defaultMetrics
         return contextData.merging(with: bootContextData)
     }
-    
+
     /// Starts a new lifecycle session at the given date with the provided data
     /// - Parameters:
     ///   - date: date at which the start event occurred
@@ -65,11 +61,11 @@
         let metricsBuilder = LifecycleMetricsBuilder(dataStore: dataStore, date: date).addDeviceData()
         let defaultMetrics = metricsBuilder.build()
         applyApplicationUpgrade(appId: defaultMetrics.appId)
-        
+
         guard let previousSessionInfo =  lifecycleSession.start(date: date, sessionTimeout: sessionTimeout, coreMetrics: defaultMetrics) else { return nil }
-        
+
         var lifecycleData = LifecycleContextData()
-        
+
         if isInstall() {
             metricsBuilder.addInstallData().addLaunchEventData()
         } else {
@@ -81,46 +77,46 @@
                           .addCrashData(previousSessionCrash: previousSessionInfo.isCrash,
                                                    osVersion: sessionContainer?.osVersion ?? "unavailable",
                                                        appId: sessionContainer?.appId ?? "unavailable")
-            
+
             let sessionContextData = lifecycleSession.getSessionData(startDate: date, sessionTimeout: sessionTimeout, previousSessionInfo: previousSessionInfo)
             lifecycleData.sessionContextData = sessionContextData
         }
-        
+
         lifecycleData.lifecycleMetrics = metricsBuilder.build()
-        
+
         lifecycleData.additionalContextData = additionalContextData ?? [:]
         lifecycleData.advertisingIdentifier = adId
 
         // Update lifecycle context data and persist lifecycle info into local storage
         lifecycleContextData = lifecycleContextData?.merging(with: lifecycleData) ?? lifecycleData
         persistLifecycleContextData(startDate: date)
-        
+
         return previousSessionInfo
     }
-    
+
     /// Pauses the current lifecycle session
     /// - Parameter pauseDate: date at which the pause event occurred
     mutating func pause(pauseDate: Date) {
         lifecycleSession.pause(pauseDate: pauseDate)
     }
-    
+
     /// Gets the current context data stored in memory, if none in memory will check data store, if not present will return nil
     mutating func getContextData() -> LifecycleContextData? {
         return lifecycleContextData ?? previousSessionLifecycleContextData
     }
-    
+
     /// Updates the application identifier in the in-memory lifecycle context data
     /// - Parameter appId: the application identifier
     mutating func applyApplicationUpgrade(appId: String?) {
         // early out if this isn't an upgrade or if it is an install
         if isInstall() || !isUpgrade() { return }
-        
+
         // get a map of lifecycle data in shared preferences or memory
         guard var lifecycleData = getContextData() else { return }
-        
+
         // update the version in our map
         lifecycleData.lifecycleMetrics.appId = appId
-        
+
         if lifecycleContextData == nil {
             // update the previous session's map
             previousSessionLifecycleContextData?.lifecycleMetrics.appId = appId
@@ -130,20 +126,20 @@
             lifecycleContextData = lifecycleContextData?.merging(with: lifecycleData) ?? lifecycleData
         }
     }
-    
+
     // MARK: Private APIs
-    
+
     /// Returns true if there is not install date stored in the data store
     private func isInstall() -> Bool {
         return !dataStore.contains(key: LifecycleConstants.DataStoreKeys.INSTALL_DATE)
     }
-    
+
     /// Returns true if the current app version does not equal the app version stored in the data store
     private func isUpgrade() -> Bool {
         let appVersion = AEPServiceProvider.shared.systemInfoService.getApplicationVersionNumber()
         return dataStore.getString(key: LifecycleConstants.DataStoreKeys.LAST_VERSION) != appVersion
     }
-    
+
     /// Saves `lifecycleContextData` to the data store along with the start date and application version number
     /// - Parameter startDate: Date the lifecycle session started
     private func persistLifecycleContextData(startDate: Date) {
@@ -152,5 +148,5 @@
         let appVersion = AEPServiceProvider.shared.systemInfoService.getApplicationVersionNumber()
         dataStore.set(key: LifecycleConstants.DataStoreKeys.LAST_VERSION, value: appVersion)
     }
-    
+
 }