--- conflicted
+++ resolved
@@ -24,12 +24,9 @@
     private var defaultKeyValueService = NamedUserDefaultKeyValueService()
     private var overrideNetworkService: NetworkService?
     private var defaultNetworkService = AEPNetworkService()
-<<<<<<< HEAD
+    private var defaultDataQueueService = AEPDataQueueService.shared
     private var overrideCacheService: CacheService?
     private var defaultCacheService = DiskCacheService()
-=======
-    private var defaultDataQueueService = AEPDataQueueService.shared
->>>>>>> 5120e486
 
     /// The SystemInfoService, either set externally (override) or the default implementation
     public var systemInfoService: SystemInfoService {
@@ -60,31 +57,6 @@
 
     public var networkService: NetworkService {
         get {
-<<<<<<< HEAD
-            return barrierQueue.sync {
-                return overrideNetworkService ?? defaultNetworkService
-            }
-        }
-        set {
-            barrierQueue.async {
-                self.overrideNetworkService = newValue
-            }
-        }
-    }
-    
-    public var cacheService: CacheService {
-        get {
-            return barrierQueue.sync {
-                return overrideCacheService ?? defaultCacheService
-            }
-        }
-        set {
-            barrierQueue.async {
-                self.overrideCacheService = newValue
-            }
-        }
-    }
-=======
             return queue.sync {
                 return overrideNetworkService ?? defaultNetworkService
             }
@@ -96,10 +68,22 @@
         }
     }
 
-    public var dataQueueService: DataQueueService { 
+    public var dataQueueService: DataQueueService {
         return queue.sync {
             return defaultDataQueueService
         }
     }
->>>>>>> 5120e486
+
+    public var cacheService: CacheService {
+        get {
+            return queue.sync {
+                return overrideCacheService ?? defaultCacheService
+            }
+        }
+        set {
+            queue.async {
+                self.overrideCacheService = newValue
+            }
+        }
+    }
 }