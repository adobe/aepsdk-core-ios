--- conflicted
+++ resolved
@@ -155,13 +155,8 @@
     public func set(key: String, value: [AnyHashable: Any]?) {
         set(key: key, value: value as Any)
     }
-<<<<<<< HEAD
-
-    func getDictionary(key: String, fallback: [AnyHashable: Any]? = nil) -> [AnyHashable: Any]? {
-=======
     
     public func getDictionary(key: String, fallback: [AnyHashable: Any]? = nil) -> [AnyHashable: Any]? {
->>>>>>> 25626c63
         return get(key: key) as? [AnyHashable: Any] ?? fallback
     }
     
