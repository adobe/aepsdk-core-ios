--- conflicted
+++ resolved
@@ -8,87 +8,64 @@
 
 pod 'SwiftLint', '0.44.0'
 
-<<<<<<< HEAD
-def rules_main
-=======
-target 'AEPCore' do
-  project 'AEPCore.xcodeproj'
->>>>>>> 3c9636db
-  pod 'AEPRulesEngine'
-end
-
-def rules_dev
-  pod 'AEPRulesEngine', :git => 'https://github.com/sbenedicadb/aepsdk-rulesengine-ios.git', :branch => 'dev-v1.0.2'
-end
-
-target 'AEPCore' do
-  rules_dev
-end
-
-target 'AEPCoreTests' do
-<<<<<<< HEAD
-  rules_dev
-end
-
-target 'AEPSignalTests' do
-  rules_dev
-end
-
-target 'AEPLifecycleTests' do
-  rules_dev
-end
-
-target 'AEPIdentityTests' do
-  rules_dev
-end
-
-target 'AEPIntegrationTests' do
-  rules_dev
-=======
+def core_main
   project 'AEPCore.xcodeproj'
   pod 'AEPRulesEngine'
 end
 
-target 'AEPSignalTests' do
+def core_dev
   project 'AEPCore.xcodeproj'
+  pod 'AEPRulesEngine', :git => 'https://github.com/sbenedicadb/aepsdk-rulesengine-ios.git', :branch => 'dev-v1.1.0'
+end
+
+def tests_main
+  project 'TestApps/AEPCoreTestApp.xcodeproj'
   pod 'AEPRulesEngine'
 end
 
+def tests_dev
+  project 'TestApps/AEPCoreTestApp.xcodeproj'
+  pod 'AEPRulesEngine', :git => 'https://github.com/sbenedicadb/aepsdk-rulesengine-ios.git', :branch => 'dev-v1.1.0'
+end
+
+target 'AEPCore' do
+  core_dev
+end
+
+target 'AEPCoreTests' do
+  core_dev
+end
+
+target 'AEPSignalTests' do
+  core_dev
+end
+
 target 'AEPLifecycleTests' do
-  project 'AEPCore.xcodeproj'
-  pod 'AEPRulesEngine'
+  core_dev
 end
 
 target 'AEPIdentityTests' do
-  project 'AEPCore.xcodeproj'
-  pod 'AEPRulesEngine'
+  core_dev
 end
 
 target 'AEPIntegrationTests' do
-  project 'AEPCore.xcodeproj'
-  pod 'AEPRulesEngine'
+  core_dev
 end
-
 
 # TestApps project dependencies
 
 target 'TestApp_Swift' do
-  project 'TestApps/AEPCoreTestApp.xcodeproj'
-  pod 'AEPRulesEngine'
+  tests_dev
 end
 
 target 'TestApp_Objc' do
-  project 'TestApps/AEPCoreTestApp.xcodeproj'
-  pod 'AEPRulesEngine'
+  tests_dev
 end
 
 target 'E2E_Swift' do
-  project 'TestApps/AEPCoreTestApp.xcodeproj'
-  pod 'AEPRulesEngine'
+  tests_dev
 end
 
 target 'PerformanceApp' do
-  project 'TestApps/AEPCoreTestApp.xcodeproj'
-  pod 'AEPRulesEngine'
->>>>>>> 3c9636db
+  tests_dev
 end