--- conflicted
+++ resolved
@@ -17,13 +17,9 @@
 
   s.pod_target_xcconfig = { 'BUILD_LIBRARY_FOR_DISTRIBUTION' => 'YES' }
 
-<<<<<<< HEAD
   s.dependency 'AEPRulesEngine', '>= 1.2.1'
-  s.dependency 'AEPServices', '>= 3.7.3'
-=======
-  s.dependency 'AEPRulesEngine', '>= 1.1.0'
   s.dependency 'AEPServices', '>= 3.7.4'
->>>>>>> 5efa74c3
+
 
   s.source_files          = 'AEPCore/Sources/**/*.swift'
 
