--- conflicted
+++ resolved
@@ -16,13 +16,8 @@
 
   s.pod_target_xcconfig = { 'BUILD_LIBRARY_FOR_DISTRIBUTION' => 'YES' }
 
-<<<<<<< HEAD
   s.dependency 'AEPRulesEngine', '1.1.0'
-  s.dependency 'AEPServices', '>= 3.3.1'
-=======
-  s.dependency 'AEPRulesEngine', '1.0.1'
-  s.dependency 'AEPServices', '3.3.2'
->>>>>>> 3d98cb73
+  s.dependency 'AEPServices', '>= 3.3.2'
 
   s.source_files          = 'AEPCore/Sources/**/*.swift'
 
