--- conflicted
+++ resolved
@@ -1,10 +1,6 @@
 Pod::Spec.new do |s|
   s.name             = "AEPCore"
-<<<<<<< HEAD
-  s.version          = "3.5.0.1"
-=======
   s.version          = "3.6.0"
->>>>>>> ba7c8635
   s.summary          = "Core library for Adobe Experience Platform Mobile SDK. Written and maintained by Adobe."
   s.description      = <<-DESC
                         The core library provides the foundation for the Adobe Experience Platform SDK.  Having the core library installed is a pre-requisite for any other Adobe Experience Platform SDK extension to work.
