Pod::Spec.new do |s|
  s.name             = "AEPCore"
  s.version          = "3.3.1"
  s.summary          = "Core library for Adobe Experience Platform Mobile SDK. Written and maintained by Adobe."
  s.description      = <<-DESC
                        The core library provides the foundation for the Adobe Experience Platform SDK.  Having the core library installed is a pre-requisite for any other Adobe Experience Platform SDK extension to work.
                        DESC
  s.homepage         = "https://github.com/adobe/aepsdk-core-ios"
  s.license          = 'Apache V2'
  s.author       = "Adobe Experience Platform SDK Team"
  s.source           = { :git => "https://github.com/adobe/aepsdk-core-ios", :tag => s.version.to_s }

  s.ios.deployment_target = '10.0'

  s.swift_version = '5.1'

  s.pod_target_xcconfig = { 'BUILD_LIBRARY_FOR_DISTRIBUTION' => 'YES' }

<<<<<<< HEAD
  s.dependency 'AEPRulesEngine'
  s.dependency 'AEPServices', '3.3.0'
=======
  s.dependency 'AEPRulesEngine', '1.0.1'
  s.dependency 'AEPServices', '3.3.1'
>>>>>>> 82cc4d6d

  s.source_files          = 'AEPCore/Sources/**/*.swift'


end<|MERGE_RESOLUTION|>--- conflicted
+++ resolved
@@ -16,13 +16,8 @@
 
   s.pod_target_xcconfig = { 'BUILD_LIBRARY_FOR_DISTRIBUTION' => 'YES' }
 
-<<<<<<< HEAD
-  s.dependency 'AEPRulesEngine'
-  s.dependency 'AEPServices', '3.3.0'
-=======
-  s.dependency 'AEPRulesEngine', '1.0.1'
+  s.dependency 'AEPRulesEngine', '1.1.0'
   s.dependency 'AEPServices', '3.3.1'
->>>>>>> 82cc4d6d
 
   s.source_files          = 'AEPCore/Sources/**/*.swift'
 
