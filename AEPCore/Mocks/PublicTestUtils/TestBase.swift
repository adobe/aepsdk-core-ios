//
// Copyright 2020 Adobe. All rights reserved.
// This file is licensed to you under the Apache License, Version 2.0 (the "License");
// you may not use this file except in compliance with the License. You may obtain a copy
// of the License at http://www.apache.org/licenses/LICENSE-2.0
//
// Unless required by applicable law or agreed to in writing, software distributed under
// the License is distributed on an "AS IS" BASIS, WITHOUT WARRANTIES OR REPRESENTATIONS
// OF ANY KIND, either express or implied. See the License for the specific language
// governing permissions and limitations under the License.
//

import XCTest

import AEPServices

@testable import AEPCore

open class TestBase: XCTestCase {
    /// Use this setting to enable logging in `TestBase`.
    public var loggingEnabled = false

    // Runs once per test suite
    open class override func setUp() {
        super.setUp()
        NamedCollectionDataStore.clear()
        MobileCore.setLogLevel(LogLevel.trace)
    }

    // Runs before each test case
    open override func setUp() {
        super.setUp()
        continueAfterFailure = false
        MobileCore.registerExtension(InstrumentedExtension.self)
    }

    open override func tearDown() {
        super.tearDown()
        // Wait .2 seconds in case there are unexpected events that were in the dispatch process during cleanup
        usleep(200000)
        resetTestExpectations()
        MobileCore.resetSDK()
        NamedCollectionDataStore.clear()
    }

    /// Reset event expectations and drop the items received until this point
    public func resetTestExpectations() {
        log("Resetting test expectations for events")
        InstrumentedExtension.reset()
    }

    /// Unregisters the `InstrumentedExtension` from the Event Hub. This method executes asynchronous.
    public func unregisterInstrumentedExtension() {
        let event = Event(name: "Unregister Instrumented Extension",
                          type: TestConstants.EventType.INSTRUMENTED_EXTENSION,
                          source: TestConstants.EventSource.UNREGISTER_EXTENSION,
                          data: nil)

        MobileCore.dispatch(event: event)
    }

    // MARK: Expected/Unexpected events assertions

    /// Sets an expectation for a specific event type and source and how many times the event should be dispatched
    /// - Parameters:
    ///   - type: the event type as a `String`, should not be empty
    ///   - source: the event source as a `String`, should not be empty
    ///   - count: the number of times this event should be dispatched, but default it is set to 1
    /// - See also:
    ///   - assertExpectedEvents(ignoreUnexpectedEvents:)
    public func setExpectationEvent(type: String, source: String, expectedCount: Int32 = 1) {
        guard expectedCount > 0 else {
            assertionFailure("Expected event count should be greater than 0")
            return
        }
        guard !type.isEmpty, !source.isEmpty else {
            assertionFailure("Expected event type and source should be non-empty strings")
            return
        }

        InstrumentedExtension.expectedEvents[EventSpec(type: type, source: source)] = CountDownLatch(expectedCount)
    }

    /// Asserts if all the expected events were received and fails if an unexpected event was seen
    /// - Parameters:
    ///   - ignoreUnexpectedEvents: if set on false, an assertion is made on unexpected events, otherwise the unexpected events are ignored
    /// - See also:
    ///   - setExpectationEvent(type: source: count:)
    ///   - assertUnexpectedEvents()
    public func assertExpectedEvents(ignoreUnexpectedEvents: Bool = false, timeout: TimeInterval = TestConstants.Defaults.WAIT_EVENT_TIMEOUT, file: StaticString = #file, line: UInt = #line) {
        guard InstrumentedExtension.expectedEvents.count > 0 else { // swiftlint:disable:this empty_count
            assertionFailure("There are no event expectations set, use this API after calling setExpectationEvent", file: file, line: line)
            return
        }

        let currentExpectedEvents = InstrumentedExtension.expectedEvents.shallowCopy
        for expectedEvent in currentExpectedEvents {
            let waitResult = expectedEvent.value.await(timeout: timeout)
            let expectedCount: Int32 = expectedEvent.value.getInitialCount()
            let receivedCount: Int32 = expectedEvent.value.getInitialCount() - expectedEvent.value.getCurrentCount()
            XCTAssertFalse(waitResult == DispatchTimeoutResult.timedOut,
                           """
                           Timed out waiting for event type \(expectedEvent.key.type) and source \(expectedEvent.key.source),
                           expected \(expectedCount), but received \(receivedCount)
                           """,
                           file: (file),
                           line: line)
            XCTAssertEqual(expectedCount,
                           receivedCount,
                           """
                           Expected \(expectedCount) event(s) of type \(expectedEvent.key.type) and source \(expectedEvent.key.source),
                           but received \(receivedCount)
                           """,
                           file: (file),
                           line: line)
        }

        guard ignoreUnexpectedEvents == false else { return }
        assertUnexpectedEvents(file: file, line: line)
    }

    /// Asserts if any unexpected event was received. Use this method to verify the received events are correct when setting event expectations.
    /// - See also: setExpectationEvent(type: source: count:)
    public func assertUnexpectedEvents(file: StaticString = #file, line: UInt = #line) {
        wait()
        var unexpectedEventsReceivedCount = 0
        var unexpectedEventsAsString = ""

        let currentReceivedEvents = InstrumentedExtension.receivedEvents.shallowCopy
        for receivedEvent in currentReceivedEvents {

            // check if event is expected and it is over the expected count
            if let expectedEvent = InstrumentedExtension.expectedEvents[EventSpec(type: receivedEvent.key.type, source: receivedEvent.key.source)] {
                _ = expectedEvent.await(timeout: TestConstants.Defaults.WAIT_EVENT_TIMEOUT)
                let expectedCount: Int32 = expectedEvent.getInitialCount()
                let receivedCount: Int32 = expectedEvent.getInitialCount() - expectedEvent.getCurrentCount()
                XCTAssertEqual(expectedCount,
                               receivedCount,
                               """
                               Expected \(expectedCount) events of type \(receivedEvent.key.type) and source \(receivedEvent.key.source),
                               but received \(receivedCount)
                               """,
                               file: (file),
                               line: line)
            }
            // check for events that don't have expectations set
            else {
                unexpectedEventsReceivedCount += receivedEvent.value.count
                unexpectedEventsAsString.append("(\(receivedEvent.key.type), \(receivedEvent.key.source), \(receivedEvent.value.count)),")
                log("Received unexpected event with type: \(receivedEvent.key.type) source: \(receivedEvent.key.source)")
            }
        }

        XCTAssertEqual(0, unexpectedEventsReceivedCount, "Received \(unexpectedEventsReceivedCount) unexpected event(s): \(unexpectedEventsAsString)", file: (file), line: line)
    }

    /// To be revisited once AMSDK-10169 is implemented
    /// - Parameters:
    ///   - timeout:how long should this method wait, in seconds; by default it waits up to 1 second
    public func wait(_ timeout: UInt32? = TestConstants.Defaults.WAIT_TIMEOUT) {
        if let timeout = timeout {
            sleep(timeout)
        }
    }

    /// Returns the `ACPExtensionEvent`(s) dispatched through the Event Hub, or empty if none was found.
    /// Use this API after calling `setExpectationEvent(type:source:count:)` to wait for the right amount of time
    /// - Parameters:
    ///   - type: the event type as in the expectation
    ///   - source: the event source as in the expectation
    ///   - timeout: how long should this method wait for the expected event, in seconds; by default it waits up to 1 second
    /// - Returns: list of events with the provided `type` and `source`, or empty if none was dispatched
    public func getDispatchedEventsWith(type: String, source: String, timeout: TimeInterval = TestConstants.Defaults.WAIT_EVENT_TIMEOUT, file: StaticString = #file, line: UInt = #line) -> [Event] {
        if InstrumentedExtension.expectedEvents[EventSpec(type: type, source: source)] != nil {
            let waitResult = InstrumentedExtension.expectedEvents[EventSpec(type: type, source: source)]?.await(timeout: timeout)
            XCTAssertFalse(waitResult == DispatchTimeoutResult.timedOut, "Timed out waiting for event type \(type) and source \(source)", file: file, line: line)
        } else {
            wait(TestConstants.Defaults.WAIT_TIMEOUT)
        }
        return InstrumentedExtension.receivedEvents[EventSpec(type: type, source: source)] ?? []
    }

    /// Retrieves the standard `SharedState` for a specific extension (as opposed to XDM).
    /// This method fetches the shared state for a given extension name, optionally based on a specific event.
    /// The shared state can be resolved according to the specified resolution and shared state type.
    /// - Parameters:
    ///   - extensionName: The name of the extension whose `SharedState` will be returned.
    ///   - event: If provided, retrieves the `SharedState` that corresponds with this event's version, or the latest if not yet versioned.
    ///            If `event` is nil, the method returns the latest `SharedState`. Defaults to `nil`.
    ///   - barrier: If true, the `EventHub` will only return `.set` if the extension has moved past the given event.
    ///              Defaults to `true`.
    ///   - resolution: The `SharedStateResolution` used to determine how to resolve the shared state.
    ///                 Defaults to `.any`.
    /// - Returns: A `SharedStateResult` containing the shared state data and status for the specified extension,
    ///            or `nil` if no shared state is available.
    public func getSharedStateFor(extensionName: String, event: Event? = nil, barrier: Bool = true, resolution: SharedStateResolution = .any) -> SharedStateResult? {
        log("Getting shared state for: \(extensionName)")
        return EventHub.shared.getSharedState(extensionName: extensionName, event: event, barrier: barrier, resolution: resolution, sharedStateType: .standard)
    }

    /// Print message to console if ``loggingEnabled`` is true.
    /// - Parameter message: message to log to console
    public func log(_ message: String) {
<<<<<<< HEAD
        guard !message.isEmpty && loggingEnabled else { return }
=======
        TestBase.log(message)
    }

    /// Print message to console if `TestBase.debug` is true
    /// - Parameter message: message to log to console
    public static func log(_ message: String) {
        guard !message.isEmpty && TestBase.debugEnabled else { return }
>>>>>>> 8613e752
        print("TestBase - \(message)")
    }
}<|MERGE_RESOLUTION|>--- conflicted
+++ resolved
@@ -201,17 +201,7 @@
     /// Print message to console if ``loggingEnabled`` is true.
     /// - Parameter message: message to log to console
     public func log(_ message: String) {
-<<<<<<< HEAD
         guard !message.isEmpty && loggingEnabled else { return }
-=======
-        TestBase.log(message)
-    }
-
-    /// Print message to console if `TestBase.debug` is true
-    /// - Parameter message: message to log to console
-    public static func log(_ message: String) {
-        guard !message.isEmpty && TestBase.debugEnabled else { return }
->>>>>>> 8613e752
         print("TestBase - \(message)")
     }
 }