--- conflicted
+++ resolved
@@ -181,19 +181,11 @@
         return eventHubQueue.sync {
             var pendingVersion: Int?
 
-<<<<<<< HEAD
         if let (sharedState, version) = versionSharedState(extensionName: extensionName, event: event, sharedStateType: .standard) {
             pendingVersion = version
             sharedState.addPending(version: version)
             Log.debug(label: LOG_TAG, "Pending shared state created for \(extensionName) with version \(version)")
         }
-=======
-            if let (sharedState, version) = versionSharedState(extensionName: extensionName, event: event) {
-                pendingVersion = version
-                sharedState.addPending(version: version)
-                Log.debug(label: LOG_TAG, "Pending shared state created for \(extensionName) with version \(version)")
-            }
->>>>>>> d6edec49
 
             return { [weak self] data in
                 self?.resolvePendingSharedState(extensionName: extensionName, version: pendingVersion, data: data)
