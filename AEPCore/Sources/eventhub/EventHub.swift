/*
 Copyright 2020 Adobe. All rights reserved.
 This file is licensed to you under the Apache License, Version 2.0 (the "License");
 you may not use this file except in compliance with the License. You may obtain a copy
 of the License at http://www.apache.org/licenses/LICENSE-2.0

 Unless required by applicable law or agreed to in writing, software distributed under
 the License is distributed on an "AS IS" BASIS, WITHOUT WARRANTIES OR REPRESENTATIONS
 OF ANY KIND, either express or implied. See the License for the specific language
 governing permissions and limitations under the License.
 */

import AEPServices
import Foundation

public typealias EventListener = (Event) -> Void
public typealias EventResponseListener = (Event?) -> Void
public typealias SharedStateResolver = ([String: Any]?) -> Void
public typealias EventHandlerMapping = (event: Event, handler: (Event) -> (Bool))
public typealias EventPreprocessor = (Event) -> Event

/// Responsible for delivering events to listeners and maintaining registered extension's lifecycle.
final class EventHub {
    private let LOG_TAG = "EventHub"
    private let eventHubQueue = DispatchQueue(label: "com.adobe.eventhub.queue")
    private var registeredExtensions = ThreadSafeDictionary<String, ExtensionContainer>(identifier: "com.adobe.eventhub.registeredExtensions.queue")
    private let eventNumberMap = ThreadSafeDictionary<UUID, Int>(identifier: "com.adobe.eventhub.eventNumber.queue")
    private let responseEventListeners = ThreadSafeArray<EventListenerContainer>(identifier: "com.adobe.eventhub.response.queue")
    private var eventNumberCounter = AtomicCounter()
    private let eventQueue = OperationOrderer<Event>("EventHub")
    private var preprocessors = ThreadSafeArray<EventPreprocessor>(identifier: "com.adobe.eventhub.preprocessors.queue")

    #if DEBUG
        public internal(set) static var shared = EventHub()
    #else
        internal static let shared = EventHub()
    #endif

    // MARK: Internal API

    init() {
        // setup a fake extension container for `EventHub` so we can shared and retrieve state
        registerExtension(EventHubPlaceholderExtension.self, completion: { _ in })

        // Setup eventQueue handler for the main OperationOrderer
        eventQueue.setHandler { (event) -> Bool in

            let processedEvent = self.preprocessors.shallowCopy.reduce(event) { event, preprocessor in
                preprocessor(event)
            }

            // Handle response event listeners first
            if let responseID = processedEvent.responseID {
                _ = self.responseEventListeners.filterRemove { (eventListenerContainer: EventListenerContainer) -> Bool in
                    guard eventListenerContainer.triggerEventId == responseID else { return false }
                    eventListenerContainer.timeoutTask?.cancel()
                    eventListenerContainer.listener(processedEvent)
                    return true
                }
            }

            // Send event to each ExtensionContainer
            self.registeredExtensions.shallowCopy.values.forEach {
                $0.eventOrderer.add(processedEvent)
            }

            return true
        }
    }

    /// When this API is invoked the `EventHub` will begin processing `Event`s
    func start() {
        eventHubQueue.async {
            self.eventQueue.start()
            self.shareEventHubSharedState() // share state of all registered extensions
            Log.debug(label: "\(self.LOG_TAG):\(#function)", "Event Hub successfully started")
        }
    }

    /// Dispatches a new `Event` to the `EventHub`. This `Event` is sent to all listeners who have registered for the `EventType`and `EventSource`
    /// - Parameter event: An `Event` to be dispatched to listeners
    func dispatch(event: Event) {
        // Set an event number for the event
        eventNumberMap[event.id] = eventNumberCounter.incrementAndGet()
        eventQueue.add(event)
        Log.debug(label: "\(LOG_TAG):\(#function)", "Event #\(String(describing: eventNumberMap[event.id] ?? 0)), \(event) is dispatched.")
    }

    /// Registers a new `Extension` to the `EventHub`. This `Extension` must implement `Extension`
    /// - Parameters:
    ///   - type: The type of extension to register
    ///   - completion: Invoked when the extension has been registered or failed to register
    func registerExtension(_ type: Extension.Type, completion: @escaping (_ error: EventHubError?) -> Void) {
        eventHubQueue.async {
            guard !type.typeName.isEmpty else {
                Log.error(label: "\(self.LOG_TAG):\(#function)", "Extension name must not be empty.")
                completion(.invalidExtensionName)
                return
            }
            guard self.registeredExtensions[type.typeName] == nil else {
                Log.error(label: "\(self.LOG_TAG):\(#function)", "Cannot register an extension multiple times.")
                completion(.duplicateExtensionName)
                return
            }

            // Init the extension on a dedicated queue
            let extensionQueue = DispatchQueue(label: "com.adobe.eventhub.extension.\(type.typeName)")
            let extensionContainer = ExtensionContainer(type, extensionQueue, completion: completion)
            self.registeredExtensions[type.typeName] = extensionContainer
            Log.debug(label: "\(self.LOG_TAG):\(#function)", "\(type.typeName) successfully registered.")
        }
    }

    /// Unregisters the extension from the `EventHub` if registered
    /// - Parameters:
    ///   - type: The extension to be unregistered
    ///   - completion: A closure invoked when the extension has been unregistered
    func unregisterExtension(_ type: Extension.Type, completion: @escaping (_ error: EventHubError?) -> Void) {
        eventHubQueue.async {
            guard self.registeredExtensions[type.typeName] != nil else {
                Log.error(label: "\(self.LOG_TAG):\(#function)", "Cannot unregister an extension that is not registered.")
                completion(.extensionNotRegistered)
                return
            }

            let extensionContainer = self.registeredExtensions.removeValue(forKey: type.typeName) // remove the corresponding extension container
            extensionContainer?.exten?.onUnregistered() // invoke the onUnregistered delegate function
            self.shareEventHubSharedState()
            completion(nil)
        }
    }

    /// Registers an `EventListener` which will be invoked when the response `Event` to `triggerEvent` is dispatched
    /// - Parameters:
    ///   - triggerEvent: An `Event` which will trigger a response `Event`
    ///   - timeout A timeout in seconds, if the response listener is not invoked within the timeout, then the `EventHub` invokes the response listener with a nil `Event`
    ///   - listener: Function or closure which will be invoked whenever the `EventHub` receives the response `Event` for `triggerEvent`
    func registerResponseListener(triggerEvent: Event, timeout: TimeInterval, listener: @escaping EventResponseListener) {
        var responseListenerContainer: EventListenerContainer? // initialized here so we can use in timeout block
        responseListenerContainer = EventListenerContainer(listener: listener, triggerEventId: triggerEvent.id, timeout: DispatchWorkItem {
            listener(nil)
            _ = self.responseEventListeners.filterRemove { $0 == responseListenerContainer }
        })
        DispatchQueue.global().asyncAfter(deadline: DispatchTime.now() + timeout, execute: responseListenerContainer!.timeoutTask!)
        responseEventListeners.append(responseListenerContainer!)
    }

    /// Creates a new `SharedState` for the extension with provided data, versioned at `event` if not nil otherwise versioned at latest
    /// - Parameters:
    ///   - extensionName: Extension whose `SharedState` is to be updated
    ///   - data: Data for the `SharedState`
    ///   - event: If not nil, the `SharedState` will be versioned at `event`, if nil the shared state is versioned zero
    func createSharedState(extensionName: String, data: [String: Any]?, event: Event?) {
        guard let (sharedState, version) = versionSharedState(extensionName: extensionName, event: event) else {
            Log.error(label: "\(LOG_TAG):\(#function)", "Error in creating shared state.")
            return
        }

        sharedState.set(version: version, data: data)
        dispatch(event: createSharedStateEvent(extensionName: extensionName))
        Log.debug(label: "\(LOG_TAG):\(#function)", "Shared state is created for \(extensionName) with data \(String(describing: data)) and version \(version)")
    }

    /// Sets the `SharedState` for the extension to pending at `event`'s version and returns a `SharedStateResolver` which is to be invoked with data for the `SharedState` once available.
    /// - Parameters:
    ///   - extensionName: Extension whose `SharedState` is to be updated
    ///   - event: Event which has the `SharedState` should be versioned for, if nil the shared state is versioned zero
    /// - Returns: A `SharedStateResolver` which is invoked to set pending the `SharedState` versioned at `event`
    func createPendingSharedState(extensionName: String, event: Event?) -> SharedStateResolver {
        var pendingVersion: Int?

        if let (sharedState, version) = versionSharedState(extensionName: extensionName, event: event) {
            pendingVersion = version
            sharedState.addPending(version: version)
            Log.debug(label: "\(LOG_TAG):\(#function)", "Pending shared state is created for \(extensionName) with version \(version)")
        }

        return { [weak self] data in
            self?.resolvePendingSharedState(extensionName: extensionName, version: pendingVersion, data: data)
            Log.debug(label: "\(self?.LOG_TAG ?? "EventHub"):\(#function)", "Pending shared state is resolved for \(extensionName) with data \(String(describing: data)) and version \(String(describing: pendingVersion))")
        }
    }

    /// Retrieves the `SharedState` for a specific extension
    /// - Parameters:
    ///   - extensionName: An extension name whose `SharedState` will be returned
    ///   - event: If not nil, will retrieve the `SharedState` that corresponds with this event's version, if nil will return the earliest `SharedState`
    /// - Returns: The `SharedState` data and status for the extension with `extensionName`
    func getSharedState(extensionName: String, event: Event?) -> SharedStateResult? {
        guard let sharedState = registeredExtensions.first(where: { $1.sharedStateName == extensionName })?.value.sharedState else {
            Log.error(label: "\(LOG_TAG):\(#function)", "Extension not registered")
            return nil
        }

        var version = 0 // default to version 0 if event nil
        if let unwrappedEvent = event {
            version = eventNumberMap[unwrappedEvent.id] ?? 0
        }

        let result = sharedState.resolve(version: version)
        return SharedStateResult(status: result.status, value: result.value)
    }

    /// Retrieves the `ExtensionContainer` wrapper for the given extension type
    /// - Parameter type: The `Extension` class to find the `ExtensionContainer` for
    /// - Returns: The `ExtensionContainer` instance if the `Extension` type was found, nil otherwise
    func getExtensionContainer(_ type: Extension.Type) -> ExtensionContainer? {
        return registeredExtensions[type.typeName]
    }

    /// Register a event preprocessor
    /// - Parameter preprocessor: The `EventPreprocessor`
    func registerPreprocessor(_ preprocessor: @escaping EventPreprocessor) {
        preprocessors.append(preprocessor)
    }

    // MARK: Internal
    /// Shares a shared state for the `EventHub` with data containing all the registered extensions
    func shareEventHubSharedState() {
        var extensionsInfo = [String: [String: Any]]()
        for (_, val) in registeredExtensions.shallowCopy
            where val.sharedStateName != EventHubConstants.NAME {
            if let exten = val.exten {
                let version = type(of: exten).extensionVersion
                extensionsInfo[exten.friendlyName] = [EventHubConstants.EventDataKeys.VERSION: version]
                if let metadata = exten.metadata, !metadata.isEmpty {
                    extensionsInfo[exten.friendlyName] = [EventHubConstants.EventDataKeys.VERSION: version,
                                                          EventHubConstants.EventDataKeys.METADATA: metadata]
                }
            }
        }

        // TODO: Determine which version of Core to use in the top level version field
        let data: [String: Any] = [EventHubConstants.EventDataKeys.VERSION: ConfigurationConstants.EXTENSION_VERSION,
                                   EventHubConstants.EventDataKeys.EXTENSIONS: extensionsInfo]
        createSharedState(extensionName: EventHubConstants.NAME, data: data, event: nil)
    }

    // MARK: Private

    private func versionSharedState(extensionName: String, event: Event?) -> (SharedState, Int)? {
        guard let extensionContainer = registeredExtensions.first(where: { $1.sharedStateName == extensionName })?.value else {
            Log.error(label: "\(LOG_TAG):\(#function)", "Extension not registered with EventHub")
            return nil
        }

        var version = 0 // default to version 0
        // attempt to version at the event
        if let unwrappedEvent = event, let eventNumber = eventNumberMap[unwrappedEvent.id] {
            version = eventNumber
        }

        guard let sharedState = extensionContainer.sharedState else { return nil }
        return (sharedState, version)
    }

    private func resolvePendingSharedState(extensionName: String, version: Int?, data: [String: Any]?) {
        guard let pendingVersion = version, let sharedState = registeredExtensions.first(where: { $1.sharedStateName == extensionName })?.value.sharedState else { return }

        sharedState.updatePending(version: pendingVersion, data: data)
        dispatch(event: createSharedStateEvent(extensionName: extensionName))
    }

    private func createSharedStateEvent(extensionName: String) -> Event {
        return Event(name: EventHubConstants.STATE_CHANGE, type: EventType.hub, source: EventSource.sharedState,
                     data: [EventHubConstants.EventDataKeys.Configuration.EVENT_STATE_OWNER: extensionName])
    }
<<<<<<< HEAD

    /// Shares a shared state for the `EventHub` with data containing all the registered extensions
    private func shareEventHubSharedState() {
        var extensionsInfo = [String: [String: Any]]()
        for (_, val) in registeredExtensions.shallowCopy
            where val.sharedStateName != EventHubConstants.NAME {
            if let exten = val.exten {
                let version = type(of: exten).extensionVersion
                extensionsInfo[exten.friendlyName] = [EventHubConstants.EventDataKeys.VERSION: version]
                if let metadata = exten.metadata, !metadata.isEmpty {
                    extensionsInfo[exten.friendlyName] = [EventHubConstants.EventDataKeys.VERSION: version,
                                                          EventHubConstants.EventDataKeys.METADATA: metadata]
                }
            }
        }

        // TODO: Determine which version of Core to use in the top level version field
        let data: [String: Any] = [EventHubConstants.EventDataKeys.VERSION: ConfigurationConstants.EXTENSION_VERSION,
                                   EventHubConstants.EventDataKeys.EXTENSIONS: extensionsInfo]

        guard let sharedState = registeredExtensions.first(where: { $1.sharedStateName == EventHubConstants.NAME })?.value.sharedState else {
            Log.error(label: "\(LOG_TAG):\(#function)", "Extension not registered with EventHub")
            return
        }

        let version = sharedState.resolve(version: 0).value == nil ? 0 : eventNumberCounter.incrementAndGet()
        sharedState.set(version: version, data: data)
        dispatch(event: createSharedStateEvent(extensionName: EventHubConstants.NAME))
        Log.debug(label: "\(LOG_TAG):\(#function)", "Shared state is created for \(EventHubConstants.NAME) with data \(String(describing: data)) and version \(version)")
    }
=======
>>>>>>> 73ec5ada
}

private extension Extension {
    /// Returns the name of the class for the Extension
    static var typeName: String {
        return String(describing: self)
    }
}<|MERGE_RESOLUTION|>--- conflicted
+++ resolved
@@ -233,7 +233,16 @@
         // TODO: Determine which version of Core to use in the top level version field
         let data: [String: Any] = [EventHubConstants.EventDataKeys.VERSION: ConfigurationConstants.EXTENSION_VERSION,
                                    EventHubConstants.EventDataKeys.EXTENSIONS: extensionsInfo]
-        createSharedState(extensionName: EventHubConstants.NAME, data: data, event: nil)
+
+        guard let sharedState = registeredExtensions.first(where: { $1.sharedStateName == EventHubConstants.NAME })?.value.sharedState else {
+            Log.error(label: "\(LOG_TAG):\(#function)", "Extension not registered with EventHub")
+            return
+        }
+
+        let version = sharedState.resolve(version: 0).value == nil ? 0 : eventNumberCounter.incrementAndGet()
+        sharedState.set(version: version, data: data)
+        dispatch(event: createSharedStateEvent(extensionName: EventHubConstants.NAME))
+        Log.debug(label: "\(LOG_TAG):\(#function)", "Shared state is created for \(EventHubConstants.NAME) with data \(String(describing: data)) and version \(version)")
     }
 
     // MARK: Private
@@ -265,39 +274,7 @@
         return Event(name: EventHubConstants.STATE_CHANGE, type: EventType.hub, source: EventSource.sharedState,
                      data: [EventHubConstants.EventDataKeys.Configuration.EVENT_STATE_OWNER: extensionName])
     }
-<<<<<<< HEAD
-
-    /// Shares a shared state for the `EventHub` with data containing all the registered extensions
-    private func shareEventHubSharedState() {
-        var extensionsInfo = [String: [String: Any]]()
-        for (_, val) in registeredExtensions.shallowCopy
-            where val.sharedStateName != EventHubConstants.NAME {
-            if let exten = val.exten {
-                let version = type(of: exten).extensionVersion
-                extensionsInfo[exten.friendlyName] = [EventHubConstants.EventDataKeys.VERSION: version]
-                if let metadata = exten.metadata, !metadata.isEmpty {
-                    extensionsInfo[exten.friendlyName] = [EventHubConstants.EventDataKeys.VERSION: version,
-                                                          EventHubConstants.EventDataKeys.METADATA: metadata]
-                }
-            }
-        }
-
-        // TODO: Determine which version of Core to use in the top level version field
-        let data: [String: Any] = [EventHubConstants.EventDataKeys.VERSION: ConfigurationConstants.EXTENSION_VERSION,
-                                   EventHubConstants.EventDataKeys.EXTENSIONS: extensionsInfo]
-
-        guard let sharedState = registeredExtensions.first(where: { $1.sharedStateName == EventHubConstants.NAME })?.value.sharedState else {
-            Log.error(label: "\(LOG_TAG):\(#function)", "Extension not registered with EventHub")
-            return
-        }
-
-        let version = sharedState.resolve(version: 0).value == nil ? 0 : eventNumberCounter.incrementAndGet()
-        sharedState.set(version: version, data: data)
-        dispatch(event: createSharedStateEvent(extensionName: EventHubConstants.NAME))
-        Log.debug(label: "\(LOG_TAG):\(#function)", "Shared state is created for \(EventHubConstants.NAME) with data \(String(describing: data)) and version \(version)")
-    }
-=======
->>>>>>> 73ec5ada
+
 }
 
 private extension Extension {
