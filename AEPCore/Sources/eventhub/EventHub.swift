/*
 Copyright 2020 Adobe. All rights reserved.
 This file is licensed to you under the Apache License, Version 2.0 (the "License");
 you may not use this file except in compliance with the License. You may obtain a copy
 of the License at http://www.apache.org/licenses/LICENSE-2.0

 Unless required by applicable law or agreed to in writing, software distributed under
 the License is distributed on an "AS IS" BASIS, WITHOUT WARRANTIES OR REPRESENTATIONS
 OF ANY KIND, either express or implied. See the License for the specific language
 governing permissions and limitations under the License.
 */

import AEPServices
import Foundation

public typealias EventListener = (Event) -> Void
public typealias EventResponseListener = (Event?) -> Void
public typealias SharedStateResolver = ([String: Any]?) -> Void
public typealias EventHandlerMapping = (event: Event, handler: (Event) -> (Bool))
public typealias EventPreprocessor = (Event) -> Event

/// Responsible for delivering events to listeners and maintaining registered extension's lifecycle.
final class EventHub {
    private let LOG_TAG = "EventHub"
    private let eventHubQueue = DispatchQueue(label: "com.adobe.eventhub.queue")
    private var registeredExtensions = ThreadSafeDictionary<String, ExtensionContainer>(identifier: "com.adobe.eventhub.registeredExtensions.queue")
    private let eventNumberMap = ThreadSafeDictionary<UUID, Int>(identifier: "com.adobe.eventhub.eventNumber.queue")
    private let responseEventListeners = ThreadSafeArray<EventListenerContainer>(identifier: "com.adobe.eventhub.response.queue")
    private var eventNumberCounter = AtomicCounter()
    private let eventQueue = OperationOrderer<Event>("EventHub")
    private var preprocessors = ThreadSafeArray<EventPreprocessor>(identifier: "com.adobe.eventhub.preprocessors.queue")

    #if DEBUG
        public internal(set) static var shared = EventHub()
    #else
        internal static let shared = EventHub()
    #endif

    // MARK: Internal API

    init() {
        // setup a fake extension container for `EventHub` so we can shared and retrieve state
        registerExtension(EventHubPlaceholderExtension.self, completion: { _ in })

        // Setup eventQueue handler for the main OperationOrderer
        eventQueue.setHandler { (event) -> Bool in

            let processedEvent = self.preprocessors.shallowCopy.reduce(event) { event, preprocessor in
                preprocessor(event)
            }

            // Handle response event listeners first
            if let responseID = processedEvent.responseID {
                _ = self.responseEventListeners.filterRemove { (eventListenerContainer: EventListenerContainer) -> Bool in
                    guard eventListenerContainer.triggerEventId == responseID else { return false }
                    eventListenerContainer.timeoutTask?.cancel()
                    eventListenerContainer.listener(processedEvent)
                    return true
                }
            }

            // Send event to each ExtensionContainer
            self.registeredExtensions.shallowCopy.values.forEach {
                $0.eventOrderer.add(processedEvent)
            }

            return true
        }
    }

    /// When this API is invoked the `EventHub` will begin processing `Event`s
    func start() {
        eventHubQueue.async {
            self.eventQueue.start()
            self.shareEventHubSharedState() // share state of all registered extensions
            Log.debug(label: "\(self.LOG_TAG):\(#function)", "Event Hub successfully started")
        }
    }

    /// Dispatches a new `Event` to the `EventHub`. This `Event` is sent to all listeners who have registered for the `EventType`and `EventSource`
    /// - Parameter event: An `Event` to be dispatched to listeners
    func dispatch(event: Event) {
        // Set an event number for the event
        eventNumberMap[event.id] = eventNumberCounter.incrementAndGet()
        eventQueue.add(event)
        Log.debug(label: "\(LOG_TAG):\(#function)", "Event #\(String(describing: eventNumberMap[event.id] ?? 0)), \(event) is dispatched.")
    }

    /// Registers a new `Extension` to the `EventHub`. This `Extension` must implement `Extension`
    /// - Parameters:
    ///   - type: The type of extension to register
    ///   - completion: Invoked when the extension has been registered or failed to register
    func registerExtension(_ type: Extension.Type, completion: @escaping (_ error: EventHubError?) -> Void) {
        eventHubQueue.async {
            guard !type.typeName.isEmpty else {
                Log.error(label: "\(self.LOG_TAG):\(#function)", "Extension name must not be empty.")
                completion(.invalidExtensionName)
                return
            }
            guard self.registeredExtensions[type.typeName] == nil else {
                Log.error(label: "\(self.LOG_TAG):\(#function)", "Cannot register an extension multiple times.")
                completion(.duplicateExtensionName)
                return
            }

            // Init the extension on a dedicated queue
            let extensionQueue = DispatchQueue(label: "com.adobe.eventhub.extension.\(type.typeName)")
            let extensionContainer = ExtensionContainer(type, extensionQueue, completion: completion)
            self.registeredExtensions[type.typeName] = extensionContainer
            Log.debug(label: "\(self.LOG_TAG):\(#function)", "\(type.typeName) successfully registered.")
        }
    }

    /// Unregisters the extension from the `EventHub` if registered
    /// - Parameters:
    ///   - type: The extension to be unregistered
    ///   - completion: A closure invoked when the extension has been unregistered
    func unregisterExtension(_ type: Extension.Type, completion: @escaping (_ error: EventHubError?) -> Void) {
        eventHubQueue.async {
            guard self.registeredExtensions[type.typeName] != nil else {
                Log.error(label: "\(self.LOG_TAG):\(#function)", "Cannot unregister an extension that is not registered.")
                completion(.extensionNotRegistered)
                return
            }

            let extensionContainer = self.registeredExtensions.removeValue(forKey: type.typeName) // remove the corresponding extension container
            extensionContainer?.exten?.onUnregistered() // invoke the onUnregistered delegate function
            self.shareEventHubSharedState()
            completion(nil)
        }
    }

    /// Registers an `EventListener` which will be invoked when the response `Event` to `triggerEvent` is dispatched
    /// - Parameters:
    ///   - triggerEvent: An `Event` which will trigger a response `Event`
    ///   - timeout A timeout in seconds, if the response listener is not invoked within the timeout, then the `EventHub` invokes the response listener with a nil `Event`
    ///   - listener: Function or closure which will be invoked whenever the `EventHub` receives the response `Event` for `triggerEvent`
    func registerResponseListener(triggerEvent: Event, timeout: TimeInterval, listener: @escaping EventResponseListener) {
        var responseListenerContainer: EventListenerContainer? // initialized here so we can use in timeout block
        responseListenerContainer = EventListenerContainer(listener: listener, triggerEventId: triggerEvent.id, timeout: DispatchWorkItem {
            listener(nil)
            _ = self.responseEventListeners.filterRemove { $0 == responseListenerContainer }
        })
        DispatchQueue.global().asyncAfter(deadline: DispatchTime.now() + timeout, execute: responseListenerContainer!.timeoutTask!)
        responseEventListeners.append(responseListenerContainer!)
    }

    /// Creates a new `SharedState` for the extension with provided data, versioned at `event` if not nil otherwise versioned at latest
    /// - Parameters:
    ///   - extensionName: Extension whose `SharedState` is to be updated
    ///   - data: Data for the `SharedState`
    ///   - event: If not nil, the `SharedState` will be versioned at `event`, if nil the shared state is versioned zero
    func createSharedState(extensionName: String, data: [String: Any]?, event: Event?) {
        guard let (sharedState, version) = versionSharedState(extensionName: extensionName, event: event) else {
            Log.error(label: "\(LOG_TAG):\(#function)", "Error in creating shared state.")
            return
        }

        sharedState.set(version: version, data: data)
        dispatch(event: createSharedStateEvent(extensionName: extensionName))
        Log.debug(label: "\(LOG_TAG):\(#function)", "Shared state is created for \(extensionName) with data \(String(describing: data)) and version \(version)")
    }

    /// Sets the `SharedState` for the extension to pending at `event`'s version and returns a `SharedStateResolver` which is to be invoked with data for the `SharedState` once available.
    /// - Parameters:
    ///   - extensionName: Extension whose `SharedState` is to be updated
    ///   - event: Event which has the `SharedState` should be versioned for, if nil the shared state is versioned zero
    /// - Returns: A `SharedStateResolver` which is invoked to set pending the `SharedState` versioned at `event`
    func createPendingSharedState(extensionName: String, event: Event?) -> SharedStateResolver {
        var pendingVersion: Int?

        if let (sharedState, version) = versionSharedState(extensionName: extensionName, event: event) {
            pendingVersion = version
            sharedState.addPending(version: version)
            Log.debug(label: "\(LOG_TAG):\(#function)", "Pending shared state is created for \(extensionName) with version \(version)")
        }

        return { [weak self] data in
            self?.resolvePendingSharedState(extensionName: extensionName, version: pendingVersion, data: data)
            Log.debug(label: "\(self?.LOG_TAG ?? "EventHub"):\(#function)", "Pending shared state is resolved for \(extensionName) with data \(String(describing: data)) and version \(String(describing: pendingVersion))")
        }
    }

    /// Retrieves the `SharedState` for a specific extension
    /// - Parameters:
    ///   - extensionName: An extension name whose `SharedState` will be returned
<<<<<<< HEAD
    ///   - event: If not nil, will retrieve the `SharedState` that corresponds with this event's version, if nil will return the latest `SharedState`
    ///   - barrier: If true, the `EventHub` will only return `.set` if `extensionName` has moved past `event`
=======
    ///   - event: If not nil, will retrieve the `SharedState` that corresponds with this event's version, if nil will return the earliest `SharedState`
>>>>>>> 01e07861
    /// - Returns: The `SharedState` data and status for the extension with `extensionName`
    func getSharedState(extensionName: String, event: Event?, barrier: Bool = true) -> SharedStateResult? {
        guard let container = registeredExtensions.first(where: { $1.sharedStateName == extensionName })?.value, let sharedState = container.sharedState else {
            Log.error(label: "\(LOG_TAG):\(#function)", "Extension not registered")
            return nil
        }

        var version = 0 // default to version 0 if event nil
        if let unwrappedEvent = event {
            version = eventNumberMap[unwrappedEvent.id] ?? 0
        }

        let result = sharedState.resolve(version: version)

        let stateProviderLastVersion = eventNumberFor(event: container.lastProcessedEvent)
        // shared state is still considered pending if barrier is used and the state provider has not processed past this 
        if barrier && stateProviderLastVersion < version && result.status == .set {
            return SharedStateResult(status: .pending, value: result.value)
        }

        return SharedStateResult(status: result.status, value: result.value)
    }

    /// Retrieves the `ExtensionContainer` wrapper for the given extension type
    /// - Parameter type: The `Extension` class to find the `ExtensionContainer` for
    /// - Returns: The `ExtensionContainer` instance if the `Extension` type was found, nil otherwise
    func getExtensionContainer(_ type: Extension.Type) -> ExtensionContainer? {
        return registeredExtensions[type.typeName]
    }

    /// Register a event preprocessor
    /// - Parameter preprocessor: The `EventPreprocessor`
    func registerPreprocessor(_ preprocessor: @escaping EventPreprocessor) {
        preprocessors.append(preprocessor)
    }

    // MARK: Internal
    /// Shares a shared state for the `EventHub` with data containing all the registered extensions
    func shareEventHubSharedState() {
        var extensionsInfo = [String: [String: Any]]()
        for (_, val) in registeredExtensions.shallowCopy
            where val.sharedStateName != EventHubConstants.NAME {
            if let exten = val.exten {
                let version = type(of: exten).extensionVersion
                extensionsInfo[exten.friendlyName] = [EventHubConstants.EventDataKeys.VERSION: version]
                if let metadata = exten.metadata, !metadata.isEmpty {
                    extensionsInfo[exten.friendlyName] = [EventHubConstants.EventDataKeys.VERSION: version,
                                                          EventHubConstants.EventDataKeys.METADATA: metadata]
                }
            }
        }

        // TODO: Determine which version of Core to use in the top level version field
        let data: [String: Any] = [EventHubConstants.EventDataKeys.VERSION: ConfigurationConstants.EXTENSION_VERSION,
                                   EventHubConstants.EventDataKeys.EXTENSIONS: extensionsInfo]

        guard let sharedState = registeredExtensions.first(where: { $1.sharedStateName == EventHubConstants.NAME })?.value.sharedState else {
            Log.error(label: "\(LOG_TAG):\(#function)", "Extension not registered with EventHub")
            return
        }

        let version = sharedState.resolve(version: 0).value == nil ? 0 : eventNumberCounter.incrementAndGet()
        sharedState.set(version: version, data: data)
        dispatch(event: createSharedStateEvent(extensionName: EventHubConstants.NAME))
        Log.debug(label: "\(LOG_TAG):\(#function)", "Shared state is created for \(EventHubConstants.NAME) with data \(String(describing: data)) and version \(version)")
    }

    // MARK: Private

    private func versionSharedState(extensionName: String, event: Event?) -> (SharedState, Int)? {
        guard let extensionContainer = registeredExtensions.first(where: { $1.sharedStateName == extensionName })?.value else {
            Log.error(label: "\(LOG_TAG):\(#function)", "Extension not registered with EventHub")
            return nil
        }

        var version = 0 // default to version 0
        // attempt to version at the event
        if let unwrappedEvent = event, let eventNumber = eventNumberMap[unwrappedEvent.id] {
            version = eventNumber
        }

        guard let sharedState = extensionContainer.sharedState else { return nil }
        return (sharedState, version)
    }

    private func resolvePendingSharedState(extensionName: String, version: Int?, data: [String: Any]?) {
        guard let pendingVersion = version, let sharedState = registeredExtensions.first(where: { $1.sharedStateName == extensionName })?.value.sharedState else { return }

        sharedState.updatePending(version: pendingVersion, data: data)
        dispatch(event: createSharedStateEvent(extensionName: extensionName))
    }

    private func createSharedStateEvent(extensionName: String) -> Event {
        return Event(name: EventHubConstants.STATE_CHANGE, type: EventType.hub, source: EventSource.sharedState,
                     data: [EventHubConstants.EventDataKeys.Configuration.EVENT_STATE_OWNER: extensionName])
    }

<<<<<<< HEAD
    /// Shares a shared state for the `EventHub` with data containing all the registered extensions
    private func shareEventHubSharedState() {
        var extensionsInfo = [String: [String: Any]]()
        for (_, val) in registeredExtensions.shallowCopy
            where val.sharedStateName != EventHubConstants.NAME {
            if let exten = val.exten {
                let version = type(of: exten).extensionVersion
                extensionsInfo[exten.friendlyName] = [EventHubConstants.EventDataKeys.VERSION: version]
                if let metadata = exten.metadata, !metadata.isEmpty {
                    extensionsInfo[exten.friendlyName] = [EventHubConstants.EventDataKeys.VERSION: version,
                                                          EventHubConstants.EventDataKeys.METADATA: metadata]
                }
            }
        }

        // TODO: Determine which version of Core to use in the top level version field
        let data: [String: Any] = [EventHubConstants.EventDataKeys.VERSION: ConfigurationConstants.EXTENSION_VERSION,
                                   EventHubConstants.EventDataKeys.EXTENSIONS: extensionsInfo]
        createSharedState(extensionName: EventHubConstants.NAME, data: data, event: nil)
    }


    /// Returns the event number for the event
    /// - Parameter event: The `Event` to be looked up
    /// - Returns: The `Event` number if found, otherwise 0
    private func eventNumberFor(event: Event?) -> Int {
        if let event = event {
            return eventNumberMap[event.id] ?? 0
        }

        return 0
    }
=======
>>>>>>> 01e07861
}

private extension Extension {
    /// Returns the name of the class for the Extension
    static var typeName: String {
        return String(describing: self)
    }
}<|MERGE_RESOLUTION|>--- conflicted
+++ resolved
@@ -184,12 +184,8 @@
     /// Retrieves the `SharedState` for a specific extension
     /// - Parameters:
     ///   - extensionName: An extension name whose `SharedState` will be returned
-<<<<<<< HEAD
     ///   - event: If not nil, will retrieve the `SharedState` that corresponds with this event's version, if nil will return the latest `SharedState`
     ///   - barrier: If true, the `EventHub` will only return `.set` if `extensionName` has moved past `event`
-=======
-    ///   - event: If not nil, will retrieve the `SharedState` that corresponds with this event's version, if nil will return the earliest `SharedState`
->>>>>>> 01e07861
     /// - Returns: The `SharedState` data and status for the extension with `extensionName`
     func getSharedState(extensionName: String, event: Event?, barrier: Bool = true) -> SharedStateResult? {
         guard let container = registeredExtensions.first(where: { $1.sharedStateName == extensionName })?.value, let sharedState = container.sharedState else {
@@ -205,7 +201,7 @@
         let result = sharedState.resolve(version: version)
 
         let stateProviderLastVersion = eventNumberFor(event: container.lastProcessedEvent)
-        // shared state is still considered pending if barrier is used and the state provider has not processed past this 
+        // shared state is still considered pending if barrier is used and the state provider has not processed past this
         if barrier && stateProviderLastVersion < version && result.status == .set {
             return SharedStateResult(status: .pending, value: result.value)
         }
@@ -287,29 +283,6 @@
                      data: [EventHubConstants.EventDataKeys.Configuration.EVENT_STATE_OWNER: extensionName])
     }
 
-<<<<<<< HEAD
-    /// Shares a shared state for the `EventHub` with data containing all the registered extensions
-    private func shareEventHubSharedState() {
-        var extensionsInfo = [String: [String: Any]]()
-        for (_, val) in registeredExtensions.shallowCopy
-            where val.sharedStateName != EventHubConstants.NAME {
-            if let exten = val.exten {
-                let version = type(of: exten).extensionVersion
-                extensionsInfo[exten.friendlyName] = [EventHubConstants.EventDataKeys.VERSION: version]
-                if let metadata = exten.metadata, !metadata.isEmpty {
-                    extensionsInfo[exten.friendlyName] = [EventHubConstants.EventDataKeys.VERSION: version,
-                                                          EventHubConstants.EventDataKeys.METADATA: metadata]
-                }
-            }
-        }
-
-        // TODO: Determine which version of Core to use in the top level version field
-        let data: [String: Any] = [EventHubConstants.EventDataKeys.VERSION: ConfigurationConstants.EXTENSION_VERSION,
-                                   EventHubConstants.EventDataKeys.EXTENSIONS: extensionsInfo]
-        createSharedState(extensionName: EventHubConstants.NAME, data: data, event: nil)
-    }
-
-
     /// Returns the event number for the event
     /// - Parameter event: The `Event` to be looked up
     /// - Returns: The `Event` number if found, otherwise 0
@@ -320,8 +293,6 @@
 
         return 0
     }
-=======
->>>>>>> 01e07861
 }
 
 private extension Extension {
