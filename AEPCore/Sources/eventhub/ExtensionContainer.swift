--- conflicted
+++ resolved
@@ -60,13 +60,8 @@
 
     init(_ name: String, _ type: Extension.Type, _ queue: DispatchQueue, completion: @escaping (EventHubError?) -> Void) {
         extensionQueue = queue
-<<<<<<< HEAD
         containerQueue = DispatchQueue(label: "\(name).containerqueue")
         eventOrderer = OperationOrderer<Event>(String(describing: type))
-=======
-        containerQueue = DispatchQueue(label: "\(name).containerQueue")
-        eventOrderer = OperationOrderer<Event>()
->>>>>>> 5b0567a3
         eventListeners = ThreadSafeArray<EventListenerContainer>()
         eventOrderer.setHandler(eventProcessor)
 
