/*
 Copyright 2020 Adobe. All rights reserved.
 This file is licensed to you under the Apache License, Version 2.0 (the "License");
 you may not use this file except in compliance with the License. You may obtain a copy
 of the License at http://www.apache.org/licenses/LICENSE-2.0

 Unless required by applicable law or agreed to in writing, software distributed under
 the License is distributed on an "AS IS" BASIS, WITHOUT WARRANTIES OR REPRESENTATIONS
 OF ANY KIND, either express or implied. See the License for the specific language
 governing permissions and limitations under the License.
 */

import AEPServices
import Foundation

/// Contains an `Extension` and additional information related to the extension
class ExtensionContainer {
    /// The extension held in this container
    var exten: Extension?

    /// The `SharedState` associated with the extension
    var sharedState: SharedState?

    var sharedStateName: String = "invalidSharedStateName"

    /// The extension's dispatch queue
    let extensionQueue: DispatchQueue

    /// Operation Orderer queue of `Event` objects for this extension
    let eventOrderer: OperationOrderer<Event>

    /// Listeners array of `EventListeners` for this extension
    let eventListeners: ThreadSafeArray<EventListenerContainer>

    init(_ type: Extension.Type, _ queue: DispatchQueue, completion: @escaping (EventHubError?) -> ()) {
        extensionQueue = queue
        eventOrderer = OperationOrderer<Event>()
        eventListeners = ThreadSafeArray<EventListenerContainer>()
        eventOrderer.setHandler(eventProcessor)

        // initialize the backing extension on the extension queue
        extensionQueue.async {
            self.exten = type.init(runtime: self)
            guard let unwrappedExtension = self.exten else { return }
            self.sharedState = SharedState(unwrappedExtension.name)
            self.sharedStateName = unwrappedExtension.name
            unwrappedExtension.onRegistered()
            self.eventOrderer.start()
            completion(nil)
        }
    }
}

<<<<<<< HEAD
extension ExtensionContainer:ExtensionRuntime {

    public func registerListener(type: String, source: String, listener: @escaping EventListener) {
=======
extension ExtensionContainer: ExtensionRuntime {
    public func registerListener(type: EventType, source: EventSource, listener: @escaping EventListener) {
>>>>>>> fce2d0b1
        let listenerContainer = EventListenerContainer(listener: listener, type: type, source: source, triggerEventId: nil, timeoutTask: nil)
        eventListeners.append(listenerContainer)
    }

    func registerResponseListener(triggerEvent: Event, timeout: TimeInterval, listener: @escaping EventResponseListener) {
        EventHub.shared.registerResponseListener(triggerEvent: triggerEvent, timeout: timeout, listener: listener)
    }

    func dispatch(event: Event) {
        EventHub.shared.dispatch(event: event)
    }

    func createSharedState(data: [String: Any], event: Event?) {
        EventHub.shared.createSharedState(extensionName: sharedStateName, data: data, event: event)
    }

    func createPendingSharedState(event: Event?) -> SharedStateResolver {
        return EventHub.shared.createPendingSharedState(extensionName: sharedStateName, event: event)
    }

    func getSharedState(extensionName: String, event: Event?) -> SharedStateResult? {
        return EventHub.shared.getSharedState(extensionName: extensionName, event: event)
    }

    func startEvents() {
        eventOrderer.start()
    }

    func stopEvents() {
        eventOrderer.stop()
    }
}

private extension ExtensionContainer {
    /// Handles event processing, called by the `OperationOrderer` owned by this `ExtensionContainer`
    /// - Parameter event: Event currently being processed
    /// - Returns: *true* if event processing should continue, *false* otherwise
    private func eventProcessor(_ event: Event) -> Bool {
        guard let _ = exten, exten!.readyForEvent(event) else { return false }

        // process events into "standard" listeners
        for listenerContainer in eventListeners.shallowCopy {
            if listenerContainer.shouldNotify(event) {
                listenerContainer.listener(event)
            }
        }

        return true
    }
}<|MERGE_RESOLUTION|>--- conflicted
+++ resolved
@@ -51,14 +51,9 @@
     }
 }
 
-<<<<<<< HEAD
 extension ExtensionContainer:ExtensionRuntime {
 
     public func registerListener(type: String, source: String, listener: @escaping EventListener) {
-=======
-extension ExtensionContainer: ExtensionRuntime {
-    public func registerListener(type: EventType, source: EventSource, listener: @escaping EventListener) {
->>>>>>> fce2d0b1
         let listenerContainer = EventListenerContainer(listener: listener, type: type, source: source, triggerEventId: nil, timeoutTask: nil)
         eventListeners.append(listenerContainer)
     }
