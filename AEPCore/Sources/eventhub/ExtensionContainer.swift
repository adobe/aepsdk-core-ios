--- conflicted
+++ resolved
@@ -30,11 +30,7 @@
     private var sharedState: SharedState?
 
     /// The XDM `SharedState` associated with the extension
-<<<<<<< HEAD
-    var xdmSharedState: SharedState?
-=======
     private var xdmSharedState: SharedState?
->>>>>>> ddce8b7e
 
     /// The shared state name associated with the extension
     private var _sharedStateName = "invalidSharedStateName"    
