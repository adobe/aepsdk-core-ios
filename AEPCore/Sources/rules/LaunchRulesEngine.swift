--- conflicted
+++ resolved
@@ -121,17 +121,16 @@
                 let consequenceWithConcreteValue = replaceToken(for: consequence, data: traversableTokenFinder)
                 switch consequenceWithConcreteValue.type {
                 case LaunchRulesEngine.CONSEQUENCE_TYPE_ADD:
-                    guard let attachedEventData = processAttachDataConsequence(consequence: consequenceWithConcreteValue, eventData: eventData) else {
-                        continue
-                    }
-<<<<<<< HEAD
-                    eventData = attachedEventData
+                    guard let attachedEventData = processAttachDataConsequence(consequence: consequenceWithConcreteValue, eventData: processedEvent.data) else {
+                        continue
+                    }
+                    processedEvent = processedEvent.copyWithNewData(data: attachedEventData)
 
                 case LaunchRulesEngine.CONSEQUENCE_TYPE_MOD:
-                    guard let modifiedEventData = processModifyDataConsequence(consequence: consequenceWithConcreteValue, eventData: eventData) else {
-                        continue
-                    }
-                    eventData = modifiedEventData
+                    guard let modifiedEventData = processModifyDataConsequence(consequence: consequenceWithConcreteValue, eventData: processedEvent.data) else {
+                        continue
+                    }
+                    processedEvent = processedEvent.copyWithNewData(data: modifiedEventData)
 
                 case LaunchRulesEngine.CONSEQUENCE_TYPE_DISPATCH:
 
@@ -139,7 +138,7 @@
                         Log.trace(label: LOG_TAG, "(\(self.name)) : Unable to process dispatch consequence, max chained dispatch consequences limit of \(LaunchRulesEngine.MAX_CHAINED_CONSEQUENCE_COUNT) met for this event uuid \(event.id)")
                         continue
                     }
-                    guard let dispatchEvent = processDispatchConsequence(consequence: consequenceWithConcreteValue, eventData: eventData)  else {
+                    guard let dispatchEvent = processDispatchConsequence(consequence: consequenceWithConcreteValue, eventData: processedEvent.data)  else {
                         continue
                     }
                     Log.trace(label: LOG_TAG, "(\(self.name)) : Generating new dispatch consequence result event \(dispatchEvent)")
@@ -148,27 +147,6 @@
                     // Keep track of dispatch consequence events to prevent triggering of infinite dispatch consequences
                     dispatchChainedEventsCount[dispatchEvent.id] = (dispatchChainCount ?? 0) + 1
 
-=======
-                    guard let to = processedEvent.data else {
-                        Log.error(label: LOG_TAG, "(\(self.name)) : Unable to process an AttachDataConsequence Event, 'eventData' is missing from original event")
-                        continue
-                    }
-                    Log.trace(label: LOG_TAG, "(\(self.name)) : Attaching event data with \(PrettyDictionary.prettify(from))\n")
-                    let eventData = EventDataMerger.merging(to: to, from: from, overwrite: false)
-                    processedEvent = processedEvent.copyWithNewData(data: eventData)
-                case LaunchRulesEngine.CONSEQUENCE_TYPE_MOD:
-                    guard let from = consequenceWithConcreteValue.eventData else {
-                        Log.error(label: LOG_TAG, "(\(self.name)) : Unable to process a ModifyDataConsequence Event, 'eventData' is missing from 'details'")
-                        continue
-                    }
-                    guard let to = processedEvent.data else {
-                        Log.error(label: LOG_TAG, "(\(self.name)) : Unable to process a ModifyDataConsequence Event, 'eventData' is missing from original event")
-                        continue
-                    }
-                    Log.trace(label: LOG_TAG, "(\(self.name)) : Modifying event data with \(PrettyDictionary.prettify(from))\n")
-                    let eventData = EventDataMerger.merging(to: to, from: from, overwrite: true)
-                    processedEvent = processedEvent.copyWithNewData(data: eventData)
->>>>>>> e31197e9
                 default:
                     if let event = generateConsequenceEvent(consequence: consequenceWithConcreteValue) {
                         Log.trace(label: LOG_TAG, "(\(self.name)) : Generating new consequence event \(event)")
