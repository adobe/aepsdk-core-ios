/*
 Copyright 2020 Adobe. All rights reserved.
 This file is licensed to you under the Apache License, Version 2.0 (the "License");
 you may not use this file except in compliance with the License. You may obtain a copy
 of the License at http://www.apache.org/licenses/LICENSE-2.0
 Unless required by applicable law or agreed to in writing, software distributed under
 the License is distributed on an "AS IS" BASIS, WITHOUT WARRANTIES OR REPRESENTATIONS
 OF ANY KIND, either express or implied. See the License for the specific language
 governing permissions and limitations under the License.
 */

import AEPServices
import Foundation
@_implementationOnly import SwiftRulesEngine

/// A rules engine for Launch rules
struct LaunchRulesEngine {
    private static let LAUNCH_RULE_TOKEN_LEFT_DELIMITER = "{%"
    private static let LAUNCH_RULE_TOKEN_RIGHT_DELIMITER = "%}"
    private static let CONSEQUENCE_EVENT_NAME = "Rules Consequence Event"
    private static let CONSEQUENCE_EVENT_DATA_KEY_ID = "id"
    private static let CONSEQUENCE_EVENT_DATA_KEY_TYPE = "type"
    private static let CONSEQUENCE_TYPE_ADD = "add"
    private static let CONSEQUENCE_TYPE_MOD = "mod"
    
    private let transform = Transform()
    private let extensionRuntime: ExtensionRuntime
    
    let rulesEngine: RulesEngine<LaunchRule>
    let rulesDownloader: RulesDownloader
    
    init(extensionRuntime: ExtensionRuntime) {
        let evaluator = ConditionEvaluator(options: .defaultOptions)
        rulesEngine = RulesEngine(evaluator: evaluator)
        rulesDownloader = RulesDownloader(fileUnzipper: FileUnzipper())
        self.extensionRuntime = extensionRuntime
    }
    
    /// Downloads the rules from the remote server
    /// - Parameter url: the `URL` of the remote urls
    func loadRemoteRules(from url: URL) {}
    
    /// Reads the cached rules
    /// - Parameter url: the `URL` of the remote urls
    func loadCachedRules(for url: URL) {}
    
    /// Evaluates all the current rules against the supplied `Event`.
    /// - Parameters:
    ///   - event: the `Event` against which to evaluate the rules
    ///   - sharedStates: the `SharedState`s registered to the `EventHub`
    /// - Returns: the  processed`Event`
    func process(event: Event) -> Event {
        let traversableTokenFinder = TokenFinder(event: event, extensionRuntime: extensionRuntime)
        let rules = rulesEngine.evaluate(data: traversableTokenFinder)
        for rule in rules {
            for consequence in rule.consequences {
                let consequenceWithConcreteValue = replaceToken(for: consequence, data: traversableTokenFinder)
                switch consequenceWithConcreteValue.type {
                case LaunchRulesEngine.CONSEQUENCE_TYPE_ADD:
                    attachDataEvent(event: event, consequenceWithConcreteValue: consequenceWithConcreteValue)
                case LaunchRulesEngine.CONSEQUENCE_TYPE_MOD:
                    modifyDataEvent(event: event, consequenceWithConcreteValue: consequenceWithConcreteValue)
                default:
                    if let event = generateConsequenceEvent(consequence: consequenceWithConcreteValue) {
                        extensionRuntime.dispatch(event: event)
                    }
                }
            }
        }
        return event
    }
    
    /// Replace tokens inside the provided consequence with the right value
    /// - Parameters:
    ///   - consequence: the `Consequence` instance may contain tokens
    ///   - data: a `Traversable` collection with tokens and related values
    /// - Returns: a new instance of `Consequence`
    func replaceToken(for consequence: Consequence, data: Traversable) -> Consequence {
        let dict = replaceToken(in: consequence.detailDict, data: data)
        return Consequence(id: consequence.id, type: consequence.type, detailDict: dict)
    }
    
    private func replaceToken(in dict: [String: Any], data: Traversable) -> [String: Any] {
        var mutableDict = dict
        for (key, value) in mutableDict {
            switch value {
            case is String:
                mutableDict[key] = replaceToken(for: value as! String, data: data)
            case is [String: Any]:
                let valueDict = mutableDict[key] as! [String: Any]
                mutableDict[key] = replaceToken(in: valueDict, data: data)
            default:
                break
            }
        }
        return mutableDict
    }
    
    private func replaceToken(for value: String, data: Traversable) -> String {
        let template = Template(templateString: value, tagDelimiterPair: (LaunchRulesEngine.LAUNCH_RULE_TOKEN_LEFT_DELIMITER, LaunchRulesEngine.LAUNCH_RULE_TOKEN_RIGHT_DELIMITER))
        return template.render(data: data, transformers: transform)
    }
    
    /// Generate a consequence event with provided consequence data
    /// - Parameter consequence: a consequence of the rule
    /// - Returns: a consequence `Event`
    private func generateConsequenceEvent(consequence: Consequence) -> Event? {
        var dict: [String: Any] = consequence.detailDict
        dict[LaunchRulesEngine.CONSEQUENCE_EVENT_DATA_KEY_ID] = consequence.id
<<<<<<< HEAD
        dict[LaunchRulesEngine.CONSEQUENCE_EVENT_DATA_KEY_TYPE] = consequence.type.rawValue
        return Event(name: LaunchRulesEngine.CONSEQUENCE_EVENT_NAME, type: EventType.rulesEngine, source: EventSource.responseContent, data: dict)
=======
        dict[LaunchRulesEngine.CONSEQUENCE_EVENT_DATA_KEY_TYPE] = consequence.type
        return Event(name: LaunchRulesEngine.CONSEQUENCE_EVENT_NAME, type: .rulesEngine, source: .responseContent, data: dict)
>>>>>>> fce2d0b1
    }
    
    private func attachDataEvent(event: Event, consequenceWithConcreteValue: Consequence) {
        // TODO: attach data to the incoming event
    }
    
    private func modifyDataEvent(event: Event, consequenceWithConcreteValue: Consequence) {
        // TODO: modify data of the incoming event
    }
}<|MERGE_RESOLUTION|>--- conflicted
+++ resolved
@@ -22,28 +22,28 @@
     private static let CONSEQUENCE_EVENT_DATA_KEY_TYPE = "type"
     private static let CONSEQUENCE_TYPE_ADD = "add"
     private static let CONSEQUENCE_TYPE_MOD = "mod"
-    
+
     private let transform = Transform()
     private let extensionRuntime: ExtensionRuntime
-    
+
     let rulesEngine: RulesEngine<LaunchRule>
     let rulesDownloader: RulesDownloader
-    
+
     init(extensionRuntime: ExtensionRuntime) {
         let evaluator = ConditionEvaluator(options: .defaultOptions)
         rulesEngine = RulesEngine(evaluator: evaluator)
         rulesDownloader = RulesDownloader(fileUnzipper: FileUnzipper())
         self.extensionRuntime = extensionRuntime
     }
-    
+
     /// Downloads the rules from the remote server
     /// - Parameter url: the `URL` of the remote urls
     func loadRemoteRules(from url: URL) {}
-    
+
     /// Reads the cached rules
     /// - Parameter url: the `URL` of the remote urls
     func loadCachedRules(for url: URL) {}
-    
+
     /// Evaluates all the current rules against the supplied `Event`.
     /// - Parameters:
     ///   - event: the `Event` against which to evaluate the rules
@@ -69,7 +69,7 @@
         }
         return event
     }
-    
+
     /// Replace tokens inside the provided consequence with the right value
     /// - Parameters:
     ///   - consequence: the `Consequence` instance may contain tokens
@@ -79,7 +79,7 @@
         let dict = replaceToken(in: consequence.detailDict, data: data)
         return Consequence(id: consequence.id, type: consequence.type, detailDict: dict)
     }
-    
+
     private func replaceToken(in dict: [String: Any], data: Traversable) -> [String: Any] {
         var mutableDict = dict
         for (key, value) in mutableDict {
@@ -95,31 +95,26 @@
         }
         return mutableDict
     }
-    
+
     private func replaceToken(for value: String, data: Traversable) -> String {
         let template = Template(templateString: value, tagDelimiterPair: (LaunchRulesEngine.LAUNCH_RULE_TOKEN_LEFT_DELIMITER, LaunchRulesEngine.LAUNCH_RULE_TOKEN_RIGHT_DELIMITER))
         return template.render(data: data, transformers: transform)
     }
-    
+
     /// Generate a consequence event with provided consequence data
     /// - Parameter consequence: a consequence of the rule
     /// - Returns: a consequence `Event`
     private func generateConsequenceEvent(consequence: Consequence) -> Event? {
         var dict: [String: Any] = consequence.detailDict
         dict[LaunchRulesEngine.CONSEQUENCE_EVENT_DATA_KEY_ID] = consequence.id
-<<<<<<< HEAD
-        dict[LaunchRulesEngine.CONSEQUENCE_EVENT_DATA_KEY_TYPE] = consequence.type.rawValue
+        dict[LaunchRulesEngine.CONSEQUENCE_EVENT_DATA_KEY_TYPE] = consequence.type
         return Event(name: LaunchRulesEngine.CONSEQUENCE_EVENT_NAME, type: EventType.rulesEngine, source: EventSource.responseContent, data: dict)
-=======
-        dict[LaunchRulesEngine.CONSEQUENCE_EVENT_DATA_KEY_TYPE] = consequence.type
-        return Event(name: LaunchRulesEngine.CONSEQUENCE_EVENT_NAME, type: .rulesEngine, source: .responseContent, data: dict)
->>>>>>> fce2d0b1
     }
-    
+
     private func attachDataEvent(event: Event, consequenceWithConcreteValue: Consequence) {
         // TODO: attach data to the incoming event
     }
-    
+
     private func modifyDataEvent(event: Event, consequenceWithConcreteValue: Consequence) {
         // TODO: modify data of the incoming event
     }
