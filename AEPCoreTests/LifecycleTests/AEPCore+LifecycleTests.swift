/*
Copyright 2020 Adobe. All rights reserved.
This file is licensed to you under the Apache License, Version 2.0 (the "License");
you may not use this file except in compliance with the License. You may obtain a copy
of the License at http://www.apache.org/licenses/LICENSE-2.0
Unless required by applicable law or agreed to in writing, software distributed under
the License is distributed on an "AS IS" BASIS, WITHOUT WARRANTIES OR REPRESENTATIONS
OF ANY KIND, either express or implied. See the License for the specific language
governing permissions and limitations under the License.
*/

import XCTest
@testable import AEPCore

class AEPCoreLifecycleTests: XCTestCase {
    override func setUp() {
        EventHub.reset()
        MockExtension.reset()
        registerMockExtension(MockExtension.self)
    }
    
    private func registerMockExtension<T: Extension> (_ type: T.Type) {
        let semaphore = DispatchSemaphore(value: 0)
        EventHub.shared.registerExtension(type) { (error) in
            semaphore.signal()
        }

        semaphore.wait()
    }
    
    func testLifecycleStart() {
        // setup
        let expectation = XCTestExpectation(description: "Lifecycle Start dispatches generic lifecycle request content")
        expectation.assertForOverFulfill = true
        let expectedContextData = ["testKey": "testVal"]
        
<<<<<<< HEAD
        EventHub.shared.registerListener(parentExtension: MockExtension.self, type: .genericLifecycle, source: .requestContent) { (event) in
            XCTAssertEqual(LifecycleConstants.START, event.data?[LifecycleConstants.EventDataKeys.ACTION_KEY] as! String)
            XCTAssertEqual(expectedContextData, event.data?[LifecycleConstants.EventDataKeys.ADDITIONAL_CONTEXT_DATA] as! [String: String])
=======
        EventHub.shared.getExtensionContainer(MockExtension.self)?.registerListener(type: .genericLifecycle, source: .requestContent) { (event) in
            XCTAssertEqual(LifecycleConstants.START, event.data?[LifecycleConstants.Keys.ACTION_KEY] as! String)
            XCTAssertEqual(expectedContextData, event.data?[LifecycleConstants.Keys.ADDITIONAL_CONTEXT_DATA] as! [String: String])
>>>>>>> 5e8d743b
            expectation.fulfill()
        }

        EventHub.shared.start()
        
        // test
        AEPCore.lifecycleStart(additionalContextData: expectedContextData)

        // verify
        wait(for: [expectation], timeout: 0.5)
    }
    
    func testLifecyclePause() {
        // setup
        let expectation = XCTestExpectation(description: "Lifecycle Pause dispatches generic lifecycle request content")
        expectation.assertForOverFulfill = true
        
<<<<<<< HEAD
        EventHub.shared.registerListener(parentExtension: MockExtension.self, type: .genericLifecycle, source: .requestContent) { (event) in
            XCTAssertEqual(LifecycleConstants.PAUSE, event.data?[LifecycleConstants.EventDataKeys.ACTION_KEY] as! String)
=======
        EventHub.shared.getExtensionContainer(MockExtension.self)?.registerListener(type: .genericLifecycle, source: .requestContent) { (event) in
            XCTAssertEqual(LifecycleConstants.PAUSE, event.data?[LifecycleConstants.Keys.ACTION_KEY] as! String)
>>>>>>> 5e8d743b
            expectation.fulfill()
        }

        EventHub.shared.start()
        
        // test
        AEPCore.lifecyclePause()

        // verify
        wait(for: [expectation], timeout: 0.5)
    }
}<|MERGE_RESOLUTION|>--- conflicted
+++ resolved
@@ -18,7 +18,7 @@
         MockExtension.reset()
         registerMockExtension(MockExtension.self)
     }
-    
+
     private func registerMockExtension<T: Extension> (_ type: T.Type) {
         let semaphore = DispatchSemaphore(value: 0)
         EventHub.shared.registerExtension(type) { (error) in
@@ -27,51 +27,40 @@
 
         semaphore.wait()
     }
-    
+
     func testLifecycleStart() {
         // setup
         let expectation = XCTestExpectation(description: "Lifecycle Start dispatches generic lifecycle request content")
         expectation.assertForOverFulfill = true
         let expectedContextData = ["testKey": "testVal"]
-        
-<<<<<<< HEAD
-        EventHub.shared.registerListener(parentExtension: MockExtension.self, type: .genericLifecycle, source: .requestContent) { (event) in
+
+        EventHub.shared.getExtensionContainer(MockExtension.self)?.registerListener(type: .genericLifecycle, source: .requestContent) { (event) in
             XCTAssertEqual(LifecycleConstants.START, event.data?[LifecycleConstants.EventDataKeys.ACTION_KEY] as! String)
             XCTAssertEqual(expectedContextData, event.data?[LifecycleConstants.EventDataKeys.ADDITIONAL_CONTEXT_DATA] as! [String: String])
-=======
-        EventHub.shared.getExtensionContainer(MockExtension.self)?.registerListener(type: .genericLifecycle, source: .requestContent) { (event) in
-            XCTAssertEqual(LifecycleConstants.START, event.data?[LifecycleConstants.Keys.ACTION_KEY] as! String)
-            XCTAssertEqual(expectedContextData, event.data?[LifecycleConstants.Keys.ADDITIONAL_CONTEXT_DATA] as! [String: String])
->>>>>>> 5e8d743b
             expectation.fulfill()
         }
 
         EventHub.shared.start()
-        
+
         // test
         AEPCore.lifecycleStart(additionalContextData: expectedContextData)
 
         // verify
         wait(for: [expectation], timeout: 0.5)
     }
-    
+
     func testLifecyclePause() {
         // setup
         let expectation = XCTestExpectation(description: "Lifecycle Pause dispatches generic lifecycle request content")
         expectation.assertForOverFulfill = true
-        
-<<<<<<< HEAD
-        EventHub.shared.registerListener(parentExtension: MockExtension.self, type: .genericLifecycle, source: .requestContent) { (event) in
+
+        EventHub.shared.getExtensionContainer(MockExtension.self)?.registerListener(type: .genericLifecycle, source: .requestContent) { (event) in
             XCTAssertEqual(LifecycleConstants.PAUSE, event.data?[LifecycleConstants.EventDataKeys.ACTION_KEY] as! String)
-=======
-        EventHub.shared.getExtensionContainer(MockExtension.self)?.registerListener(type: .genericLifecycle, source: .requestContent) { (event) in
-            XCTAssertEqual(LifecycleConstants.PAUSE, event.data?[LifecycleConstants.Keys.ACTION_KEY] as! String)
->>>>>>> 5e8d743b
             expectation.fulfill()
         }
 
         EventHub.shared.start()
-        
+
         // test
         AEPCore.lifecyclePause()
 
