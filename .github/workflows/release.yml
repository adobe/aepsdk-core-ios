--- conflicted
+++ resolved
@@ -8,55 +8,37 @@
         description: 'tag/version'     
         required: true
         default: '1.0.0'
-<<<<<<< HEAD
-=======
       
       action_verification:
         description: 'Pod/SPM verification ("no" to skip)'     
         required: true
         default: 'yes' 
       
->>>>>>> c9abdd67
       action_tag:
         description: 'create tag ("no" to skip)'     
         required: true
         default: 'yes'
-<<<<<<< HEAD
-=======
         
->>>>>>> c9abdd67
       release_AEPService:
         description: 'release AEPService ("no" to skip)'
         required: true
         default: 'yes'
-<<<<<<< HEAD
-=======
         
->>>>>>> c9abdd67
       release_AEPCore:
         description: 'release AEPCore ("no" to skip)'
         required: true
         default: 'yes'
-<<<<<<< HEAD
-=======
         
->>>>>>> c9abdd67
       release_AEPIdentity:
         description: 'release AEPIdentity ("no" to skip)'
         required: true
         default: 'yes'
-<<<<<<< HEAD
-=======
         
->>>>>>> c9abdd67
       release_AEPLifecycle:
         description: 'release AEPLifecycle ("no" to skip)'
         required: true
         default: 'yes'
-<<<<<<< HEAD
-=======
         
->>>>>>> c9abdd67
       release_AEPSignal:
         description: 'release AEPSignal ("no" to skip)'
         required: true
@@ -111,13 +93,7 @@
       if: ${{ github.event.inputs.release_AEPService == 'yes' }}
       run: |
         set -eo pipefail
-<<<<<<< HEAD
-        gem install cocoapods
-        pod lib lint AEPServices.podspec  --allow-warnings --swift-version=5.1
-        pod trunk push AEPServices.podspec --allow-warnings
-=======
         pod trunk push AEPServices.podspec --allow-warnings --synchronous --swift-version=5.1
->>>>>>> c9abdd67
         pod repo update
       env:
         COCOAPODS_TRUNK_TOKEN: ${{ secrets.COCOAPODS_TRUNK_TOKEN }}
@@ -126,13 +102,7 @@
       if: ${{ github.event.inputs.release_AEPCore == 'yes' }}
       run: |
         set -eo pipefail
-<<<<<<< HEAD
-        gem install cocoapods
-        pod lib lint AEPCore.podspec  --allow-warnings --swift-version=5.1
-        pod trunk push AEPCore.podspec --allow-warnings
-=======
         pod trunk push AEPCore.podspec --allow-warnings --synchronous --swift-version=5.1
->>>>>>> c9abdd67
         pod repo update
       env:
         COCOAPODS_TRUNK_TOKEN: ${{ secrets.COCOAPODS_TRUNK_TOKEN }}
