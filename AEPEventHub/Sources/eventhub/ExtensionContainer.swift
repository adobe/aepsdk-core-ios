--- conflicted
+++ resolved
@@ -15,7 +15,7 @@
 
 /// Used to notify the owner of the container that registration of an extension has completed
 protocol ExtensionContainerDelegate: class {
-    
+
     /// Invoked when the `ExtensionContainer` finishes registering the contained extension
     /// - Parameter container: the container of the extension
     func didRegisterExtension(container: ExtensionContainer)
@@ -23,32 +23,32 @@
 
 /// Contains an `Extension` and additional information related to the extension
 class ExtensionContainer {
-    
+
     /// The extension held in this container
     var exten: Extension? = nil
-    
+
     /// The `SharedState` associated with the extension
     var sharedState: SharedState? = nil
-    
+
     var sharedStateName: String = "invalidSharedStateName"
-    
+
     /// The extension's dispatch queue
     let extensionQueue: DispatchQueue
-    
+
     /// Operation Orderer queue of `Event` objects for this extension
     let eventOrderer: OperationOrderer<Event>
-    
+
     /// Listeners array of `EventListeners` for this extension
     let eventListeners: ThreadSafeArray<EventListenerContainer>
-    
+
     weak var delegate: ExtensionContainerDelegate?
-        
+
     init(_ type: Extension.Type, _ queue: DispatchQueue, completion: @escaping (EventHubError?) -> ()) {
         extensionQueue = queue
         eventOrderer = OperationOrderer<Event>()
         eventListeners = ThreadSafeArray<EventListenerContainer>()
         eventOrderer.setHandler(eventProcessor)
-        
+
         // initialize the backing extension on the extension queue
         extensionQueue.async {
             self.exten = type.init(runtime: self)
@@ -57,17 +57,14 @@
             self.sharedStateName = unwrappedExtension.name
             unwrappedExtension.onRegistered()
             self.eventOrderer.start()
-<<<<<<< HEAD
             self.delegate?.didRegisterExtension(container: self)
-=======
             completion(nil)
->>>>>>> c0770bd0
         }
     }
 }
 
 extension ExtensionContainer:ExtensionRuntime {
-    
+
     public func registerListener(type: EventType, source: EventSource, listener: @escaping EventListener) {
         let listenerContainer = EventListenerContainer(listener: listener, type: type, source: source, triggerEventId: nil, timeoutTask: nil)
         eventListeners.append(listenerContainer)
@@ -76,7 +73,7 @@
     func registerResponseListener(triggerEvent: Event, timeout: TimeInterval, listener: @escaping EventResponseListener) {
         EventHub.shared.registerResponseListener(triggerEvent: triggerEvent, timeout: timeout, listener: listener)
     }
-    
+
     func dispatch(event: Event) {
         EventHub.shared.dispatch(event: event)
     }
@@ -92,11 +89,11 @@
     func getSharedState(extensionName: String, event: Event?) -> (value: [String: Any]?, status: SharedStateStatus)? {
         return EventHub.shared.getSharedState(extensionName: extensionName, event: event)
     }
-    
+
     func startEvents() {
         eventOrderer.start()
     }
-    
+
     func stopEvents() {
         eventOrderer.stop()
     }
@@ -115,7 +112,7 @@
                 listenerContainer.listener(event)
             }
         }
-                
+
         return true
     }
 }