// !$*UTF8*$!
{
	archiveVersion = 1;
	classes = {
	};
	objectVersion = 52;
	objects = {

/* Begin PBXAggregateTarget section */
		3F39152124CA34BA00B58C3E /* AEP-All */ = {
			isa = PBXAggregateTarget;
			buildConfigurationList = 3F39152224CA34BA00B58C3E /* Build configuration list for PBXAggregateTarget "AEP-All" */;
			buildPhases = (
			);
			dependencies = (
				3F39152624CA34CA00B58C3E /* PBXTargetDependency */,
				3F39152824CA34CA00B58C3E /* PBXTargetDependency */,
				3F39152A24CA34CA00B58C3E /* PBXTargetDependency */,
				3F39152C24CA34CA00B58C3E /* PBXTargetDependency */,
				24B4936D24D4C6D200AA38D9 /* PBXTargetDependency */,
			);
			name = "AEP-All";
			productName = "AEP-All";
		};
/* End PBXAggregateTarget section */

/* Begin PBXBuildFile section */
		2107F02624C9FDFE002935CF /* PushIDManageable.swift in Sources */ = {isa = PBXBuildFile; fileRef = 2107F02524C9FDFE002935CF /* PushIDManageable.swift */; };
		2107F02824C9FE1B002935CF /* PushIDManager.swift in Sources */ = {isa = PBXBuildFile; fileRef = 2107F02724C9FE1B002935CF /* PushIDManager.swift */; };
		2107F02A24C9FF46002935CF /* PushIDManagerTests.swift in Sources */ = {isa = PBXBuildFile; fileRef = 2107F02924C9FF46002935CF /* PushIDManagerTests.swift */; };
		2107F02C24C9FF62002935CF /* MockPushIDManager.swift in Sources */ = {isa = PBXBuildFile; fileRef = 2107F02B24C9FF62002935CF /* MockPushIDManager.swift */; };
		2107F02E24C9FF88002935CF /* SHA256.swift in Sources */ = {isa = PBXBuildFile; fileRef = 2107F02D24C9FF88002935CF /* SHA256.swift */; };
		2107F03024C9FFB2002935CF /* SHA256Tests.swift in Sources */ = {isa = PBXBuildFile; fileRef = 2107F02F24C9FFB2002935CF /* SHA256Tests.swift */; };
		21377D4124E3383E004BAC01 /* V4Migrator.swift in Sources */ = {isa = PBXBuildFile; fileRef = 21377D4024E3383E004BAC01 /* V4Migrator.swift */; };
		213F8A0424D8DC5A0003B8AF /* WrapperType.swift in Sources */ = {isa = PBXBuildFile; fileRef = 213F8A0324D8DC5A0003B8AF /* WrapperType.swift */; };
		215C859D24C6492800CCCD26 /* MockHitQueue.swift in Sources */ = {isa = PBXBuildFile; fileRef = 215C859B24C6492800CCCD26 /* MockHitQueue.swift */; };
		215C859E24C6492800CCCD26 /* MockHitProcessor.swift in Sources */ = {isa = PBXBuildFile; fileRef = 215C859C24C6492800CCCD26 /* MockHitProcessor.swift */; };
		21629DB22461CC48009D05BF /* AEPCore+LifecycleTests.swift in Sources */ = {isa = PBXBuildFile; fileRef = 21629DB12461CC48009D05BF /* AEPCore+LifecycleTests.swift */; };
		217E220524D1FD7900B70B3E /* SharedStateResult.swift in Sources */ = {isa = PBXBuildFile; fileRef = 217E220424D1FD7900B70B3E /* SharedStateResult.swift */; };
		218E01C024C7595000BEC470 /* HitQueuing+PrivacyTests.swift in Sources */ = {isa = PBXBuildFile; fileRef = 218E01BF24C7595000BEC470 /* HitQueuing+PrivacyTests.swift */; };
		21CAC0E02422917600C11388 /* AEPCore.framework in Frameworks */ = {isa = PBXBuildFile; fileRef = 21CAC0D62422917600C11388 /* AEPCore.framework */; };
		21CAC0E72422917600C11388 /* AEPCore.h in Headers */ = {isa = PBXBuildFile; fileRef = 21CAC0D92422917600C11388 /* AEPCore.h */; settings = {ATTRIBUTES = (Public, ); }; };
<<<<<<< HEAD
		21F79AB724E704C5003204C3 /* IDParser.swift in Sources */ = {isa = PBXBuildFile; fileRef = 21F79AB624E704C5003204C3 /* IDParser.swift */; };
		21F79ABB24E70CDC003204C3 /* IDParsing.swift in Sources */ = {isa = PBXBuildFile; fileRef = 21F79ABA24E70CDC003204C3 /* IDParsing.swift */; };
		21F79ABF24E71B03003204C3 /* IDParserTests.swift in Sources */ = {isa = PBXBuildFile; fileRef = 21F79ABD24E7144F003204C3 /* IDParserTests.swift */; };
		21F79AC124E72204003204C3 /* V4MigratorTests.swift in Sources */ = {isa = PBXBuildFile; fileRef = 21F79AC024E72204003204C3 /* V4MigratorTests.swift */; };
		21F79AC324E73554003204C3 /* MigrationConstants.swift in Sources */ = {isa = PBXBuildFile; fileRef = 21F79AC224E73554003204C3 /* MigrationConstants.swift */; };
=======
		2420365224E35EEB0069C89D /* SignalHitProcessorTests.swift in Sources */ = {isa = PBXBuildFile; fileRef = 2420365124E35EEB0069C89D /* SignalHitProcessorTests.swift */; };
>>>>>>> d6916a5f
		243DCE4724C7AA2800E99AD9 /* AEPServices.h in Headers */ = {isa = PBXBuildFile; fileRef = 243DCE4624C7AA2800E99AD9 /* AEPServices.h */; };
		243DCE4824C7AA7C00E99AD9 /* AEPServices.h in Headers */ = {isa = PBXBuildFile; fileRef = 243DCE4624C7AA2800E99AD9 /* AEPServices.h */; settings = {ATTRIBUTES = (Public, ); }; };
		24543A1424E1DAFC002D8D9A /* MockURLService.swift in Sources */ = {isa = PBXBuildFile; fileRef = 24543A1324E1DAFC002D8D9A /* MockURLService.swift */; };
		24543A1524E1DC8E002D8D9A /* MockDiskCache.swift in Sources */ = {isa = PBXBuildFile; fileRef = 2467E43B24CB54B70022F6BE /* MockDiskCache.swift */; };
		24543A1624E1DC95002D8D9A /* MockUnzipper.swift in Sources */ = {isa = PBXBuildFile; fileRef = 2467E43C24CB54B70022F6BE /* MockUnzipper.swift */; };
		2467E43A24CA4DE20022F6BE /* Unzipping.swift in Sources */ = {isa = PBXBuildFile; fileRef = 2467E43924CA4DE20022F6BE /* Unzipping.swift */; };
		247FBD7D24E331A600FA6505 /* Event+SignalTests.swift in Sources */ = {isa = PBXBuildFile; fileRef = 247FBD7C24E331A600FA6505 /* Event+SignalTests.swift */; };
		24B4935824D4C31100AA38D9 /* AEPSignal.framework in Frameworks */ = {isa = PBXBuildFile; fileRef = 24B4934F24D4C31100AA38D9 /* AEPSignal.framework */; };
		24B4935D24D4C31100AA38D9 /* SignalTests.swift in Sources */ = {isa = PBXBuildFile; fileRef = 24B4935C24D4C31100AA38D9 /* SignalTests.swift */; };
		24B4935F24D4C31100AA38D9 /* AEPSignal.h in Headers */ = {isa = PBXBuildFile; fileRef = 24B4935124D4C31100AA38D9 /* AEPSignal.h */; settings = {ATTRIBUTES = (Public, ); }; };
		24B4936F24D4C6F900AA38D9 /* Signal.swift in Sources */ = {isa = PBXBuildFile; fileRef = 24B4936E24D4C6F900AA38D9 /* Signal.swift */; };
		24B4937124D4C86C00AA38D9 /* SignalConstants.swift in Sources */ = {isa = PBXBuildFile; fileRef = 24B4937024D4C86C00AA38D9 /* SignalConstants.swift */; };
		24B4937624D8AAAF00AA38D9 /* Event+Signal.swift in Sources */ = {isa = PBXBuildFile; fileRef = 24B4937524D8AAAF00AA38D9 /* Event+Signal.swift */; };
		24B4937824D8CEAC00AA38D9 /* SignalHitProcessor.swift in Sources */ = {isa = PBXBuildFile; fileRef = 24B4937724D8CEAC00AA38D9 /* SignalHitProcessor.swift */; };
		24B4937A24DA18BE00AA38D9 /* SignalHit.swift in Sources */ = {isa = PBXBuildFile; fileRef = 24B4937924DA18BE00AA38D9 /* SignalHit.swift */; };
		24D2A3D524DB5B370079DCCF /* HitQueuing+PrivacyStatus.swift in Sources */ = {isa = PBXBuildFile; fileRef = 24D2A3D424DB5B370079DCCF /* HitQueuing+PrivacyStatus.swift */; };
		3F03979024BE5DD30019F095 /* AEPServices.framework in Frameworks */ = {isa = PBXBuildFile; fileRef = 3F03978724BE5DD30019F095 /* AEPServices.framework */; };
		3F0397C324BE5FF30019F095 /* Caching.swift in Sources */ = {isa = PBXBuildFile; fileRef = 3F0397A024BE5FF30019F095 /* Caching.swift */; };
		3F0397C424BE5FF30019F095 /* Cache.swift in Sources */ = {isa = PBXBuildFile; fileRef = 3F0397A124BE5FF30019F095 /* Cache.swift */; };
		3F0397C524BE5FF30019F095 /* CacheEntry.swift in Sources */ = {isa = PBXBuildFile; fileRef = 3F0397A224BE5FF30019F095 /* CacheEntry.swift */; };
		3F0397C624BE5FF30019F095 /* DiskCacheService.swift in Sources */ = {isa = PBXBuildFile; fileRef = 3F0397A324BE5FF30019F095 /* DiskCacheService.swift */; };
		3F0397C724BE5FF30019F095 /* CacheExpiry.swift in Sources */ = {isa = PBXBuildFile; fileRef = 3F0397A424BE5FF30019F095 /* CacheExpiry.swift */; };
		3F0397C824BE5FF30019F095 /* ServiceProvider.swift in Sources */ = {isa = PBXBuildFile; fileRef = 3F0397A524BE5FF30019F095 /* ServiceProvider.swift */; };
		3F0397C924BE5FF30019F095 /* Logging.swift in Sources */ = {isa = PBXBuildFile; fileRef = 3F0397A724BE5FF30019F095 /* Logging.swift */; };
		3F0397CA24BE5FF30019F095 /* Log.swift in Sources */ = {isa = PBXBuildFile; fileRef = 3F0397A824BE5FF30019F095 /* Log.swift */; };
		3F0397CB24BE5FF30019F095 /* LogLevel.swift in Sources */ = {isa = PBXBuildFile; fileRef = 3F0397A924BE5FF30019F095 /* LogLevel.swift */; };
		3F0397CC24BE5FF30019F095 /* NetworkService.swift in Sources */ = {isa = PBXBuildFile; fileRef = 3F0397AB24BE5FF30019F095 /* NetworkService.swift */; };
		3F0397CD24BE5FF30019F095 /* NetworkServiceConstants.swift in Sources */ = {isa = PBXBuildFile; fileRef = 3F0397AC24BE5FF30019F095 /* NetworkServiceConstants.swift */; };
		3F0397CE24BE5FF30019F095 /* LoggingService.swift in Sources */ = {isa = PBXBuildFile; fileRef = 3F0397AD24BE5FF30019F095 /* LoggingService.swift */; };
		3F0397CF24BE5FF30019F095 /* Networking.swift in Sources */ = {isa = PBXBuildFile; fileRef = 3F0397AE24BE5FF30019F095 /* Networking.swift */; };
		3F0397D024BE5FF30019F095 /* HttpMethod.swift in Sources */ = {isa = PBXBuildFile; fileRef = 3F0397AF24BE5FF30019F095 /* HttpMethod.swift */; };
		3F0397D124BE5FF30019F095 /* HttpConnection.swift in Sources */ = {isa = PBXBuildFile; fileRef = 3F0397B024BE5FF30019F095 /* HttpConnection.swift */; };
		3F0397D224BE5FF30019F095 /* NetworkRequest.swift in Sources */ = {isa = PBXBuildFile; fileRef = 3F0397B124BE5FF30019F095 /* NetworkRequest.swift */; };
		3F0397D324BE5FF30019F095 /* SQLiteDataQueue.swift in Sources */ = {isa = PBXBuildFile; fileRef = 3F0397B324BE5FF30019F095 /* SQLiteDataQueue.swift */; };
		3F0397D424BE5FF30019F095 /* SQLiteWrapper.swift in Sources */ = {isa = PBXBuildFile; fileRef = 3F0397B424BE5FF30019F095 /* SQLiteWrapper.swift */; };
		3F0397D524BE5FF30019F095 /* DataQueue.swift in Sources */ = {isa = PBXBuildFile; fileRef = 3F0397B524BE5FF30019F095 /* DataQueue.swift */; };
		3F0397D624BE5FF30019F095 /* DataEntity.swift in Sources */ = {isa = PBXBuildFile; fileRef = 3F0397B624BE5FF30019F095 /* DataEntity.swift */; };
		3F0397D724BE5FF30019F095 /* DataQueueService.swift in Sources */ = {isa = PBXBuildFile; fileRef = 3F0397B724BE5FF30019F095 /* DataQueueService.swift */; };
		3F0397D824BE5FF30019F095 /* DataQueuing.swift in Sources */ = {isa = PBXBuildFile; fileRef = 3F0397B824BE5FF30019F095 /* DataQueuing.swift */; };
		3F0397DA24BE5FF30019F095 /* NamedCollectionProcessing.swift in Sources */ = {isa = PBXBuildFile; fileRef = 3F0397BB24BE5FF30019F095 /* NamedCollectionProcessing.swift */; };
		3F0397DB24BE5FF30019F095 /* NamedCollectionDataStore.swift in Sources */ = {isa = PBXBuildFile; fileRef = 3F0397BC24BE5FF30019F095 /* NamedCollectionDataStore.swift */; };
		3F0397DC24BE5FF30019F095 /* UserDefaultsNamedCollection.swift in Sources */ = {isa = PBXBuildFile; fileRef = 3F0397BD24BE5FF30019F095 /* UserDefaultsNamedCollection.swift */; };
		3F0397DD24BE5FF30019F095 /* ApplicationSystemInfoService.swift in Sources */ = {isa = PBXBuildFile; fileRef = 3F0397BE24BE5FF30019F095 /* ApplicationSystemInfoService.swift */; };
		3F0397DE24BE5FF30019F095 /* SystemInfoService.swift in Sources */ = {isa = PBXBuildFile; fileRef = 3F0397BF24BE5FF30019F095 /* SystemInfoService.swift */; };
		3F0397DF24BE5FF30019F095 /* URLOpening.swift in Sources */ = {isa = PBXBuildFile; fileRef = 3F0397C024BE5FF30019F095 /* URLOpening.swift */; };
		3F0397E024BE5FF30019F095 /* URLService.swift in Sources */ = {isa = PBXBuildFile; fileRef = 3F0397C124BE5FF30019F095 /* URLService.swift */; };
		3F0397F224BE60910019F095 /* HitProcessing.swift in Sources */ = {isa = PBXBuildFile; fileRef = 3F0397E324BE60910019F095 /* HitProcessing.swift */; };
		3F0397F324BE60910019F095 /* PersistentHitQueue.swift in Sources */ = {isa = PBXBuildFile; fileRef = 3F0397E424BE60910019F095 /* PersistentHitQueue.swift */; };
		3F0397F424BE60910019F095 /* HitQueuing.swift in Sources */ = {isa = PBXBuildFile; fileRef = 3F0397E524BE60910019F095 /* HitQueuing.swift */; };
		3F0397F524BE60910019F095 /* AtomicCounter.swift in Sources */ = {isa = PBXBuildFile; fileRef = 3F0397E624BE60910019F095 /* AtomicCounter.swift */; };
		3F0397F624BE60910019F095 /* FileUnzipper.swift in Sources */ = {isa = PBXBuildFile; fileRef = 3F0397E824BE60910019F095 /* FileUnzipper.swift */; };
		3F0397F724BE60910019F095 /* ZipArchive.swift in Sources */ = {isa = PBXBuildFile; fileRef = 3F0397E924BE60910019F095 /* ZipArchive.swift */; };
		3F0397F824BE60910019F095 /* ZipEntry.swift in Sources */ = {isa = PBXBuildFile; fileRef = 3F0397EA24BE60910019F095 /* ZipEntry.swift */; };
		3F0397F924BE60910019F095 /* FileManager+ZIP.swift in Sources */ = {isa = PBXBuildFile; fileRef = 3F0397EB24BE60910019F095 /* FileManager+ZIP.swift */; };
		3F0397FA24BE60910019F095 /* FileUnzipperConstants.swift in Sources */ = {isa = PBXBuildFile; fileRef = 3F0397EC24BE60910019F095 /* FileUnzipperConstants.swift */; };
		3F0397FB24BE60910019F095 /* ThreadSafeArray.swift in Sources */ = {isa = PBXBuildFile; fileRef = 3F0397ED24BE60910019F095 /* ThreadSafeArray.swift */; };
		3F0397FC24BE60910019F095 /* OperationOrderer.swift in Sources */ = {isa = PBXBuildFile; fileRef = 3F0397EE24BE60910019F095 /* OperationOrderer.swift */; };
		3F0397FD24BE60910019F095 /* ThreadSafeDictionary.swift in Sources */ = {isa = PBXBuildFile; fileRef = 3F0397EF24BE60910019F095 /* ThreadSafeDictionary.swift */; };
		3F0397FE24BE60910019F095 /* URLEncoder.swift in Sources */ = {isa = PBXBuildFile; fileRef = 3F0397F024BE60910019F095 /* URLEncoder.swift */; };
		3F0397FF24BE60910019F095 /* AnyCodable.swift in Sources */ = {isa = PBXBuildFile; fileRef = 3F0397F124BE60910019F095 /* AnyCodable.swift */; };
		3F03981524BE61520019F095 /* UnzipperTest.swift in Sources */ = {isa = PBXBuildFile; fileRef = 3F03980124BE61520019F095 /* UnzipperTest.swift */; };
		3F03981624BE61520019F095 /* SystemInfoServiceTest.swift in Sources */ = {isa = PBXBuildFile; fileRef = 3F03980224BE61520019F095 /* SystemInfoServiceTest.swift */; };
		3F03981724BE61520019F095 /* DataQueueService+Testable.swift in Sources */ = {isa = PBXBuildFile; fileRef = 3F03980324BE61520019F095 /* DataQueueService+Testable.swift */; };
		3F03981824BE61520019F095 /* DataQueueServiceTests.swift in Sources */ = {isa = PBXBuildFile; fileRef = 3F03980424BE61520019F095 /* DataQueueServiceTests.swift */; };
		3F03981924BE61520019F095 /* URLServiceTest.swift in Sources */ = {isa = PBXBuildFile; fileRef = 3F03980524BE61520019F095 /* URLServiceTest.swift */; };
		3F03981A24BE61520019F095 /* DiskCacheServiceTests.swift in Sources */ = {isa = PBXBuildFile; fileRef = 3F03980624BE61520019F095 /* DiskCacheServiceTests.swift */; };
		3F03981B24BE61520019F095 /* UserDefaultsNamedCollectionTest.swift in Sources */ = {isa = PBXBuildFile; fileRef = 3F03980724BE61520019F095 /* UserDefaultsNamedCollectionTest.swift */; };
		3F03981C24BE61520019F095 /* SQLiteWrapperTests.swift in Sources */ = {isa = PBXBuildFile; fileRef = 3F03980824BE61520019F095 /* SQLiteWrapperTests.swift */; };
		3F03981D24BE61520019F095 /* MockSystemInfoService.swift in Sources */ = {isa = PBXBuildFile; fileRef = 3F03980924BE61520019F095 /* MockSystemInfoService.swift */; };
		3F03981E24BE61520019F095 /* DataQueueTests.swift in Sources */ = {isa = PBXBuildFile; fileRef = 3F03980A24BE61520019F095 /* DataQueueTests.swift */; };
		3F03981F24BE61520019F095 /* NetworkServiceTests.swift in Sources */ = {isa = PBXBuildFile; fileRef = 3F03980B24BE61520019F095 /* NetworkServiceTests.swift */; };
		3F03982024BE61520019F095 /* LogLevelTest.swift in Sources */ = {isa = PBXBuildFile; fileRef = 3F03980C24BE61520019F095 /* LogLevelTest.swift */; };
		3F03982124BE61520019F095 /* NamedCollectionDataStoreTest.swift in Sources */ = {isa = PBXBuildFile; fileRef = 3F03980D24BE61520019F095 /* NamedCollectionDataStoreTest.swift */; };
		3F03982224BE61520019F095 /* OperationOrdererTests.swift in Sources */ = {isa = PBXBuildFile; fileRef = 3F03980F24BE61520019F095 /* OperationOrdererTests.swift */; };
		3F03982324BE61520019F095 /* PersistentHitQueueTests.swift in Sources */ = {isa = PBXBuildFile; fileRef = 3F03981024BE61520019F095 /* PersistentHitQueueTests.swift */; };
		3F03982424BE61520019F095 /* AnyCodableTests.swift in Sources */ = {isa = PBXBuildFile; fileRef = 3F03981124BE61520019F095 /* AnyCodableTests.swift */; };
		3F03982524BE61520019F095 /* ThreadSafeArrayTests.swift in Sources */ = {isa = PBXBuildFile; fileRef = 3F03981224BE61520019F095 /* ThreadSafeArrayTests.swift */; };
		3F03982624BE61520019F095 /* URLEncoderTests.swift in Sources */ = {isa = PBXBuildFile; fileRef = 3F03981324BE61520019F095 /* URLEncoderTests.swift */; };
		3F03982724BE61520019F095 /* ThreadSafeDictionaryTests.swift in Sources */ = {isa = PBXBuildFile; fileRef = 3F03981424BE61520019F095 /* ThreadSafeDictionaryTests.swift */; };
		3F03983824BE62AA0019F095 /* TestRules.zip in Resources */ = {isa = PBXBuildFile; fileRef = 3F03983424BE62AA0019F095 /* TestRules.zip */; };
		3F03983924BE62AA0019F095 /* TestImage.png in Resources */ = {isa = PBXBuildFile; fileRef = 3F03983524BE62AA0019F095 /* TestImage.png */; };
		3F03983A24BE62AA0019F095 /* ADBMobileConfig.json in Resources */ = {isa = PBXBuildFile; fileRef = 3F03983624BE62AA0019F095 /* ADBMobileConfig.json */; };
		3F03983B24BE62AA0019F095 /* TestConfig.json in Resources */ = {isa = PBXBuildFile; fileRef = 3F03983724BE62AA0019F095 /* TestConfig.json */; };
		3F03984224BE65170019F095 /* AEPServices.framework in Frameworks */ = {isa = PBXBuildFile; fileRef = 3F03978724BE5DD30019F095 /* AEPServices.framework */; };
		3F08FF9524D9F1D200D34DE3 /* EventDataMerger.swift in Sources */ = {isa = PBXBuildFile; fileRef = 3F08FF9424D9F1D200D34DE3 /* EventDataMerger.swift */; };
		3F08FF9724D9F1F300D34DE3 /* EventDataMergeTests.swift in Sources */ = {isa = PBXBuildFile; fileRef = 3F08FF9624D9F1F300D34DE3 /* EventDataMergeTests.swift */; };
		3F08FF9924DA03F000D34DE3 /* RulesEngineFunctionalTests.swift in Sources */ = {isa = PBXBuildFile; fileRef = 3F08FF9824DA03F000D34DE3 /* RulesEngineFunctionalTests.swift */; };
		3F08FF9B24DA0DA100D34DE3 /* rules_functional_1.zip in Resources */ = {isa = PBXBuildFile; fileRef = 3F08FF9A24DA0DA100D34DE3 /* rules_functional_1.zip */; };
		3F08FF9D24DA0DCF00D34DE3 /* RulesDownloaderTests.swift in Sources */ = {isa = PBXBuildFile; fileRef = 3F08FF9C24DA0DCF00D34DE3 /* RulesDownloaderTests.swift */; };
		3F08FFA924DBBDD700D34DE3 /* UserDefaults+Clear.swift in Sources */ = {isa = PBXBuildFile; fileRef = 3F08FFA724DBBDD700D34DE3 /* UserDefaults+Clear.swift */; };
		3F08FFAA24DBBDD700D34DE3 /* TestableNetworkService.swift in Sources */ = {isa = PBXBuildFile; fileRef = 3F08FFA824DBBDD700D34DE3 /* TestableNetworkService.swift */; };
		3F16761424E1B0630041B970 /* RulesConstants.swift in Sources */ = {isa = PBXBuildFile; fileRef = 3F16761324E1B0630041B970 /* RulesConstants.swift */; };
		3F39153024CA47B600B58C3E /* JSONRulesParserTests.swift in Sources */ = {isa = PBXBuildFile; fileRef = 3F39152F24CA47B600B58C3E /* JSONRulesParserTests.swift */; };
		3F39153324CB7E2400B58C3E /* MobileCore+IdentityTests.swift in Sources */ = {isa = PBXBuildFile; fileRef = 3F39153224CB7E2400B58C3E /* MobileCore+IdentityTests.swift */; };
		3F39520724CA096100F7325B /* MobileCoreTests.swift in Sources */ = {isa = PBXBuildFile; fileRef = 3F3951E824CA096100F7325B /* MobileCoreTests.swift */; };
		3F39520824CA096100F7325B /* SharedStateTest.swift in Sources */ = {isa = PBXBuildFile; fileRef = 3F3951EA24CA096100F7325B /* SharedStateTest.swift */; };
		3F39520924CA096100F7325B /* EventHubTests.swift in Sources */ = {isa = PBXBuildFile; fileRef = 3F3951EB24CA096100F7325B /* EventHubTests.swift */; };
		3F39520A24CA096100F7325B /* TestRules.zip in Resources */ = {isa = PBXBuildFile; fileRef = 3F3951ED24CA096100F7325B /* TestRules.zip */; };
		3F39520B24CA096100F7325B /* TestImage.png in Resources */ = {isa = PBXBuildFile; fileRef = 3F3951EE24CA096100F7325B /* TestImage.png */; };
		3F39520C24CA096100F7325B /* rules_1.json in Resources */ = {isa = PBXBuildFile; fileRef = 3F3951EF24CA096100F7325B /* rules_1.json */; };
		3F39520D24CA096100F7325B /* ADBMobileConfig.json in Resources */ = {isa = PBXBuildFile; fileRef = 3F3951F024CA096100F7325B /* ADBMobileConfig.json */; };
		3F39520E24CA096100F7325B /* TestConfig.json in Resources */ = {isa = PBXBuildFile; fileRef = 3F3951F124CA096100F7325B /* TestConfig.json */; };
		3F39520F24CA096100F7325B /* testRulesDownloader.zip in Resources */ = {isa = PBXBuildFile; fileRef = 3F3951F224CA096100F7325B /* testRulesDownloader.zip */; };
		3F39521024CA096100F7325B /* SlowMockExtension.swift in Sources */ = {isa = PBXBuildFile; fileRef = 3F3951F424CA096100F7325B /* SlowMockExtension.swift */; };
		3F39521124CA096100F7325B /* MockExtension.swift in Sources */ = {isa = PBXBuildFile; fileRef = 3F3951F524CA096100F7325B /* MockExtension.swift */; };
		3F39521224CA096100F7325B /* MockExtensionTwo.swift in Sources */ = {isa = PBXBuildFile; fileRef = 3F3951F624CA096100F7325B /* MockExtensionTwo.swift */; };
		3F39521324CA096100F7325B /* MobileCore+ConfigurationTests.swift in Sources */ = {isa = PBXBuildFile; fileRef = 3F3951F724CA096100F7325B /* MobileCore+ConfigurationTests.swift */; };
		3F39521524CA096200F7325B /* MockConfigurationDownloader.swift in Sources */ = {isa = PBXBuildFile; fileRef = 3F3951FA24CA096100F7325B /* MockConfigurationDownloader.swift */; };
		3F39521624CA096200F7325B /* MockNetworkServiceOverrider.swift in Sources */ = {isa = PBXBuildFile; fileRef = 3F3951FB24CA096100F7325B /* MockNetworkServiceOverrider.swift */; };
		3F39521724CA096200F7325B /* EventHub+Testable.swift in Sources */ = {isa = PBXBuildFile; fileRef = 3F3951FC24CA096100F7325B /* EventHub+Testable.swift */; };
		3F39521824CA096200F7325B /* MockRulesDownloaderNetworkService.swift in Sources */ = {isa = PBXBuildFile; fileRef = 3F3951FD24CA096100F7325B /* MockRulesDownloaderNetworkService.swift */; };
		3F39521924CA096200F7325B /* SharedStateTestHelper.swift in Sources */ = {isa = PBXBuildFile; fileRef = 3F3951FE24CA096100F7325B /* SharedStateTestHelper.swift */; };
		3F39521A24CA096200F7325B /* MockConfigurationDownloaderNetworkService.swift in Sources */ = {isa = PBXBuildFile; fileRef = 3F3951FF24CA096100F7325B /* MockConfigurationDownloaderNetworkService.swift */; };
		3F39521D24CA096200F7325B /* ConfigurationStateTests.swift in Sources */ = {isa = PBXBuildFile; fileRef = 3F39520324CA096100F7325B /* ConfigurationStateTests.swift */; };
		3F39521E24CA096200F7325B /* ConfigurationDownloaderTests.swift in Sources */ = {isa = PBXBuildFile; fileRef = 3F39520424CA096100F7325B /* ConfigurationDownloaderTests.swift */; };
		3F39522024CA096200F7325B /* LaunchIDManagerTests.swift in Sources */ = {isa = PBXBuildFile; fileRef = 3F39520624CA096100F7325B /* LaunchIDManagerTests.swift */; };
		3FB5F7D024D2848900F0F6DF /* ConfigurationFunctionalTests.swift in Sources */ = {isa = PBXBuildFile; fileRef = 3FB5F7CF24D2848900F0F6DF /* ConfigurationFunctionalTests.swift */; };
		3FB66A9C24CA003700502CAF /* SwiftRulesEngine in Frameworks */ = {isa = PBXBuildFile; productRef = 3FB66A9B24CA003700502CAF /* SwiftRulesEngine */; };
		3FB66AC524CA004400502CAF /* CoreConstants.swift in Sources */ = {isa = PBXBuildFile; fileRef = 3FB66A9E24CA004400502CAF /* CoreConstants.swift */; };
		3FB66AC624CA004400502CAF /* MobileCore.swift in Sources */ = {isa = PBXBuildFile; fileRef = 3FB66A9F24CA004400502CAF /* MobileCore.swift */; };
		3FB66AC724CA004400502CAF /* Extension+Register.swift in Sources */ = {isa = PBXBuildFile; fileRef = 3FB66AA024CA004400502CAF /* Extension+Register.swift */; };
		3FB66AC924CA004400502CAF /* MobileCore+Configuration.swift in Sources */ = {isa = PBXBuildFile; fileRef = 3FB66AA224CA004400502CAF /* MobileCore+Configuration.swift */; };
		3FB66ACA24CA004400502CAF /* MobileCore+Lifecycle.swift in Sources */ = {isa = PBXBuildFile; fileRef = 3FB66AA324CA004400502CAF /* MobileCore+Lifecycle.swift */; };
		3FB66ACC24CA004400502CAF /* EventHubPlaceholderExtension.swift in Sources */ = {isa = PBXBuildFile; fileRef = 3FB66AA624CA004400502CAF /* EventHubPlaceholderExtension.swift */; };
		3FB66ACD24CA004400502CAF /* EventHubConstants.swift in Sources */ = {isa = PBXBuildFile; fileRef = 3FB66AA724CA004400502CAF /* EventHubConstants.swift */; };
		3FB66ACE24CA004400502CAF /* ExtensionContainer.swift in Sources */ = {isa = PBXBuildFile; fileRef = 3FB66AA824CA004400502CAF /* ExtensionContainer.swift */; };
		3FB66ACF24CA004400502CAF /* Event.swift in Sources */ = {isa = PBXBuildFile; fileRef = 3FB66AA924CA004400502CAF /* Event.swift */; };
		3FB66AD024CA004400502CAF /* AEPError.swift in Sources */ = {isa = PBXBuildFile; fileRef = 3FB66AAA24CA004400502CAF /* AEPError.swift */; };
		3FB66AD124CA004400502CAF /* SharedState.swift in Sources */ = {isa = PBXBuildFile; fileRef = 3FB66AAB24CA004400502CAF /* SharedState.swift */; };
		3FB66AD224CA004400502CAF /* EventHub.swift in Sources */ = {isa = PBXBuildFile; fileRef = 3FB66AAC24CA004400502CAF /* EventHub.swift */; };
		3FB66AD324CA004400502CAF /* ExtensionRuntime.swift in Sources */ = {isa = PBXBuildFile; fileRef = 3FB66AAD24CA004400502CAF /* ExtensionRuntime.swift */; };
		3FB66AD424CA004400502CAF /* EventType.swift in Sources */ = {isa = PBXBuildFile; fileRef = 3FB66AAE24CA004400502CAF /* EventType.swift */; };
		3FB66AD524CA004400502CAF /* EventHubError.swift in Sources */ = {isa = PBXBuildFile; fileRef = 3FB66AAF24CA004400502CAF /* EventHubError.swift */; };
		3FB66AD624CA004400502CAF /* EventSource.swift in Sources */ = {isa = PBXBuildFile; fileRef = 3FB66AB024CA004400502CAF /* EventSource.swift */; };
		3FB66AD724CA004400502CAF /* EventListenerContainer.swift in Sources */ = {isa = PBXBuildFile; fileRef = 3FB66AB124CA004400502CAF /* EventListenerContainer.swift */; };
		3FB66AD824CA004400502CAF /* Extension.swift in Sources */ = {isa = PBXBuildFile; fileRef = 3FB66AB224CA004400502CAF /* Extension.swift */; };
		3FB66AD924CA004400502CAF /* LaunchRule.swift in Sources */ = {isa = PBXBuildFile; fileRef = 3FB66AB424CA004400502CAF /* LaunchRule.swift */; };
		3FB66ADA24CA004400502CAF /* RulesDownloader.swift in Sources */ = {isa = PBXBuildFile; fileRef = 3FB66AB524CA004400502CAF /* RulesDownloader.swift */; };
		3FB66ADB24CA004400502CAF /* LaunchRulesEngine.swift in Sources */ = {isa = PBXBuildFile; fileRef = 3FB66AB624CA004400502CAF /* LaunchRulesEngine.swift */; };
		3FB66ADC24CA004400502CAF /* RulesLoader.swift in Sources */ = {isa = PBXBuildFile; fileRef = 3FB66AB724CA004400502CAF /* RulesLoader.swift */; };
		3FB66ADD24CA004400502CAF /* JSONRulesParser.swift in Sources */ = {isa = PBXBuildFile; fileRef = 3FB66AB824CA004400502CAF /* JSONRulesParser.swift */; };
		3FB66ADE24CA004400502CAF /* Configuration.swift in Sources */ = {isa = PBXBuildFile; fileRef = 3FB66ABA24CA004400502CAF /* Configuration.swift */; };
		3FB66ADF24CA004400502CAF /* ConfigurationConstants.swift in Sources */ = {isa = PBXBuildFile; fileRef = 3FB66ABB24CA004400502CAF /* ConfigurationConstants.swift */; };
		3FB66AE024CA004400502CAF /* ConfigurationState.swift in Sources */ = {isa = PBXBuildFile; fileRef = 3FB66ABC24CA004400502CAF /* ConfigurationState.swift */; };
		3FB66AE124CA004400502CAF /* LaunchIDManager.swift in Sources */ = {isa = PBXBuildFile; fileRef = 3FB66ABD24CA004400502CAF /* LaunchIDManager.swift */; };
		3FB66AE224CA004400502CAF /* Event+Configuration.swift in Sources */ = {isa = PBXBuildFile; fileRef = 3FB66ABE24CA004400502CAF /* Event+Configuration.swift */; };
		3FB66AE324CA004400502CAF /* ConfigurationDownloadable.swift in Sources */ = {isa = PBXBuildFile; fileRef = 3FB66ABF24CA004400502CAF /* ConfigurationDownloadable.swift */; };
		3FB66AE424CA004400502CAF /* CachedRules.swift in Sources */ = {isa = PBXBuildFile; fileRef = 3FB66AC024CA004400502CAF /* CachedRules.swift */; };
		3FB66AE524CA004400502CAF /* CachedConfiguration.swift in Sources */ = {isa = PBXBuildFile; fileRef = 3FB66AC124CA004400502CAF /* CachedConfiguration.swift */; };
		3FB66AE624CA004400502CAF /* ConfigurationDownloader.swift in Sources */ = {isa = PBXBuildFile; fileRef = 3FB66AC224CA004400502CAF /* ConfigurationDownloader.swift */; };
		3FB66AE724CA004400502CAF /* PrivacyStatus.swift in Sources */ = {isa = PBXBuildFile; fileRef = 3FB66AC324CA004400502CAF /* PrivacyStatus.swift */; };
		3FB66AE824CA004400502CAF /* Cacheable.swift in Sources */ = {isa = PBXBuildFile; fileRef = 3FB66AC424CA004400502CAF /* Cacheable.swift */; };
		3FE6DDBA24C62CAF0065EA05 /* AEPServicesMocks.framework in Frameworks */ = {isa = PBXBuildFile; fileRef = 3FE6DDA924C62C090065EA05 /* AEPServicesMocks.framework */; };
		3FE6DDBC24C62DA80065EA05 /* AEPServicesMocks.framework in Frameworks */ = {isa = PBXBuildFile; fileRef = 3FE6DDA924C62C090065EA05 /* AEPServicesMocks.framework */; };
		3FE6DDDA24C62EE60065EA05 /* AEPLifecycle.framework in Frameworks */ = {isa = PBXBuildFile; fileRef = 3FE6DDD124C62EE60065EA05 /* AEPLifecycle.framework */; };
		3FE6DDE124C62EE60065EA05 /* AEPLifecycle.h in Headers */ = {isa = PBXBuildFile; fileRef = 3FE6DDD324C62EE60065EA05 /* AEPLifecycle.h */; settings = {ATTRIBUTES = (Public, ); }; };
		3FE6DDF024C62F610065EA05 /* AEPServicesMock.h in Headers */ = {isa = PBXBuildFile; fileRef = 3FE6DDE824C62F610065EA05 /* AEPServicesMock.h */; settings = {ATTRIBUTES = (Public, ); }; };
		3FE6DDF124C62F610065EA05 /* MockNetworkServiceOverrider.swift in Sources */ = {isa = PBXBuildFile; fileRef = 3FE6DDE924C62F610065EA05 /* MockNetworkServiceOverrider.swift */; };
		3FE6DDF224C62F610065EA05 /* MockTask.swift in Sources */ = {isa = PBXBuildFile; fileRef = 3FE6DDEA24C62F610065EA05 /* MockTask.swift */; };
		3FE6DDF324C62F610065EA05 /* MockDataStore.swift in Sources */ = {isa = PBXBuildFile; fileRef = 3FE6DDEB24C62F610065EA05 /* MockDataStore.swift */; };
		3FE6DDF524C62F620065EA05 /* MockURLSession.swift in Sources */ = {isa = PBXBuildFile; fileRef = 3FE6DDED24C62F610065EA05 /* MockURLSession.swift */; };
		3FE6DDF624C62F620065EA05 /* MockSystemInfoService.swift in Sources */ = {isa = PBXBuildFile; fileRef = 3FE6DDEE24C62F610065EA05 /* MockSystemInfoService.swift */; };
		3FE6DDF724C62F620065EA05 /* MockDataQueue.swift in Sources */ = {isa = PBXBuildFile; fileRef = 3FE6DDEF24C62F610065EA05 /* MockDataQueue.swift */; };
		3FE6DDFF24C630DF0065EA05 /* LifecycleMetricsBuilderTests.swift in Sources */ = {isa = PBXBuildFile; fileRef = 3FE6DDF824C630DE0065EA05 /* LifecycleMetricsBuilderTests.swift */; };
		3FE6DE0024C630DF0065EA05 /* LifecycleContextDataTests.swift in Sources */ = {isa = PBXBuildFile; fileRef = 3FE6DDF924C630DE0065EA05 /* LifecycleContextDataTests.swift */; };
		3FE6DE0224C630DF0065EA05 /* LifecycleMetricsTests.swift in Sources */ = {isa = PBXBuildFile; fileRef = 3FE6DDFB24C630DE0065EA05 /* LifecycleMetricsTests.swift */; };
		3FE6DE0324C630DF0065EA05 /* LifecycleFunctionalTests.swift in Sources */ = {isa = PBXBuildFile; fileRef = 3FE6DDFC24C630DE0065EA05 /* LifecycleFunctionalTests.swift */; };
		3FE6DE0424C630DF0065EA05 /* LifecycleStateTests.swift in Sources */ = {isa = PBXBuildFile; fileRef = 3FE6DDFD24C630DE0065EA05 /* LifecycleStateTests.swift */; };
		3FE6DE0524C630DF0065EA05 /* LifecycleSessionTests.swift in Sources */ = {isa = PBXBuildFile; fileRef = 3FE6DDFE24C630DE0065EA05 /* LifecycleSessionTests.swift */; };
		3FE6DE0E24C630EB0065EA05 /* LifecycleState.swift in Sources */ = {isa = PBXBuildFile; fileRef = 3FE6DE0624C630EA0065EA05 /* LifecycleState.swift */; };
		3FE6DE0F24C630EB0065EA05 /* LifecycleMetrics.swift in Sources */ = {isa = PBXBuildFile; fileRef = 3FE6DE0724C630EB0065EA05 /* LifecycleMetrics.swift */; };
		3FE6DE1024C630EB0065EA05 /* Event+Lifecycle.swift in Sources */ = {isa = PBXBuildFile; fileRef = 3FE6DE0824C630EB0065EA05 /* Event+Lifecycle.swift */; };
		3FE6DE1224C630EB0065EA05 /* Lifecycle.swift in Sources */ = {isa = PBXBuildFile; fileRef = 3FE6DE0A24C630EB0065EA05 /* Lifecycle.swift */; };
		3FE6DE1324C630EB0065EA05 /* LifecycleContextData.swift in Sources */ = {isa = PBXBuildFile; fileRef = 3FE6DE0B24C630EB0065EA05 /* LifecycleContextData.swift */; };
		3FE6DE1424C630EB0065EA05 /* LifecycleConstants.swift in Sources */ = {isa = PBXBuildFile; fileRef = 3FE6DE0C24C630EB0065EA05 /* LifecycleConstants.swift */; };
		3FE6DE1524C630EB0065EA05 /* LifecycleMetricsBuilder.swift in Sources */ = {isa = PBXBuildFile; fileRef = 3FE6DE0D24C630EB0065EA05 /* LifecycleMetricsBuilder.swift */; };
		3FE6DE1724C631100065EA05 /* LifecycleSession.swift in Sources */ = {isa = PBXBuildFile; fileRef = 3FE6DE1624C631100065EA05 /* LifecycleSession.swift */; };
		3FE6DE3824C642330065EA05 /* AEPIdentity.framework in Frameworks */ = {isa = PBXBuildFile; fileRef = 3FE6DE2F24C642330065EA05 /* AEPIdentity.framework */; };
		3FE6DE3F24C642330065EA05 /* AEPIdentity.h in Headers */ = {isa = PBXBuildFile; fileRef = 3FE6DE3124C642330065EA05 /* AEPIdentity.h */; settings = {ATTRIBUTES = (Public, ); }; };
		3FE6DE5924C643060065EA05 /* MobileVisitorAuthenticationState.swift in Sources */ = {isa = PBXBuildFile; fileRef = 3FE6DE4624C643050065EA05 /* MobileVisitorAuthenticationState.swift */; };
		3FE6DE5A24C643060065EA05 /* URLQueryItem+Identity.swift in Sources */ = {isa = PBXBuildFile; fileRef = 3FE6DE4724C643050065EA05 /* URLQueryItem+Identity.swift */; };
		3FE6DE5B24C643060065EA05 /* IdentityProperties.swift in Sources */ = {isa = PBXBuildFile; fileRef = 3FE6DE4824C643050065EA05 /* IdentityProperties.swift */; };
		3FE6DE5C24C643060065EA05 /* Identity+PublicAPI.swift in Sources */ = {isa = PBXBuildFile; fileRef = 3FE6DE4924C643050065EA05 /* Identity+PublicAPI.swift */; };
		3FE6DE5D24C643060065EA05 /* IdentityConstants.swift in Sources */ = {isa = PBXBuildFile; fileRef = 3FE6DE4A24C643050065EA05 /* IdentityConstants.swift */; };
		3FE6DE5F24C643060065EA05 /* Networking+Identity.swift in Sources */ = {isa = PBXBuildFile; fileRef = 3FE6DE4C24C643050065EA05 /* Networking+Identity.swift */; };
		3FE6DE6024C643060065EA05 /* IdentityState.swift in Sources */ = {isa = PBXBuildFile; fileRef = 3FE6DE4D24C643050065EA05 /* IdentityState.swift */; };
		3FE6DE6124C643060065EA05 /* MID.swift in Sources */ = {isa = PBXBuildFile; fileRef = 3FE6DE4E24C643060065EA05 /* MID.swift */; };
		3FE6DE6224C643060065EA05 /* Event+Identity.swift in Sources */ = {isa = PBXBuildFile; fileRef = 3FE6DE4F24C643060065EA05 /* Event+Identity.swift */; };
		3FE6DE6324C643060065EA05 /* CustomIdentity.swift in Sources */ = {isa = PBXBuildFile; fileRef = 3FE6DE5024C643060065EA05 /* CustomIdentity.swift */; };
		3FE6DE6424C643060065EA05 /* IdentityHit.swift in Sources */ = {isa = PBXBuildFile; fileRef = 3FE6DE5124C643060065EA05 /* IdentityHit.swift */; };
		3FE6DE6524C643060065EA05 /* URLAppender.swift in Sources */ = {isa = PBXBuildFile; fileRef = 3FE6DE5224C643060065EA05 /* URLAppender.swift */; };
		3FE6DE6624C643060065EA05 /* MobileIdentities.swift in Sources */ = {isa = PBXBuildFile; fileRef = 3FE6DE5324C643060065EA05 /* MobileIdentities.swift */; };
		3FE6DE6724C643060065EA05 /* IdentityHitResponse.swift in Sources */ = {isa = PBXBuildFile; fileRef = 3FE6DE5424C643060065EA05 /* IdentityHitResponse.swift */; };
		3FE6DE6824C643060065EA05 /* IdentityHitProcessor.swift in Sources */ = {isa = PBXBuildFile; fileRef = 3FE6DE5524C643060065EA05 /* IdentityHitProcessor.swift */; };
		3FE6DE6924C643060065EA05 /* Identity.swift in Sources */ = {isa = PBXBuildFile; fileRef = 3FE6DE5624C643060065EA05 /* Identity.swift */; };
		3FE6DE6A24C643060065EA05 /* Identifiable.swift in Sources */ = {isa = PBXBuildFile; fileRef = 3FE6DE5724C643060065EA05 /* Identifiable.swift */; };
		3FE6DE6B24C643060065EA05 /* URL+Identity.swift in Sources */ = {isa = PBXBuildFile; fileRef = 3FE6DE5824C643060065EA05 /* URL+Identity.swift */; };
		3FE6DE7824C643620065EA05 /* MIDTests.swift in Sources */ = {isa = PBXBuildFile; fileRef = 3FE6DE6C24C643610065EA05 /* MIDTests.swift */; };
		3FE6DE7924C643620065EA05 /* MobileIdentitiesTests.swift in Sources */ = {isa = PBXBuildFile; fileRef = 3FE6DE6D24C643610065EA05 /* MobileIdentitiesTests.swift */; };
		3FE6DE7A24C643620065EA05 /* URL+IdentityTests.swift in Sources */ = {isa = PBXBuildFile; fileRef = 3FE6DE6E24C643610065EA05 /* URL+IdentityTests.swift */; };
		3FE6DE7B24C643620065EA05 /* URLQueryItem+IdentityTests.swift in Sources */ = {isa = PBXBuildFile; fileRef = 3FE6DE6F24C643610065EA05 /* URLQueryItem+IdentityTests.swift */; };
		3FE6DE7C24C643620065EA05 /* IdentityStateTests.swift in Sources */ = {isa = PBXBuildFile; fileRef = 3FE6DE7024C643620065EA05 /* IdentityStateTests.swift */; };
		3FE6DE7D24C643620065EA05 /* IdentityFunctionalTests.swift in Sources */ = {isa = PBXBuildFile; fileRef = 3FE6DE7124C643620065EA05 /* IdentityFunctionalTests.swift */; };
		3FE6DE7E24C643620065EA05 /* URLAppenderTests.swift in Sources */ = {isa = PBXBuildFile; fileRef = 3FE6DE7224C643620065EA05 /* URLAppenderTests.swift */; };
		3FE6DE7F24C643620065EA05 /* IdentityHitProcessorTests.swift in Sources */ = {isa = PBXBuildFile; fileRef = 3FE6DE7324C643620065EA05 /* IdentityHitProcessorTests.swift */; };
		3FE6DE8024C643620065EA05 /* IdentityHitResponseTests.swift in Sources */ = {isa = PBXBuildFile; fileRef = 3FE6DE7424C643620065EA05 /* IdentityHitResponseTests.swift */; };
		3FE6DE8124C643620065EA05 /* NetworkService+IdentityTests.swift in Sources */ = {isa = PBXBuildFile; fileRef = 3FE6DE7524C643620065EA05 /* NetworkService+IdentityTests.swift */; };
		3FE6DE8224C643620065EA05 /* IdentityTests.swift in Sources */ = {isa = PBXBuildFile; fileRef = 3FE6DE7624C643620065EA05 /* IdentityTests.swift */; };
		3FE6DE8324C643620065EA05 /* IdentityPropertiesTests.swift in Sources */ = {isa = PBXBuildFile; fileRef = 3FE6DE7724C643620065EA05 /* IdentityPropertiesTests.swift */; };
		3FE6DE8824C643EA0065EA05 /* TestableExtensionRuntime.swift in Sources */ = {isa = PBXBuildFile; fileRef = 3FE6DE8724C643EA0065EA05 /* TestableExtensionRuntime.swift */; };
		3FF8171624D89B500064DFA1 /* Event+Timestamp.swift in Sources */ = {isa = PBXBuildFile; fileRef = 3FF8171224D89B500064DFA1 /* Event+Timestamp.swift */; };
		3FF8171724D89B500064DFA1 /* AEPCoreMocks.h in Headers */ = {isa = PBXBuildFile; fileRef = 3FF8171324D89B500064DFA1 /* AEPCoreMocks.h */; settings = {ATTRIBUTES = (Public, ); }; };
		3FF8171924D89B500064DFA1 /* TestableExtensionRuntime.swift in Sources */ = {isa = PBXBuildFile; fileRef = 3FF8171524D89B500064DFA1 /* TestableExtensionRuntime.swift */; };
		3FF8171C24D89B8F0064DFA1 /* AEPCoreMocks.framework in Frameworks */ = {isa = PBXBuildFile; fileRef = 3FF8170A24D89B160064DFA1 /* AEPCoreMocks.framework */; };
		3FF8172324D8ABF80064DFA1 /* AEPCoreMocks.framework in Frameworks */ = {isa = PBXBuildFile; fileRef = 3FF8170A24D89B160064DFA1 /* AEPCoreMocks.framework */; };
		BB00E26824D8C94600C578C1 /* TokenFinder.swift in Sources */ = {isa = PBXBuildFile; fileRef = BB00E26624D8C94600C578C1 /* TokenFinder.swift */; };
		BB00E26924D8C94600C578C1 /* Dictionary+Flatten.swift in Sources */ = {isa = PBXBuildFile; fileRef = BB00E26724D8C94600C578C1 /* Dictionary+Flatten.swift */; };
		BB00E26B24D8C9A600C578C1 /* Date+Format.swift in Sources */ = {isa = PBXBuildFile; fileRef = BB00E26A24D8C9A600C578C1 /* Date+Format.swift */; };
		BB00E26D24D9BF6C00C578C1 /* URLUtility.swift in Sources */ = {isa = PBXBuildFile; fileRef = BB00E26C24D9BF6C00C578C1 /* URLUtility.swift */; };
		BB00E26E24D9BFB700C578C1 /* URLUtility.swift in Sources */ = {isa = PBXBuildFile; fileRef = BB00E26C24D9BF6C00C578C1 /* URLUtility.swift */; };
		BB59402B24CF6E1D00EE0C6C /* LaunchRulesEngineTests.swift in Sources */ = {isa = PBXBuildFile; fileRef = BB59402924CF6CA200EE0C6C /* LaunchRulesEngineTests.swift */; };
		BBE1294F24DBBBD60045CD8D /* Dictionary+FlattenTests.swift in Sources */ = {isa = PBXBuildFile; fileRef = BBE1294E24DBBBD60045CD8D /* Dictionary+FlattenTests.swift */; };
		BBE1295124DBCE870045CD8D /* TokenFinderTests.swift in Sources */ = {isa = PBXBuildFile; fileRef = BBE1295024DBCE870045CD8D /* TokenFinderTests.swift */; };
/* End PBXBuildFile section */

/* Begin PBXContainerItemProxy section */
		21CAC0E12422917600C11388 /* PBXContainerItemProxy */ = {
			isa = PBXContainerItemProxy;
			containerPortal = 21CAC0CD2422917600C11388 /* Project object */;
			proxyType = 1;
			remoteGlobalIDString = 21CAC0D52422917600C11388;
			remoteInfo = AEPCore;
		};
		24B4935924D4C31100AA38D9 /* PBXContainerItemProxy */ = {
			isa = PBXContainerItemProxy;
			containerPortal = 21CAC0CD2422917600C11388 /* Project object */;
			proxyType = 1;
			remoteGlobalIDString = 24B4934E24D4C31100AA38D9;
			remoteInfo = AEPSignal;
		};
		24B4936824D4C3C400AA38D9 /* PBXContainerItemProxy */ = {
			isa = PBXContainerItemProxy;
			containerPortal = 21CAC0CD2422917600C11388 /* Project object */;
			proxyType = 1;
			remoteGlobalIDString = 21CAC0D52422917600C11388;
			remoteInfo = AEPCore;
		};
		24B4936A24D4C3C400AA38D9 /* PBXContainerItemProxy */ = {
			isa = PBXContainerItemProxy;
			containerPortal = 21CAC0CD2422917600C11388 /* Project object */;
			proxyType = 1;
			remoteGlobalIDString = 3F03978624BE5DD30019F095;
			remoteInfo = AEPServices;
		};
		24B4936C24D4C6D200AA38D9 /* PBXContainerItemProxy */ = {
			isa = PBXContainerItemProxy;
			containerPortal = 21CAC0CD2422917600C11388 /* Project object */;
			proxyType = 1;
			remoteGlobalIDString = 24B4934E24D4C31100AA38D9;
			remoteInfo = AEPSignal;
		};
		24D2A3DB24DCB2540079DCCF /* PBXContainerItemProxy */ = {
			isa = PBXContainerItemProxy;
			containerPortal = 21CAC0CD2422917600C11388 /* Project object */;
			proxyType = 1;
			remoteGlobalIDString = 3FF8170924D89B160064DFA1;
			remoteInfo = AEPCoreMocks;
		};
		24D2A3DD24DCB2540079DCCF /* PBXContainerItemProxy */ = {
			isa = PBXContainerItemProxy;
			containerPortal = 21CAC0CD2422917600C11388 /* Project object */;
			proxyType = 1;
			remoteGlobalIDString = 3FE6DDA824C62C090065EA05;
			remoteInfo = AEPServicesMock;
		};
		3F03979124BE5DD30019F095 /* PBXContainerItemProxy */ = {
			isa = PBXContainerItemProxy;
			containerPortal = 21CAC0CD2422917600C11388 /* Project object */;
			proxyType = 1;
			remoteGlobalIDString = 3F03978624BE5DD30019F095;
			remoteInfo = AEPServices;
		};
		3F03983C24BE63570019F095 /* PBXContainerItemProxy */ = {
			isa = PBXContainerItemProxy;
			containerPortal = 21CAC0CD2422917600C11388 /* Project object */;
			proxyType = 1;
			remoteGlobalIDString = 3F03978624BE5DD30019F095;
			remoteInfo = AEPServices;
		};
		3F03984024BE65120019F095 /* PBXContainerItemProxy */ = {
			isa = PBXContainerItemProxy;
			containerPortal = 21CAC0CD2422917600C11388 /* Project object */;
			proxyType = 1;
			remoteGlobalIDString = 3F03978624BE5DD30019F095;
			remoteInfo = AEPServices;
		};
		3F39152524CA34CA00B58C3E /* PBXContainerItemProxy */ = {
			isa = PBXContainerItemProxy;
			containerPortal = 21CAC0CD2422917600C11388 /* Project object */;
			proxyType = 1;
			remoteGlobalIDString = 21CAC0D52422917600C11388;
			remoteInfo = AEPCore;
		};
		3F39152724CA34CA00B58C3E /* PBXContainerItemProxy */ = {
			isa = PBXContainerItemProxy;
			containerPortal = 21CAC0CD2422917600C11388 /* Project object */;
			proxyType = 1;
			remoteGlobalIDString = 3FE6DE2E24C642330065EA05;
			remoteInfo = AEPIdentity;
		};
		3F39152924CA34CA00B58C3E /* PBXContainerItemProxy */ = {
			isa = PBXContainerItemProxy;
			containerPortal = 21CAC0CD2422917600C11388 /* Project object */;
			proxyType = 1;
			remoteGlobalIDString = 3FE6DDD024C62EE60065EA05;
			remoteInfo = AEPLifecycle;
		};
		3F39152B24CA34CA00B58C3E /* PBXContainerItemProxy */ = {
			isa = PBXContainerItemProxy;
			containerPortal = 21CAC0CD2422917600C11388 /* Project object */;
			proxyType = 1;
			remoteGlobalIDString = 3F03978624BE5DD30019F095;
			remoteInfo = AEPServices;
		};
		3F39522124CA1CBF00F7325B /* PBXContainerItemProxy */ = {
			isa = PBXContainerItemProxy;
			containerPortal = 21CAC0CD2422917600C11388 /* Project object */;
			proxyType = 1;
			remoteGlobalIDString = 21CAC0D52422917600C11388;
			remoteInfo = AEPCore;
		};
		3F39522324CA1CC500F7325B /* PBXContainerItemProxy */ = {
			isa = PBXContainerItemProxy;
			containerPortal = 21CAC0CD2422917600C11388 /* Project object */;
			proxyType = 1;
			remoteGlobalIDString = 21CAC0D52422917600C11388;
			remoteInfo = AEPCore;
		};
		3FE6DDBD24C62DAB0065EA05 /* PBXContainerItemProxy */ = {
			isa = PBXContainerItemProxy;
			containerPortal = 21CAC0CD2422917600C11388 /* Project object */;
			proxyType = 1;
			remoteGlobalIDString = 3FE6DDA824C62C090065EA05;
			remoteInfo = AEPServicesMock;
		};
		3FE6DDDB24C62EE60065EA05 /* PBXContainerItemProxy */ = {
			isa = PBXContainerItemProxy;
			containerPortal = 21CAC0CD2422917600C11388 /* Project object */;
			proxyType = 1;
			remoteGlobalIDString = 3FE6DDD024C62EE60065EA05;
			remoteInfo = AEPLifecycle;
		};
		3FE6DE2024C6345A0065EA05 /* PBXContainerItemProxy */ = {
			isa = PBXContainerItemProxy;
			containerPortal = 21CAC0CD2422917600C11388 /* Project object */;
			proxyType = 1;
			remoteGlobalIDString = 3F03978624BE5DD30019F095;
			remoteInfo = AEPServices;
		};
		3FE6DE2424C634660065EA05 /* PBXContainerItemProxy */ = {
			isa = PBXContainerItemProxy;
			containerPortal = 21CAC0CD2422917600C11388 /* Project object */;
			proxyType = 1;
			remoteGlobalIDString = 3F03978624BE5DD30019F095;
			remoteInfo = AEPServices;
		};
		3FE6DE2624C634B50065EA05 /* PBXContainerItemProxy */ = {
			isa = PBXContainerItemProxy;
			containerPortal = 21CAC0CD2422917600C11388 /* Project object */;
			proxyType = 1;
			remoteGlobalIDString = 3FE6DDA824C62C090065EA05;
			remoteInfo = AEPServicesMock;
		};
		3FE6DE3924C642330065EA05 /* PBXContainerItemProxy */ = {
			isa = PBXContainerItemProxy;
			containerPortal = 21CAC0CD2422917600C11388 /* Project object */;
			proxyType = 1;
			remoteGlobalIDString = 3FE6DE2E24C642330065EA05;
			remoteInfo = AEPIdentity;
		};
		3FE6DE8424C6437F0065EA05 /* PBXContainerItemProxy */ = {
			isa = PBXContainerItemProxy;
			containerPortal = 21CAC0CD2422917600C11388 /* Project object */;
			proxyType = 1;
			remoteGlobalIDString = 3FE6DDA824C62C090065EA05;
			remoteInfo = AEPServicesMock;
		};
		3FE6DE8924C646360065EA05 /* PBXContainerItemProxy */ = {
			isa = PBXContainerItemProxy;
			containerPortal = 21CAC0CD2422917600C11388 /* Project object */;
			proxyType = 1;
			remoteGlobalIDString = 3F03978624BE5DD30019F095;
			remoteInfo = AEPServices;
		};
		3FF8171A24D89B8A0064DFA1 /* PBXContainerItemProxy */ = {
			isa = PBXContainerItemProxy;
			containerPortal = 21CAC0CD2422917600C11388 /* Project object */;
			proxyType = 1;
			remoteGlobalIDString = 3FF8170924D89B160064DFA1;
			remoteInfo = AEPCoreMocks;
		};
		3FF8171D24D89BCD0064DFA1 /* PBXContainerItemProxy */ = {
			isa = PBXContainerItemProxy;
			containerPortal = 21CAC0CD2422917600C11388 /* Project object */;
			proxyType = 1;
			remoteGlobalIDString = 21CAC0D52422917600C11388;
			remoteInfo = AEPCore;
		};
		3FF8172124D8ABF20064DFA1 /* PBXContainerItemProxy */ = {
			isa = PBXContainerItemProxy;
			containerPortal = 21CAC0CD2422917600C11388 /* Project object */;
			proxyType = 1;
			remoteGlobalIDString = 3FF8170924D89B160064DFA1;
			remoteInfo = AEPCoreMocks;
		};
/* End PBXContainerItemProxy section */

/* Begin PBXFileReference section */
		2107F02524C9FDFE002935CF /* PushIDManageable.swift */ = {isa = PBXFileReference; lastKnownFileType = sourcecode.swift; path = PushIDManageable.swift; sourceTree = "<group>"; };
		2107F02724C9FE1B002935CF /* PushIDManager.swift */ = {isa = PBXFileReference; lastKnownFileType = sourcecode.swift; path = PushIDManager.swift; sourceTree = "<group>"; };
		2107F02924C9FF46002935CF /* PushIDManagerTests.swift */ = {isa = PBXFileReference; lastKnownFileType = sourcecode.swift; path = PushIDManagerTests.swift; sourceTree = "<group>"; };
		2107F02B24C9FF62002935CF /* MockPushIDManager.swift */ = {isa = PBXFileReference; lastKnownFileType = sourcecode.swift; path = MockPushIDManager.swift; sourceTree = "<group>"; };
		2107F02D24C9FF88002935CF /* SHA256.swift */ = {isa = PBXFileReference; lastKnownFileType = sourcecode.swift; path = SHA256.swift; sourceTree = "<group>"; };
		2107F02F24C9FFB2002935CF /* SHA256Tests.swift */ = {isa = PBXFileReference; lastKnownFileType = sourcecode.swift; path = SHA256Tests.swift; sourceTree = "<group>"; };
		21377D4024E3383E004BAC01 /* V4Migrator.swift */ = {isa = PBXFileReference; lastKnownFileType = sourcecode.swift; path = V4Migrator.swift; sourceTree = "<group>"; };
		213F8A0324D8DC5A0003B8AF /* WrapperType.swift */ = {isa = PBXFileReference; lastKnownFileType = sourcecode.swift; path = WrapperType.swift; sourceTree = "<group>"; };
		215C859B24C6492800CCCD26 /* MockHitQueue.swift */ = {isa = PBXFileReference; fileEncoding = 4; lastKnownFileType = sourcecode.swift; name = MockHitQueue.swift; path = AEPServices/Mocks/MockHitQueue.swift; sourceTree = SOURCE_ROOT; };
		215C859C24C6492800CCCD26 /* MockHitProcessor.swift */ = {isa = PBXFileReference; fileEncoding = 4; lastKnownFileType = sourcecode.swift; name = MockHitProcessor.swift; path = AEPServices/Mocks/MockHitProcessor.swift; sourceTree = SOURCE_ROOT; };
		21629DB12461CC48009D05BF /* AEPCore+LifecycleTests.swift */ = {isa = PBXFileReference; lastKnownFileType = sourcecode.swift; path = "AEPCore+LifecycleTests.swift"; sourceTree = "<group>"; };
		217E220424D1FD7900B70B3E /* SharedStateResult.swift */ = {isa = PBXFileReference; lastKnownFileType = sourcecode.swift; path = SharedStateResult.swift; sourceTree = "<group>"; };
		218E01BF24C7595000BEC470 /* HitQueuing+PrivacyTests.swift */ = {isa = PBXFileReference; lastKnownFileType = sourcecode.swift; path = "HitQueuing+PrivacyTests.swift"; sourceTree = "<group>"; };
		21CAC0D62422917600C11388 /* AEPCore.framework */ = {isa = PBXFileReference; explicitFileType = wrapper.framework; includeInIndex = 0; path = AEPCore.framework; sourceTree = BUILT_PRODUCTS_DIR; };
		21CAC0D92422917600C11388 /* AEPCore.h */ = {isa = PBXFileReference; lastKnownFileType = sourcecode.c.h; path = AEPCore.h; sourceTree = "<group>"; };
		21CAC0DA2422917600C11388 /* Info.plist */ = {isa = PBXFileReference; lastKnownFileType = text.plist.xml; path = Info.plist; sourceTree = "<group>"; };
		21CAC0DF2422917600C11388 /* AEPCoreTests.xctest */ = {isa = PBXFileReference; explicitFileType = wrapper.cfbundle; includeInIndex = 0; path = AEPCoreTests.xctest; sourceTree = BUILT_PRODUCTS_DIR; };
		21CAC0E62422917600C11388 /* Info.plist */ = {isa = PBXFileReference; lastKnownFileType = text.plist.xml; path = Info.plist; sourceTree = "<group>"; };
<<<<<<< HEAD
		21F79AB624E704C5003204C3 /* IDParser.swift */ = {isa = PBXFileReference; lastKnownFileType = sourcecode.swift; path = IDParser.swift; sourceTree = "<group>"; };
		21F79ABA24E70CDC003204C3 /* IDParsing.swift */ = {isa = PBXFileReference; lastKnownFileType = sourcecode.swift; path = IDParsing.swift; sourceTree = "<group>"; };
		21F79ABD24E7144F003204C3 /* IDParserTests.swift */ = {isa = PBXFileReference; lastKnownFileType = sourcecode.swift; path = IDParserTests.swift; sourceTree = "<group>"; };
		21F79AC024E72204003204C3 /* V4MigratorTests.swift */ = {isa = PBXFileReference; lastKnownFileType = sourcecode.swift; path = V4MigratorTests.swift; sourceTree = "<group>"; };
		21F79AC224E73554003204C3 /* MigrationConstants.swift */ = {isa = PBXFileReference; lastKnownFileType = sourcecode.swift; path = MigrationConstants.swift; sourceTree = "<group>"; };
=======
		2420365124E35EEB0069C89D /* SignalHitProcessorTests.swift */ = {isa = PBXFileReference; lastKnownFileType = sourcecode.swift; path = SignalHitProcessorTests.swift; sourceTree = "<group>"; };
>>>>>>> d6916a5f
		243DCE4624C7AA2800E99AD9 /* AEPServices.h */ = {isa = PBXFileReference; fileEncoding = 4; lastKnownFileType = sourcecode.c.h; path = AEPServices.h; sourceTree = "<group>"; };
		24543A1324E1DAFC002D8D9A /* MockURLService.swift */ = {isa = PBXFileReference; fileEncoding = 4; lastKnownFileType = sourcecode.swift; name = MockURLService.swift; path = AEPServices/Mocks/MockURLService.swift; sourceTree = SOURCE_ROOT; };
		2467E43924CA4DE20022F6BE /* Unzipping.swift */ = {isa = PBXFileReference; lastKnownFileType = sourcecode.swift; path = Unzipping.swift; sourceTree = "<group>"; };
		2467E43B24CB54B70022F6BE /* MockDiskCache.swift */ = {isa = PBXFileReference; fileEncoding = 4; lastKnownFileType = sourcecode.swift; name = MockDiskCache.swift; path = AEPServices/Mocks/MockDiskCache.swift; sourceTree = SOURCE_ROOT; };
		2467E43C24CB54B70022F6BE /* MockUnzipper.swift */ = {isa = PBXFileReference; fileEncoding = 4; lastKnownFileType = sourcecode.swift; name = MockUnzipper.swift; path = AEPServices/Mocks/MockUnzipper.swift; sourceTree = SOURCE_ROOT; };
		247FBD7C24E331A600FA6505 /* Event+SignalTests.swift */ = {isa = PBXFileReference; lastKnownFileType = sourcecode.swift; path = "Event+SignalTests.swift"; sourceTree = "<group>"; };
		2499461B24E5E67700D3F7B2 /* Package.swift */ = {isa = PBXFileReference; lastKnownFileType = sourcecode.swift; path = Package.swift; sourceTree = "<group>"; };
		24B4934F24D4C31100AA38D9 /* AEPSignal.framework */ = {isa = PBXFileReference; explicitFileType = wrapper.framework; includeInIndex = 0; path = AEPSignal.framework; sourceTree = BUILT_PRODUCTS_DIR; };
		24B4935124D4C31100AA38D9 /* AEPSignal.h */ = {isa = PBXFileReference; lastKnownFileType = sourcecode.c.h; path = AEPSignal.h; sourceTree = "<group>"; };
		24B4935224D4C31100AA38D9 /* Info.plist */ = {isa = PBXFileReference; lastKnownFileType = text.plist.xml; path = Info.plist; sourceTree = "<group>"; };
		24B4935724D4C31100AA38D9 /* AEPSignalTests.xctest */ = {isa = PBXFileReference; explicitFileType = wrapper.cfbundle; includeInIndex = 0; path = AEPSignalTests.xctest; sourceTree = BUILT_PRODUCTS_DIR; };
		24B4935C24D4C31100AA38D9 /* SignalTests.swift */ = {isa = PBXFileReference; lastKnownFileType = sourcecode.swift; path = SignalTests.swift; sourceTree = "<group>"; };
		24B4935E24D4C31100AA38D9 /* Info.plist */ = {isa = PBXFileReference; lastKnownFileType = text.plist.xml; path = Info.plist; sourceTree = "<group>"; };
		24B4936E24D4C6F900AA38D9 /* Signal.swift */ = {isa = PBXFileReference; lastKnownFileType = sourcecode.swift; path = Signal.swift; sourceTree = "<group>"; };
		24B4937024D4C86C00AA38D9 /* SignalConstants.swift */ = {isa = PBXFileReference; lastKnownFileType = sourcecode.swift; path = SignalConstants.swift; sourceTree = "<group>"; };
		24B4937524D8AAAF00AA38D9 /* Event+Signal.swift */ = {isa = PBXFileReference; lastKnownFileType = sourcecode.swift; path = "Event+Signal.swift"; sourceTree = "<group>"; };
		24B4937724D8CEAC00AA38D9 /* SignalHitProcessor.swift */ = {isa = PBXFileReference; lastKnownFileType = sourcecode.swift; path = SignalHitProcessor.swift; sourceTree = "<group>"; };
		24B4937924DA18BE00AA38D9 /* SignalHit.swift */ = {isa = PBXFileReference; lastKnownFileType = sourcecode.swift; path = SignalHit.swift; sourceTree = "<group>"; };
		24D2A3D424DB5B370079DCCF /* HitQueuing+PrivacyStatus.swift */ = {isa = PBXFileReference; lastKnownFileType = sourcecode.swift; path = "HitQueuing+PrivacyStatus.swift"; sourceTree = "<group>"; };
		3F03978724BE5DD30019F095 /* AEPServices.framework */ = {isa = PBXFileReference; explicitFileType = wrapper.framework; includeInIndex = 0; path = AEPServices.framework; sourceTree = BUILT_PRODUCTS_DIR; };
		3F03978F24BE5DD30019F095 /* AEPServicesTests.xctest */ = {isa = PBXFileReference; explicitFileType = wrapper.cfbundle; includeInIndex = 0; path = AEPServicesTests.xctest; sourceTree = BUILT_PRODUCTS_DIR; };
		3F03979624BE5DD30019F095 /* Info.plist */ = {isa = PBXFileReference; lastKnownFileType = text.plist.xml; path = Info.plist; sourceTree = "<group>"; };
		3F0397A024BE5FF30019F095 /* Caching.swift */ = {isa = PBXFileReference; fileEncoding = 4; lastKnownFileType = sourcecode.swift; path = Caching.swift; sourceTree = "<group>"; };
		3F0397A124BE5FF30019F095 /* Cache.swift */ = {isa = PBXFileReference; fileEncoding = 4; lastKnownFileType = sourcecode.swift; path = Cache.swift; sourceTree = "<group>"; };
		3F0397A224BE5FF30019F095 /* CacheEntry.swift */ = {isa = PBXFileReference; fileEncoding = 4; lastKnownFileType = sourcecode.swift; path = CacheEntry.swift; sourceTree = "<group>"; };
		3F0397A324BE5FF30019F095 /* DiskCacheService.swift */ = {isa = PBXFileReference; fileEncoding = 4; lastKnownFileType = sourcecode.swift; path = DiskCacheService.swift; sourceTree = "<group>"; };
		3F0397A424BE5FF30019F095 /* CacheExpiry.swift */ = {isa = PBXFileReference; fileEncoding = 4; lastKnownFileType = sourcecode.swift; path = CacheExpiry.swift; sourceTree = "<group>"; };
		3F0397A524BE5FF30019F095 /* ServiceProvider.swift */ = {isa = PBXFileReference; fileEncoding = 4; lastKnownFileType = sourcecode.swift; path = ServiceProvider.swift; sourceTree = "<group>"; };
		3F0397A724BE5FF30019F095 /* Logging.swift */ = {isa = PBXFileReference; fileEncoding = 4; lastKnownFileType = sourcecode.swift; path = Logging.swift; sourceTree = "<group>"; };
		3F0397A824BE5FF30019F095 /* Log.swift */ = {isa = PBXFileReference; fileEncoding = 4; lastKnownFileType = sourcecode.swift; path = Log.swift; sourceTree = "<group>"; };
		3F0397A924BE5FF30019F095 /* LogLevel.swift */ = {isa = PBXFileReference; fileEncoding = 4; lastKnownFileType = sourcecode.swift; path = LogLevel.swift; sourceTree = "<group>"; };
		3F0397AB24BE5FF30019F095 /* NetworkService.swift */ = {isa = PBXFileReference; fileEncoding = 4; lastKnownFileType = sourcecode.swift; path = NetworkService.swift; sourceTree = "<group>"; };
		3F0397AC24BE5FF30019F095 /* NetworkServiceConstants.swift */ = {isa = PBXFileReference; fileEncoding = 4; lastKnownFileType = sourcecode.swift; path = NetworkServiceConstants.swift; sourceTree = "<group>"; };
		3F0397AD24BE5FF30019F095 /* LoggingService.swift */ = {isa = PBXFileReference; fileEncoding = 4; lastKnownFileType = sourcecode.swift; path = LoggingService.swift; sourceTree = "<group>"; };
		3F0397AE24BE5FF30019F095 /* Networking.swift */ = {isa = PBXFileReference; fileEncoding = 4; lastKnownFileType = sourcecode.swift; path = Networking.swift; sourceTree = "<group>"; };
		3F0397AF24BE5FF30019F095 /* HttpMethod.swift */ = {isa = PBXFileReference; fileEncoding = 4; lastKnownFileType = sourcecode.swift; path = HttpMethod.swift; sourceTree = "<group>"; };
		3F0397B024BE5FF30019F095 /* HttpConnection.swift */ = {isa = PBXFileReference; fileEncoding = 4; lastKnownFileType = sourcecode.swift; path = HttpConnection.swift; sourceTree = "<group>"; };
		3F0397B124BE5FF30019F095 /* NetworkRequest.swift */ = {isa = PBXFileReference; fileEncoding = 4; lastKnownFileType = sourcecode.swift; path = NetworkRequest.swift; sourceTree = "<group>"; };
		3F0397B324BE5FF30019F095 /* SQLiteDataQueue.swift */ = {isa = PBXFileReference; fileEncoding = 4; lastKnownFileType = sourcecode.swift; path = SQLiteDataQueue.swift; sourceTree = "<group>"; };
		3F0397B424BE5FF30019F095 /* SQLiteWrapper.swift */ = {isa = PBXFileReference; fileEncoding = 4; lastKnownFileType = sourcecode.swift; path = SQLiteWrapper.swift; sourceTree = "<group>"; };
		3F0397B524BE5FF30019F095 /* DataQueue.swift */ = {isa = PBXFileReference; fileEncoding = 4; lastKnownFileType = sourcecode.swift; path = DataQueue.swift; sourceTree = "<group>"; };
		3F0397B624BE5FF30019F095 /* DataEntity.swift */ = {isa = PBXFileReference; fileEncoding = 4; lastKnownFileType = sourcecode.swift; path = DataEntity.swift; sourceTree = "<group>"; };
		3F0397B724BE5FF30019F095 /* DataQueueService.swift */ = {isa = PBXFileReference; fileEncoding = 4; lastKnownFileType = sourcecode.swift; path = DataQueueService.swift; sourceTree = "<group>"; };
		3F0397B824BE5FF30019F095 /* DataQueuing.swift */ = {isa = PBXFileReference; fileEncoding = 4; lastKnownFileType = sourcecode.swift; path = DataQueuing.swift; sourceTree = "<group>"; };
		3F0397B924BE5FF30019F095 /* Info.plist */ = {isa = PBXFileReference; fileEncoding = 4; lastKnownFileType = text.plist.xml; path = Info.plist; sourceTree = "<group>"; };
		3F0397BB24BE5FF30019F095 /* NamedCollectionProcessing.swift */ = {isa = PBXFileReference; fileEncoding = 4; lastKnownFileType = sourcecode.swift; path = NamedCollectionProcessing.swift; sourceTree = "<group>"; };
		3F0397BC24BE5FF30019F095 /* NamedCollectionDataStore.swift */ = {isa = PBXFileReference; fileEncoding = 4; lastKnownFileType = sourcecode.swift; path = NamedCollectionDataStore.swift; sourceTree = "<group>"; };
		3F0397BD24BE5FF30019F095 /* UserDefaultsNamedCollection.swift */ = {isa = PBXFileReference; fileEncoding = 4; lastKnownFileType = sourcecode.swift; path = UserDefaultsNamedCollection.swift; sourceTree = "<group>"; };
		3F0397BE24BE5FF30019F095 /* ApplicationSystemInfoService.swift */ = {isa = PBXFileReference; fileEncoding = 4; lastKnownFileType = sourcecode.swift; path = ApplicationSystemInfoService.swift; sourceTree = "<group>"; };
		3F0397BF24BE5FF30019F095 /* SystemInfoService.swift */ = {isa = PBXFileReference; fileEncoding = 4; lastKnownFileType = sourcecode.swift; path = SystemInfoService.swift; sourceTree = "<group>"; };
		3F0397C024BE5FF30019F095 /* URLOpening.swift */ = {isa = PBXFileReference; fileEncoding = 4; lastKnownFileType = sourcecode.swift; path = URLOpening.swift; sourceTree = "<group>"; };
		3F0397C124BE5FF30019F095 /* URLService.swift */ = {isa = PBXFileReference; fileEncoding = 4; lastKnownFileType = sourcecode.swift; path = URLService.swift; sourceTree = "<group>"; };
		3F0397E324BE60910019F095 /* HitProcessing.swift */ = {isa = PBXFileReference; fileEncoding = 4; lastKnownFileType = sourcecode.swift; path = HitProcessing.swift; sourceTree = "<group>"; };
		3F0397E424BE60910019F095 /* PersistentHitQueue.swift */ = {isa = PBXFileReference; fileEncoding = 4; lastKnownFileType = sourcecode.swift; path = PersistentHitQueue.swift; sourceTree = "<group>"; };
		3F0397E524BE60910019F095 /* HitQueuing.swift */ = {isa = PBXFileReference; fileEncoding = 4; lastKnownFileType = sourcecode.swift; path = HitQueuing.swift; sourceTree = "<group>"; };
		3F0397E624BE60910019F095 /* AtomicCounter.swift */ = {isa = PBXFileReference; fileEncoding = 4; lastKnownFileType = sourcecode.swift; path = AtomicCounter.swift; sourceTree = "<group>"; };
		3F0397E824BE60910019F095 /* FileUnzipper.swift */ = {isa = PBXFileReference; fileEncoding = 4; lastKnownFileType = sourcecode.swift; path = FileUnzipper.swift; sourceTree = "<group>"; };
		3F0397E924BE60910019F095 /* ZipArchive.swift */ = {isa = PBXFileReference; fileEncoding = 4; lastKnownFileType = sourcecode.swift; path = ZipArchive.swift; sourceTree = "<group>"; };
		3F0397EA24BE60910019F095 /* ZipEntry.swift */ = {isa = PBXFileReference; fileEncoding = 4; lastKnownFileType = sourcecode.swift; path = ZipEntry.swift; sourceTree = "<group>"; };
		3F0397EB24BE60910019F095 /* FileManager+ZIP.swift */ = {isa = PBXFileReference; fileEncoding = 4; lastKnownFileType = sourcecode.swift; path = "FileManager+ZIP.swift"; sourceTree = "<group>"; };
		3F0397EC24BE60910019F095 /* FileUnzipperConstants.swift */ = {isa = PBXFileReference; fileEncoding = 4; lastKnownFileType = sourcecode.swift; path = FileUnzipperConstants.swift; sourceTree = "<group>"; };
		3F0397ED24BE60910019F095 /* ThreadSafeArray.swift */ = {isa = PBXFileReference; fileEncoding = 4; lastKnownFileType = sourcecode.swift; path = ThreadSafeArray.swift; sourceTree = "<group>"; };
		3F0397EE24BE60910019F095 /* OperationOrderer.swift */ = {isa = PBXFileReference; fileEncoding = 4; lastKnownFileType = sourcecode.swift; path = OperationOrderer.swift; sourceTree = "<group>"; };
		3F0397EF24BE60910019F095 /* ThreadSafeDictionary.swift */ = {isa = PBXFileReference; fileEncoding = 4; lastKnownFileType = sourcecode.swift; path = ThreadSafeDictionary.swift; sourceTree = "<group>"; };
		3F0397F024BE60910019F095 /* URLEncoder.swift */ = {isa = PBXFileReference; fileEncoding = 4; lastKnownFileType = sourcecode.swift; path = URLEncoder.swift; sourceTree = "<group>"; };
		3F0397F124BE60910019F095 /* AnyCodable.swift */ = {isa = PBXFileReference; fileEncoding = 4; lastKnownFileType = sourcecode.swift; path = AnyCodable.swift; sourceTree = "<group>"; };
		3F03980124BE61520019F095 /* UnzipperTest.swift */ = {isa = PBXFileReference; fileEncoding = 4; lastKnownFileType = sourcecode.swift; path = UnzipperTest.swift; sourceTree = "<group>"; };
		3F03980224BE61520019F095 /* SystemInfoServiceTest.swift */ = {isa = PBXFileReference; fileEncoding = 4; lastKnownFileType = sourcecode.swift; path = SystemInfoServiceTest.swift; sourceTree = "<group>"; };
		3F03980324BE61520019F095 /* DataQueueService+Testable.swift */ = {isa = PBXFileReference; fileEncoding = 4; lastKnownFileType = sourcecode.swift; path = "DataQueueService+Testable.swift"; sourceTree = "<group>"; };
		3F03980424BE61520019F095 /* DataQueueServiceTests.swift */ = {isa = PBXFileReference; fileEncoding = 4; lastKnownFileType = sourcecode.swift; path = DataQueueServiceTests.swift; sourceTree = "<group>"; };
		3F03980524BE61520019F095 /* URLServiceTest.swift */ = {isa = PBXFileReference; fileEncoding = 4; lastKnownFileType = sourcecode.swift; path = URLServiceTest.swift; sourceTree = "<group>"; };
		3F03980624BE61520019F095 /* DiskCacheServiceTests.swift */ = {isa = PBXFileReference; fileEncoding = 4; lastKnownFileType = sourcecode.swift; path = DiskCacheServiceTests.swift; sourceTree = "<group>"; };
		3F03980724BE61520019F095 /* UserDefaultsNamedCollectionTest.swift */ = {isa = PBXFileReference; fileEncoding = 4; lastKnownFileType = sourcecode.swift; path = UserDefaultsNamedCollectionTest.swift; sourceTree = "<group>"; };
		3F03980824BE61520019F095 /* SQLiteWrapperTests.swift */ = {isa = PBXFileReference; fileEncoding = 4; lastKnownFileType = sourcecode.swift; path = SQLiteWrapperTests.swift; sourceTree = "<group>"; };
		3F03980924BE61520019F095 /* MockSystemInfoService.swift */ = {isa = PBXFileReference; fileEncoding = 4; lastKnownFileType = sourcecode.swift; path = MockSystemInfoService.swift; sourceTree = "<group>"; };
		3F03980A24BE61520019F095 /* DataQueueTests.swift */ = {isa = PBXFileReference; fileEncoding = 4; lastKnownFileType = sourcecode.swift; path = DataQueueTests.swift; sourceTree = "<group>"; };
		3F03980B24BE61520019F095 /* NetworkServiceTests.swift */ = {isa = PBXFileReference; fileEncoding = 4; lastKnownFileType = sourcecode.swift; path = NetworkServiceTests.swift; sourceTree = "<group>"; };
		3F03980C24BE61520019F095 /* LogLevelTest.swift */ = {isa = PBXFileReference; fileEncoding = 4; lastKnownFileType = sourcecode.swift; path = LogLevelTest.swift; sourceTree = "<group>"; };
		3F03980D24BE61520019F095 /* NamedCollectionDataStoreTest.swift */ = {isa = PBXFileReference; fileEncoding = 4; lastKnownFileType = sourcecode.swift; path = NamedCollectionDataStoreTest.swift; sourceTree = "<group>"; };
		3F03980F24BE61520019F095 /* OperationOrdererTests.swift */ = {isa = PBXFileReference; fileEncoding = 4; lastKnownFileType = sourcecode.swift; path = OperationOrdererTests.swift; sourceTree = "<group>"; };
		3F03981024BE61520019F095 /* PersistentHitQueueTests.swift */ = {isa = PBXFileReference; fileEncoding = 4; lastKnownFileType = sourcecode.swift; path = PersistentHitQueueTests.swift; sourceTree = "<group>"; };
		3F03981124BE61520019F095 /* AnyCodableTests.swift */ = {isa = PBXFileReference; fileEncoding = 4; lastKnownFileType = sourcecode.swift; path = AnyCodableTests.swift; sourceTree = "<group>"; };
		3F03981224BE61520019F095 /* ThreadSafeArrayTests.swift */ = {isa = PBXFileReference; fileEncoding = 4; lastKnownFileType = sourcecode.swift; path = ThreadSafeArrayTests.swift; sourceTree = "<group>"; };
		3F03981324BE61520019F095 /* URLEncoderTests.swift */ = {isa = PBXFileReference; fileEncoding = 4; lastKnownFileType = sourcecode.swift; path = URLEncoderTests.swift; sourceTree = "<group>"; };
		3F03981424BE61520019F095 /* ThreadSafeDictionaryTests.swift */ = {isa = PBXFileReference; fileEncoding = 4; lastKnownFileType = sourcecode.swift; path = ThreadSafeDictionaryTests.swift; sourceTree = "<group>"; };
		3F03983424BE62AA0019F095 /* TestRules.zip */ = {isa = PBXFileReference; lastKnownFileType = archive.zip; path = TestRules.zip; sourceTree = "<group>"; };
		3F03983524BE62AA0019F095 /* TestImage.png */ = {isa = PBXFileReference; lastKnownFileType = image.png; path = TestImage.png; sourceTree = "<group>"; };
		3F03983624BE62AA0019F095 /* ADBMobileConfig.json */ = {isa = PBXFileReference; fileEncoding = 4; lastKnownFileType = text.json; path = ADBMobileConfig.json; sourceTree = "<group>"; };
		3F03983724BE62AA0019F095 /* TestConfig.json */ = {isa = PBXFileReference; fileEncoding = 4; lastKnownFileType = text.json; path = TestConfig.json; sourceTree = "<group>"; };
		3F08FF9424D9F1D200D34DE3 /* EventDataMerger.swift */ = {isa = PBXFileReference; fileEncoding = 4; lastKnownFileType = sourcecode.swift; path = EventDataMerger.swift; sourceTree = "<group>"; };
		3F08FF9624D9F1F300D34DE3 /* EventDataMergeTests.swift */ = {isa = PBXFileReference; fileEncoding = 4; lastKnownFileType = sourcecode.swift; path = EventDataMergeTests.swift; sourceTree = "<group>"; };
		3F08FF9824DA03F000D34DE3 /* RulesEngineFunctionalTests.swift */ = {isa = PBXFileReference; lastKnownFileType = sourcecode.swift; path = RulesEngineFunctionalTests.swift; sourceTree = "<group>"; };
		3F08FF9A24DA0DA100D34DE3 /* rules_functional_1.zip */ = {isa = PBXFileReference; lastKnownFileType = archive.zip; path = rules_functional_1.zip; sourceTree = "<group>"; };
		3F08FF9C24DA0DCF00D34DE3 /* RulesDownloaderTests.swift */ = {isa = PBXFileReference; fileEncoding = 4; lastKnownFileType = sourcecode.swift; path = RulesDownloaderTests.swift; sourceTree = "<group>"; };
		3F08FFA724DBBDD700D34DE3 /* UserDefaults+Clear.swift */ = {isa = PBXFileReference; fileEncoding = 4; lastKnownFileType = sourcecode.swift; name = "UserDefaults+Clear.swift"; path = "AEPCore/Mocks/UserDefaults+Clear.swift"; sourceTree = SOURCE_ROOT; };
		3F08FFA824DBBDD700D34DE3 /* TestableNetworkService.swift */ = {isa = PBXFileReference; fileEncoding = 4; lastKnownFileType = sourcecode.swift; name = TestableNetworkService.swift; path = AEPCore/Mocks/TestableNetworkService.swift; sourceTree = SOURCE_ROOT; };
		3F16761324E1B0630041B970 /* RulesConstants.swift */ = {isa = PBXFileReference; lastKnownFileType = sourcecode.swift; path = RulesConstants.swift; sourceTree = "<group>"; };
		3F39152F24CA47B600B58C3E /* JSONRulesParserTests.swift */ = {isa = PBXFileReference; fileEncoding = 4; lastKnownFileType = sourcecode.swift; path = JSONRulesParserTests.swift; sourceTree = "<group>"; };
		3F39153224CB7E2400B58C3E /* MobileCore+IdentityTests.swift */ = {isa = PBXFileReference; lastKnownFileType = sourcecode.swift; path = "MobileCore+IdentityTests.swift"; sourceTree = "<group>"; };
		3F3951E824CA096100F7325B /* MobileCoreTests.swift */ = {isa = PBXFileReference; fileEncoding = 4; lastKnownFileType = sourcecode.swift; path = MobileCoreTests.swift; sourceTree = "<group>"; };
		3F3951EA24CA096100F7325B /* SharedStateTest.swift */ = {isa = PBXFileReference; fileEncoding = 4; lastKnownFileType = sourcecode.swift; path = SharedStateTest.swift; sourceTree = "<group>"; };
		3F3951EB24CA096100F7325B /* EventHubTests.swift */ = {isa = PBXFileReference; fileEncoding = 4; lastKnownFileType = sourcecode.swift; path = EventHubTests.swift; sourceTree = "<group>"; };
		3F3951ED24CA096100F7325B /* TestRules.zip */ = {isa = PBXFileReference; lastKnownFileType = archive.zip; path = TestRules.zip; sourceTree = "<group>"; };
		3F3951EE24CA096100F7325B /* TestImage.png */ = {isa = PBXFileReference; lastKnownFileType = image.png; path = TestImage.png; sourceTree = "<group>"; };
		3F3951EF24CA096100F7325B /* rules_1.json */ = {isa = PBXFileReference; fileEncoding = 4; lastKnownFileType = text.json; path = rules_1.json; sourceTree = "<group>"; };
		3F3951F024CA096100F7325B /* ADBMobileConfig.json */ = {isa = PBXFileReference; fileEncoding = 4; lastKnownFileType = text.json; path = ADBMobileConfig.json; sourceTree = "<group>"; };
		3F3951F124CA096100F7325B /* TestConfig.json */ = {isa = PBXFileReference; fileEncoding = 4; lastKnownFileType = text.json; path = TestConfig.json; sourceTree = "<group>"; };
		3F3951F224CA096100F7325B /* testRulesDownloader.zip */ = {isa = PBXFileReference; lastKnownFileType = archive.zip; path = testRulesDownloader.zip; sourceTree = "<group>"; };
		3F3951F424CA096100F7325B /* SlowMockExtension.swift */ = {isa = PBXFileReference; fileEncoding = 4; lastKnownFileType = sourcecode.swift; path = SlowMockExtension.swift; sourceTree = "<group>"; };
		3F3951F524CA096100F7325B /* MockExtension.swift */ = {isa = PBXFileReference; fileEncoding = 4; lastKnownFileType = sourcecode.swift; path = MockExtension.swift; sourceTree = "<group>"; };
		3F3951F624CA096100F7325B /* MockExtensionTwo.swift */ = {isa = PBXFileReference; fileEncoding = 4; lastKnownFileType = sourcecode.swift; path = MockExtensionTwo.swift; sourceTree = "<group>"; };
		3F3951F724CA096100F7325B /* MobileCore+ConfigurationTests.swift */ = {isa = PBXFileReference; fileEncoding = 4; lastKnownFileType = sourcecode.swift; path = "MobileCore+ConfigurationTests.swift"; sourceTree = "<group>"; };
		3F3951FA24CA096100F7325B /* MockConfigurationDownloader.swift */ = {isa = PBXFileReference; fileEncoding = 4; lastKnownFileType = sourcecode.swift; path = MockConfigurationDownloader.swift; sourceTree = "<group>"; };
		3F3951FB24CA096100F7325B /* MockNetworkServiceOverrider.swift */ = {isa = PBXFileReference; fileEncoding = 4; lastKnownFileType = sourcecode.swift; path = MockNetworkServiceOverrider.swift; sourceTree = "<group>"; };
		3F3951FC24CA096100F7325B /* EventHub+Testable.swift */ = {isa = PBXFileReference; fileEncoding = 4; lastKnownFileType = sourcecode.swift; path = "EventHub+Testable.swift"; sourceTree = "<group>"; };
		3F3951FD24CA096100F7325B /* MockRulesDownloaderNetworkService.swift */ = {isa = PBXFileReference; fileEncoding = 4; lastKnownFileType = sourcecode.swift; path = MockRulesDownloaderNetworkService.swift; sourceTree = "<group>"; };
		3F3951FE24CA096100F7325B /* SharedStateTestHelper.swift */ = {isa = PBXFileReference; fileEncoding = 4; lastKnownFileType = sourcecode.swift; path = SharedStateTestHelper.swift; sourceTree = "<group>"; };
		3F3951FF24CA096100F7325B /* MockConfigurationDownloaderNetworkService.swift */ = {isa = PBXFileReference; fileEncoding = 4; lastKnownFileType = sourcecode.swift; path = MockConfigurationDownloaderNetworkService.swift; sourceTree = "<group>"; };
		3F39520124CA096100F7325B /* TestableExtensionRuntime.swift */ = {isa = PBXFileReference; fileEncoding = 4; lastKnownFileType = sourcecode.swift; path = TestableExtensionRuntime.swift; sourceTree = "<group>"; };
		3F39520324CA096100F7325B /* ConfigurationStateTests.swift */ = {isa = PBXFileReference; fileEncoding = 4; lastKnownFileType = sourcecode.swift; path = ConfigurationStateTests.swift; sourceTree = "<group>"; };
		3F39520424CA096100F7325B /* ConfigurationDownloaderTests.swift */ = {isa = PBXFileReference; fileEncoding = 4; lastKnownFileType = sourcecode.swift; path = ConfigurationDownloaderTests.swift; sourceTree = "<group>"; };
		3F39520624CA096100F7325B /* LaunchIDManagerTests.swift */ = {isa = PBXFileReference; fileEncoding = 4; lastKnownFileType = sourcecode.swift; path = LaunchIDManagerTests.swift; sourceTree = "<group>"; };
		3FB5F7CF24D2848900F0F6DF /* ConfigurationFunctionalTests.swift */ = {isa = PBXFileReference; lastKnownFileType = sourcecode.swift; path = ConfigurationFunctionalTests.swift; sourceTree = "<group>"; };
		3FB66A9E24CA004400502CAF /* CoreConstants.swift */ = {isa = PBXFileReference; fileEncoding = 4; lastKnownFileType = sourcecode.swift; path = CoreConstants.swift; sourceTree = "<group>"; };
		3FB66A9F24CA004400502CAF /* MobileCore.swift */ = {isa = PBXFileReference; fileEncoding = 4; lastKnownFileType = sourcecode.swift; path = MobileCore.swift; sourceTree = "<group>"; };
		3FB66AA024CA004400502CAF /* Extension+Register.swift */ = {isa = PBXFileReference; fileEncoding = 4; lastKnownFileType = sourcecode.swift; path = "Extension+Register.swift"; sourceTree = "<group>"; };
		3FB66AA224CA004400502CAF /* MobileCore+Configuration.swift */ = {isa = PBXFileReference; fileEncoding = 4; lastKnownFileType = sourcecode.swift; path = "MobileCore+Configuration.swift"; sourceTree = "<group>"; };
		3FB66AA324CA004400502CAF /* MobileCore+Lifecycle.swift */ = {isa = PBXFileReference; fileEncoding = 4; lastKnownFileType = sourcecode.swift; path = "MobileCore+Lifecycle.swift"; sourceTree = "<group>"; };
		3FB66AA624CA004400502CAF /* EventHubPlaceholderExtension.swift */ = {isa = PBXFileReference; fileEncoding = 4; lastKnownFileType = sourcecode.swift; path = EventHubPlaceholderExtension.swift; sourceTree = "<group>"; };
		3FB66AA724CA004400502CAF /* EventHubConstants.swift */ = {isa = PBXFileReference; fileEncoding = 4; lastKnownFileType = sourcecode.swift; path = EventHubConstants.swift; sourceTree = "<group>"; };
		3FB66AA824CA004400502CAF /* ExtensionContainer.swift */ = {isa = PBXFileReference; fileEncoding = 4; lastKnownFileType = sourcecode.swift; path = ExtensionContainer.swift; sourceTree = "<group>"; };
		3FB66AA924CA004400502CAF /* Event.swift */ = {isa = PBXFileReference; fileEncoding = 4; lastKnownFileType = sourcecode.swift; path = Event.swift; sourceTree = "<group>"; };
		3FB66AAA24CA004400502CAF /* AEPError.swift */ = {isa = PBXFileReference; fileEncoding = 4; lastKnownFileType = sourcecode.swift; path = AEPError.swift; sourceTree = "<group>"; };
		3FB66AAB24CA004400502CAF /* SharedState.swift */ = {isa = PBXFileReference; fileEncoding = 4; lastKnownFileType = sourcecode.swift; path = SharedState.swift; sourceTree = "<group>"; };
		3FB66AAC24CA004400502CAF /* EventHub.swift */ = {isa = PBXFileReference; fileEncoding = 4; lastKnownFileType = sourcecode.swift; path = EventHub.swift; sourceTree = "<group>"; };
		3FB66AAD24CA004400502CAF /* ExtensionRuntime.swift */ = {isa = PBXFileReference; fileEncoding = 4; lastKnownFileType = sourcecode.swift; path = ExtensionRuntime.swift; sourceTree = "<group>"; };
		3FB66AAE24CA004400502CAF /* EventType.swift */ = {isa = PBXFileReference; fileEncoding = 4; lastKnownFileType = sourcecode.swift; path = EventType.swift; sourceTree = "<group>"; };
		3FB66AAF24CA004400502CAF /* EventHubError.swift */ = {isa = PBXFileReference; fileEncoding = 4; lastKnownFileType = sourcecode.swift; path = EventHubError.swift; sourceTree = "<group>"; };
		3FB66AB024CA004400502CAF /* EventSource.swift */ = {isa = PBXFileReference; fileEncoding = 4; lastKnownFileType = sourcecode.swift; path = EventSource.swift; sourceTree = "<group>"; };
		3FB66AB124CA004400502CAF /* EventListenerContainer.swift */ = {isa = PBXFileReference; fileEncoding = 4; lastKnownFileType = sourcecode.swift; path = EventListenerContainer.swift; sourceTree = "<group>"; };
		3FB66AB224CA004400502CAF /* Extension.swift */ = {isa = PBXFileReference; fileEncoding = 4; lastKnownFileType = sourcecode.swift; path = Extension.swift; sourceTree = "<group>"; };
		3FB66AB424CA004400502CAF /* LaunchRule.swift */ = {isa = PBXFileReference; fileEncoding = 4; lastKnownFileType = sourcecode.swift; path = LaunchRule.swift; sourceTree = "<group>"; };
		3FB66AB524CA004400502CAF /* RulesDownloader.swift */ = {isa = PBXFileReference; fileEncoding = 4; lastKnownFileType = sourcecode.swift; path = RulesDownloader.swift; sourceTree = "<group>"; };
		3FB66AB624CA004400502CAF /* LaunchRulesEngine.swift */ = {isa = PBXFileReference; fileEncoding = 4; lastKnownFileType = sourcecode.swift; path = LaunchRulesEngine.swift; sourceTree = "<group>"; };
		3FB66AB724CA004400502CAF /* RulesLoader.swift */ = {isa = PBXFileReference; fileEncoding = 4; lastKnownFileType = sourcecode.swift; path = RulesLoader.swift; sourceTree = "<group>"; };
		3FB66AB824CA004400502CAF /* JSONRulesParser.swift */ = {isa = PBXFileReference; fileEncoding = 4; lastKnownFileType = sourcecode.swift; path = JSONRulesParser.swift; sourceTree = "<group>"; };
		3FB66ABA24CA004400502CAF /* Configuration.swift */ = {isa = PBXFileReference; fileEncoding = 4; lastKnownFileType = sourcecode.swift; path = Configuration.swift; sourceTree = "<group>"; };
		3FB66ABB24CA004400502CAF /* ConfigurationConstants.swift */ = {isa = PBXFileReference; fileEncoding = 4; lastKnownFileType = sourcecode.swift; path = ConfigurationConstants.swift; sourceTree = "<group>"; };
		3FB66ABC24CA004400502CAF /* ConfigurationState.swift */ = {isa = PBXFileReference; fileEncoding = 4; lastKnownFileType = sourcecode.swift; path = ConfigurationState.swift; sourceTree = "<group>"; };
		3FB66ABD24CA004400502CAF /* LaunchIDManager.swift */ = {isa = PBXFileReference; fileEncoding = 4; lastKnownFileType = sourcecode.swift; path = LaunchIDManager.swift; sourceTree = "<group>"; };
		3FB66ABE24CA004400502CAF /* Event+Configuration.swift */ = {isa = PBXFileReference; fileEncoding = 4; lastKnownFileType = sourcecode.swift; path = "Event+Configuration.swift"; sourceTree = "<group>"; };
		3FB66ABF24CA004400502CAF /* ConfigurationDownloadable.swift */ = {isa = PBXFileReference; fileEncoding = 4; lastKnownFileType = sourcecode.swift; path = ConfigurationDownloadable.swift; sourceTree = "<group>"; };
		3FB66AC024CA004400502CAF /* CachedRules.swift */ = {isa = PBXFileReference; fileEncoding = 4; lastKnownFileType = sourcecode.swift; path = CachedRules.swift; sourceTree = "<group>"; };
		3FB66AC124CA004400502CAF /* CachedConfiguration.swift */ = {isa = PBXFileReference; fileEncoding = 4; lastKnownFileType = sourcecode.swift; path = CachedConfiguration.swift; sourceTree = "<group>"; };
		3FB66AC224CA004400502CAF /* ConfigurationDownloader.swift */ = {isa = PBXFileReference; fileEncoding = 4; lastKnownFileType = sourcecode.swift; path = ConfigurationDownloader.swift; sourceTree = "<group>"; };
		3FB66AC324CA004400502CAF /* PrivacyStatus.swift */ = {isa = PBXFileReference; fileEncoding = 4; lastKnownFileType = sourcecode.swift; path = PrivacyStatus.swift; sourceTree = "<group>"; };
		3FB66AC424CA004400502CAF /* Cacheable.swift */ = {isa = PBXFileReference; fileEncoding = 4; lastKnownFileType = sourcecode.swift; path = Cacheable.swift; sourceTree = "<group>"; };
		3FE6DDA924C62C090065EA05 /* AEPServicesMocks.framework */ = {isa = PBXFileReference; explicitFileType = wrapper.framework; includeInIndex = 0; path = AEPServicesMocks.framework; sourceTree = BUILT_PRODUCTS_DIR; };
		3FE6DDD124C62EE60065EA05 /* AEPLifecycle.framework */ = {isa = PBXFileReference; explicitFileType = wrapper.framework; includeInIndex = 0; path = AEPLifecycle.framework; sourceTree = BUILT_PRODUCTS_DIR; };
		3FE6DDD324C62EE60065EA05 /* AEPLifecycle.h */ = {isa = PBXFileReference; lastKnownFileType = sourcecode.c.h; path = AEPLifecycle.h; sourceTree = "<group>"; };
		3FE6DDD424C62EE60065EA05 /* Info.plist */ = {isa = PBXFileReference; lastKnownFileType = text.plist.xml; path = Info.plist; sourceTree = "<group>"; };
		3FE6DDD924C62EE60065EA05 /* AEPLifecycleTests.xctest */ = {isa = PBXFileReference; explicitFileType = wrapper.cfbundle; includeInIndex = 0; path = AEPLifecycleTests.xctest; sourceTree = BUILT_PRODUCTS_DIR; };
		3FE6DDE024C62EE60065EA05 /* Info.plist */ = {isa = PBXFileReference; lastKnownFileType = text.plist.xml; path = Info.plist; sourceTree = "<group>"; };
		3FE6DDE824C62F610065EA05 /* AEPServicesMock.h */ = {isa = PBXFileReference; fileEncoding = 4; lastKnownFileType = sourcecode.c.h; name = AEPServicesMock.h; path = AEPServices/Mocks/AEPServicesMock.h; sourceTree = SOURCE_ROOT; };
		3FE6DDE924C62F610065EA05 /* MockNetworkServiceOverrider.swift */ = {isa = PBXFileReference; fileEncoding = 4; lastKnownFileType = sourcecode.swift; name = MockNetworkServiceOverrider.swift; path = AEPServices/Mocks/MockNetworkServiceOverrider.swift; sourceTree = SOURCE_ROOT; };
		3FE6DDEA24C62F610065EA05 /* MockTask.swift */ = {isa = PBXFileReference; fileEncoding = 4; lastKnownFileType = sourcecode.swift; name = MockTask.swift; path = AEPServices/Mocks/MockTask.swift; sourceTree = SOURCE_ROOT; };
		3FE6DDEB24C62F610065EA05 /* MockDataStore.swift */ = {isa = PBXFileReference; fileEncoding = 4; lastKnownFileType = sourcecode.swift; name = MockDataStore.swift; path = AEPServices/Mocks/MockDataStore.swift; sourceTree = SOURCE_ROOT; };
		3FE6DDEC24C62F610065EA05 /* Info.plist */ = {isa = PBXFileReference; lastKnownFileType = text.plist; name = Info.plist; path = AEPServices/Mocks/Info.plist; sourceTree = SOURCE_ROOT; };
		3FE6DDED24C62F610065EA05 /* MockURLSession.swift */ = {isa = PBXFileReference; fileEncoding = 4; lastKnownFileType = sourcecode.swift; name = MockURLSession.swift; path = AEPServices/Mocks/MockURLSession.swift; sourceTree = SOURCE_ROOT; };
		3FE6DDEE24C62F610065EA05 /* MockSystemInfoService.swift */ = {isa = PBXFileReference; fileEncoding = 4; lastKnownFileType = sourcecode.swift; name = MockSystemInfoService.swift; path = AEPServices/Mocks/MockSystemInfoService.swift; sourceTree = SOURCE_ROOT; };
		3FE6DDEF24C62F610065EA05 /* MockDataQueue.swift */ = {isa = PBXFileReference; fileEncoding = 4; lastKnownFileType = sourcecode.swift; name = MockDataQueue.swift; path = AEPServices/Mocks/MockDataQueue.swift; sourceTree = SOURCE_ROOT; };
		3FE6DDF824C630DE0065EA05 /* LifecycleMetricsBuilderTests.swift */ = {isa = PBXFileReference; fileEncoding = 4; lastKnownFileType = sourcecode.swift; path = LifecycleMetricsBuilderTests.swift; sourceTree = "<group>"; };
		3FE6DDF924C630DE0065EA05 /* LifecycleContextDataTests.swift */ = {isa = PBXFileReference; fileEncoding = 4; lastKnownFileType = sourcecode.swift; path = LifecycleContextDataTests.swift; sourceTree = "<group>"; };
		3FE6DDFB24C630DE0065EA05 /* LifecycleMetricsTests.swift */ = {isa = PBXFileReference; fileEncoding = 4; lastKnownFileType = sourcecode.swift; path = LifecycleMetricsTests.swift; sourceTree = "<group>"; };
		3FE6DDFC24C630DE0065EA05 /* LifecycleFunctionalTests.swift */ = {isa = PBXFileReference; fileEncoding = 4; lastKnownFileType = sourcecode.swift; path = LifecycleFunctionalTests.swift; sourceTree = "<group>"; };
		3FE6DDFD24C630DE0065EA05 /* LifecycleStateTests.swift */ = {isa = PBXFileReference; fileEncoding = 4; lastKnownFileType = sourcecode.swift; path = LifecycleStateTests.swift; sourceTree = "<group>"; };
		3FE6DDFE24C630DE0065EA05 /* LifecycleSessionTests.swift */ = {isa = PBXFileReference; fileEncoding = 4; lastKnownFileType = sourcecode.swift; path = LifecycleSessionTests.swift; sourceTree = "<group>"; };
		3FE6DE0624C630EA0065EA05 /* LifecycleState.swift */ = {isa = PBXFileReference; fileEncoding = 4; lastKnownFileType = sourcecode.swift; path = LifecycleState.swift; sourceTree = "<group>"; };
		3FE6DE0724C630EB0065EA05 /* LifecycleMetrics.swift */ = {isa = PBXFileReference; fileEncoding = 4; lastKnownFileType = sourcecode.swift; path = LifecycleMetrics.swift; sourceTree = "<group>"; };
		3FE6DE0824C630EB0065EA05 /* Event+Lifecycle.swift */ = {isa = PBXFileReference; fileEncoding = 4; lastKnownFileType = sourcecode.swift; path = "Event+Lifecycle.swift"; sourceTree = "<group>"; };
		3FE6DE0A24C630EB0065EA05 /* Lifecycle.swift */ = {isa = PBXFileReference; fileEncoding = 4; lastKnownFileType = sourcecode.swift; path = Lifecycle.swift; sourceTree = "<group>"; };
		3FE6DE0B24C630EB0065EA05 /* LifecycleContextData.swift */ = {isa = PBXFileReference; fileEncoding = 4; lastKnownFileType = sourcecode.swift; path = LifecycleContextData.swift; sourceTree = "<group>"; };
		3FE6DE0C24C630EB0065EA05 /* LifecycleConstants.swift */ = {isa = PBXFileReference; fileEncoding = 4; lastKnownFileType = sourcecode.swift; path = LifecycleConstants.swift; sourceTree = "<group>"; };
		3FE6DE0D24C630EB0065EA05 /* LifecycleMetricsBuilder.swift */ = {isa = PBXFileReference; fileEncoding = 4; lastKnownFileType = sourcecode.swift; path = LifecycleMetricsBuilder.swift; sourceTree = "<group>"; };
		3FE6DE1624C631100065EA05 /* LifecycleSession.swift */ = {isa = PBXFileReference; fileEncoding = 4; lastKnownFileType = sourcecode.swift; path = LifecycleSession.swift; sourceTree = "<group>"; };
		3FE6DE2F24C642330065EA05 /* AEPIdentity.framework */ = {isa = PBXFileReference; explicitFileType = wrapper.framework; includeInIndex = 0; path = AEPIdentity.framework; sourceTree = BUILT_PRODUCTS_DIR; };
		3FE6DE3124C642330065EA05 /* AEPIdentity.h */ = {isa = PBXFileReference; lastKnownFileType = sourcecode.c.h; path = AEPIdentity.h; sourceTree = "<group>"; };
		3FE6DE3224C642330065EA05 /* Info.plist */ = {isa = PBXFileReference; lastKnownFileType = text.plist.xml; path = Info.plist; sourceTree = "<group>"; };
		3FE6DE3724C642330065EA05 /* AEPIdentityTests.xctest */ = {isa = PBXFileReference; explicitFileType = wrapper.cfbundle; includeInIndex = 0; path = AEPIdentityTests.xctest; sourceTree = BUILT_PRODUCTS_DIR; };
		3FE6DE3E24C642330065EA05 /* Info.plist */ = {isa = PBXFileReference; lastKnownFileType = text.plist.xml; path = Info.plist; sourceTree = "<group>"; };
		3FE6DE4624C643050065EA05 /* MobileVisitorAuthenticationState.swift */ = {isa = PBXFileReference; fileEncoding = 4; lastKnownFileType = sourcecode.swift; path = MobileVisitorAuthenticationState.swift; sourceTree = "<group>"; };
		3FE6DE4724C643050065EA05 /* URLQueryItem+Identity.swift */ = {isa = PBXFileReference; fileEncoding = 4; lastKnownFileType = sourcecode.swift; path = "URLQueryItem+Identity.swift"; sourceTree = "<group>"; };
		3FE6DE4824C643050065EA05 /* IdentityProperties.swift */ = {isa = PBXFileReference; fileEncoding = 4; lastKnownFileType = sourcecode.swift; path = IdentityProperties.swift; sourceTree = "<group>"; };
		3FE6DE4924C643050065EA05 /* Identity+PublicAPI.swift */ = {isa = PBXFileReference; fileEncoding = 4; lastKnownFileType = sourcecode.swift; path = "Identity+PublicAPI.swift"; sourceTree = "<group>"; };
		3FE6DE4A24C643050065EA05 /* IdentityConstants.swift */ = {isa = PBXFileReference; fileEncoding = 4; lastKnownFileType = sourcecode.swift; path = IdentityConstants.swift; sourceTree = "<group>"; };
		3FE6DE4C24C643050065EA05 /* Networking+Identity.swift */ = {isa = PBXFileReference; fileEncoding = 4; lastKnownFileType = sourcecode.swift; path = "Networking+Identity.swift"; sourceTree = "<group>"; };
		3FE6DE4D24C643050065EA05 /* IdentityState.swift */ = {isa = PBXFileReference; fileEncoding = 4; lastKnownFileType = sourcecode.swift; path = IdentityState.swift; sourceTree = "<group>"; };
		3FE6DE4E24C643060065EA05 /* MID.swift */ = {isa = PBXFileReference; fileEncoding = 4; lastKnownFileType = sourcecode.swift; path = MID.swift; sourceTree = "<group>"; };
		3FE6DE4F24C643060065EA05 /* Event+Identity.swift */ = {isa = PBXFileReference; fileEncoding = 4; lastKnownFileType = sourcecode.swift; path = "Event+Identity.swift"; sourceTree = "<group>"; };
		3FE6DE5024C643060065EA05 /* CustomIdentity.swift */ = {isa = PBXFileReference; fileEncoding = 4; lastKnownFileType = sourcecode.swift; path = CustomIdentity.swift; sourceTree = "<group>"; };
		3FE6DE5124C643060065EA05 /* IdentityHit.swift */ = {isa = PBXFileReference; fileEncoding = 4; lastKnownFileType = sourcecode.swift; path = IdentityHit.swift; sourceTree = "<group>"; };
		3FE6DE5224C643060065EA05 /* URLAppender.swift */ = {isa = PBXFileReference; fileEncoding = 4; lastKnownFileType = sourcecode.swift; path = URLAppender.swift; sourceTree = "<group>"; };
		3FE6DE5324C643060065EA05 /* MobileIdentities.swift */ = {isa = PBXFileReference; fileEncoding = 4; lastKnownFileType = sourcecode.swift; path = MobileIdentities.swift; sourceTree = "<group>"; };
		3FE6DE5424C643060065EA05 /* IdentityHitResponse.swift */ = {isa = PBXFileReference; fileEncoding = 4; lastKnownFileType = sourcecode.swift; path = IdentityHitResponse.swift; sourceTree = "<group>"; };
		3FE6DE5524C643060065EA05 /* IdentityHitProcessor.swift */ = {isa = PBXFileReference; fileEncoding = 4; lastKnownFileType = sourcecode.swift; path = IdentityHitProcessor.swift; sourceTree = "<group>"; };
		3FE6DE5624C643060065EA05 /* Identity.swift */ = {isa = PBXFileReference; fileEncoding = 4; lastKnownFileType = sourcecode.swift; path = Identity.swift; sourceTree = "<group>"; };
		3FE6DE5724C643060065EA05 /* Identifiable.swift */ = {isa = PBXFileReference; fileEncoding = 4; lastKnownFileType = sourcecode.swift; path = Identifiable.swift; sourceTree = "<group>"; };
		3FE6DE5824C643060065EA05 /* URL+Identity.swift */ = {isa = PBXFileReference; fileEncoding = 4; lastKnownFileType = sourcecode.swift; path = "URL+Identity.swift"; sourceTree = "<group>"; };
		3FE6DE6C24C643610065EA05 /* MIDTests.swift */ = {isa = PBXFileReference; fileEncoding = 4; lastKnownFileType = sourcecode.swift; path = MIDTests.swift; sourceTree = "<group>"; };
		3FE6DE6D24C643610065EA05 /* MobileIdentitiesTests.swift */ = {isa = PBXFileReference; fileEncoding = 4; lastKnownFileType = sourcecode.swift; path = MobileIdentitiesTests.swift; sourceTree = "<group>"; };
		3FE6DE6E24C643610065EA05 /* URL+IdentityTests.swift */ = {isa = PBXFileReference; fileEncoding = 4; lastKnownFileType = sourcecode.swift; path = "URL+IdentityTests.swift"; sourceTree = "<group>"; };
		3FE6DE6F24C643610065EA05 /* URLQueryItem+IdentityTests.swift */ = {isa = PBXFileReference; fileEncoding = 4; lastKnownFileType = sourcecode.swift; path = "URLQueryItem+IdentityTests.swift"; sourceTree = "<group>"; };
		3FE6DE7024C643620065EA05 /* IdentityStateTests.swift */ = {isa = PBXFileReference; fileEncoding = 4; lastKnownFileType = sourcecode.swift; path = IdentityStateTests.swift; sourceTree = "<group>"; };
		3FE6DE7124C643620065EA05 /* IdentityFunctionalTests.swift */ = {isa = PBXFileReference; fileEncoding = 4; lastKnownFileType = sourcecode.swift; path = IdentityFunctionalTests.swift; sourceTree = "<group>"; };
		3FE6DE7224C643620065EA05 /* URLAppenderTests.swift */ = {isa = PBXFileReference; fileEncoding = 4; lastKnownFileType = sourcecode.swift; path = URLAppenderTests.swift; sourceTree = "<group>"; };
		3FE6DE7324C643620065EA05 /* IdentityHitProcessorTests.swift */ = {isa = PBXFileReference; fileEncoding = 4; lastKnownFileType = sourcecode.swift; path = IdentityHitProcessorTests.swift; sourceTree = "<group>"; };
		3FE6DE7424C643620065EA05 /* IdentityHitResponseTests.swift */ = {isa = PBXFileReference; fileEncoding = 4; lastKnownFileType = sourcecode.swift; path = IdentityHitResponseTests.swift; sourceTree = "<group>"; };
		3FE6DE7524C643620065EA05 /* NetworkService+IdentityTests.swift */ = {isa = PBXFileReference; fileEncoding = 4; lastKnownFileType = sourcecode.swift; path = "NetworkService+IdentityTests.swift"; sourceTree = "<group>"; };
		3FE6DE7624C643620065EA05 /* IdentityTests.swift */ = {isa = PBXFileReference; fileEncoding = 4; lastKnownFileType = sourcecode.swift; path = IdentityTests.swift; sourceTree = "<group>"; };
		3FE6DE7724C643620065EA05 /* IdentityPropertiesTests.swift */ = {isa = PBXFileReference; fileEncoding = 4; lastKnownFileType = sourcecode.swift; path = IdentityPropertiesTests.swift; sourceTree = "<group>"; };
		3FE6DE8724C643EA0065EA05 /* TestableExtensionRuntime.swift */ = {isa = PBXFileReference; fileEncoding = 4; lastKnownFileType = sourcecode.swift; path = TestableExtensionRuntime.swift; sourceTree = "<group>"; };
		3FF8170A24D89B160064DFA1 /* AEPCoreMocks.framework */ = {isa = PBXFileReference; explicitFileType = wrapper.framework; includeInIndex = 0; path = AEPCoreMocks.framework; sourceTree = BUILT_PRODUCTS_DIR; };
		3FF8171224D89B500064DFA1 /* Event+Timestamp.swift */ = {isa = PBXFileReference; fileEncoding = 4; lastKnownFileType = sourcecode.swift; name = "Event+Timestamp.swift"; path = "AEPCore/Mocks/Event+Timestamp.swift"; sourceTree = SOURCE_ROOT; };
		3FF8171324D89B500064DFA1 /* AEPCoreMocks.h */ = {isa = PBXFileReference; fileEncoding = 4; lastKnownFileType = sourcecode.c.h; name = AEPCoreMocks.h; path = AEPCore/Mocks/AEPCoreMocks.h; sourceTree = SOURCE_ROOT; };
		3FF8171424D89B500064DFA1 /* Info.plist */ = {isa = PBXFileReference; lastKnownFileType = text.plist; name = Info.plist; path = AEPCore/Mocks/Info.plist; sourceTree = SOURCE_ROOT; };
		3FF8171524D89B500064DFA1 /* TestableExtensionRuntime.swift */ = {isa = PBXFileReference; fileEncoding = 4; lastKnownFileType = sourcecode.swift; name = TestableExtensionRuntime.swift; path = AEPCore/Mocks/TestableExtensionRuntime.swift; sourceTree = SOURCE_ROOT; };
		BB00E26624D8C94600C578C1 /* TokenFinder.swift */ = {isa = PBXFileReference; fileEncoding = 4; lastKnownFileType = sourcecode.swift; path = TokenFinder.swift; sourceTree = "<group>"; };
		BB00E26724D8C94600C578C1 /* Dictionary+Flatten.swift */ = {isa = PBXFileReference; fileEncoding = 4; lastKnownFileType = sourcecode.swift; path = "Dictionary+Flatten.swift"; sourceTree = "<group>"; };
		BB00E26A24D8C9A600C578C1 /* Date+Format.swift */ = {isa = PBXFileReference; fileEncoding = 4; lastKnownFileType = sourcecode.swift; path = "Date+Format.swift"; sourceTree = "<group>"; };
		BB00E26C24D9BF6C00C578C1 /* URLUtility.swift */ = {isa = PBXFileReference; lastKnownFileType = sourcecode.swift; path = URLUtility.swift; sourceTree = "<group>"; };
		BB59402924CF6CA200EE0C6C /* LaunchRulesEngineTests.swift */ = {isa = PBXFileReference; lastKnownFileType = sourcecode.swift; path = LaunchRulesEngineTests.swift; sourceTree = "<group>"; };
		BBE1294E24DBBBD60045CD8D /* Dictionary+FlattenTests.swift */ = {isa = PBXFileReference; lastKnownFileType = sourcecode.swift; path = "Dictionary+FlattenTests.swift"; sourceTree = "<group>"; };
		BBE1295024DBCE870045CD8D /* TokenFinderTests.swift */ = {isa = PBXFileReference; lastKnownFileType = sourcecode.swift; path = TokenFinderTests.swift; sourceTree = "<group>"; };
/* End PBXFileReference section */

/* Begin PBXFrameworksBuildPhase section */
		21CAC0D32422917600C11388 /* Frameworks */ = {
			isa = PBXFrameworksBuildPhase;
			buildActionMask = 2147483647;
			files = (
				3FB66A9C24CA003700502CAF /* SwiftRulesEngine in Frameworks */,
			);
			runOnlyForDeploymentPostprocessing = 0;
		};
		21CAC0DC2422917600C11388 /* Frameworks */ = {
			isa = PBXFrameworksBuildPhase;
			buildActionMask = 2147483647;
			files = (
				3FF8171C24D89B8F0064DFA1 /* AEPCoreMocks.framework in Frameworks */,
				3FE6DDBC24C62DA80065EA05 /* AEPServicesMocks.framework in Frameworks */,
				3F03984224BE65170019F095 /* AEPServices.framework in Frameworks */,
				21CAC0E02422917600C11388 /* AEPCore.framework in Frameworks */,
			);
			runOnlyForDeploymentPostprocessing = 0;
		};
		24B4934C24D4C31100AA38D9 /* Frameworks */ = {
			isa = PBXFrameworksBuildPhase;
			buildActionMask = 2147483647;
			files = (
			);
			runOnlyForDeploymentPostprocessing = 0;
		};
		24B4935424D4C31100AA38D9 /* Frameworks */ = {
			isa = PBXFrameworksBuildPhase;
			buildActionMask = 2147483647;
			files = (
				24B4935824D4C31100AA38D9 /* AEPSignal.framework in Frameworks */,
			);
			runOnlyForDeploymentPostprocessing = 0;
		};
		3F03978424BE5DD30019F095 /* Frameworks */ = {
			isa = PBXFrameworksBuildPhase;
			buildActionMask = 2147483647;
			files = (
			);
			runOnlyForDeploymentPostprocessing = 0;
		};
		3F03978C24BE5DD30019F095 /* Frameworks */ = {
			isa = PBXFrameworksBuildPhase;
			buildActionMask = 2147483647;
			files = (
				3FE6DDBA24C62CAF0065EA05 /* AEPServicesMocks.framework in Frameworks */,
				3F03979024BE5DD30019F095 /* AEPServices.framework in Frameworks */,
			);
			runOnlyForDeploymentPostprocessing = 0;
		};
		3FE6DDA624C62C090065EA05 /* Frameworks */ = {
			isa = PBXFrameworksBuildPhase;
			buildActionMask = 2147483647;
			files = (
			);
			runOnlyForDeploymentPostprocessing = 0;
		};
		3FE6DDCE24C62EE60065EA05 /* Frameworks */ = {
			isa = PBXFrameworksBuildPhase;
			buildActionMask = 2147483647;
			files = (
			);
			runOnlyForDeploymentPostprocessing = 0;
		};
		3FE6DDD624C62EE60065EA05 /* Frameworks */ = {
			isa = PBXFrameworksBuildPhase;
			buildActionMask = 2147483647;
			files = (
				3FF8172324D8ABF80064DFA1 /* AEPCoreMocks.framework in Frameworks */,
				3FE6DDDA24C62EE60065EA05 /* AEPLifecycle.framework in Frameworks */,
			);
			runOnlyForDeploymentPostprocessing = 0;
		};
		3FE6DE2C24C642330065EA05 /* Frameworks */ = {
			isa = PBXFrameworksBuildPhase;
			buildActionMask = 2147483647;
			files = (
			);
			runOnlyForDeploymentPostprocessing = 0;
		};
		3FE6DE3424C642330065EA05 /* Frameworks */ = {
			isa = PBXFrameworksBuildPhase;
			buildActionMask = 2147483647;
			files = (
				3FE6DE3824C642330065EA05 /* AEPIdentity.framework in Frameworks */,
			);
			runOnlyForDeploymentPostprocessing = 0;
		};
		3FF8170724D89B160064DFA1 /* Frameworks */ = {
			isa = PBXFrameworksBuildPhase;
			buildActionMask = 2147483647;
			files = (
			);
			runOnlyForDeploymentPostprocessing = 0;
		};
/* End PBXFrameworksBuildPhase section */

/* Begin PBXGroup section */
		21377D3F24E33830004BAC01 /* migration */ = {
			isa = PBXGroup;
			children = (
				21377D4024E3383E004BAC01 /* V4Migrator.swift */,
				21F79AC224E73554003204C3 /* MigrationConstants.swift */,
				21F79AB624E704C5003204C3 /* IDParser.swift */,
				21F79ABA24E70CDC003204C3 /* IDParsing.swift */,
			);
			path = migration;
			sourceTree = "<group>";
		};
		21CAC0CC2422917600C11388 = {
			isa = PBXGroup;
			children = (
				21CAC0D82422917600C11388 /* AEPCore */,
				3FE6DE3024C642330065EA05 /* AEPIdentity */,
				3FE6DDD224C62EE60065EA05 /* AEPLifecycle */,
				3F03978824BE5DD30019F095 /* AEPServices */,
				24B4935024D4C31100AA38D9 /* AEPSignal */,
				3F03983E24BE635D0019F095 /* Frameworks */,
				21CAC0D72422917600C11388 /* Products */,
				2499461B24E5E67700D3F7B2 /* Package.swift */,
			);
			sourceTree = "<group>";
		};
		21CAC0D72422917600C11388 /* Products */ = {
			isa = PBXGroup;
			children = (
				21CAC0D62422917600C11388 /* AEPCore.framework */,
				21CAC0DF2422917600C11388 /* AEPCoreTests.xctest */,
				3F03978724BE5DD30019F095 /* AEPServices.framework */,
				3F03978F24BE5DD30019F095 /* AEPServicesTests.xctest */,
				3FE6DDA924C62C090065EA05 /* AEPServicesMocks.framework */,
				3FE6DDD124C62EE60065EA05 /* AEPLifecycle.framework */,
				3FE6DDD924C62EE60065EA05 /* AEPLifecycleTests.xctest */,
				3FE6DE2F24C642330065EA05 /* AEPIdentity.framework */,
				3FE6DE3724C642330065EA05 /* AEPIdentityTests.xctest */,
				3FF8170A24D89B160064DFA1 /* AEPCoreMocks.framework */,
				24B4934F24D4C31100AA38D9 /* AEPSignal.framework */,
				24B4935724D4C31100AA38D9 /* AEPSignalTests.xctest */,
			);
			name = Products;
			sourceTree = "<group>";
		};
		21CAC0D82422917600C11388 /* AEPCore */ = {
			isa = PBXGroup;
			children = (
				3FF8170424D89AC50064DFA1 /* mocks */,
				24B4934124D2310700AA38D9 /* src */,
				24B4934224D231D800AA38D9 /* tests */,
			);
			name = AEPCore;
			sourceTree = "<group>";
		};
		21D4A658246D991200DFCD02 /* LifecycleTests */ = {
			isa = PBXGroup;
			children = (
				21629DB12461CC48009D05BF /* AEPCore+LifecycleTests.swift */,
			);
			path = LifecycleTests;
			sourceTree = "<group>";
		};
		21F79ABC24E71427003204C3 /* MigrationTests */ = {
			isa = PBXGroup;
			children = (
				21F79ABD24E7144F003204C3 /* IDParserTests.swift */,
				21F79AC024E72204003204C3 /* V4MigratorTests.swift */,
			);
			path = MigrationTests;
			sourceTree = "<group>";
		};
		24B4934124D2310700AA38D9 /* src */ = {
			isa = PBXGroup;
			children = (
				21377D3F24E33830004BAC01 /* migration */,
				3FB66AB924CA004400502CAF /* configuration */,
				3FB66A9D24CA004400502CAF /* core */,
				3FB66AA524CA004400502CAF /* eventhub */,
				3FB66AB324CA004400502CAF /* rules */,
				21CAC0D92422917600C11388 /* AEPCore.h */,
				21CAC0DA2422917600C11388 /* Info.plist */,
			);
			name = src;
			path = AEPCore/Sources;
			sourceTree = "<group>";
		};
		24B4934224D231D800AA38D9 /* tests */ = {
			isa = PBXGroup;
			children = (
				21F79ABC24E71427003204C3 /* MigrationTests */,
				3F39520024CA096100F7325B /* ConfigurationTests */,
				3F3951E924CA096100F7325B /* EventHubTests */,
				21D4A658246D991200DFCD02 /* LifecycleTests */,
				3F3951F324CA096100F7325B /* MockExtensions */,
				3F39152E24CA47B600B58C3E /* RulesTests */,
				3F3951F824CA096100F7325B /* TestHelpers */,
				3F3951EC24CA096100F7325B /* TestResources */,
				3F3951E824CA096100F7325B /* MobileCoreTests.swift */,
				3FB5F7CC24D283F300F0F6DF /* FunctionalTests */,
				3F3951F724CA096100F7325B /* MobileCore+ConfigurationTests.swift */,
				3F39153224CB7E2400B58C3E /* MobileCore+IdentityTests.swift */,
				21CAC0E62422917600C11388 /* Info.plist */,
			);
			name = tests;
			path = AEPCore/Tests;
			sourceTree = "<group>";
		};
		24B4934324D2360700AA38D9 /* src */ = {
			isa = PBXGroup;
			children = (
				3FE6DE3124C642330065EA05 /* AEPIdentity.h */,
				3FE6DE5024C643060065EA05 /* CustomIdentity.swift */,
				3FE6DE4F24C643060065EA05 /* Event+Identity.swift */,
				3FE6DE5724C643060065EA05 /* Identifiable.swift */,
				3FE6DE5624C643060065EA05 /* Identity.swift */,
				3FE6DE4A24C643050065EA05 /* IdentityConstants.swift */,
				3FE6DE5124C643060065EA05 /* IdentityHit.swift */,
				3FE6DE5524C643060065EA05 /* IdentityHitProcessor.swift */,
				3FE6DE5424C643060065EA05 /* IdentityHitResponse.swift */,
				3FE6DE4824C643050065EA05 /* IdentityProperties.swift */,
				3FE6DE4D24C643050065EA05 /* IdentityState.swift */,
				3FE6DE4924C643050065EA05 /* Identity+PublicAPI.swift */,
				3FE6DE3224C642330065EA05 /* Info.plist */,
				3FE6DE4E24C643060065EA05 /* MID.swift */,
				3FE6DE5324C643060065EA05 /* MobileIdentities.swift */,
				3FE6DE4624C643050065EA05 /* MobileVisitorAuthenticationState.swift */,
				3FE6DE4C24C643050065EA05 /* Networking+Identity.swift */,
				2107F02524C9FDFE002935CF /* PushIDManageable.swift */,
				2107F02724C9FE1B002935CF /* PushIDManager.swift */,
				3FE6DE5224C643060065EA05 /* URLAppender.swift */,
				3FE6DE4724C643050065EA05 /* URLQueryItem+Identity.swift */,
				3FE6DE5824C643060065EA05 /* URL+Identity.swift */,
			);
			name = src;
			path = AEPIdentity/Sources;
			sourceTree = "<group>";
		};
		24B4934424D2361000AA38D9 /* tests */ = {
			isa = PBXGroup;
			children = (
				3FE6DE8624C643EA0065EA05 /* TestHelpers */,
				218E01BF24C7595000BEC470 /* HitQueuing+PrivacyTests.swift */,
				3FE6DE7124C643620065EA05 /* IdentityFunctionalTests.swift */,
				3FE6DE7324C643620065EA05 /* IdentityHitProcessorTests.swift */,
				3FE6DE7424C643620065EA05 /* IdentityHitResponseTests.swift */,
				3FE6DE7724C643620065EA05 /* IdentityPropertiesTests.swift */,
				3FE6DE7024C643620065EA05 /* IdentityStateTests.swift */,
				3FE6DE7624C643620065EA05 /* IdentityTests.swift */,
				3FE6DE3E24C642330065EA05 /* Info.plist */,
				3FE6DE6C24C643610065EA05 /* MIDTests.swift */,
				3FE6DE6D24C643610065EA05 /* MobileIdentitiesTests.swift */,
				3FE6DE7524C643620065EA05 /* NetworkService+IdentityTests.swift */,
				3FE6DE7224C643620065EA05 /* URLAppenderTests.swift */,
				3FE6DE6F24C643610065EA05 /* URLQueryItem+IdentityTests.swift */,
				3FE6DE6E24C643610065EA05 /* URL+IdentityTests.swift */,
				2107F02924C9FF46002935CF /* PushIDManagerTests.swift */,
			);
			name = tests;
			path = AEPIdentity/Tests;
			sourceTree = "<group>";
		};
		24B4934524D23AAB00AA38D9 /* tests */ = {
			isa = PBXGroup;
			children = (
				3F39153624CB823100B58C3E /* FunctionalTests */,
				3FE6DDE024C62EE60065EA05 /* Info.plist */,
				3FE6DDF924C630DE0065EA05 /* LifecycleContextDataTests.swift */,
				3FE6DDF824C630DE0065EA05 /* LifecycleMetricsBuilderTests.swift */,
				3FE6DDFB24C630DE0065EA05 /* LifecycleMetricsTests.swift */,
				3FE6DDFE24C630DE0065EA05 /* LifecycleSessionTests.swift */,
				3FE6DDFD24C630DE0065EA05 /* LifecycleStateTests.swift */,
			);
			name = tests;
			path = AEPLifecycle/Tests;
			sourceTree = "<group>";
		};
		24B4934624D23AB200AA38D9 /* src */ = {
			isa = PBXGroup;
			children = (
				3FE6DDD324C62EE60065EA05 /* AEPLifecycle.h */,
				3FE6DE0824C630EB0065EA05 /* Event+Lifecycle.swift */,
				3FE6DDD424C62EE60065EA05 /* Info.plist */,
				3FE6DE0A24C630EB0065EA05 /* Lifecycle.swift */,
				3FE6DE0C24C630EB0065EA05 /* LifecycleConstants.swift */,
				3FE6DE0B24C630EB0065EA05 /* LifecycleContextData.swift */,
				3FE6DE0724C630EB0065EA05 /* LifecycleMetrics.swift */,
				3FE6DE0D24C630EB0065EA05 /* LifecycleMetricsBuilder.swift */,
				3FE6DE1624C631100065EA05 /* LifecycleSession.swift */,
				3FE6DE0624C630EA0065EA05 /* LifecycleState.swift */,
			);
			name = src;
			path = AEPLifecycle/Sources;
			sourceTree = "<group>";
		};
		24B4934724D337A800AA38D9 /* tests */ = {
			isa = PBXGroup;
			children = (
				3F03983324BE62AA0019F095 /* resources */,
				3F03980024BE61520019F095 /* services */,
				3F03980E24BE61520019F095 /* utility */,
				3F03979624BE5DD30019F095 /* Info.plist */,
			);
			name = tests;
			path = AEPServices/Tests;
			sourceTree = "<group>";
		};
		24B4934824D337B300AA38D9 /* src */ = {
			isa = PBXGroup;
			children = (
				3F03979F24BE5FF30019F095 /* cache */,
				3F0397B224BE5FF30019F095 /* dataqueue */,
				3F0397A624BE5FF30019F095 /* log */,
				3F0397AA24BE5FF30019F095 /* network */,
				3F0397BA24BE5FF30019F095 /* storage */,
				3F0397E124BE60910019F095 /* utility */,
				243DCE4624C7AA2800E99AD9 /* AEPServices.h */,
				3F0397BE24BE5FF30019F095 /* ApplicationSystemInfoService.swift */,
				3F0397B924BE5FF30019F095 /* Info.plist */,
				3F0397A524BE5FF30019F095 /* ServiceProvider.swift */,
				3F0397BF24BE5FF30019F095 /* SystemInfoService.swift */,
				3F0397C024BE5FF30019F095 /* URLOpening.swift */,
				3F0397C124BE5FF30019F095 /* URLService.swift */,
			);
			name = src;
			path = AEPServices/Sources;
			sourceTree = "<group>";
		};
		24B4934924D3380400AA38D9 /* mock */ = {
			isa = PBXGroup;
			children = (
				3FE6DDE824C62F610065EA05 /* AEPServicesMock.h */,
				3FE6DDEC24C62F610065EA05 /* Info.plist */,
				3FE6DDEF24C62F610065EA05 /* MockDataQueue.swift */,
				3FE6DDEB24C62F610065EA05 /* MockDataStore.swift */,
				2467E43B24CB54B70022F6BE /* MockDiskCache.swift */,
				215C859C24C6492800CCCD26 /* MockHitProcessor.swift */,
				215C859B24C6492800CCCD26 /* MockHitQueue.swift */,
				3FE6DDE924C62F610065EA05 /* MockNetworkServiceOverrider.swift */,
				3FE6DDEE24C62F610065EA05 /* MockSystemInfoService.swift */,
				3FE6DDEA24C62F610065EA05 /* MockTask.swift */,
				2467E43C24CB54B70022F6BE /* MockUnzipper.swift */,
				24543A1324E1DAFC002D8D9A /* MockURLService.swift */,
				3FE6DDED24C62F610065EA05 /* MockURLSession.swift */,
			);
			name = mock;
			path = AEPServices/Mocks;
			sourceTree = "<group>";
		};
		24B4935024D4C31100AA38D9 /* AEPSignal */ = {
			isa = PBXGroup;
			children = (
				24B4936724D4C36200AA38D9 /* src */,
				24B4936624D4C35B00AA38D9 /* tests */,
			);
			name = AEPSignal;
			sourceTree = "<group>";
		};
		24B4936624D4C35B00AA38D9 /* tests */ = {
			isa = PBXGroup;
			children = (
				247FBD7C24E331A600FA6505 /* Event+SignalTests.swift */,
				2420365124E35EEB0069C89D /* SignalHitProcessorTests.swift */,
				24B4935C24D4C31100AA38D9 /* SignalTests.swift */,
				24B4935E24D4C31100AA38D9 /* Info.plist */,
			);
			name = tests;
			path = AEPSignal/Tests;
			sourceTree = "<group>";
		};
		24B4936724D4C36200AA38D9 /* src */ = {
			isa = PBXGroup;
			children = (
				24B4935124D4C31100AA38D9 /* AEPSignal.h */,
				24B4935224D4C31100AA38D9 /* Info.plist */,
				24B4937524D8AAAF00AA38D9 /* Event+Signal.swift */,
				24B4936E24D4C6F900AA38D9 /* Signal.swift */,
				24B4937024D4C86C00AA38D9 /* SignalConstants.swift */,
				24B4937924DA18BE00AA38D9 /* SignalHit.swift */,
				24B4937724D8CEAC00AA38D9 /* SignalHitProcessor.swift */,
			);
			name = src;
			path = AEPSignal/Sources;
			sourceTree = "<group>";
		};
		3F03978824BE5DD30019F095 /* AEPServices */ = {
			isa = PBXGroup;
			children = (
				24B4934924D3380400AA38D9 /* mock */,
				24B4934824D337B300AA38D9 /* src */,
				24B4934724D337A800AA38D9 /* tests */,
			);
			name = AEPServices;
			sourceTree = "<group>";
		};
		3F03979F24BE5FF30019F095 /* cache */ = {
			isa = PBXGroup;
			children = (
				3F0397A124BE5FF30019F095 /* Cache.swift */,
				3F0397A224BE5FF30019F095 /* CacheEntry.swift */,
				3F0397A424BE5FF30019F095 /* CacheExpiry.swift */,
				3F0397A024BE5FF30019F095 /* Caching.swift */,
				3F0397A324BE5FF30019F095 /* DiskCacheService.swift */,
			);
			path = cache;
			sourceTree = "<group>";
		};
		3F0397A624BE5FF30019F095 /* log */ = {
			isa = PBXGroup;
			children = (
				3F0397A824BE5FF30019F095 /* Log.swift */,
				3F0397A924BE5FF30019F095 /* LogLevel.swift */,
				3F0397A724BE5FF30019F095 /* Logging.swift */,
				3F0397AD24BE5FF30019F095 /* LoggingService.swift */,
			);
			path = log;
			sourceTree = "<group>";
		};
		3F0397AA24BE5FF30019F095 /* network */ = {
			isa = PBXGroup;
			children = (
				3F0397B024BE5FF30019F095 /* HttpConnection.swift */,
				3F0397AF24BE5FF30019F095 /* HttpMethod.swift */,
				3F0397B124BE5FF30019F095 /* NetworkRequest.swift */,
				3F0397AB24BE5FF30019F095 /* NetworkService.swift */,
				3F0397AC24BE5FF30019F095 /* NetworkServiceConstants.swift */,
				3F0397AE24BE5FF30019F095 /* Networking.swift */,
			);
			path = network;
			sourceTree = "<group>";
		};
		3F0397B224BE5FF30019F095 /* dataqueue */ = {
			isa = PBXGroup;
			children = (
				3F0397B624BE5FF30019F095 /* DataEntity.swift */,
				3F0397B524BE5FF30019F095 /* DataQueue.swift */,
				3F0397B824BE5FF30019F095 /* DataQueuing.swift */,
				3F0397B724BE5FF30019F095 /* DataQueueService.swift */,
				3F0397B324BE5FF30019F095 /* SQLiteDataQueue.swift */,
				3F0397B424BE5FF30019F095 /* SQLiteWrapper.swift */,
			);
			path = dataqueue;
			sourceTree = "<group>";
		};
		3F0397BA24BE5FF30019F095 /* storage */ = {
			isa = PBXGroup;
			children = (
				3F0397BC24BE5FF30019F095 /* NamedCollectionDataStore.swift */,
				3F0397BB24BE5FF30019F095 /* NamedCollectionProcessing.swift */,
				3F0397BD24BE5FF30019F095 /* UserDefaultsNamedCollection.swift */,
			);
			path = storage;
			sourceTree = "<group>";
		};
		3F0397E124BE60910019F095 /* utility */ = {
			isa = PBXGroup;
			children = (
				3F0397E224BE60910019F095 /* hitprocessor */,
				3F0397E724BE60910019F095 /* unzip */,
				3F0397F124BE60910019F095 /* AnyCodable.swift */,
				3F0397E624BE60910019F095 /* AtomicCounter.swift */,
				3F0397EE24BE60910019F095 /* OperationOrderer.swift */,
				2107F02D24C9FF88002935CF /* SHA256.swift */,
				3F0397ED24BE60910019F095 /* ThreadSafeArray.swift */,
				3F0397EF24BE60910019F095 /* ThreadSafeDictionary.swift */,
				3F0397F024BE60910019F095 /* URLEncoder.swift */,
				BB00E26A24D8C9A600C578C1 /* Date+Format.swift */,
			);
			path = utility;
			sourceTree = "<group>";
		};
		3F0397E224BE60910019F095 /* hitprocessor */ = {
			isa = PBXGroup;
			children = (
				3F0397E324BE60910019F095 /* HitProcessing.swift */,
				3F0397E524BE60910019F095 /* HitQueuing.swift */,
				3F0397E424BE60910019F095 /* PersistentHitQueue.swift */,
			);
			path = hitprocessor;
			sourceTree = "<group>";
		};
		3F0397E724BE60910019F095 /* unzip */ = {
			isa = PBXGroup;
			children = (
				3F0397EB24BE60910019F095 /* FileManager+ZIP.swift */,
				3F0397E824BE60910019F095 /* FileUnzipper.swift */,
				3F0397EC24BE60910019F095 /* FileUnzipperConstants.swift */,
				2467E43924CA4DE20022F6BE /* Unzipping.swift */,
				3F0397E924BE60910019F095 /* ZipArchive.swift */,
				3F0397EA24BE60910019F095 /* ZipEntry.swift */,
			);
			path = unzip;
			sourceTree = "<group>";
		};
		3F03980024BE61520019F095 /* services */ = {
			isa = PBXGroup;
			children = (
				3F03980424BE61520019F095 /* DataQueueServiceTests.swift */,
				3F03980324BE61520019F095 /* DataQueueService+Testable.swift */,
				3F03980A24BE61520019F095 /* DataQueueTests.swift */,
				3F03980624BE61520019F095 /* DiskCacheServiceTests.swift */,
				3F03980C24BE61520019F095 /* LogLevelTest.swift */,
				3F03980924BE61520019F095 /* MockSystemInfoService.swift */,
				3F03980D24BE61520019F095 /* NamedCollectionDataStoreTest.swift */,
				3F03980B24BE61520019F095 /* NetworkServiceTests.swift */,
				3F03980824BE61520019F095 /* SQLiteWrapperTests.swift */,
				3F03980224BE61520019F095 /* SystemInfoServiceTest.swift */,
				3F03980124BE61520019F095 /* UnzipperTest.swift */,
				3F03980524BE61520019F095 /* URLServiceTest.swift */,
				3F03980724BE61520019F095 /* UserDefaultsNamedCollectionTest.swift */,
			);
			path = services;
			sourceTree = "<group>";
		};
		3F03980E24BE61520019F095 /* utility */ = {
			isa = PBXGroup;
			children = (
				3F03981124BE61520019F095 /* AnyCodableTests.swift */,
				3F03980F24BE61520019F095 /* OperationOrdererTests.swift */,
				3F03981024BE61520019F095 /* PersistentHitQueueTests.swift */,
				2107F02F24C9FFB2002935CF /* SHA256Tests.swift */,
				3F03981224BE61520019F095 /* ThreadSafeArrayTests.swift */,
				3F03981424BE61520019F095 /* ThreadSafeDictionaryTests.swift */,
				3F03981324BE61520019F095 /* URLEncoderTests.swift */,
			);
			path = utility;
			sourceTree = "<group>";
		};
		3F03983324BE62AA0019F095 /* resources */ = {
			isa = PBXGroup;
			children = (
				3F03983624BE62AA0019F095 /* ADBMobileConfig.json */,
				3F03983724BE62AA0019F095 /* TestConfig.json */,
				3F03983524BE62AA0019F095 /* TestImage.png */,
				3F03983424BE62AA0019F095 /* TestRules.zip */,
			);
			path = resources;
			sourceTree = "<group>";
		};
		3F03983E24BE635D0019F095 /* Frameworks */ = {
			isa = PBXGroup;
			children = (
			);
			name = Frameworks;
			sourceTree = "<group>";
		};
		3F39152E24CA47B600B58C3E /* RulesTests */ = {
			isa = PBXGroup;
			children = (
				3F08FF9C24DA0DCF00D34DE3 /* RulesDownloaderTests.swift */,
				3F08FF9624D9F1F300D34DE3 /* EventDataMergeTests.swift */,
				3F39152F24CA47B600B58C3E /* JSONRulesParserTests.swift */,
				BB59402924CF6CA200EE0C6C /* LaunchRulesEngineTests.swift */,
				BBE1294E24DBBBD60045CD8D /* Dictionary+FlattenTests.swift */,
				BBE1295024DBCE870045CD8D /* TokenFinderTests.swift */,
			);
			path = RulesTests;
			sourceTree = "<group>";
		};
		3F39153624CB823100B58C3E /* FunctionalTests */ = {
			isa = PBXGroup;
			children = (
				3FE6DDFC24C630DE0065EA05 /* LifecycleFunctionalTests.swift */,
			);
			path = FunctionalTests;
			sourceTree = "<group>";
		};
		3F3951E924CA096100F7325B /* EventHubTests */ = {
			isa = PBXGroup;
			children = (
				3F3951EB24CA096100F7325B /* EventHubTests.swift */,
				3F3951EA24CA096100F7325B /* SharedStateTest.swift */,
			);
			path = EventHubTests;
			sourceTree = "<group>";
		};
		3F3951EC24CA096100F7325B /* TestResources */ = {
			isa = PBXGroup;
			children = (
				3F08FF9A24DA0DA100D34DE3 /* rules_functional_1.zip */,
				3F3951ED24CA096100F7325B /* TestRules.zip */,
				3F3951EE24CA096100F7325B /* TestImage.png */,
				3F3951EF24CA096100F7325B /* rules_1.json */,
				3F3951F024CA096100F7325B /* ADBMobileConfig.json */,
				3F3951F124CA096100F7325B /* TestConfig.json */,
				3F3951F224CA096100F7325B /* testRulesDownloader.zip */,
			);
			path = TestResources;
			sourceTree = "<group>";
		};
		3F3951F324CA096100F7325B /* MockExtensions */ = {
			isa = PBXGroup;
			children = (
				3F3951F424CA096100F7325B /* SlowMockExtension.swift */,
				3F3951F524CA096100F7325B /* MockExtension.swift */,
				3F3951F624CA096100F7325B /* MockExtensionTwo.swift */,
			);
			path = MockExtensions;
			sourceTree = "<group>";
		};
		3F3951F824CA096100F7325B /* TestHelpers */ = {
			isa = PBXGroup;
			children = (
				3F3951FA24CA096100F7325B /* MockConfigurationDownloader.swift */,
				3F3951FB24CA096100F7325B /* MockNetworkServiceOverrider.swift */,
				3F3951FC24CA096100F7325B /* EventHub+Testable.swift */,
				3F3951FD24CA096100F7325B /* MockRulesDownloaderNetworkService.swift */,
				3F3951FE24CA096100F7325B /* SharedStateTestHelper.swift */,
				3F3951FF24CA096100F7325B /* MockConfigurationDownloaderNetworkService.swift */,
			);
			path = TestHelpers;
			sourceTree = "<group>";
		};
		3F39520024CA096100F7325B /* ConfigurationTests */ = {
			isa = PBXGroup;
			children = (
				3F39520424CA096100F7325B /* ConfigurationDownloaderTests.swift */,
				3F39520324CA096100F7325B /* ConfigurationStateTests.swift */,
				3F39520624CA096100F7325B /* LaunchIDManagerTests.swift */,
				3F39520124CA096100F7325B /* TestableExtensionRuntime.swift */,
			);
			path = ConfigurationTests;
			sourceTree = "<group>";
		};
		3FB5F7CC24D283F300F0F6DF /* FunctionalTests */ = {
			isa = PBXGroup;
			children = (
				3FB5F7CF24D2848900F0F6DF /* ConfigurationFunctionalTests.swift */,
				3F08FF9824DA03F000D34DE3 /* RulesEngineFunctionalTests.swift */,
			);
			path = FunctionalTests;
			sourceTree = "<group>";
		};
		3FB66A9D24CA004400502CAF /* core */ = {
			isa = PBXGroup;
			children = (
				3FB66A9E24CA004400502CAF /* CoreConstants.swift */,
				3FB66AA024CA004400502CAF /* Extension+Register.swift */,
				3FB66A9F24CA004400502CAF /* MobileCore.swift */,
				3FB66AA224CA004400502CAF /* MobileCore+Configuration.swift */,
				3FB66AA324CA004400502CAF /* MobileCore+Lifecycle.swift */,
				213F8A0324D8DC5A0003B8AF /* WrapperType.swift */,
			);
			path = core;
			sourceTree = "<group>";
		};
		3FB66AA524CA004400502CAF /* eventhub */ = {
			isa = PBXGroup;
			children = (
				3FB66AAA24CA004400502CAF /* AEPError.swift */,
				3FB66AA924CA004400502CAF /* Event.swift */,
				3FB66AAC24CA004400502CAF /* EventHub.swift */,
				3FB66AA724CA004400502CAF /* EventHubConstants.swift */,
				3FB66AAF24CA004400502CAF /* EventHubError.swift */,
				3FB66AA624CA004400502CAF /* EventHubPlaceholderExtension.swift */,
				3FB66AB124CA004400502CAF /* EventListenerContainer.swift */,
				3FB66AB024CA004400502CAF /* EventSource.swift */,
				3FB66AAE24CA004400502CAF /* EventType.swift */,
				3FB66AB224CA004400502CAF /* Extension.swift */,
				3FB66AA824CA004400502CAF /* ExtensionContainer.swift */,
				3FB66AAD24CA004400502CAF /* ExtensionRuntime.swift */,
				3FB66AAB24CA004400502CAF /* SharedState.swift */,
				217E220424D1FD7900B70B3E /* SharedStateResult.swift */,
			);
			path = eventhub;
			sourceTree = "<group>";
		};
		3FB66AB324CA004400502CAF /* rules */ = {
			isa = PBXGroup;
			children = (
				3F08FF9424D9F1D200D34DE3 /* EventDataMerger.swift */,
				BB00E26724D8C94600C578C1 /* Dictionary+Flatten.swift */,
				BB00E26624D8C94600C578C1 /* TokenFinder.swift */,
				3FB66AB624CA004400502CAF /* LaunchRulesEngine.swift */,
				3FB66AB824CA004400502CAF /* JSONRulesParser.swift */,
				3FB66AB424CA004400502CAF /* LaunchRule.swift */,
				3FB66AB524CA004400502CAF /* RulesDownloader.swift */,
				3FB66AB724CA004400502CAF /* RulesLoader.swift */,
				BB00E26C24D9BF6C00C578C1 /* URLUtility.swift */,
				3F16761324E1B0630041B970 /* RulesConstants.swift */,
			);
			path = rules;
			sourceTree = "<group>";
		};
		3FB66AB924CA004400502CAF /* configuration */ = {
			isa = PBXGroup;
			children = (
				3FB66AC424CA004400502CAF /* Cacheable.swift */,
				3FB66AC124CA004400502CAF /* CachedConfiguration.swift */,
				3FB66AC024CA004400502CAF /* CachedRules.swift */,
				3FB66ABA24CA004400502CAF /* Configuration.swift */,
				3FB66ABB24CA004400502CAF /* ConfigurationConstants.swift */,
				3FB66ABF24CA004400502CAF /* ConfigurationDownloadable.swift */,
				3FB66AC224CA004400502CAF /* ConfigurationDownloader.swift */,
				3FB66ABC24CA004400502CAF /* ConfigurationState.swift */,
				3FB66ABE24CA004400502CAF /* Event+Configuration.swift */,
				24D2A3D424DB5B370079DCCF /* HitQueuing+PrivacyStatus.swift */,
				3FB66ABD24CA004400502CAF /* LaunchIDManager.swift */,
				3FB66AC324CA004400502CAF /* PrivacyStatus.swift */,
			);
			path = configuration;
			sourceTree = "<group>";
		};
		3FE6DDD224C62EE60065EA05 /* AEPLifecycle */ = {
			isa = PBXGroup;
			children = (
				24B4934624D23AB200AA38D9 /* src */,
				24B4934524D23AAB00AA38D9 /* tests */,
			);
			name = AEPLifecycle;
			sourceTree = "<group>";
		};
		3FE6DE3024C642330065EA05 /* AEPIdentity */ = {
			isa = PBXGroup;
			children = (
				24B4934324D2360700AA38D9 /* src */,
				24B4934424D2361000AA38D9 /* tests */,
			);
			name = AEPIdentity;
			sourceTree = "<group>";
		};
		3FE6DE8624C643EA0065EA05 /* TestHelpers */ = {
			isa = PBXGroup;
			children = (
				2107F02B24C9FF62002935CF /* MockPushIDManager.swift */,
				3FE6DE8724C643EA0065EA05 /* TestableExtensionRuntime.swift */,
			);
			path = TestHelpers;
			sourceTree = "<group>";
		};
		3FF8170424D89AC50064DFA1 /* mocks */ = {
			isa = PBXGroup;
			children = (
				3FF8171324D89B500064DFA1 /* AEPCoreMocks.h */,
				3FF8171224D89B500064DFA1 /* Event+Timestamp.swift */,
				3FF8171424D89B500064DFA1 /* Info.plist */,
				3FF8171524D89B500064DFA1 /* TestableExtensionRuntime.swift */,
				3F08FFA824DBBDD700D34DE3 /* TestableNetworkService.swift */,
				3F08FFA724DBBDD700D34DE3 /* UserDefaults+Clear.swift */,
			);
			path = mocks;
			sourceTree = "<group>";
		};
/* End PBXGroup section */

/* Begin PBXHeadersBuildPhase section */
		21CAC0D12422917600C11388 /* Headers */ = {
			isa = PBXHeadersBuildPhase;
			buildActionMask = 2147483647;
			files = (
				21CAC0E72422917600C11388 /* AEPCore.h in Headers */,
				243DCE4724C7AA2800E99AD9 /* AEPServices.h in Headers */,
			);
			runOnlyForDeploymentPostprocessing = 0;
		};
		24B4934A24D4C31100AA38D9 /* Headers */ = {
			isa = PBXHeadersBuildPhase;
			buildActionMask = 2147483647;
			files = (
				24B4935F24D4C31100AA38D9 /* AEPSignal.h in Headers */,
			);
			runOnlyForDeploymentPostprocessing = 0;
		};
		3F03978224BE5DD30019F095 /* Headers */ = {
			isa = PBXHeadersBuildPhase;
			buildActionMask = 2147483647;
			files = (
				243DCE4824C7AA7C00E99AD9 /* AEPServices.h in Headers */,
			);
			runOnlyForDeploymentPostprocessing = 0;
		};
		3FE6DDA424C62C090065EA05 /* Headers */ = {
			isa = PBXHeadersBuildPhase;
			buildActionMask = 2147483647;
			files = (
				3FE6DDF024C62F610065EA05 /* AEPServicesMock.h in Headers */,
			);
			runOnlyForDeploymentPostprocessing = 0;
		};
		3FE6DDCC24C62EE60065EA05 /* Headers */ = {
			isa = PBXHeadersBuildPhase;
			buildActionMask = 2147483647;
			files = (
				3FE6DDE124C62EE60065EA05 /* AEPLifecycle.h in Headers */,
			);
			runOnlyForDeploymentPostprocessing = 0;
		};
		3FE6DE2A24C642330065EA05 /* Headers */ = {
			isa = PBXHeadersBuildPhase;
			buildActionMask = 2147483647;
			files = (
				3FE6DE3F24C642330065EA05 /* AEPIdentity.h in Headers */,
			);
			runOnlyForDeploymentPostprocessing = 0;
		};
		3FF8170524D89B160064DFA1 /* Headers */ = {
			isa = PBXHeadersBuildPhase;
			buildActionMask = 2147483647;
			files = (
				3FF8171724D89B500064DFA1 /* AEPCoreMocks.h in Headers */,
			);
			runOnlyForDeploymentPostprocessing = 0;
		};
/* End PBXHeadersBuildPhase section */

/* Begin PBXNativeTarget section */
		21CAC0D52422917600C11388 /* AEPCore */ = {
			isa = PBXNativeTarget;
			buildConfigurationList = 21CAC0EA2422917600C11388 /* Build configuration list for PBXNativeTarget "AEPCore" */;
			buildPhases = (
				21CAC0D12422917600C11388 /* Headers */,
				21CAC0D22422917600C11388 /* Sources */,
				21CAC0D32422917600C11388 /* Frameworks */,
				21CAC0D42422917600C11388 /* Resources */,
				BB6812FF24E19B55007FDCF7 /* ShellScript */,
			);
			buildRules = (
			);
			dependencies = (
				3F03983D24BE63570019F095 /* PBXTargetDependency */,
			);
			name = AEPCore;
			packageProductDependencies = (
				3FB66A9B24CA003700502CAF /* SwiftRulesEngine */,
			);
			productName = AEPCore;
			productReference = 21CAC0D62422917600C11388 /* AEPCore.framework */;
			productType = "com.apple.product-type.framework";
		};
		21CAC0DE2422917600C11388 /* AEPCoreTests */ = {
			isa = PBXNativeTarget;
			buildConfigurationList = 21CAC0ED2422917600C11388 /* Build configuration list for PBXNativeTarget "AEPCoreTests" */;
			buildPhases = (
				21CAC0DB2422917600C11388 /* Sources */,
				21CAC0DC2422917600C11388 /* Frameworks */,
				21CAC0DD2422917600C11388 /* Resources */,
			);
			buildRules = (
			);
			dependencies = (
				3FF8171B24D89B8A0064DFA1 /* PBXTargetDependency */,
				3FE6DDBE24C62DAB0065EA05 /* PBXTargetDependency */,
				3F03984124BE65120019F095 /* PBXTargetDependency */,
				21CAC0E22422917600C11388 /* PBXTargetDependency */,
			);
			name = AEPCoreTests;
			productName = AEPCoreTests;
			productReference = 21CAC0DF2422917600C11388 /* AEPCoreTests.xctest */;
			productType = "com.apple.product-type.bundle.unit-test";
		};
		24B4934E24D4C31100AA38D9 /* AEPSignal */ = {
			isa = PBXNativeTarget;
			buildConfigurationList = 24B4936424D4C31100AA38D9 /* Build configuration list for PBXNativeTarget "AEPSignal" */;
			buildPhases = (
				24B4934A24D4C31100AA38D9 /* Headers */,
				24B4934B24D4C31100AA38D9 /* Sources */,
				24B4934C24D4C31100AA38D9 /* Frameworks */,
				24B4934D24D4C31100AA38D9 /* Resources */,
				BB68130724E19C32007FDCF7 /* ShellScript */,
			);
			buildRules = (
			);
			dependencies = (
				24B4936924D4C3C400AA38D9 /* PBXTargetDependency */,
				24B4936B24D4C3C400AA38D9 /* PBXTargetDependency */,
			);
			name = AEPSignal;
			productName = AEPSignal;
			productReference = 24B4934F24D4C31100AA38D9 /* AEPSignal.framework */;
			productType = "com.apple.product-type.framework";
		};
		24B4935624D4C31100AA38D9 /* AEPSignalTests */ = {
			isa = PBXNativeTarget;
			buildConfigurationList = 24B4936524D4C31100AA38D9 /* Build configuration list for PBXNativeTarget "AEPSignalTests" */;
			buildPhases = (
				24B4935324D4C31100AA38D9 /* Sources */,
				24B4935424D4C31100AA38D9 /* Frameworks */,
				24B4935524D4C31100AA38D9 /* Resources */,
			);
			buildRules = (
			);
			dependencies = (
				24D2A3DC24DCB2540079DCCF /* PBXTargetDependency */,
				24D2A3DE24DCB2540079DCCF /* PBXTargetDependency */,
				24B4935A24D4C31100AA38D9 /* PBXTargetDependency */,
			);
			name = AEPSignalTests;
			productName = AEPSignalTests;
			productReference = 24B4935724D4C31100AA38D9 /* AEPSignalTests.xctest */;
			productType = "com.apple.product-type.bundle.unit-test";
		};
		3F03978624BE5DD30019F095 /* AEPServices */ = {
			isa = PBXNativeTarget;
			buildConfigurationList = 3F03979C24BE5DD30019F095 /* Build configuration list for PBXNativeTarget "AEPServices" */;
			buildPhases = (
				3F03978224BE5DD30019F095 /* Headers */,
				3F03978324BE5DD30019F095 /* Sources */,
				3F03978424BE5DD30019F095 /* Frameworks */,
				3F03978524BE5DD30019F095 /* Resources */,
				BB68130424E19C23007FDCF7 /* ShellScript */,
			);
			buildRules = (
			);
			dependencies = (
			);
			name = AEPServices;
			productName = AEPServices;
			productReference = 3F03978724BE5DD30019F095 /* AEPServices.framework */;
			productType = "com.apple.product-type.framework";
		};
		3F03978E24BE5DD30019F095 /* AEPServicesTests */ = {
			isa = PBXNativeTarget;
			buildConfigurationList = 3F03979D24BE5DD30019F095 /* Build configuration list for PBXNativeTarget "AEPServicesTests" */;
			buildPhases = (
				3F03978B24BE5DD30019F095 /* Sources */,
				3F03978C24BE5DD30019F095 /* Frameworks */,
				3F03978D24BE5DD30019F095 /* Resources */,
			);
			buildRules = (
			);
			dependencies = (
				3F03979224BE5DD30019F095 /* PBXTargetDependency */,
			);
			name = AEPServicesTests;
			productName = AEPServicesTests;
			productReference = 3F03978F24BE5DD30019F095 /* AEPServicesTests.xctest */;
			productType = "com.apple.product-type.bundle.unit-test";
		};
		3FE6DDA824C62C090065EA05 /* AEPServicesMocks */ = {
			isa = PBXNativeTarget;
			buildConfigurationList = 3FE6DDAE24C62C090065EA05 /* Build configuration list for PBXNativeTarget "AEPServicesMocks" */;
			buildPhases = (
				3FE6DDA424C62C090065EA05 /* Headers */,
				3FE6DDA524C62C090065EA05 /* Sources */,
				3FE6DDA624C62C090065EA05 /* Frameworks */,
				3FE6DDA724C62C090065EA05 /* Resources */,
				BB68130624E19C2E007FDCF7 /* ShellScript */,
			);
			buildRules = (
			);
			dependencies = (
				3FE6DE2124C6345A0065EA05 /* PBXTargetDependency */,
			);
			name = AEPServicesMocks;
			productName = AEPServicesMock;
			productReference = 3FE6DDA924C62C090065EA05 /* AEPServicesMocks.framework */;
			productType = "com.apple.product-type.framework";
		};
		3FE6DDD024C62EE60065EA05 /* AEPLifecycle */ = {
			isa = PBXNativeTarget;
			buildConfigurationList = 3FE6DDE224C62EE60065EA05 /* Build configuration list for PBXNativeTarget "AEPLifecycle" */;
			buildPhases = (
				3FE6DDCC24C62EE60065EA05 /* Headers */,
				3FE6DDCD24C62EE60065EA05 /* Sources */,
				3FE6DDCE24C62EE60065EA05 /* Frameworks */,
				3FE6DDCF24C62EE60065EA05 /* Resources */,
				BB68130224E19C15007FDCF7 /* ShellScript */,
			);
			buildRules = (
			);
			dependencies = (
				3F39522424CA1CC500F7325B /* PBXTargetDependency */,
				3FE6DE2524C634660065EA05 /* PBXTargetDependency */,
			);
			name = AEPLifecycle;
			productName = AEPLifecycle;
			productReference = 3FE6DDD124C62EE60065EA05 /* AEPLifecycle.framework */;
			productType = "com.apple.product-type.framework";
		};
		3FE6DDD824C62EE60065EA05 /* AEPLifecycleTests */ = {
			isa = PBXNativeTarget;
			buildConfigurationList = 3FE6DDE524C62EE60065EA05 /* Build configuration list for PBXNativeTarget "AEPLifecycleTests" */;
			buildPhases = (
				3FE6DDD524C62EE60065EA05 /* Sources */,
				3FE6DDD624C62EE60065EA05 /* Frameworks */,
				3FE6DDD724C62EE60065EA05 /* Resources */,
			);
			buildRules = (
			);
			dependencies = (
				3FF8172224D8ABF20064DFA1 /* PBXTargetDependency */,
				3FE6DE2724C634B50065EA05 /* PBXTargetDependency */,
				3FE6DDDC24C62EE60065EA05 /* PBXTargetDependency */,
			);
			name = AEPLifecycleTests;
			productName = AEPLifecycleTests;
			productReference = 3FE6DDD924C62EE60065EA05 /* AEPLifecycleTests.xctest */;
			productType = "com.apple.product-type.bundle.unit-test";
		};
		3FE6DE2E24C642330065EA05 /* AEPIdentity */ = {
			isa = PBXNativeTarget;
			buildConfigurationList = 3FE6DE4024C642330065EA05 /* Build configuration list for PBXNativeTarget "AEPIdentity" */;
			buildPhases = (
				3FE6DE2A24C642330065EA05 /* Headers */,
				3FE6DE2B24C642330065EA05 /* Sources */,
				3FE6DE2C24C642330065EA05 /* Frameworks */,
				3FE6DE2D24C642330065EA05 /* Resources */,
				BB68130124E19C10007FDCF7 /* ShellScript */,
			);
			buildRules = (
			);
			dependencies = (
				3F39522224CA1CBF00F7325B /* PBXTargetDependency */,
				3FE6DE8A24C646360065EA05 /* PBXTargetDependency */,
			);
			name = AEPIdentity;
			productName = AEPIdentity;
			productReference = 3FE6DE2F24C642330065EA05 /* AEPIdentity.framework */;
			productType = "com.apple.product-type.framework";
		};
		3FE6DE3624C642330065EA05 /* AEPIdentityTests */ = {
			isa = PBXNativeTarget;
			buildConfigurationList = 3FE6DE4324C642330065EA05 /* Build configuration list for PBXNativeTarget "AEPIdentityTests" */;
			buildPhases = (
				3FE6DE3324C642330065EA05 /* Sources */,
				3FE6DE3424C642330065EA05 /* Frameworks */,
				3FE6DE3524C642330065EA05 /* Resources */,
			);
			buildRules = (
			);
			dependencies = (
				3FE6DE8524C6437F0065EA05 /* PBXTargetDependency */,
				3FE6DE3A24C642330065EA05 /* PBXTargetDependency */,
			);
			name = AEPIdentityTests;
			productName = AEPIdentityTests;
			productReference = 3FE6DE3724C642330065EA05 /* AEPIdentityTests.xctest */;
			productType = "com.apple.product-type.bundle.unit-test";
		};
		3FF8170924D89B160064DFA1 /* AEPCoreMocks */ = {
			isa = PBXNativeTarget;
			buildConfigurationList = 3FF8170F24D89B160064DFA1 /* Build configuration list for PBXNativeTarget "AEPCoreMocks" */;
			buildPhases = (
				3FF8170524D89B160064DFA1 /* Headers */,
				3FF8170624D89B160064DFA1 /* Sources */,
				3FF8170724D89B160064DFA1 /* Frameworks */,
				3FF8170824D89B160064DFA1 /* Resources */,
				BB68130024E19C06007FDCF7 /* ShellScript */,
			);
			buildRules = (
			);
			dependencies = (
				3FF8171E24D89BCD0064DFA1 /* PBXTargetDependency */,
			);
			name = AEPCoreMocks;
			productName = AEPCoreMocks;
			productReference = 3FF8170A24D89B160064DFA1 /* AEPCoreMocks.framework */;
			productType = "com.apple.product-type.framework";
		};
/* End PBXNativeTarget section */

/* Begin PBXProject section */
		21CAC0CD2422917600C11388 /* Project object */ = {
			isa = PBXProject;
			attributes = {
				LastSwiftUpdateCheck = 1160;
				LastUpgradeCheck = 1130;
				ORGANIZATIONNAME = Adobe;
				TargetAttributes = {
					21CAC0D52422917600C11388 = {
						CreatedOnToolsVersion = 11.3.1;
						LastSwiftMigration = 1130;
					};
					21CAC0DE2422917600C11388 = {
						CreatedOnToolsVersion = 11.3.1;
						LastSwiftMigration = 1160;
					};
					24B4934E24D4C31100AA38D9 = {
						CreatedOnToolsVersion = 11.6;
						LastSwiftMigration = 1160;
					};
					24B4935624D4C31100AA38D9 = {
						CreatedOnToolsVersion = 11.6;
					};
					3F03978624BE5DD30019F095 = {
						CreatedOnToolsVersion = 11.5;
						LastSwiftMigration = 1150;
					};
					3F03978E24BE5DD30019F095 = {
						CreatedOnToolsVersion = 11.5;
					};
					3F39152124CA34BA00B58C3E = {
						CreatedOnToolsVersion = 11.3.1;
					};
					3FE6DDA824C62C090065EA05 = {
						CreatedOnToolsVersion = 11.5;
						LastSwiftMigration = 1150;
					};
					3FE6DDD024C62EE60065EA05 = {
						CreatedOnToolsVersion = 11.5;
						LastSwiftMigration = 1150;
					};
					3FE6DDD824C62EE60065EA05 = {
						CreatedOnToolsVersion = 11.5;
						LastSwiftMigration = 1150;
					};
					3FE6DE2E24C642330065EA05 = {
						CreatedOnToolsVersion = 11.5;
						LastSwiftMigration = 1150;
					};
					3FE6DE3624C642330065EA05 = {
						CreatedOnToolsVersion = 11.5;
						LastSwiftMigration = 1150;
					};
					3FF8170924D89B160064DFA1 = {
						CreatedOnToolsVersion = 11.3.1;
						LastSwiftMigration = 1130;
					};
				};
			};
			buildConfigurationList = 21CAC0D02422917600C11388 /* Build configuration list for PBXProject "AEPCore" */;
			compatibilityVersion = "Xcode 9.3";
			developmentRegion = en;
			hasScannedForEncodings = 0;
			knownRegions = (
				en,
				Base,
			);
			mainGroup = 21CAC0CC2422917600C11388;
			packageReferences = (
				3FE6DE9324C64B8D0065EA05 /* XCRemoteSwiftPackageReference "aepsdk-rulesengine-ios" */,
			);
			productRefGroup = 21CAC0D72422917600C11388 /* Products */;
			projectDirPath = "";
			projectRoot = "";
			targets = (
				21CAC0D52422917600C11388 /* AEPCore */,
				3FF8170924D89B160064DFA1 /* AEPCoreMocks */,
				21CAC0DE2422917600C11388 /* AEPCoreTests */,
				3FE6DE2E24C642330065EA05 /* AEPIdentity */,
				3FE6DE3624C642330065EA05 /* AEPIdentityTests */,
				3FE6DDD024C62EE60065EA05 /* AEPLifecycle */,
				3FE6DDD824C62EE60065EA05 /* AEPLifecycleTests */,
				3F03978624BE5DD30019F095 /* AEPServices */,
				3FE6DDA824C62C090065EA05 /* AEPServicesMocks */,
				3F03978E24BE5DD30019F095 /* AEPServicesTests */,
				24B4934E24D4C31100AA38D9 /* AEPSignal */,
				24B4935624D4C31100AA38D9 /* AEPSignalTests */,
				3F39152124CA34BA00B58C3E /* AEP-All */,
			);
		};
/* End PBXProject section */

/* Begin PBXResourcesBuildPhase section */
		21CAC0D42422917600C11388 /* Resources */ = {
			isa = PBXResourcesBuildPhase;
			buildActionMask = 2147483647;
			files = (
			);
			runOnlyForDeploymentPostprocessing = 0;
		};
		21CAC0DD2422917600C11388 /* Resources */ = {
			isa = PBXResourcesBuildPhase;
			buildActionMask = 2147483647;
			files = (
				3F08FF9B24DA0DA100D34DE3 /* rules_functional_1.zip in Resources */,
				3F39520C24CA096100F7325B /* rules_1.json in Resources */,
				3F39520D24CA096100F7325B /* ADBMobileConfig.json in Resources */,
				3F39520F24CA096100F7325B /* testRulesDownloader.zip in Resources */,
				3F39520A24CA096100F7325B /* TestRules.zip in Resources */,
				3F39520E24CA096100F7325B /* TestConfig.json in Resources */,
				3F39520B24CA096100F7325B /* TestImage.png in Resources */,
			);
			runOnlyForDeploymentPostprocessing = 0;
		};
		24B4934D24D4C31100AA38D9 /* Resources */ = {
			isa = PBXResourcesBuildPhase;
			buildActionMask = 2147483647;
			files = (
			);
			runOnlyForDeploymentPostprocessing = 0;
		};
		24B4935524D4C31100AA38D9 /* Resources */ = {
			isa = PBXResourcesBuildPhase;
			buildActionMask = 2147483647;
			files = (
			);
			runOnlyForDeploymentPostprocessing = 0;
		};
		3F03978524BE5DD30019F095 /* Resources */ = {
			isa = PBXResourcesBuildPhase;
			buildActionMask = 2147483647;
			files = (
			);
			runOnlyForDeploymentPostprocessing = 0;
		};
		3F03978D24BE5DD30019F095 /* Resources */ = {
			isa = PBXResourcesBuildPhase;
			buildActionMask = 2147483647;
			files = (
				3F03983824BE62AA0019F095 /* TestRules.zip in Resources */,
				3F03983B24BE62AA0019F095 /* TestConfig.json in Resources */,
				3F03983A24BE62AA0019F095 /* ADBMobileConfig.json in Resources */,
				3F03983924BE62AA0019F095 /* TestImage.png in Resources */,
			);
			runOnlyForDeploymentPostprocessing = 0;
		};
		3FE6DDA724C62C090065EA05 /* Resources */ = {
			isa = PBXResourcesBuildPhase;
			buildActionMask = 2147483647;
			files = (
			);
			runOnlyForDeploymentPostprocessing = 0;
		};
		3FE6DDCF24C62EE60065EA05 /* Resources */ = {
			isa = PBXResourcesBuildPhase;
			buildActionMask = 2147483647;
			files = (
			);
			runOnlyForDeploymentPostprocessing = 0;
		};
		3FE6DDD724C62EE60065EA05 /* Resources */ = {
			isa = PBXResourcesBuildPhase;
			buildActionMask = 2147483647;
			files = (
			);
			runOnlyForDeploymentPostprocessing = 0;
		};
		3FE6DE2D24C642330065EA05 /* Resources */ = {
			isa = PBXResourcesBuildPhase;
			buildActionMask = 2147483647;
			files = (
			);
			runOnlyForDeploymentPostprocessing = 0;
		};
		3FE6DE3524C642330065EA05 /* Resources */ = {
			isa = PBXResourcesBuildPhase;
			buildActionMask = 2147483647;
			files = (
			);
			runOnlyForDeploymentPostprocessing = 0;
		};
		3FF8170824D89B160064DFA1 /* Resources */ = {
			isa = PBXResourcesBuildPhase;
			buildActionMask = 2147483647;
			files = (
			);
			runOnlyForDeploymentPostprocessing = 0;
		};
/* End PBXResourcesBuildPhase section */

/* Begin PBXShellScriptBuildPhase section */
		BB6812FF24E19B55007FDCF7 /* ShellScript */ = {
			isa = PBXShellScriptBuildPhase;
			buildActionMask = 2147483647;
			files = (
			);
			inputFileListPaths = (
			);
			inputPaths = (
			);
			outputFileListPaths = (
			);
			outputPaths = (
			);
			runOnlyForDeploymentPostprocessing = 0;
			shellPath = /bin/zsh;
			shellScript = "cd ${PROJECT_DIR}\nif which swiftlint >/dev/null; then\n  swiftlint\nelse\n  echo \"error: SwiftLint not installed, download from https://github.com/realm/SwiftLint\"\nfi\nif which swiftformat >/dev/null; then\n   swiftformat .\nelse\necho \"error: SwiftFormat not installed, download from https://github.com/nicklockwood/SwiftFormat\"\nfi\n";
		};
		BB68130024E19C06007FDCF7 /* ShellScript */ = {
			isa = PBXShellScriptBuildPhase;
			buildActionMask = 2147483647;
			files = (
			);
			inputFileListPaths = (
			);
			inputPaths = (
			);
			outputFileListPaths = (
			);
			outputPaths = (
			);
			runOnlyForDeploymentPostprocessing = 0;
			shellPath = /bin/zsh;
			shellScript = "cd ${PROJECT_DIR}\nif which swiftlint >/dev/null; then\n  swiftlint\nelse\n  echo \"error: SwiftLint not installed, download from https://github.com/realm/SwiftLint\"\nfi\nif which swiftformat >/dev/null; then\n   swiftformat .\nelse\necho \"error: SwiftFormat not installed, download from https://github.com/nicklockwood/SwiftFormat\"\nfi\n\n";
		};
		BB68130124E19C10007FDCF7 /* ShellScript */ = {
			isa = PBXShellScriptBuildPhase;
			buildActionMask = 2147483647;
			files = (
			);
			inputFileListPaths = (
			);
			inputPaths = (
			);
			outputFileListPaths = (
			);
			outputPaths = (
			);
			runOnlyForDeploymentPostprocessing = 0;
			shellPath = /bin/zsh;
			shellScript = "cd ${PROJECT_DIR}\nif which swiftlint >/dev/null; then\n  swiftlint\nelse\n  echo \"error: SwiftLint not installed, download from https://github.com/realm/SwiftLint\"\nfi\nif which swiftformat >/dev/null; then\n   swiftformat .\nelse\necho \"error: SwiftFormat not installed, download from https://github.com/nicklockwood/SwiftFormat\"\nfi\n";
		};
		BB68130224E19C15007FDCF7 /* ShellScript */ = {
			isa = PBXShellScriptBuildPhase;
			buildActionMask = 2147483647;
			files = (
			);
			inputFileListPaths = (
			);
			inputPaths = (
			);
			outputFileListPaths = (
			);
			outputPaths = (
			);
			runOnlyForDeploymentPostprocessing = 0;
			shellPath = /bin/zsh;
			shellScript = "cd ${PROJECT_DIR}\nif which swiftlint >/dev/null; then\n  swiftlint\nelse\n  echo \"error: SwiftLint not installed, download from https://github.com/realm/SwiftLint\"\nfi\nif which swiftformat >/dev/null; then\n   swiftformat .\nelse\necho \"error: SwiftFormat not installed, download from https://github.com/nicklockwood/SwiftFormat\"\nfi\n";
		};
		BB68130424E19C23007FDCF7 /* ShellScript */ = {
			isa = PBXShellScriptBuildPhase;
			buildActionMask = 2147483647;
			files = (
			);
			inputFileListPaths = (
			);
			inputPaths = (
			);
			outputFileListPaths = (
			);
			outputPaths = (
			);
			runOnlyForDeploymentPostprocessing = 0;
			shellPath = /bin/zsh;
			shellScript = "cd ${PROJECT_DIR}\nif which swiftlint >/dev/null; then\n  swiftlint\nelse\n  echo \"error: SwiftLint not installed, download from https://github.com/realm/SwiftLint\"\nfi\nif which swiftformat >/dev/null; then\n   swiftformat .\nelse\necho \"error: SwiftFormat not installed, download from https://github.com/nicklockwood/SwiftFormat\"\nfi\n";
		};
		BB68130624E19C2E007FDCF7 /* ShellScript */ = {
			isa = PBXShellScriptBuildPhase;
			buildActionMask = 2147483647;
			files = (
			);
			inputFileListPaths = (
			);
			inputPaths = (
			);
			outputFileListPaths = (
			);
			outputPaths = (
			);
			runOnlyForDeploymentPostprocessing = 0;
			shellPath = /bin/zsh;
			shellScript = "cd ${PROJECT_DIR}\nif which swiftlint >/dev/null; then\n  swiftlint\nelse\n  echo \"error: SwiftLint not installed, download from https://github.com/realm/SwiftLint\"\nfi\nif which swiftformat >/dev/null; then\n   swiftformat .\nelse\necho \"error: SwiftFormat not installed, download from https://github.com/nicklockwood/SwiftFormat\"\nfi\n";
		};
		BB68130724E19C32007FDCF7 /* ShellScript */ = {
			isa = PBXShellScriptBuildPhase;
			buildActionMask = 2147483647;
			files = (
			);
			inputFileListPaths = (
			);
			inputPaths = (
			);
			outputFileListPaths = (
			);
			outputPaths = (
			);
			runOnlyForDeploymentPostprocessing = 0;
			shellPath = /bin/zsh;
			shellScript = "cd ${PROJECT_DIR}\nif which swiftlint >/dev/null; then\n  swiftlint\nelse\n  echo \"error: SwiftLint not installed, download from https://github.com/realm/SwiftLint\"\nfi\nif which swiftformat >/dev/null; then\n   swiftformat .\nelse\necho \"error: SwiftFormat not installed, download from https://github.com/nicklockwood/SwiftFormat\"\nfi\n";
		};
/* End PBXShellScriptBuildPhase section */

/* Begin PBXSourcesBuildPhase section */
		21CAC0D22422917600C11388 /* Sources */ = {
			isa = PBXSourcesBuildPhase;
			buildActionMask = 2147483647;
			files = (
				3FB66ACD24CA004400502CAF /* EventHubConstants.swift in Sources */,
				3FB66ADF24CA004400502CAF /* ConfigurationConstants.swift in Sources */,
				3FB66ADE24CA004400502CAF /* Configuration.swift in Sources */,
				3FB66ADD24CA004400502CAF /* JSONRulesParser.swift in Sources */,
				3FB66AE424CA004400502CAF /* CachedRules.swift in Sources */,
				3FB66AD624CA004400502CAF /* EventSource.swift in Sources */,
				3F16761424E1B0630041B970 /* RulesConstants.swift in Sources */,
				BB00E26824D8C94600C578C1 /* TokenFinder.swift in Sources */,
				24D2A3D524DB5B370079DCCF /* HitQueuing+PrivacyStatus.swift in Sources */,
				3FB66AD924CA004400502CAF /* LaunchRule.swift in Sources */,
				21F79ABB24E70CDC003204C3 /* IDParsing.swift in Sources */,
				3FB66AE524CA004400502CAF /* CachedConfiguration.swift in Sources */,
				3FB66AC924CA004400502CAF /* MobileCore+Configuration.swift in Sources */,
				3FB66AC524CA004400502CAF /* CoreConstants.swift in Sources */,
				3FB66AE224CA004400502CAF /* Event+Configuration.swift in Sources */,
				3FB66AD124CA004400502CAF /* SharedState.swift in Sources */,
				217E220524D1FD7900B70B3E /* SharedStateResult.swift in Sources */,
				BB00E26924D8C94600C578C1 /* Dictionary+Flatten.swift in Sources */,
				3FB66AD524CA004400502CAF /* EventHubError.swift in Sources */,
				3FB66AD324CA004400502CAF /* ExtensionRuntime.swift in Sources */,
				3FB66AE324CA004400502CAF /* ConfigurationDownloadable.swift in Sources */,
				3FB66ADB24CA004400502CAF /* LaunchRulesEngine.swift in Sources */,
				21377D4124E3383E004BAC01 /* V4Migrator.swift in Sources */,
				3FB66ACA24CA004400502CAF /* MobileCore+Lifecycle.swift in Sources */,
				21F79AC324E73554003204C3 /* MigrationConstants.swift in Sources */,
				3FB66AE624CA004400502CAF /* ConfigurationDownloader.swift in Sources */,
				213F8A0424D8DC5A0003B8AF /* WrapperType.swift in Sources */,
				3FB66ACF24CA004400502CAF /* Event.swift in Sources */,
				3FB66ACE24CA004400502CAF /* ExtensionContainer.swift in Sources */,
				21F79AB724E704C5003204C3 /* IDParser.swift in Sources */,
				3FB66AE024CA004400502CAF /* ConfigurationState.swift in Sources */,
				3FB66AE724CA004400502CAF /* PrivacyStatus.swift in Sources */,
				3FB66AC624CA004400502CAF /* MobileCore.swift in Sources */,
				3FB66AD824CA004400502CAF /* Extension.swift in Sources */,
				BB00E26E24D9BFB700C578C1 /* URLUtility.swift in Sources */,
				3FB66AD724CA004400502CAF /* EventListenerContainer.swift in Sources */,
				3FB66AD224CA004400502CAF /* EventHub.swift in Sources */,
				3FB66ADC24CA004400502CAF /* RulesLoader.swift in Sources */,
				3FB66ACC24CA004400502CAF /* EventHubPlaceholderExtension.swift in Sources */,
				3FB66AE824CA004400502CAF /* Cacheable.swift in Sources */,
				3FB66ADA24CA004400502CAF /* RulesDownloader.swift in Sources */,
				3FB66AE124CA004400502CAF /* LaunchIDManager.swift in Sources */,
				3FB66AC724CA004400502CAF /* Extension+Register.swift in Sources */,
				3F08FF9524D9F1D200D34DE3 /* EventDataMerger.swift in Sources */,
				3FB66AD024CA004400502CAF /* AEPError.swift in Sources */,
				3FB66AD424CA004400502CAF /* EventType.swift in Sources */,
			);
			runOnlyForDeploymentPostprocessing = 0;
		};
		21CAC0DB2422917600C11388 /* Sources */ = {
			isa = PBXSourcesBuildPhase;
			buildActionMask = 2147483647;
			files = (
				BB59402B24CF6E1D00EE0C6C /* LaunchRulesEngineTests.swift in Sources */,
				3F39521324CA096100F7325B /* MobileCore+ConfigurationTests.swift in Sources */,
				21629DB22461CC48009D05BF /* AEPCore+LifecycleTests.swift in Sources */,
				3F39521724CA096200F7325B /* EventHub+Testable.swift in Sources */,
				3F08FF9924DA03F000D34DE3 /* RulesEngineFunctionalTests.swift in Sources */,
				BBE1295124DBCE870045CD8D /* TokenFinderTests.swift in Sources */,
				3F39521624CA096200F7325B /* MockNetworkServiceOverrider.swift in Sources */,
				3F39521924CA096200F7325B /* SharedStateTestHelper.swift in Sources */,
				3F08FF9724D9F1F300D34DE3 /* EventDataMergeTests.swift in Sources */,
				3F39520824CA096100F7325B /* SharedStateTest.swift in Sources */,
				21F79AC124E72204003204C3 /* V4MigratorTests.swift in Sources */,
				3F39522024CA096200F7325B /* LaunchIDManagerTests.swift in Sources */,
				3F08FF9D24DA0DCF00D34DE3 /* RulesDownloaderTests.swift in Sources */,
				BBE1294F24DBBBD60045CD8D /* Dictionary+FlattenTests.swift in Sources */,
				3F39521824CA096200F7325B /* MockRulesDownloaderNetworkService.swift in Sources */,
				3F39521224CA096100F7325B /* MockExtensionTwo.swift in Sources */,
				3F39520924CA096100F7325B /* EventHubTests.swift in Sources */,
				21F79ABF24E71B03003204C3 /* IDParserTests.swift in Sources */,
				3F39521124CA096100F7325B /* MockExtension.swift in Sources */,
				3F39521E24CA096200F7325B /* ConfigurationDownloaderTests.swift in Sources */,
				3F39153324CB7E2400B58C3E /* MobileCore+IdentityTests.swift in Sources */,
				3F39521024CA096100F7325B /* SlowMockExtension.swift in Sources */,
				3F39520724CA096100F7325B /* MobileCoreTests.swift in Sources */,
				3F39521D24CA096200F7325B /* ConfigurationStateTests.swift in Sources */,
				3F39521524CA096200F7325B /* MockConfigurationDownloader.swift in Sources */,
				3F39153024CA47B600B58C3E /* JSONRulesParserTests.swift in Sources */,
				3F39521A24CA096200F7325B /* MockConfigurationDownloaderNetworkService.swift in Sources */,
				3FB5F7D024D2848900F0F6DF /* ConfigurationFunctionalTests.swift in Sources */,
			);
			runOnlyForDeploymentPostprocessing = 0;
		};
		24B4934B24D4C31100AA38D9 /* Sources */ = {
			isa = PBXSourcesBuildPhase;
			buildActionMask = 2147483647;
			files = (
				24B4936F24D4C6F900AA38D9 /* Signal.swift in Sources */,
				24B4937124D4C86C00AA38D9 /* SignalConstants.swift in Sources */,
				24B4937824D8CEAC00AA38D9 /* SignalHitProcessor.swift in Sources */,
				24B4937624D8AAAF00AA38D9 /* Event+Signal.swift in Sources */,
				24B4937A24DA18BE00AA38D9 /* SignalHit.swift in Sources */,
			);
			runOnlyForDeploymentPostprocessing = 0;
		};
		24B4935324D4C31100AA38D9 /* Sources */ = {
			isa = PBXSourcesBuildPhase;
			buildActionMask = 2147483647;
			files = (
				247FBD7D24E331A600FA6505 /* Event+SignalTests.swift in Sources */,
				24B4935D24D4C31100AA38D9 /* SignalTests.swift in Sources */,
				2420365224E35EEB0069C89D /* SignalHitProcessorTests.swift in Sources */,
			);
			runOnlyForDeploymentPostprocessing = 0;
		};
		3F03978324BE5DD30019F095 /* Sources */ = {
			isa = PBXSourcesBuildPhase;
			buildActionMask = 2147483647;
			files = (
				3F0397CE24BE5FF30019F095 /* LoggingService.swift in Sources */,
				3F0397C924BE5FF30019F095 /* Logging.swift in Sources */,
				3F0397D224BE5FF30019F095 /* NetworkRequest.swift in Sources */,
				3F0397F224BE60910019F095 /* HitProcessing.swift in Sources */,
				3F0397FB24BE60910019F095 /* ThreadSafeArray.swift in Sources */,
				3F0397DF24BE5FF30019F095 /* URLOpening.swift in Sources */,
				3F0397CC24BE5FF30019F095 /* NetworkService.swift in Sources */,
				3F0397C424BE5FF30019F095 /* Cache.swift in Sources */,
				3F0397D724BE5FF30019F095 /* DataQueueService.swift in Sources */,
				3F0397F324BE60910019F095 /* PersistentHitQueue.swift in Sources */,
				3F0397CD24BE5FF30019F095 /* NetworkServiceConstants.swift in Sources */,
				3F0397C724BE5FF30019F095 /* CacheExpiry.swift in Sources */,
				3F0397C624BE5FF30019F095 /* DiskCacheService.swift in Sources */,
				3F0397FC24BE60910019F095 /* OperationOrderer.swift in Sources */,
				3F0397D324BE5FF30019F095 /* SQLiteDataQueue.swift in Sources */,
				3F0397C324BE5FF30019F095 /* Caching.swift in Sources */,
				3F0397F924BE60910019F095 /* FileManager+ZIP.swift in Sources */,
				3F0397FD24BE60910019F095 /* ThreadSafeDictionary.swift in Sources */,
				3F0397F824BE60910019F095 /* ZipEntry.swift in Sources */,
				3F0397F424BE60910019F095 /* HitQueuing.swift in Sources */,
				3F0397DB24BE5FF30019F095 /* NamedCollectionDataStore.swift in Sources */,
				2107F02E24C9FF88002935CF /* SHA256.swift in Sources */,
				3F0397C524BE5FF30019F095 /* CacheEntry.swift in Sources */,
				3F0397F524BE60910019F095 /* AtomicCounter.swift in Sources */,
				3F0397DA24BE5FF30019F095 /* NamedCollectionProcessing.swift in Sources */,
				3F0397FE24BE60910019F095 /* URLEncoder.swift in Sources */,
				3F0397FF24BE60910019F095 /* AnyCodable.swift in Sources */,
				3F0397D124BE5FF30019F095 /* HttpConnection.swift in Sources */,
				3F0397D824BE5FF30019F095 /* DataQueuing.swift in Sources */,
				3F0397E024BE5FF30019F095 /* URLService.swift in Sources */,
				3F0397CA24BE5FF30019F095 /* Log.swift in Sources */,
				3F0397DC24BE5FF30019F095 /* UserDefaultsNamedCollection.swift in Sources */,
				3F0397D524BE5FF30019F095 /* DataQueue.swift in Sources */,
				BB00E26D24D9BF6C00C578C1 /* URLUtility.swift in Sources */,
				3F0397DE24BE5FF30019F095 /* SystemInfoService.swift in Sources */,
				3F0397F624BE60910019F095 /* FileUnzipper.swift in Sources */,
				3F0397D424BE5FF30019F095 /* SQLiteWrapper.swift in Sources */,
				3F0397D024BE5FF30019F095 /* HttpMethod.swift in Sources */,
				3F0397CB24BE5FF30019F095 /* LogLevel.swift in Sources */,
				BB00E26B24D8C9A600C578C1 /* Date+Format.swift in Sources */,
				3F0397FA24BE60910019F095 /* FileUnzipperConstants.swift in Sources */,
				3F0397CF24BE5FF30019F095 /* Networking.swift in Sources */,
				3F0397DD24BE5FF30019F095 /* ApplicationSystemInfoService.swift in Sources */,
				3F0397D624BE5FF30019F095 /* DataEntity.swift in Sources */,
				3F0397C824BE5FF30019F095 /* ServiceProvider.swift in Sources */,
				2467E43A24CA4DE20022F6BE /* Unzipping.swift in Sources */,
				3F0397F724BE60910019F095 /* ZipArchive.swift in Sources */,
			);
			runOnlyForDeploymentPostprocessing = 0;
		};
		3F03978B24BE5DD30019F095 /* Sources */ = {
			isa = PBXSourcesBuildPhase;
			buildActionMask = 2147483647;
			files = (
				3F03981624BE61520019F095 /* SystemInfoServiceTest.swift in Sources */,
				3F03981E24BE61520019F095 /* DataQueueTests.swift in Sources */,
				3F03981524BE61520019F095 /* UnzipperTest.swift in Sources */,
				3F03982424BE61520019F095 /* AnyCodableTests.swift in Sources */,
				3F03982224BE61520019F095 /* OperationOrdererTests.swift in Sources */,
				3F03982124BE61520019F095 /* NamedCollectionDataStoreTest.swift in Sources */,
				3F03982724BE61520019F095 /* ThreadSafeDictionaryTests.swift in Sources */,
				3F03982624BE61520019F095 /* URLEncoderTests.swift in Sources */,
				2107F03024C9FFB2002935CF /* SHA256Tests.swift in Sources */,
				3F03981924BE61520019F095 /* URLServiceTest.swift in Sources */,
				3F03982324BE61520019F095 /* PersistentHitQueueTests.swift in Sources */,
				3F03981724BE61520019F095 /* DataQueueService+Testable.swift in Sources */,
				3F03981824BE61520019F095 /* DataQueueServiceTests.swift in Sources */,
				3F03981B24BE61520019F095 /* UserDefaultsNamedCollectionTest.swift in Sources */,
				3F03981C24BE61520019F095 /* SQLiteWrapperTests.swift in Sources */,
				3F03981D24BE61520019F095 /* MockSystemInfoService.swift in Sources */,
				3F03982524BE61520019F095 /* ThreadSafeArrayTests.swift in Sources */,
				3F03981F24BE61520019F095 /* NetworkServiceTests.swift in Sources */,
				3F03982024BE61520019F095 /* LogLevelTest.swift in Sources */,
				3F03981A24BE61520019F095 /* DiskCacheServiceTests.swift in Sources */,
			);
			runOnlyForDeploymentPostprocessing = 0;
		};
		3FE6DDA524C62C090065EA05 /* Sources */ = {
			isa = PBXSourcesBuildPhase;
			buildActionMask = 2147483647;
			files = (
				215C859E24C6492800CCCD26 /* MockHitProcessor.swift in Sources */,
				24543A1524E1DC8E002D8D9A /* MockDiskCache.swift in Sources */,
				3FE6DDF524C62F620065EA05 /* MockURLSession.swift in Sources */,
				24543A1624E1DC95002D8D9A /* MockUnzipper.swift in Sources */,
				3FE6DDF724C62F620065EA05 /* MockDataQueue.swift in Sources */,
				215C859D24C6492800CCCD26 /* MockHitQueue.swift in Sources */,
				3FE6DDF224C62F610065EA05 /* MockTask.swift in Sources */,
				3FE6DDF324C62F610065EA05 /* MockDataStore.swift in Sources */,
				3FE6DDF624C62F620065EA05 /* MockSystemInfoService.swift in Sources */,
				24543A1424E1DAFC002D8D9A /* MockURLService.swift in Sources */,
				3FE6DDF124C62F610065EA05 /* MockNetworkServiceOverrider.swift in Sources */,
			);
			runOnlyForDeploymentPostprocessing = 0;
		};
		3FE6DDCD24C62EE60065EA05 /* Sources */ = {
			isa = PBXSourcesBuildPhase;
			buildActionMask = 2147483647;
			files = (
				3FE6DE0F24C630EB0065EA05 /* LifecycleMetrics.swift in Sources */,
				3FE6DE1424C630EB0065EA05 /* LifecycleConstants.swift in Sources */,
				3FE6DE1724C631100065EA05 /* LifecycleSession.swift in Sources */,
				3FE6DE1024C630EB0065EA05 /* Event+Lifecycle.swift in Sources */,
				3FE6DE1224C630EB0065EA05 /* Lifecycle.swift in Sources */,
				3FE6DE1324C630EB0065EA05 /* LifecycleContextData.swift in Sources */,
				3FE6DE1524C630EB0065EA05 /* LifecycleMetricsBuilder.swift in Sources */,
				3FE6DE0E24C630EB0065EA05 /* LifecycleState.swift in Sources */,
			);
			runOnlyForDeploymentPostprocessing = 0;
		};
		3FE6DDD524C62EE60065EA05 /* Sources */ = {
			isa = PBXSourcesBuildPhase;
			buildActionMask = 2147483647;
			files = (
				3FE6DE0324C630DF0065EA05 /* LifecycleFunctionalTests.swift in Sources */,
				3FE6DE0224C630DF0065EA05 /* LifecycleMetricsTests.swift in Sources */,
				3FE6DE0424C630DF0065EA05 /* LifecycleStateTests.swift in Sources */,
				3FE6DE0024C630DF0065EA05 /* LifecycleContextDataTests.swift in Sources */,
				3FE6DDFF24C630DF0065EA05 /* LifecycleMetricsBuilderTests.swift in Sources */,
				3FE6DE0524C630DF0065EA05 /* LifecycleSessionTests.swift in Sources */,
			);
			runOnlyForDeploymentPostprocessing = 0;
		};
		3FE6DE2B24C642330065EA05 /* Sources */ = {
			isa = PBXSourcesBuildPhase;
			buildActionMask = 2147483647;
			files = (
				3FE6DE5F24C643060065EA05 /* Networking+Identity.swift in Sources */,
				2107F02624C9FDFE002935CF /* PushIDManageable.swift in Sources */,
				3FE6DE6024C643060065EA05 /* IdentityState.swift in Sources */,
				3FE6DE5D24C643060065EA05 /* IdentityConstants.swift in Sources */,
				3FE6DE6424C643060065EA05 /* IdentityHit.swift in Sources */,
				3FE6DE6824C643060065EA05 /* IdentityHitProcessor.swift in Sources */,
				3FE6DE5924C643060065EA05 /* MobileVisitorAuthenticationState.swift in Sources */,
				3FE6DE5A24C643060065EA05 /* URLQueryItem+Identity.swift in Sources */,
				3FE6DE6724C643060065EA05 /* IdentityHitResponse.swift in Sources */,
				3FE6DE6224C643060065EA05 /* Event+Identity.swift in Sources */,
				3FE6DE6324C643060065EA05 /* CustomIdentity.swift in Sources */,
				3FE6DE5C24C643060065EA05 /* Identity+PublicAPI.swift in Sources */,
				3FE6DE6924C643060065EA05 /* Identity.swift in Sources */,
				3FE6DE6A24C643060065EA05 /* Identifiable.swift in Sources */,
				3FE6DE6124C643060065EA05 /* MID.swift in Sources */,
				3FE6DE6524C643060065EA05 /* URLAppender.swift in Sources */,
				2107F02824C9FE1B002935CF /* PushIDManager.swift in Sources */,
				3FE6DE5B24C643060065EA05 /* IdentityProperties.swift in Sources */,
				3FE6DE6624C643060065EA05 /* MobileIdentities.swift in Sources */,
				3FE6DE6B24C643060065EA05 /* URL+Identity.swift in Sources */,
			);
			runOnlyForDeploymentPostprocessing = 0;
		};
		3FE6DE3324C642330065EA05 /* Sources */ = {
			isa = PBXSourcesBuildPhase;
			buildActionMask = 2147483647;
			files = (
				3FE6DE8024C643620065EA05 /* IdentityHitResponseTests.swift in Sources */,
				3FE6DE7824C643620065EA05 /* MIDTests.swift in Sources */,
				3FE6DE8324C643620065EA05 /* IdentityPropertiesTests.swift in Sources */,
				3FE6DE7C24C643620065EA05 /* IdentityStateTests.swift in Sources */,
				2107F02C24C9FF62002935CF /* MockPushIDManager.swift in Sources */,
				3FE6DE7D24C643620065EA05 /* IdentityFunctionalTests.swift in Sources */,
				2107F02A24C9FF46002935CF /* PushIDManagerTests.swift in Sources */,
				3FE6DE8124C643620065EA05 /* NetworkService+IdentityTests.swift in Sources */,
				3FE6DE8224C643620065EA05 /* IdentityTests.swift in Sources */,
				3FE6DE7A24C643620065EA05 /* URL+IdentityTests.swift in Sources */,
				3FE6DE7F24C643620065EA05 /* IdentityHitProcessorTests.swift in Sources */,
				3FE6DE8824C643EA0065EA05 /* TestableExtensionRuntime.swift in Sources */,
				3FE6DE7E24C643620065EA05 /* URLAppenderTests.swift in Sources */,
				218E01C024C7595000BEC470 /* HitQueuing+PrivacyTests.swift in Sources */,
				3FE6DE7B24C643620065EA05 /* URLQueryItem+IdentityTests.swift in Sources */,
				3FE6DE7924C643620065EA05 /* MobileIdentitiesTests.swift in Sources */,
			);
			runOnlyForDeploymentPostprocessing = 0;
		};
		3FF8170624D89B160064DFA1 /* Sources */ = {
			isa = PBXSourcesBuildPhase;
			buildActionMask = 2147483647;
			files = (
				3F08FFA924DBBDD700D34DE3 /* UserDefaults+Clear.swift in Sources */,
				3FF8171924D89B500064DFA1 /* TestableExtensionRuntime.swift in Sources */,
				3F08FFAA24DBBDD700D34DE3 /* TestableNetworkService.swift in Sources */,
				3FF8171624D89B500064DFA1 /* Event+Timestamp.swift in Sources */,
			);
			runOnlyForDeploymentPostprocessing = 0;
		};
/* End PBXSourcesBuildPhase section */

/* Begin PBXTargetDependency section */
		21CAC0E22422917600C11388 /* PBXTargetDependency */ = {
			isa = PBXTargetDependency;
			target = 21CAC0D52422917600C11388 /* AEPCore */;
			targetProxy = 21CAC0E12422917600C11388 /* PBXContainerItemProxy */;
		};
		24B4935A24D4C31100AA38D9 /* PBXTargetDependency */ = {
			isa = PBXTargetDependency;
			target = 24B4934E24D4C31100AA38D9 /* AEPSignal */;
			targetProxy = 24B4935924D4C31100AA38D9 /* PBXContainerItemProxy */;
		};
		24B4936924D4C3C400AA38D9 /* PBXTargetDependency */ = {
			isa = PBXTargetDependency;
			target = 21CAC0D52422917600C11388 /* AEPCore */;
			targetProxy = 24B4936824D4C3C400AA38D9 /* PBXContainerItemProxy */;
		};
		24B4936B24D4C3C400AA38D9 /* PBXTargetDependency */ = {
			isa = PBXTargetDependency;
			target = 3F03978624BE5DD30019F095 /* AEPServices */;
			targetProxy = 24B4936A24D4C3C400AA38D9 /* PBXContainerItemProxy */;
		};
		24B4936D24D4C6D200AA38D9 /* PBXTargetDependency */ = {
			isa = PBXTargetDependency;
			target = 24B4934E24D4C31100AA38D9 /* AEPSignal */;
			targetProxy = 24B4936C24D4C6D200AA38D9 /* PBXContainerItemProxy */;
		};
		24D2A3DC24DCB2540079DCCF /* PBXTargetDependency */ = {
			isa = PBXTargetDependency;
			target = 3FF8170924D89B160064DFA1 /* AEPCoreMocks */;
			targetProxy = 24D2A3DB24DCB2540079DCCF /* PBXContainerItemProxy */;
		};
		24D2A3DE24DCB2540079DCCF /* PBXTargetDependency */ = {
			isa = PBXTargetDependency;
			target = 3FE6DDA824C62C090065EA05 /* AEPServicesMocks */;
			targetProxy = 24D2A3DD24DCB2540079DCCF /* PBXContainerItemProxy */;
		};
		3F03979224BE5DD30019F095 /* PBXTargetDependency */ = {
			isa = PBXTargetDependency;
			target = 3F03978624BE5DD30019F095 /* AEPServices */;
			targetProxy = 3F03979124BE5DD30019F095 /* PBXContainerItemProxy */;
		};
		3F03983D24BE63570019F095 /* PBXTargetDependency */ = {
			isa = PBXTargetDependency;
			target = 3F03978624BE5DD30019F095 /* AEPServices */;
			targetProxy = 3F03983C24BE63570019F095 /* PBXContainerItemProxy */;
		};
		3F03984124BE65120019F095 /* PBXTargetDependency */ = {
			isa = PBXTargetDependency;
			target = 3F03978624BE5DD30019F095 /* AEPServices */;
			targetProxy = 3F03984024BE65120019F095 /* PBXContainerItemProxy */;
		};
		3F39152624CA34CA00B58C3E /* PBXTargetDependency */ = {
			isa = PBXTargetDependency;
			target = 21CAC0D52422917600C11388 /* AEPCore */;
			targetProxy = 3F39152524CA34CA00B58C3E /* PBXContainerItemProxy */;
		};
		3F39152824CA34CA00B58C3E /* PBXTargetDependency */ = {
			isa = PBXTargetDependency;
			target = 3FE6DE2E24C642330065EA05 /* AEPIdentity */;
			targetProxy = 3F39152724CA34CA00B58C3E /* PBXContainerItemProxy */;
		};
		3F39152A24CA34CA00B58C3E /* PBXTargetDependency */ = {
			isa = PBXTargetDependency;
			target = 3FE6DDD024C62EE60065EA05 /* AEPLifecycle */;
			targetProxy = 3F39152924CA34CA00B58C3E /* PBXContainerItemProxy */;
		};
		3F39152C24CA34CA00B58C3E /* PBXTargetDependency */ = {
			isa = PBXTargetDependency;
			target = 3F03978624BE5DD30019F095 /* AEPServices */;
			targetProxy = 3F39152B24CA34CA00B58C3E /* PBXContainerItemProxy */;
		};
		3F39522224CA1CBF00F7325B /* PBXTargetDependency */ = {
			isa = PBXTargetDependency;
			target = 21CAC0D52422917600C11388 /* AEPCore */;
			targetProxy = 3F39522124CA1CBF00F7325B /* PBXContainerItemProxy */;
		};
		3F39522424CA1CC500F7325B /* PBXTargetDependency */ = {
			isa = PBXTargetDependency;
			target = 21CAC0D52422917600C11388 /* AEPCore */;
			targetProxy = 3F39522324CA1CC500F7325B /* PBXContainerItemProxy */;
		};
		3FE6DDBE24C62DAB0065EA05 /* PBXTargetDependency */ = {
			isa = PBXTargetDependency;
			target = 3FE6DDA824C62C090065EA05 /* AEPServicesMocks */;
			targetProxy = 3FE6DDBD24C62DAB0065EA05 /* PBXContainerItemProxy */;
		};
		3FE6DDDC24C62EE60065EA05 /* PBXTargetDependency */ = {
			isa = PBXTargetDependency;
			target = 3FE6DDD024C62EE60065EA05 /* AEPLifecycle */;
			targetProxy = 3FE6DDDB24C62EE60065EA05 /* PBXContainerItemProxy */;
		};
		3FE6DE2124C6345A0065EA05 /* PBXTargetDependency */ = {
			isa = PBXTargetDependency;
			target = 3F03978624BE5DD30019F095 /* AEPServices */;
			targetProxy = 3FE6DE2024C6345A0065EA05 /* PBXContainerItemProxy */;
		};
		3FE6DE2524C634660065EA05 /* PBXTargetDependency */ = {
			isa = PBXTargetDependency;
			target = 3F03978624BE5DD30019F095 /* AEPServices */;
			targetProxy = 3FE6DE2424C634660065EA05 /* PBXContainerItemProxy */;
		};
		3FE6DE2724C634B50065EA05 /* PBXTargetDependency */ = {
			isa = PBXTargetDependency;
			target = 3FE6DDA824C62C090065EA05 /* AEPServicesMocks */;
			targetProxy = 3FE6DE2624C634B50065EA05 /* PBXContainerItemProxy */;
		};
		3FE6DE3A24C642330065EA05 /* PBXTargetDependency */ = {
			isa = PBXTargetDependency;
			target = 3FE6DE2E24C642330065EA05 /* AEPIdentity */;
			targetProxy = 3FE6DE3924C642330065EA05 /* PBXContainerItemProxy */;
		};
		3FE6DE8524C6437F0065EA05 /* PBXTargetDependency */ = {
			isa = PBXTargetDependency;
			target = 3FE6DDA824C62C090065EA05 /* AEPServicesMocks */;
			targetProxy = 3FE6DE8424C6437F0065EA05 /* PBXContainerItemProxy */;
		};
		3FE6DE8A24C646360065EA05 /* PBXTargetDependency */ = {
			isa = PBXTargetDependency;
			target = 3F03978624BE5DD30019F095 /* AEPServices */;
			targetProxy = 3FE6DE8924C646360065EA05 /* PBXContainerItemProxy */;
		};
		3FF8171B24D89B8A0064DFA1 /* PBXTargetDependency */ = {
			isa = PBXTargetDependency;
			target = 3FF8170924D89B160064DFA1 /* AEPCoreMocks */;
			targetProxy = 3FF8171A24D89B8A0064DFA1 /* PBXContainerItemProxy */;
		};
		3FF8171E24D89BCD0064DFA1 /* PBXTargetDependency */ = {
			isa = PBXTargetDependency;
			target = 21CAC0D52422917600C11388 /* AEPCore */;
			targetProxy = 3FF8171D24D89BCD0064DFA1 /* PBXContainerItemProxy */;
		};
		3FF8172224D8ABF20064DFA1 /* PBXTargetDependency */ = {
			isa = PBXTargetDependency;
			target = 3FF8170924D89B160064DFA1 /* AEPCoreMocks */;
			targetProxy = 3FF8172124D8ABF20064DFA1 /* PBXContainerItemProxy */;
		};
/* End PBXTargetDependency section */

/* Begin XCBuildConfiguration section */
		21CAC0E82422917600C11388 /* Debug */ = {
			isa = XCBuildConfiguration;
			buildSettings = {
				ALWAYS_SEARCH_USER_PATHS = NO;
				BUILD_LIBRARY_FOR_DISTRIBUTION = YES;
				CLANG_ANALYZER_NONNULL = YES;
				CLANG_ANALYZER_NUMBER_OBJECT_CONVERSION = YES_AGGRESSIVE;
				CLANG_CXX_LANGUAGE_STANDARD = "gnu++14";
				CLANG_CXX_LIBRARY = "libc++";
				CLANG_ENABLE_MODULES = YES;
				CLANG_ENABLE_OBJC_ARC = YES;
				CLANG_ENABLE_OBJC_WEAK = YES;
				CLANG_WARN_BLOCK_CAPTURE_AUTORELEASING = YES;
				CLANG_WARN_BOOL_CONVERSION = YES;
				CLANG_WARN_COMMA = YES;
				CLANG_WARN_CONSTANT_CONVERSION = YES;
				CLANG_WARN_DEPRECATED_OBJC_IMPLEMENTATIONS = YES;
				CLANG_WARN_DIRECT_OBJC_ISA_USAGE = YES_ERROR;
				CLANG_WARN_DOCUMENTATION_COMMENTS = YES;
				CLANG_WARN_EMPTY_BODY = YES;
				CLANG_WARN_ENUM_CONVERSION = YES;
				CLANG_WARN_INFINITE_RECURSION = YES;
				CLANG_WARN_INT_CONVERSION = YES;
				CLANG_WARN_NON_LITERAL_NULL_CONVERSION = YES;
				CLANG_WARN_OBJC_IMPLICIT_RETAIN_SELF = YES;
				CLANG_WARN_OBJC_LITERAL_CONVERSION = YES;
				CLANG_WARN_OBJC_ROOT_CLASS = YES_ERROR;
				CLANG_WARN_RANGE_LOOP_ANALYSIS = YES;
				CLANG_WARN_STRICT_PROTOTYPES = YES;
				CLANG_WARN_SUSPICIOUS_MOVE = YES;
				CLANG_WARN_UNGUARDED_AVAILABILITY = YES_AGGRESSIVE;
				CLANG_WARN_UNREACHABLE_CODE = YES;
				CLANG_WARN__DUPLICATE_METHOD_MATCH = YES;
				COPY_PHASE_STRIP = NO;
				CURRENT_PROJECT_VERSION = 1;
				DEBUG_INFORMATION_FORMAT = dwarf;
				ENABLE_STRICT_OBJC_MSGSEND = YES;
				ENABLE_TESTABILITY = YES;
				GCC_C_LANGUAGE_STANDARD = gnu11;
				GCC_DYNAMIC_NO_PIC = NO;
				GCC_NO_COMMON_BLOCKS = YES;
				GCC_OPTIMIZATION_LEVEL = 0;
				GCC_PREPROCESSOR_DEFINITIONS = (
					"DEBUG=1",
					"$(inherited)",
				);
				GCC_WARN_64_TO_32_BIT_CONVERSION = YES;
				GCC_WARN_ABOUT_RETURN_TYPE = YES_ERROR;
				GCC_WARN_UNDECLARED_SELECTOR = YES;
				GCC_WARN_UNINITIALIZED_AUTOS = YES_AGGRESSIVE;
				GCC_WARN_UNUSED_FUNCTION = YES;
				GCC_WARN_UNUSED_VARIABLE = YES;
				IPHONEOS_DEPLOYMENT_TARGET = 10.0;
				MTL_ENABLE_DEBUG_INFO = INCLUDE_SOURCE;
				MTL_FAST_MATH = YES;
				ONLY_ACTIVE_ARCH = YES;
				SDKROOT = iphoneos;
				SWIFT_ACTIVE_COMPILATION_CONDITIONS = DEBUG;
				SWIFT_OPTIMIZATION_LEVEL = "-Onone";
				VERSIONING_SYSTEM = "apple-generic";
				VERSION_INFO_PREFIX = "";
			};
			name = Debug;
		};
		21CAC0E92422917600C11388 /* Release */ = {
			isa = XCBuildConfiguration;
			buildSettings = {
				ALWAYS_SEARCH_USER_PATHS = NO;
				BUILD_LIBRARY_FOR_DISTRIBUTION = YES;
				CLANG_ANALYZER_NONNULL = YES;
				CLANG_ANALYZER_NUMBER_OBJECT_CONVERSION = YES_AGGRESSIVE;
				CLANG_CXX_LANGUAGE_STANDARD = "gnu++14";
				CLANG_CXX_LIBRARY = "libc++";
				CLANG_ENABLE_MODULES = YES;
				CLANG_ENABLE_OBJC_ARC = YES;
				CLANG_ENABLE_OBJC_WEAK = YES;
				CLANG_WARN_BLOCK_CAPTURE_AUTORELEASING = YES;
				CLANG_WARN_BOOL_CONVERSION = YES;
				CLANG_WARN_COMMA = YES;
				CLANG_WARN_CONSTANT_CONVERSION = YES;
				CLANG_WARN_DEPRECATED_OBJC_IMPLEMENTATIONS = YES;
				CLANG_WARN_DIRECT_OBJC_ISA_USAGE = YES_ERROR;
				CLANG_WARN_DOCUMENTATION_COMMENTS = YES;
				CLANG_WARN_EMPTY_BODY = YES;
				CLANG_WARN_ENUM_CONVERSION = YES;
				CLANG_WARN_INFINITE_RECURSION = YES;
				CLANG_WARN_INT_CONVERSION = YES;
				CLANG_WARN_NON_LITERAL_NULL_CONVERSION = YES;
				CLANG_WARN_OBJC_IMPLICIT_RETAIN_SELF = YES;
				CLANG_WARN_OBJC_LITERAL_CONVERSION = YES;
				CLANG_WARN_OBJC_ROOT_CLASS = YES_ERROR;
				CLANG_WARN_RANGE_LOOP_ANALYSIS = YES;
				CLANG_WARN_STRICT_PROTOTYPES = YES;
				CLANG_WARN_SUSPICIOUS_MOVE = YES;
				CLANG_WARN_UNGUARDED_AVAILABILITY = YES_AGGRESSIVE;
				CLANG_WARN_UNREACHABLE_CODE = YES;
				CLANG_WARN__DUPLICATE_METHOD_MATCH = YES;
				COPY_PHASE_STRIP = NO;
				CURRENT_PROJECT_VERSION = 1;
				DEBUG_INFORMATION_FORMAT = "dwarf-with-dsym";
				ENABLE_NS_ASSERTIONS = NO;
				ENABLE_STRICT_OBJC_MSGSEND = YES;
				GCC_C_LANGUAGE_STANDARD = gnu11;
				GCC_NO_COMMON_BLOCKS = YES;
				GCC_WARN_64_TO_32_BIT_CONVERSION = YES;
				GCC_WARN_ABOUT_RETURN_TYPE = YES_ERROR;
				GCC_WARN_UNDECLARED_SELECTOR = YES;
				GCC_WARN_UNINITIALIZED_AUTOS = YES_AGGRESSIVE;
				GCC_WARN_UNUSED_FUNCTION = YES;
				GCC_WARN_UNUSED_VARIABLE = YES;
				IPHONEOS_DEPLOYMENT_TARGET = 10.0;
				MTL_ENABLE_DEBUG_INFO = NO;
				MTL_FAST_MATH = YES;
				SDKROOT = iphoneos;
				SWIFT_COMPILATION_MODE = wholemodule;
				SWIFT_OPTIMIZATION_LEVEL = "-O";
				VALIDATE_PRODUCT = YES;
				VERSIONING_SYSTEM = "apple-generic";
				VERSION_INFO_PREFIX = "";
			};
			name = Release;
		};
		21CAC0EB2422917600C11388 /* Debug */ = {
			isa = XCBuildConfiguration;
			buildSettings = {
				CLANG_ENABLE_MODULES = YES;
				CODE_SIGN_STYLE = Automatic;
				DEFINES_MODULE = YES;
				DEVELOPMENT_TEAM = 66USX5VV9D;
				DYLIB_COMPATIBILITY_VERSION = 1;
				DYLIB_CURRENT_VERSION = 1;
				DYLIB_INSTALL_NAME_BASE = "@rpath";
				INFOPLIST_FILE = AEPCore/Sources/Info.plist;
				INSTALL_PATH = "$(LOCAL_LIBRARY_DIR)/Frameworks";
				IPHONEOS_DEPLOYMENT_TARGET = 10.0;
				LD_RUNPATH_SEARCH_PATHS = (
					"$(inherited)",
					"@executable_path/Frameworks",
					"@loader_path/Frameworks",
				);
				PRODUCT_BUNDLE_IDENTIFIER = Adobe.AEPCore;
				PRODUCT_NAME = "$(TARGET_NAME:c99extidentifier)";
				SKIP_INSTALL = YES;
				SUPPORTS_MACCATALYST = NO;
				SWIFT_OPTIMIZATION_LEVEL = "-Onone";
				SWIFT_VERSION = 5.0;
				TARGETED_DEVICE_FAMILY = "1,2";
			};
			name = Debug;
		};
		21CAC0EC2422917600C11388 /* Release */ = {
			isa = XCBuildConfiguration;
			buildSettings = {
				CLANG_ENABLE_MODULES = YES;
				CODE_SIGN_STYLE = Automatic;
				DEFINES_MODULE = YES;
				DEVELOPMENT_TEAM = 66USX5VV9D;
				DYLIB_COMPATIBILITY_VERSION = 1;
				DYLIB_CURRENT_VERSION = 1;
				DYLIB_INSTALL_NAME_BASE = "@rpath";
				INFOPLIST_FILE = AEPCore/Sources/Info.plist;
				INSTALL_PATH = "$(LOCAL_LIBRARY_DIR)/Frameworks";
				IPHONEOS_DEPLOYMENT_TARGET = 10.0;
				LD_RUNPATH_SEARCH_PATHS = (
					"$(inherited)",
					"@executable_path/Frameworks",
					"@loader_path/Frameworks",
				);
				PRODUCT_BUNDLE_IDENTIFIER = Adobe.AEPCore;
				PRODUCT_NAME = "$(TARGET_NAME:c99extidentifier)";
				SKIP_INSTALL = YES;
				SUPPORTS_MACCATALYST = NO;
				SWIFT_VERSION = 5.0;
				TARGETED_DEVICE_FAMILY = "1,2";
			};
			name = Release;
		};
		21CAC0EE2422917600C11388 /* Debug */ = {
			isa = XCBuildConfiguration;
			buildSettings = {
				ALWAYS_EMBED_SWIFT_STANDARD_LIBRARIES = YES;
				BUILD_LIBRARY_FOR_DISTRIBUTION = NO;
				CLANG_ENABLE_MODULES = YES;
				CODE_SIGN_STYLE = Automatic;
				DEVELOPMENT_TEAM = FKGEE875K4;
				INFOPLIST_FILE = AEPCore/Tests/Info.plist;
				IPHONEOS_DEPLOYMENT_TARGET = 10.0;
				LD_RUNPATH_SEARCH_PATHS = (
					"$(inherited)",
					"@executable_path/Frameworks",
					"@loader_path/Frameworks",
				);
				PRODUCT_BUNDLE_IDENTIFIER = Adobe.AEPCoreTests;
				PRODUCT_NAME = "$(TARGET_NAME)";
				SWIFT_OPTIMIZATION_LEVEL = "-Onone";
				SWIFT_VERSION = 5.0;
				TARGETED_DEVICE_FAMILY = "1,2";
			};
			name = Debug;
		};
		21CAC0EF2422917600C11388 /* Release */ = {
			isa = XCBuildConfiguration;
			buildSettings = {
				ALWAYS_EMBED_SWIFT_STANDARD_LIBRARIES = YES;
				BUILD_LIBRARY_FOR_DISTRIBUTION = NO;
				CLANG_ENABLE_MODULES = YES;
				CODE_SIGN_STYLE = Automatic;
				DEVELOPMENT_TEAM = FKGEE875K4;
				INFOPLIST_FILE = AEPCore/Tests/Info.plist;
				IPHONEOS_DEPLOYMENT_TARGET = 10.0;
				LD_RUNPATH_SEARCH_PATHS = (
					"$(inherited)",
					"@executable_path/Frameworks",
					"@loader_path/Frameworks",
				);
				PRODUCT_BUNDLE_IDENTIFIER = Adobe.AEPCoreTests;
				PRODUCT_NAME = "$(TARGET_NAME)";
				SWIFT_VERSION = 5.0;
				TARGETED_DEVICE_FAMILY = "1,2";
			};
			name = Release;
		};
		24B4936024D4C31100AA38D9 /* Debug */ = {
			isa = XCBuildConfiguration;
			buildSettings = {
				CLANG_ENABLE_MODULES = YES;
				CODE_SIGN_STYLE = Automatic;
				DEFINES_MODULE = YES;
				DYLIB_COMPATIBILITY_VERSION = 1;
				DYLIB_CURRENT_VERSION = 1;
				DYLIB_INSTALL_NAME_BASE = "@rpath";
				INFOPLIST_FILE = AEPSignal/Sources/Info.plist;
				INSTALL_PATH = "$(LOCAL_LIBRARY_DIR)/Frameworks";
				IPHONEOS_DEPLOYMENT_TARGET = 10.0;
				LD_RUNPATH_SEARCH_PATHS = (
					"$(inherited)",
					"@executable_path/Frameworks",
					"@loader_path/Frameworks",
				);
				PRODUCT_BUNDLE_IDENTIFIER = Adobe.AEPSignal;
				PRODUCT_NAME = "$(TARGET_NAME:c99extidentifier)";
				SKIP_INSTALL = YES;
				SUPPORTS_MACCATALYST = NO;
				SWIFT_OPTIMIZATION_LEVEL = "-Onone";
				SWIFT_VERSION = 5.0;
				TARGETED_DEVICE_FAMILY = "1,2";
			};
			name = Debug;
		};
		24B4936124D4C31100AA38D9 /* Release */ = {
			isa = XCBuildConfiguration;
			buildSettings = {
				CLANG_ENABLE_MODULES = YES;
				CODE_SIGN_STYLE = Automatic;
				DEFINES_MODULE = YES;
				DYLIB_COMPATIBILITY_VERSION = 1;
				DYLIB_CURRENT_VERSION = 1;
				DYLIB_INSTALL_NAME_BASE = "@rpath";
				INFOPLIST_FILE = AEPSignal/Sources/Info.plist;
				INSTALL_PATH = "$(LOCAL_LIBRARY_DIR)/Frameworks";
				IPHONEOS_DEPLOYMENT_TARGET = 10.0;
				LD_RUNPATH_SEARCH_PATHS = (
					"$(inherited)",
					"@executable_path/Frameworks",
					"@loader_path/Frameworks",
				);
				PRODUCT_BUNDLE_IDENTIFIER = Adobe.AEPSignal;
				PRODUCT_NAME = "$(TARGET_NAME:c99extidentifier)";
				SKIP_INSTALL = YES;
				SUPPORTS_MACCATALYST = NO;
				SWIFT_VERSION = 5.0;
				TARGETED_DEVICE_FAMILY = "1,2";
			};
			name = Release;
		};
		24B4936224D4C31100AA38D9 /* Debug */ = {
			isa = XCBuildConfiguration;
			buildSettings = {
				ALWAYS_EMBED_SWIFT_STANDARD_LIBRARIES = YES;
				CODE_SIGN_STYLE = Automatic;
				INFOPLIST_FILE = AEPSignal/Tests/Info.plist;
				IPHONEOS_DEPLOYMENT_TARGET = 13.6;
				LD_RUNPATH_SEARCH_PATHS = (
					"$(inherited)",
					"@executable_path/Frameworks",
					"@loader_path/Frameworks",
				);
				PRODUCT_BUNDLE_IDENTIFIER = com.adobe.AEPSignalTests;
				PRODUCT_NAME = "$(TARGET_NAME)";
				SWIFT_VERSION = 5.0;
				TARGETED_DEVICE_FAMILY = "1,2";
			};
			name = Debug;
		};
		24B4936324D4C31100AA38D9 /* Release */ = {
			isa = XCBuildConfiguration;
			buildSettings = {
				ALWAYS_EMBED_SWIFT_STANDARD_LIBRARIES = YES;
				CODE_SIGN_STYLE = Automatic;
				INFOPLIST_FILE = AEPSignal/Tests/Info.plist;
				IPHONEOS_DEPLOYMENT_TARGET = 13.6;
				LD_RUNPATH_SEARCH_PATHS = (
					"$(inherited)",
					"@executable_path/Frameworks",
					"@loader_path/Frameworks",
				);
				PRODUCT_BUNDLE_IDENTIFIER = com.adobe.AEPSignalTests;
				PRODUCT_NAME = "$(TARGET_NAME)";
				SWIFT_VERSION = 5.0;
				TARGETED_DEVICE_FAMILY = "1,2";
			};
			name = Release;
		};
		3F03979824BE5DD30019F095 /* Debug */ = {
			isa = XCBuildConfiguration;
			buildSettings = {
				CLANG_ENABLE_MODULES = YES;
				CODE_SIGN_STYLE = Automatic;
				DEFINES_MODULE = YES;
				DYLIB_COMPATIBILITY_VERSION = 1;
				DYLIB_CURRENT_VERSION = 1;
				DYLIB_INSTALL_NAME_BASE = "@rpath";
				INFOPLIST_FILE = AEPServices/Sources/Info.plist;
				INSTALL_PATH = "$(LOCAL_LIBRARY_DIR)/Frameworks";
				IPHONEOS_DEPLOYMENT_TARGET = 10.0;
				LD_RUNPATH_SEARCH_PATHS = (
					"$(inherited)",
					"@executable_path/Frameworks",
					"@loader_path/Frameworks",
				);
				PRODUCT_BUNDLE_IDENTIFIER = com.adobe.mobile.AEPServices;
				PRODUCT_NAME = "$(TARGET_NAME:c99extidentifier)";
				SKIP_INSTALL = YES;
				SWIFT_OPTIMIZATION_LEVEL = "-Onone";
				SWIFT_VERSION = 5.0;
				TARGETED_DEVICE_FAMILY = "1,2";
			};
			name = Debug;
		};
		3F03979924BE5DD30019F095 /* Release */ = {
			isa = XCBuildConfiguration;
			buildSettings = {
				CLANG_ENABLE_MODULES = YES;
				CODE_SIGN_STYLE = Automatic;
				DEFINES_MODULE = YES;
				DYLIB_COMPATIBILITY_VERSION = 1;
				DYLIB_CURRENT_VERSION = 1;
				DYLIB_INSTALL_NAME_BASE = "@rpath";
				INFOPLIST_FILE = AEPServices/Sources/Info.plist;
				INSTALL_PATH = "$(LOCAL_LIBRARY_DIR)/Frameworks";
				IPHONEOS_DEPLOYMENT_TARGET = 10.0;
				LD_RUNPATH_SEARCH_PATHS = (
					"$(inherited)",
					"@executable_path/Frameworks",
					"@loader_path/Frameworks",
				);
				PRODUCT_BUNDLE_IDENTIFIER = com.adobe.mobile.AEPServices;
				PRODUCT_NAME = "$(TARGET_NAME:c99extidentifier)";
				SKIP_INSTALL = YES;
				SWIFT_VERSION = 5.0;
				TARGETED_DEVICE_FAMILY = "1,2";
			};
			name = Release;
		};
		3F03979A24BE5DD30019F095 /* Debug */ = {
			isa = XCBuildConfiguration;
			buildSettings = {
				ALWAYS_EMBED_SWIFT_STANDARD_LIBRARIES = YES;
				CODE_SIGN_STYLE = Automatic;
				DEVELOPMENT_TEAM = FKGEE875K4;
				INFOPLIST_FILE = AEPServices/Tests/Info.plist;
				IPHONEOS_DEPLOYMENT_TARGET = 10.0;
				LD_RUNPATH_SEARCH_PATHS = (
					"$(inherited)",
					"@executable_path/Frameworks",
					"@loader_path/Frameworks",
				);
				PRODUCT_BUNDLE_IDENTIFIER = com.adobe.mobile.AEPServicesTests;
				PRODUCT_NAME = "$(TARGET_NAME)";
				SWIFT_VERSION = 5.0;
				TARGETED_DEVICE_FAMILY = "1,2";
			};
			name = Debug;
		};
		3F03979B24BE5DD30019F095 /* Release */ = {
			isa = XCBuildConfiguration;
			buildSettings = {
				ALWAYS_EMBED_SWIFT_STANDARD_LIBRARIES = YES;
				CODE_SIGN_STYLE = Automatic;
				DEVELOPMENT_TEAM = FKGEE875K4;
				INFOPLIST_FILE = AEPServices/Tests/Info.plist;
				IPHONEOS_DEPLOYMENT_TARGET = 10.0;
				LD_RUNPATH_SEARCH_PATHS = (
					"$(inherited)",
					"@executable_path/Frameworks",
					"@loader_path/Frameworks",
				);
				PRODUCT_BUNDLE_IDENTIFIER = com.adobe.mobile.AEPServicesTests;
				PRODUCT_NAME = "$(TARGET_NAME)";
				SWIFT_VERSION = 5.0;
				TARGETED_DEVICE_FAMILY = "1,2";
			};
			name = Release;
		};
		3F39152324CA34BA00B58C3E /* Debug */ = {
			isa = XCBuildConfiguration;
			buildSettings = {
				CODE_SIGN_STYLE = Automatic;
				PRODUCT_NAME = "$(TARGET_NAME)";
			};
			name = Debug;
		};
		3F39152424CA34BA00B58C3E /* Release */ = {
			isa = XCBuildConfiguration;
			buildSettings = {
				CODE_SIGN_STYLE = Automatic;
				PRODUCT_NAME = "$(TARGET_NAME)";
			};
			name = Release;
		};
		3FE6DDAF24C62C090065EA05 /* Debug */ = {
			isa = XCBuildConfiguration;
			buildSettings = {
				CLANG_ENABLE_MODULES = YES;
				CODE_SIGN_STYLE = Automatic;
				DEFINES_MODULE = YES;
				DYLIB_COMPATIBILITY_VERSION = 1;
				DYLIB_CURRENT_VERSION = 1;
				DYLIB_INSTALL_NAME_BASE = "@rpath";
				INFOPLIST_FILE = AEPServices/Mocks/Info.plist;
				INSTALL_PATH = "$(LOCAL_LIBRARY_DIR)/Frameworks";
				IPHONEOS_DEPLOYMENT_TARGET = 10.0;
				LD_RUNPATH_SEARCH_PATHS = (
					"$(inherited)",
					"@executable_path/Frameworks",
					"@loader_path/Frameworks",
				);
				PRODUCT_BUNDLE_IDENTIFIER = com.adobe.mobile.AEPServicesMocks;
				PRODUCT_NAME = "$(TARGET_NAME:c99extidentifier)";
				SKIP_INSTALL = YES;
				SWIFT_OPTIMIZATION_LEVEL = "-Onone";
				SWIFT_VERSION = 5.0;
				TARGETED_DEVICE_FAMILY = "1,2";
			};
			name = Debug;
		};
		3FE6DDB024C62C090065EA05 /* Release */ = {
			isa = XCBuildConfiguration;
			buildSettings = {
				CLANG_ENABLE_MODULES = YES;
				CODE_SIGN_STYLE = Automatic;
				DEFINES_MODULE = YES;
				DYLIB_COMPATIBILITY_VERSION = 1;
				DYLIB_CURRENT_VERSION = 1;
				DYLIB_INSTALL_NAME_BASE = "@rpath";
				INFOPLIST_FILE = AEPServices/Mocks/Info.plist;
				INSTALL_PATH = "$(LOCAL_LIBRARY_DIR)/Frameworks";
				IPHONEOS_DEPLOYMENT_TARGET = 10.0;
				LD_RUNPATH_SEARCH_PATHS = (
					"$(inherited)",
					"@executable_path/Frameworks",
					"@loader_path/Frameworks",
				);
				PRODUCT_BUNDLE_IDENTIFIER = com.adobe.mobile.AEPServicesMocks;
				PRODUCT_NAME = "$(TARGET_NAME:c99extidentifier)";
				SKIP_INSTALL = YES;
				SWIFT_VERSION = 5.0;
				TARGETED_DEVICE_FAMILY = "1,2";
			};
			name = Release;
		};
		3FE6DDE324C62EE60065EA05 /* Debug */ = {
			isa = XCBuildConfiguration;
			buildSettings = {
				CLANG_ENABLE_MODULES = YES;
				CODE_SIGN_STYLE = Automatic;
				DEFINES_MODULE = YES;
				DYLIB_COMPATIBILITY_VERSION = 1;
				DYLIB_CURRENT_VERSION = 1;
				DYLIB_INSTALL_NAME_BASE = "@rpath";
				INFOPLIST_FILE = AEPLifecycle/Sources/Info.plist;
				INSTALL_PATH = "$(LOCAL_LIBRARY_DIR)/Frameworks";
				IPHONEOS_DEPLOYMENT_TARGET = 10.0;
				LD_RUNPATH_SEARCH_PATHS = (
					"$(inherited)",
					"@executable_path/Frameworks",
					"@loader_path/Frameworks",
				);
				PRODUCT_BUNDLE_IDENTIFIER = com.adobe.mobile.AEPLifecycle;
				PRODUCT_NAME = "$(TARGET_NAME:c99extidentifier)";
				SKIP_INSTALL = YES;
				SWIFT_OPTIMIZATION_LEVEL = "-Onone";
				SWIFT_VERSION = 5.0;
				TARGETED_DEVICE_FAMILY = "1,2";
			};
			name = Debug;
		};
		3FE6DDE424C62EE60065EA05 /* Release */ = {
			isa = XCBuildConfiguration;
			buildSettings = {
				CLANG_ENABLE_MODULES = YES;
				CODE_SIGN_STYLE = Automatic;
				DEFINES_MODULE = YES;
				DYLIB_COMPATIBILITY_VERSION = 1;
				DYLIB_CURRENT_VERSION = 1;
				DYLIB_INSTALL_NAME_BASE = "@rpath";
				INFOPLIST_FILE = AEPLifecycle/Sources/Info.plist;
				INSTALL_PATH = "$(LOCAL_LIBRARY_DIR)/Frameworks";
				IPHONEOS_DEPLOYMENT_TARGET = 10.0;
				LD_RUNPATH_SEARCH_PATHS = (
					"$(inherited)",
					"@executable_path/Frameworks",
					"@loader_path/Frameworks",
				);
				PRODUCT_BUNDLE_IDENTIFIER = com.adobe.mobile.AEPLifecycle;
				PRODUCT_NAME = "$(TARGET_NAME:c99extidentifier)";
				SKIP_INSTALL = YES;
				SWIFT_VERSION = 5.0;
				TARGETED_DEVICE_FAMILY = "1,2";
			};
			name = Release;
		};
		3FE6DDE624C62EE60065EA05 /* Debug */ = {
			isa = XCBuildConfiguration;
			buildSettings = {
				ALWAYS_EMBED_SWIFT_STANDARD_LIBRARIES = YES;
				CLANG_ENABLE_MODULES = YES;
				CODE_SIGN_STYLE = Automatic;
				INFOPLIST_FILE = AEPLifecycle/Tests/Info.plist;
				IPHONEOS_DEPLOYMENT_TARGET = 10.0;
				LD_RUNPATH_SEARCH_PATHS = (
					"$(inherited)",
					"@executable_path/Frameworks",
					"@loader_path/Frameworks",
				);
				PRODUCT_BUNDLE_IDENTIFIER = com.adobe.mobile.AEPLifecycleTests;
				PRODUCT_NAME = "$(TARGET_NAME)";
				SWIFT_OPTIMIZATION_LEVEL = "-Onone";
				SWIFT_VERSION = 5.0;
				TARGETED_DEVICE_FAMILY = "1,2";
			};
			name = Debug;
		};
		3FE6DDE724C62EE60065EA05 /* Release */ = {
			isa = XCBuildConfiguration;
			buildSettings = {
				ALWAYS_EMBED_SWIFT_STANDARD_LIBRARIES = YES;
				CLANG_ENABLE_MODULES = YES;
				CODE_SIGN_STYLE = Automatic;
				INFOPLIST_FILE = AEPLifecycle/Tests/Info.plist;
				IPHONEOS_DEPLOYMENT_TARGET = 10.0;
				LD_RUNPATH_SEARCH_PATHS = (
					"$(inherited)",
					"@executable_path/Frameworks",
					"@loader_path/Frameworks",
				);
				PRODUCT_BUNDLE_IDENTIFIER = com.adobe.mobile.AEPLifecycleTests;
				PRODUCT_NAME = "$(TARGET_NAME)";
				SWIFT_VERSION = 5.0;
				TARGETED_DEVICE_FAMILY = "1,2";
			};
			name = Release;
		};
		3FE6DE4124C642330065EA05 /* Debug */ = {
			isa = XCBuildConfiguration;
			buildSettings = {
				CLANG_ENABLE_MODULES = YES;
				CODE_SIGN_STYLE = Automatic;
				DEFINES_MODULE = YES;
				DYLIB_COMPATIBILITY_VERSION = 1;
				DYLIB_CURRENT_VERSION = 1;
				DYLIB_INSTALL_NAME_BASE = "@rpath";
				INFOPLIST_FILE = AEPIdentity/Sources/Info.plist;
				INSTALL_PATH = "$(LOCAL_LIBRARY_DIR)/Frameworks";
				IPHONEOS_DEPLOYMENT_TARGET = 10.0;
				LD_RUNPATH_SEARCH_PATHS = (
					"$(inherited)",
					"@executable_path/Frameworks",
					"@loader_path/Frameworks",
				);
				PRODUCT_BUNDLE_IDENTIFIER = com.adobe.mobile.AEPIdentity;
				PRODUCT_NAME = "$(TARGET_NAME:c99extidentifier)";
				SKIP_INSTALL = YES;
				SWIFT_OPTIMIZATION_LEVEL = "-Onone";
				SWIFT_VERSION = 5.0;
				TARGETED_DEVICE_FAMILY = "1,2";
			};
			name = Debug;
		};
		3FE6DE4224C642330065EA05 /* Release */ = {
			isa = XCBuildConfiguration;
			buildSettings = {
				CLANG_ENABLE_MODULES = YES;
				CODE_SIGN_STYLE = Automatic;
				DEFINES_MODULE = YES;
				DYLIB_COMPATIBILITY_VERSION = 1;
				DYLIB_CURRENT_VERSION = 1;
				DYLIB_INSTALL_NAME_BASE = "@rpath";
				INFOPLIST_FILE = AEPIdentity/Sources/Info.plist;
				INSTALL_PATH = "$(LOCAL_LIBRARY_DIR)/Frameworks";
				IPHONEOS_DEPLOYMENT_TARGET = 10.0;
				LD_RUNPATH_SEARCH_PATHS = (
					"$(inherited)",
					"@executable_path/Frameworks",
					"@loader_path/Frameworks",
				);
				PRODUCT_BUNDLE_IDENTIFIER = com.adobe.mobile.AEPIdentity;
				PRODUCT_NAME = "$(TARGET_NAME:c99extidentifier)";
				SKIP_INSTALL = YES;
				SWIFT_VERSION = 5.0;
				TARGETED_DEVICE_FAMILY = "1,2";
			};
			name = Release;
		};
		3FE6DE4424C642330065EA05 /* Debug */ = {
			isa = XCBuildConfiguration;
			buildSettings = {
				ALWAYS_EMBED_SWIFT_STANDARD_LIBRARIES = YES;
				CLANG_ENABLE_MODULES = YES;
				CODE_SIGN_STYLE = Automatic;
				INFOPLIST_FILE = AEPIdentity/Tests/Info.plist;
				IPHONEOS_DEPLOYMENT_TARGET = 10.0;
				LD_RUNPATH_SEARCH_PATHS = (
					"$(inherited)",
					"@executable_path/Frameworks",
					"@loader_path/Frameworks",
				);
				PRODUCT_BUNDLE_IDENTIFIER = com.adobe.mobile.AEPIdentityTests;
				PRODUCT_NAME = "$(TARGET_NAME)";
				SWIFT_OPTIMIZATION_LEVEL = "-Onone";
				SWIFT_VERSION = 5.0;
				TARGETED_DEVICE_FAMILY = "1,2";
			};
			name = Debug;
		};
		3FE6DE4524C642330065EA05 /* Release */ = {
			isa = XCBuildConfiguration;
			buildSettings = {
				ALWAYS_EMBED_SWIFT_STANDARD_LIBRARIES = YES;
				CLANG_ENABLE_MODULES = YES;
				CODE_SIGN_STYLE = Automatic;
				INFOPLIST_FILE = AEPIdentity/Tests/Info.plist;
				IPHONEOS_DEPLOYMENT_TARGET = 10.0;
				LD_RUNPATH_SEARCH_PATHS = (
					"$(inherited)",
					"@executable_path/Frameworks",
					"@loader_path/Frameworks",
				);
				PRODUCT_BUNDLE_IDENTIFIER = com.adobe.mobile.AEPIdentityTests;
				PRODUCT_NAME = "$(TARGET_NAME)";
				SWIFT_VERSION = 5.0;
				TARGETED_DEVICE_FAMILY = "1,2";
			};
			name = Release;
		};
		3FF8171024D89B160064DFA1 /* Debug */ = {
			isa = XCBuildConfiguration;
			buildSettings = {
				CLANG_ENABLE_MODULES = YES;
				CODE_SIGN_STYLE = Automatic;
				DEFINES_MODULE = YES;
				DYLIB_COMPATIBILITY_VERSION = 1;
				DYLIB_CURRENT_VERSION = 1;
				DYLIB_INSTALL_NAME_BASE = "@rpath";
				INFOPLIST_FILE = AEPCore/Mocks/Info.plist;
				INSTALL_PATH = "$(LOCAL_LIBRARY_DIR)/Frameworks";
				IPHONEOS_DEPLOYMENT_TARGET = 13.2;
				LD_RUNPATH_SEARCH_PATHS = (
					"$(inherited)",
					"@executable_path/Frameworks",
					"@loader_path/Frameworks",
				);
				PRODUCT_BUNDLE_IDENTIFIER = com.adobe.mobile.AEPCoreMocks;
				PRODUCT_NAME = "$(TARGET_NAME:c99extidentifier)";
				SKIP_INSTALL = YES;
				SWIFT_OPTIMIZATION_LEVEL = "-Onone";
				SWIFT_VERSION = 5.0;
				TARGETED_DEVICE_FAMILY = "1,2";
			};
			name = Debug;
		};
		3FF8171124D89B160064DFA1 /* Release */ = {
			isa = XCBuildConfiguration;
			buildSettings = {
				CLANG_ENABLE_MODULES = YES;
				CODE_SIGN_STYLE = Automatic;
				DEFINES_MODULE = YES;
				DYLIB_COMPATIBILITY_VERSION = 1;
				DYLIB_CURRENT_VERSION = 1;
				DYLIB_INSTALL_NAME_BASE = "@rpath";
				INFOPLIST_FILE = AEPCore/Mocks/Info.plist;
				INSTALL_PATH = "$(LOCAL_LIBRARY_DIR)/Frameworks";
				IPHONEOS_DEPLOYMENT_TARGET = 13.2;
				LD_RUNPATH_SEARCH_PATHS = (
					"$(inherited)",
					"@executable_path/Frameworks",
					"@loader_path/Frameworks",
				);
				PRODUCT_BUNDLE_IDENTIFIER = com.adobe.mobile.AEPCoreMocks;
				PRODUCT_NAME = "$(TARGET_NAME:c99extidentifier)";
				SKIP_INSTALL = YES;
				SWIFT_VERSION = 5.0;
				TARGETED_DEVICE_FAMILY = "1,2";
			};
			name = Release;
		};
/* End XCBuildConfiguration section */

/* Begin XCConfigurationList section */
		21CAC0D02422917600C11388 /* Build configuration list for PBXProject "AEPCore" */ = {
			isa = XCConfigurationList;
			buildConfigurations = (
				21CAC0E82422917600C11388 /* Debug */,
				21CAC0E92422917600C11388 /* Release */,
			);
			defaultConfigurationIsVisible = 0;
			defaultConfigurationName = Release;
		};
		21CAC0EA2422917600C11388 /* Build configuration list for PBXNativeTarget "AEPCore" */ = {
			isa = XCConfigurationList;
			buildConfigurations = (
				21CAC0EB2422917600C11388 /* Debug */,
				21CAC0EC2422917600C11388 /* Release */,
			);
			defaultConfigurationIsVisible = 0;
			defaultConfigurationName = Release;
		};
		21CAC0ED2422917600C11388 /* Build configuration list for PBXNativeTarget "AEPCoreTests" */ = {
			isa = XCConfigurationList;
			buildConfigurations = (
				21CAC0EE2422917600C11388 /* Debug */,
				21CAC0EF2422917600C11388 /* Release */,
			);
			defaultConfigurationIsVisible = 0;
			defaultConfigurationName = Release;
		};
		24B4936424D4C31100AA38D9 /* Build configuration list for PBXNativeTarget "AEPSignal" */ = {
			isa = XCConfigurationList;
			buildConfigurations = (
				24B4936024D4C31100AA38D9 /* Debug */,
				24B4936124D4C31100AA38D9 /* Release */,
			);
			defaultConfigurationIsVisible = 0;
			defaultConfigurationName = Release;
		};
		24B4936524D4C31100AA38D9 /* Build configuration list for PBXNativeTarget "AEPSignalTests" */ = {
			isa = XCConfigurationList;
			buildConfigurations = (
				24B4936224D4C31100AA38D9 /* Debug */,
				24B4936324D4C31100AA38D9 /* Release */,
			);
			defaultConfigurationIsVisible = 0;
			defaultConfigurationName = Release;
		};
		3F03979C24BE5DD30019F095 /* Build configuration list for PBXNativeTarget "AEPServices" */ = {
			isa = XCConfigurationList;
			buildConfigurations = (
				3F03979824BE5DD30019F095 /* Debug */,
				3F03979924BE5DD30019F095 /* Release */,
			);
			defaultConfigurationIsVisible = 0;
			defaultConfigurationName = Release;
		};
		3F03979D24BE5DD30019F095 /* Build configuration list for PBXNativeTarget "AEPServicesTests" */ = {
			isa = XCConfigurationList;
			buildConfigurations = (
				3F03979A24BE5DD30019F095 /* Debug */,
				3F03979B24BE5DD30019F095 /* Release */,
			);
			defaultConfigurationIsVisible = 0;
			defaultConfigurationName = Release;
		};
		3F39152224CA34BA00B58C3E /* Build configuration list for PBXAggregateTarget "AEP-All" */ = {
			isa = XCConfigurationList;
			buildConfigurations = (
				3F39152324CA34BA00B58C3E /* Debug */,
				3F39152424CA34BA00B58C3E /* Release */,
			);
			defaultConfigurationIsVisible = 0;
			defaultConfigurationName = Release;
		};
		3FE6DDAE24C62C090065EA05 /* Build configuration list for PBXNativeTarget "AEPServicesMocks" */ = {
			isa = XCConfigurationList;
			buildConfigurations = (
				3FE6DDAF24C62C090065EA05 /* Debug */,
				3FE6DDB024C62C090065EA05 /* Release */,
			);
			defaultConfigurationIsVisible = 0;
			defaultConfigurationName = Release;
		};
		3FE6DDE224C62EE60065EA05 /* Build configuration list for PBXNativeTarget "AEPLifecycle" */ = {
			isa = XCConfigurationList;
			buildConfigurations = (
				3FE6DDE324C62EE60065EA05 /* Debug */,
				3FE6DDE424C62EE60065EA05 /* Release */,
			);
			defaultConfigurationIsVisible = 0;
			defaultConfigurationName = Release;
		};
		3FE6DDE524C62EE60065EA05 /* Build configuration list for PBXNativeTarget "AEPLifecycleTests" */ = {
			isa = XCConfigurationList;
			buildConfigurations = (
				3FE6DDE624C62EE60065EA05 /* Debug */,
				3FE6DDE724C62EE60065EA05 /* Release */,
			);
			defaultConfigurationIsVisible = 0;
			defaultConfigurationName = Release;
		};
		3FE6DE4024C642330065EA05 /* Build configuration list for PBXNativeTarget "AEPIdentity" */ = {
			isa = XCConfigurationList;
			buildConfigurations = (
				3FE6DE4124C642330065EA05 /* Debug */,
				3FE6DE4224C642330065EA05 /* Release */,
			);
			defaultConfigurationIsVisible = 0;
			defaultConfigurationName = Release;
		};
		3FE6DE4324C642330065EA05 /* Build configuration list for PBXNativeTarget "AEPIdentityTests" */ = {
			isa = XCConfigurationList;
			buildConfigurations = (
				3FE6DE4424C642330065EA05 /* Debug */,
				3FE6DE4524C642330065EA05 /* Release */,
			);
			defaultConfigurationIsVisible = 0;
			defaultConfigurationName = Release;
		};
		3FF8170F24D89B160064DFA1 /* Build configuration list for PBXNativeTarget "AEPCoreMocks" */ = {
			isa = XCConfigurationList;
			buildConfigurations = (
				3FF8171024D89B160064DFA1 /* Debug */,
				3FF8171124D89B160064DFA1 /* Release */,
			);
			defaultConfigurationIsVisible = 0;
			defaultConfigurationName = Release;
		};
/* End XCConfigurationList section */

/* Begin XCRemoteSwiftPackageReference section */
		3FE6DE9324C64B8D0065EA05 /* XCRemoteSwiftPackageReference "aepsdk-rulesengine-ios" */ = {
			isa = XCRemoteSwiftPackageReference;
			repositoryURL = "https://github.com/adobe/aepsdk-rulesengine-ios.git";
			requirement = {
				branch = dev;
				kind = branch;
			};
		};
/* End XCRemoteSwiftPackageReference section */

/* Begin XCSwiftPackageProductDependency section */
		3FB66A9B24CA003700502CAF /* SwiftRulesEngine */ = {
			isa = XCSwiftPackageProductDependency;
			package = 3FE6DE9324C64B8D0065EA05 /* XCRemoteSwiftPackageReference "aepsdk-rulesengine-ios" */;
			productName = SwiftRulesEngine;
		};
/* End XCSwiftPackageProductDependency section */
	};
	rootObject = 21CAC0CD2422917600C11388 /* Project object */;
}<|MERGE_RESOLUTION|>--- conflicted
+++ resolved
@@ -40,15 +40,12 @@
 		218E01C024C7595000BEC470 /* HitQueuing+PrivacyTests.swift in Sources */ = {isa = PBXBuildFile; fileRef = 218E01BF24C7595000BEC470 /* HitQueuing+PrivacyTests.swift */; };
 		21CAC0E02422917600C11388 /* AEPCore.framework in Frameworks */ = {isa = PBXBuildFile; fileRef = 21CAC0D62422917600C11388 /* AEPCore.framework */; };
 		21CAC0E72422917600C11388 /* AEPCore.h in Headers */ = {isa = PBXBuildFile; fileRef = 21CAC0D92422917600C11388 /* AEPCore.h */; settings = {ATTRIBUTES = (Public, ); }; };
-<<<<<<< HEAD
+		2420365224E35EEB0069C89D /* SignalHitProcessorTests.swift in Sources */ = {isa = PBXBuildFile; fileRef = 2420365124E35EEB0069C89D /* SignalHitProcessorTests.swift */; };
 		21F79AB724E704C5003204C3 /* IDParser.swift in Sources */ = {isa = PBXBuildFile; fileRef = 21F79AB624E704C5003204C3 /* IDParser.swift */; };
 		21F79ABB24E70CDC003204C3 /* IDParsing.swift in Sources */ = {isa = PBXBuildFile; fileRef = 21F79ABA24E70CDC003204C3 /* IDParsing.swift */; };
 		21F79ABF24E71B03003204C3 /* IDParserTests.swift in Sources */ = {isa = PBXBuildFile; fileRef = 21F79ABD24E7144F003204C3 /* IDParserTests.swift */; };
 		21F79AC124E72204003204C3 /* V4MigratorTests.swift in Sources */ = {isa = PBXBuildFile; fileRef = 21F79AC024E72204003204C3 /* V4MigratorTests.swift */; };
 		21F79AC324E73554003204C3 /* MigrationConstants.swift in Sources */ = {isa = PBXBuildFile; fileRef = 21F79AC224E73554003204C3 /* MigrationConstants.swift */; };
-=======
-		2420365224E35EEB0069C89D /* SignalHitProcessorTests.swift in Sources */ = {isa = PBXBuildFile; fileRef = 2420365124E35EEB0069C89D /* SignalHitProcessorTests.swift */; };
->>>>>>> d6916a5f
 		243DCE4724C7AA2800E99AD9 /* AEPServices.h in Headers */ = {isa = PBXBuildFile; fileRef = 243DCE4624C7AA2800E99AD9 /* AEPServices.h */; };
 		243DCE4824C7AA7C00E99AD9 /* AEPServices.h in Headers */ = {isa = PBXBuildFile; fileRef = 243DCE4624C7AA2800E99AD9 /* AEPServices.h */; settings = {ATTRIBUTES = (Public, ); }; };
 		24543A1424E1DAFC002D8D9A /* MockURLService.swift in Sources */ = {isa = PBXBuildFile; fileRef = 24543A1324E1DAFC002D8D9A /* MockURLService.swift */; };
@@ -485,15 +482,12 @@
 		21CAC0DA2422917600C11388 /* Info.plist */ = {isa = PBXFileReference; lastKnownFileType = text.plist.xml; path = Info.plist; sourceTree = "<group>"; };
 		21CAC0DF2422917600C11388 /* AEPCoreTests.xctest */ = {isa = PBXFileReference; explicitFileType = wrapper.cfbundle; includeInIndex = 0; path = AEPCoreTests.xctest; sourceTree = BUILT_PRODUCTS_DIR; };
 		21CAC0E62422917600C11388 /* Info.plist */ = {isa = PBXFileReference; lastKnownFileType = text.plist.xml; path = Info.plist; sourceTree = "<group>"; };
-<<<<<<< HEAD
+		2420365124E35EEB0069C89D /* SignalHitProcessorTests.swift */ = {isa = PBXFileReference; lastKnownFileType = sourcecode.swift; path = SignalHitProcessorTests.swift; sourceTree = "<group>"; };
 		21F79AB624E704C5003204C3 /* IDParser.swift */ = {isa = PBXFileReference; lastKnownFileType = sourcecode.swift; path = IDParser.swift; sourceTree = "<group>"; };
 		21F79ABA24E70CDC003204C3 /* IDParsing.swift */ = {isa = PBXFileReference; lastKnownFileType = sourcecode.swift; path = IDParsing.swift; sourceTree = "<group>"; };
 		21F79ABD24E7144F003204C3 /* IDParserTests.swift */ = {isa = PBXFileReference; lastKnownFileType = sourcecode.swift; path = IDParserTests.swift; sourceTree = "<group>"; };
 		21F79AC024E72204003204C3 /* V4MigratorTests.swift */ = {isa = PBXFileReference; lastKnownFileType = sourcecode.swift; path = V4MigratorTests.swift; sourceTree = "<group>"; };
 		21F79AC224E73554003204C3 /* MigrationConstants.swift */ = {isa = PBXFileReference; lastKnownFileType = sourcecode.swift; path = MigrationConstants.swift; sourceTree = "<group>"; };
-=======
-		2420365124E35EEB0069C89D /* SignalHitProcessorTests.swift */ = {isa = PBXFileReference; lastKnownFileType = sourcecode.swift; path = SignalHitProcessorTests.swift; sourceTree = "<group>"; };
->>>>>>> d6916a5f
 		243DCE4624C7AA2800E99AD9 /* AEPServices.h */ = {isa = PBXFileReference; fileEncoding = 4; lastKnownFileType = sourcecode.c.h; path = AEPServices.h; sourceTree = "<group>"; };
 		24543A1324E1DAFC002D8D9A /* MockURLService.swift */ = {isa = PBXFileReference; fileEncoding = 4; lastKnownFileType = sourcecode.swift; name = MockURLService.swift; path = AEPServices/Mocks/MockURLService.swift; sourceTree = SOURCE_ROOT; };
 		2467E43924CA4DE20022F6BE /* Unzipping.swift */ = {isa = PBXFileReference; lastKnownFileType = sourcecode.swift; path = Unzipping.swift; sourceTree = "<group>"; };
