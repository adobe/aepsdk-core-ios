// !$*UTF8*$!
{
	archiveVersion = 1;
	classes = {
	};
	objectVersion = 52;
	objects = {

/* Begin PBXBuildFile section */
<<<<<<< HEAD
=======
		2107F02624C9FDFE002935CF /* PushIDManageable.swift in Sources */ = {isa = PBXBuildFile; fileRef = 2107F02524C9FDFE002935CF /* PushIDManageable.swift */; };
		2107F02824C9FE1B002935CF /* PushIDManager.swift in Sources */ = {isa = PBXBuildFile; fileRef = 2107F02724C9FE1B002935CF /* PushIDManager.swift */; };
		2107F02A24C9FF46002935CF /* PushIDManagerTests.swift in Sources */ = {isa = PBXBuildFile; fileRef = 2107F02924C9FF46002935CF /* PushIDManagerTests.swift */; };
		2107F02C24C9FF62002935CF /* MockPushIDManager.swift in Sources */ = {isa = PBXBuildFile; fileRef = 2107F02B24C9FF62002935CF /* MockPushIDManager.swift */; };
		2107F02E24C9FF88002935CF /* SHA256.swift in Sources */ = {isa = PBXBuildFile; fileRef = 2107F02D24C9FF88002935CF /* SHA256.swift */; };
		2107F03024C9FFB2002935CF /* SHA256Tests.swift in Sources */ = {isa = PBXBuildFile; fileRef = 2107F02F24C9FFB2002935CF /* SHA256Tests.swift */; };
		2131A1B42465D81E00F1392D /* EventHub+Testable.swift in Sources */ = {isa = PBXBuildFile; fileRef = 2131A1B32465D81E00F1392D /* EventHub+Testable.swift */; };
		213C8BD524252302009F780A /* MockExtension.swift in Sources */ = {isa = PBXBuildFile; fileRef = 213C8BD424252302009F780A /* MockExtension.swift */; };
		213E87B92433E9BD00033447 /* SharedStateTestHelper.swift in Sources */ = {isa = PBXBuildFile; fileRef = 213E87B82433E9BD00033447 /* SharedStateTestHelper.swift */; };
		214149C72429A39B00FCE512 /* SlowMockExtension.swift in Sources */ = {isa = PBXBuildFile; fileRef = 214149C52429A39B00FCE512 /* SlowMockExtension.swift */; };
		215AA6232465E06600CEB4F4 /* ADBMobileConfig.json in Resources */ = {isa = PBXBuildFile; fileRef = 215AA6222465E06600CEB4F4 /* ADBMobileConfig.json */; };
>>>>>>> 64324d5d
		215C859D24C6492800CCCD26 /* MockHitQueue.swift in Sources */ = {isa = PBXBuildFile; fileRef = 215C859B24C6492800CCCD26 /* MockHitQueue.swift */; };
		215C859E24C6492800CCCD26 /* MockHitProcessor.swift in Sources */ = {isa = PBXBuildFile; fileRef = 215C859C24C6492800CCCD26 /* MockHitProcessor.swift */; };
		21629DB22461CC48009D05BF /* AEPCore+LifecycleTests.swift in Sources */ = {isa = PBXBuildFile; fileRef = 21629DB12461CC48009D05BF /* AEPCore+LifecycleTests.swift */; };
		218E01C024C7595000BEC470 /* HitQueuing+PrivacyTests.swift in Sources */ = {isa = PBXBuildFile; fileRef = 218E01BF24C7595000BEC470 /* HitQueuing+PrivacyTests.swift */; };
		218E01C224C75C1500BEC470 /* HitQueuing+Privacy.swift in Sources */ = {isa = PBXBuildFile; fileRef = 218E01C124C75C1500BEC470 /* HitQueuing+Privacy.swift */; };
		21CAC0E02422917600C11388 /* AEPCore.framework in Frameworks */ = {isa = PBXBuildFile; fileRef = 21CAC0D62422917600C11388 /* AEPCore.framework */; };
		21CAC0E72422917600C11388 /* AEPCore.h in Headers */ = {isa = PBXBuildFile; fileRef = 21CAC0D92422917600C11388 /* AEPCore.h */; settings = {ATTRIBUTES = (Public, ); }; };
		243DCE4724C7AA2800E99AD9 /* AEPServices.h in Headers */ = {isa = PBXBuildFile; fileRef = 243DCE4624C7AA2800E99AD9 /* AEPServices.h */; };
		243DCE4824C7AA7C00E99AD9 /* AEPServices.h in Headers */ = {isa = PBXBuildFile; fileRef = 243DCE4624C7AA2800E99AD9 /* AEPServices.h */; settings = {ATTRIBUTES = (Public, ); }; };
		3F03979024BE5DD30019F095 /* AEPServices.framework in Frameworks */ = {isa = PBXBuildFile; fileRef = 3F03978724BE5DD30019F095 /* AEPServices.framework */; };
		3F0397C324BE5FF30019F095 /* CacheService.swift in Sources */ = {isa = PBXBuildFile; fileRef = 3F0397A024BE5FF30019F095 /* CacheService.swift */; };
		3F0397C424BE5FF30019F095 /* Cache.swift in Sources */ = {isa = PBXBuildFile; fileRef = 3F0397A124BE5FF30019F095 /* Cache.swift */; };
		3F0397C524BE5FF30019F095 /* CacheEntry.swift in Sources */ = {isa = PBXBuildFile; fileRef = 3F0397A224BE5FF30019F095 /* CacheEntry.swift */; };
		3F0397C624BE5FF30019F095 /* DiskCacheService.swift in Sources */ = {isa = PBXBuildFile; fileRef = 3F0397A324BE5FF30019F095 /* DiskCacheService.swift */; };
		3F0397C724BE5FF30019F095 /* CacheExpiry.swift in Sources */ = {isa = PBXBuildFile; fileRef = 3F0397A424BE5FF30019F095 /* CacheExpiry.swift */; };
		3F0397C824BE5FF30019F095 /* AEPServiceProvider.swift in Sources */ = {isa = PBXBuildFile; fileRef = 3F0397A524BE5FF30019F095 /* AEPServiceProvider.swift */; };
		3F0397C924BE5FF30019F095 /* LoggingService.swift in Sources */ = {isa = PBXBuildFile; fileRef = 3F0397A724BE5FF30019F095 /* LoggingService.swift */; };
		3F0397CA24BE5FF30019F095 /* Log.swift in Sources */ = {isa = PBXBuildFile; fileRef = 3F0397A824BE5FF30019F095 /* Log.swift */; };
		3F0397CB24BE5FF30019F095 /* LogLevel.swift in Sources */ = {isa = PBXBuildFile; fileRef = 3F0397A924BE5FF30019F095 /* LogLevel.swift */; };
		3F0397CC24BE5FF30019F095 /* AEPNetworkService.swift in Sources */ = {isa = PBXBuildFile; fileRef = 3F0397AB24BE5FF30019F095 /* AEPNetworkService.swift */; };
		3F0397CD24BE5FF30019F095 /* NetworkServiceConstants.swift in Sources */ = {isa = PBXBuildFile; fileRef = 3F0397AC24BE5FF30019F095 /* NetworkServiceConstants.swift */; };
		3F0397CE24BE5FF30019F095 /* AEPLoggingService.swift in Sources */ = {isa = PBXBuildFile; fileRef = 3F0397AD24BE5FF30019F095 /* AEPLoggingService.swift */; };
		3F0397CF24BE5FF30019F095 /* NetworkService.swift in Sources */ = {isa = PBXBuildFile; fileRef = 3F0397AE24BE5FF30019F095 /* NetworkService.swift */; };
		3F0397D024BE5FF30019F095 /* HttpMethod.swift in Sources */ = {isa = PBXBuildFile; fileRef = 3F0397AF24BE5FF30019F095 /* HttpMethod.swift */; };
		3F0397D124BE5FF30019F095 /* HttpConnection.swift in Sources */ = {isa = PBXBuildFile; fileRef = 3F0397B024BE5FF30019F095 /* HttpConnection.swift */; };
		3F0397D224BE5FF30019F095 /* NetworkRequest.swift in Sources */ = {isa = PBXBuildFile; fileRef = 3F0397B124BE5FF30019F095 /* NetworkRequest.swift */; };
		3F0397D324BE5FF30019F095 /* AEPDataQueue.swift in Sources */ = {isa = PBXBuildFile; fileRef = 3F0397B324BE5FF30019F095 /* AEPDataQueue.swift */; };
		3F0397D424BE5FF30019F095 /* SQLiteWrapper.swift in Sources */ = {isa = PBXBuildFile; fileRef = 3F0397B424BE5FF30019F095 /* SQLiteWrapper.swift */; };
		3F0397D524BE5FF30019F095 /* DataQueue.swift in Sources */ = {isa = PBXBuildFile; fileRef = 3F0397B524BE5FF30019F095 /* DataQueue.swift */; };
		3F0397D624BE5FF30019F095 /* DataEntity.swift in Sources */ = {isa = PBXBuildFile; fileRef = 3F0397B624BE5FF30019F095 /* DataEntity.swift */; };
		3F0397D724BE5FF30019F095 /* AEPDataQueueService.swift in Sources */ = {isa = PBXBuildFile; fileRef = 3F0397B724BE5FF30019F095 /* AEPDataQueueService.swift */; };
		3F0397D824BE5FF30019F095 /* DataQueueService.swift in Sources */ = {isa = PBXBuildFile; fileRef = 3F0397B824BE5FF30019F095 /* DataQueueService.swift */; };
		3F0397DA24BE5FF30019F095 /* NamedKeyValueService.swift in Sources */ = {isa = PBXBuildFile; fileRef = 3F0397BB24BE5FF30019F095 /* NamedKeyValueService.swift */; };
		3F0397DB24BE5FF30019F095 /* NamedKeyValueStore.swift in Sources */ = {isa = PBXBuildFile; fileRef = 3F0397BC24BE5FF30019F095 /* NamedKeyValueStore.swift */; };
		3F0397DC24BE5FF30019F095 /* NamedUserDefaultKeyValueService.swift in Sources */ = {isa = PBXBuildFile; fileRef = 3F0397BD24BE5FF30019F095 /* NamedUserDefaultKeyValueService.swift */; };
		3F0397DD24BE5FF30019F095 /* ApplicationSystemInfoService.swift in Sources */ = {isa = PBXBuildFile; fileRef = 3F0397BE24BE5FF30019F095 /* ApplicationSystemInfoService.swift */; };
		3F0397DE24BE5FF30019F095 /* SystemInfoService.swift in Sources */ = {isa = PBXBuildFile; fileRef = 3F0397BF24BE5FF30019F095 /* SystemInfoService.swift */; };
		3F0397DF24BE5FF30019F095 /* URLService.swift in Sources */ = {isa = PBXBuildFile; fileRef = 3F0397C024BE5FF30019F095 /* URLService.swift */; };
		3F0397E024BE5FF30019F095 /* AEPURLService.swift in Sources */ = {isa = PBXBuildFile; fileRef = 3F0397C124BE5FF30019F095 /* AEPURLService.swift */; };
		3F0397F224BE60910019F095 /* HitProcessable.swift in Sources */ = {isa = PBXBuildFile; fileRef = 3F0397E324BE60910019F095 /* HitProcessable.swift */; };
		3F0397F324BE60910019F095 /* PersistentHitQueue.swift in Sources */ = {isa = PBXBuildFile; fileRef = 3F0397E424BE60910019F095 /* PersistentHitQueue.swift */; };
		3F0397F424BE60910019F095 /* HitQueuing.swift in Sources */ = {isa = PBXBuildFile; fileRef = 3F0397E524BE60910019F095 /* HitQueuing.swift */; };
		3F0397F524BE60910019F095 /* AtomicCounter.swift in Sources */ = {isa = PBXBuildFile; fileRef = 3F0397E624BE60910019F095 /* AtomicCounter.swift */; };
		3F0397F624BE60910019F095 /* FileUnzipper.swift in Sources */ = {isa = PBXBuildFile; fileRef = 3F0397E824BE60910019F095 /* FileUnzipper.swift */; };
		3F0397F724BE60910019F095 /* ZipArchive.swift in Sources */ = {isa = PBXBuildFile; fileRef = 3F0397E924BE60910019F095 /* ZipArchive.swift */; };
		3F0397F824BE60910019F095 /* ZipEntry.swift in Sources */ = {isa = PBXBuildFile; fileRef = 3F0397EA24BE60910019F095 /* ZipEntry.swift */; };
		3F0397F924BE60910019F095 /* FileManager+ZIP.swift in Sources */ = {isa = PBXBuildFile; fileRef = 3F0397EB24BE60910019F095 /* FileManager+ZIP.swift */; };
		3F0397FA24BE60910019F095 /* FileUnzipperConstants.swift in Sources */ = {isa = PBXBuildFile; fileRef = 3F0397EC24BE60910019F095 /* FileUnzipperConstants.swift */; };
		3F0397FB24BE60910019F095 /* ThreadSafeArray.swift in Sources */ = {isa = PBXBuildFile; fileRef = 3F0397ED24BE60910019F095 /* ThreadSafeArray.swift */; };
		3F0397FC24BE60910019F095 /* OperationOrderer.swift in Sources */ = {isa = PBXBuildFile; fileRef = 3F0397EE24BE60910019F095 /* OperationOrderer.swift */; };
		3F0397FD24BE60910019F095 /* ThreadSafeDictionary.swift in Sources */ = {isa = PBXBuildFile; fileRef = 3F0397EF24BE60910019F095 /* ThreadSafeDictionary.swift */; };
		3F0397FE24BE60910019F095 /* URLEncoder.swift in Sources */ = {isa = PBXBuildFile; fileRef = 3F0397F024BE60910019F095 /* URLEncoder.swift */; };
		3F0397FF24BE60910019F095 /* AnyCodable.swift in Sources */ = {isa = PBXBuildFile; fileRef = 3F0397F124BE60910019F095 /* AnyCodable.swift */; };
		3F03981524BE61520019F095 /* UnzipperTest.swift in Sources */ = {isa = PBXBuildFile; fileRef = 3F03980124BE61520019F095 /* UnzipperTest.swift */; };
		3F03981624BE61520019F095 /* SystemInfoServiceTest.swift in Sources */ = {isa = PBXBuildFile; fileRef = 3F03980224BE61520019F095 /* SystemInfoServiceTest.swift */; };
		3F03981724BE61520019F095 /* AEPDataQueueService+Testable.swift in Sources */ = {isa = PBXBuildFile; fileRef = 3F03980324BE61520019F095 /* AEPDataQueueService+Testable.swift */; };
		3F03981824BE61520019F095 /* AEPDataQueueServiceTests.swift in Sources */ = {isa = PBXBuildFile; fileRef = 3F03980424BE61520019F095 /* AEPDataQueueServiceTests.swift */; };
		3F03981924BE61520019F095 /* AEPURLServiceTest.swift in Sources */ = {isa = PBXBuildFile; fileRef = 3F03980524BE61520019F095 /* AEPURLServiceTest.swift */; };
		3F03981A24BE61520019F095 /* DiskCacheServiceTests.swift in Sources */ = {isa = PBXBuildFile; fileRef = 3F03980624BE61520019F095 /* DiskCacheServiceTests.swift */; };
		3F03981B24BE61520019F095 /* NamedKeyValueServiceTest.swift in Sources */ = {isa = PBXBuildFile; fileRef = 3F03980724BE61520019F095 /* NamedKeyValueServiceTest.swift */; };
		3F03981C24BE61520019F095 /* SQLiteWrapperTests.swift in Sources */ = {isa = PBXBuildFile; fileRef = 3F03980824BE61520019F095 /* SQLiteWrapperTests.swift */; };
		3F03981D24BE61520019F095 /* MockSystemInfoService.swift in Sources */ = {isa = PBXBuildFile; fileRef = 3F03980924BE61520019F095 /* MockSystemInfoService.swift */; };
		3F03981E24BE61520019F095 /* AEPDataQueueTests.swift in Sources */ = {isa = PBXBuildFile; fileRef = 3F03980A24BE61520019F095 /* AEPDataQueueTests.swift */; };
		3F03981F24BE61520019F095 /* NetworkServiceTests.swift in Sources */ = {isa = PBXBuildFile; fileRef = 3F03980B24BE61520019F095 /* NetworkServiceTests.swift */; };
		3F03982024BE61520019F095 /* LogLevelTest.swift in Sources */ = {isa = PBXBuildFile; fileRef = 3F03980C24BE61520019F095 /* LogLevelTest.swift */; };
		3F03982124BE61520019F095 /* NamedKeyValueStoreTest.swift in Sources */ = {isa = PBXBuildFile; fileRef = 3F03980D24BE61520019F095 /* NamedKeyValueStoreTest.swift */; };
		3F03982224BE61520019F095 /* OperationOrdererTests.swift in Sources */ = {isa = PBXBuildFile; fileRef = 3F03980F24BE61520019F095 /* OperationOrdererTests.swift */; };
		3F03982324BE61520019F095 /* PersistentHitQueueTests.swift in Sources */ = {isa = PBXBuildFile; fileRef = 3F03981024BE61520019F095 /* PersistentHitQueueTests.swift */; };
		3F03982424BE61520019F095 /* AnyCodableTests.swift in Sources */ = {isa = PBXBuildFile; fileRef = 3F03981124BE61520019F095 /* AnyCodableTests.swift */; };
		3F03982524BE61520019F095 /* ThreadSafeArrayTests.swift in Sources */ = {isa = PBXBuildFile; fileRef = 3F03981224BE61520019F095 /* ThreadSafeArrayTests.swift */; };
		3F03982624BE61520019F095 /* URLEncoderTests.swift in Sources */ = {isa = PBXBuildFile; fileRef = 3F03981324BE61520019F095 /* URLEncoderTests.swift */; };
		3F03982724BE61520019F095 /* ThreadSafeDictionaryTests.swift in Sources */ = {isa = PBXBuildFile; fileRef = 3F03981424BE61520019F095 /* ThreadSafeDictionaryTests.swift */; };
		3F03983824BE62AA0019F095 /* TestRules.zip in Resources */ = {isa = PBXBuildFile; fileRef = 3F03983424BE62AA0019F095 /* TestRules.zip */; };
		3F03983924BE62AA0019F095 /* TestImage.png in Resources */ = {isa = PBXBuildFile; fileRef = 3F03983524BE62AA0019F095 /* TestImage.png */; };
		3F03983A24BE62AA0019F095 /* ADBMobileConfig.json in Resources */ = {isa = PBXBuildFile; fileRef = 3F03983624BE62AA0019F095 /* ADBMobileConfig.json */; };
		3F03983B24BE62AA0019F095 /* TestConfig.json in Resources */ = {isa = PBXBuildFile; fileRef = 3F03983724BE62AA0019F095 /* TestConfig.json */; };
		3F03984224BE65170019F095 /* AEPServices.framework in Frameworks */ = {isa = PBXBuildFile; fileRef = 3F03978724BE5DD30019F095 /* AEPServices.framework */; };
		3F39520724CA096100F7325B /* AEPCoreTests.swift in Sources */ = {isa = PBXBuildFile; fileRef = 3F3951E824CA096100F7325B /* AEPCoreTests.swift */; };
		3F39520824CA096100F7325B /* SharedStateTest.swift in Sources */ = {isa = PBXBuildFile; fileRef = 3F3951EA24CA096100F7325B /* SharedStateTest.swift */; };
		3F39520924CA096100F7325B /* EventHubTests.swift in Sources */ = {isa = PBXBuildFile; fileRef = 3F3951EB24CA096100F7325B /* EventHubTests.swift */; };
		3F39520A24CA096100F7325B /* TestRules.zip in Resources */ = {isa = PBXBuildFile; fileRef = 3F3951ED24CA096100F7325B /* TestRules.zip */; };
		3F39520B24CA096100F7325B /* TestImage.png in Resources */ = {isa = PBXBuildFile; fileRef = 3F3951EE24CA096100F7325B /* TestImage.png */; };
		3F39520C24CA096100F7325B /* rules_1.json in Resources */ = {isa = PBXBuildFile; fileRef = 3F3951EF24CA096100F7325B /* rules_1.json */; };
		3F39520D24CA096100F7325B /* ADBMobileConfig.json in Resources */ = {isa = PBXBuildFile; fileRef = 3F3951F024CA096100F7325B /* ADBMobileConfig.json */; };
		3F39520E24CA096100F7325B /* TestConfig.json in Resources */ = {isa = PBXBuildFile; fileRef = 3F3951F124CA096100F7325B /* TestConfig.json */; };
		3F39520F24CA096100F7325B /* testRulesDownloader.zip in Resources */ = {isa = PBXBuildFile; fileRef = 3F3951F224CA096100F7325B /* testRulesDownloader.zip */; };
		3F39521024CA096100F7325B /* SlowMockExtension.swift in Sources */ = {isa = PBXBuildFile; fileRef = 3F3951F424CA096100F7325B /* SlowMockExtension.swift */; };
		3F39521124CA096100F7325B /* MockExtension.swift in Sources */ = {isa = PBXBuildFile; fileRef = 3F3951F524CA096100F7325B /* MockExtension.swift */; };
		3F39521224CA096100F7325B /* MockExtensionTwo.swift in Sources */ = {isa = PBXBuildFile; fileRef = 3F3951F624CA096100F7325B /* MockExtensionTwo.swift */; };
		3F39521324CA096100F7325B /* AEPCore+ConfigurationTests.swift in Sources */ = {isa = PBXBuildFile; fileRef = 3F3951F724CA096100F7325B /* AEPCore+ConfigurationTests.swift */; };
		3F39521424CA096200F7325B /* TestableExtensionRuntime.swift in Sources */ = {isa = PBXBuildFile; fileRef = 3F3951F924CA096100F7325B /* TestableExtensionRuntime.swift */; };
		3F39521524CA096200F7325B /* MockConfigurationDownloader.swift in Sources */ = {isa = PBXBuildFile; fileRef = 3F3951FA24CA096100F7325B /* MockConfigurationDownloader.swift */; };
		3F39521624CA096200F7325B /* MockNetworkServiceOverrider.swift in Sources */ = {isa = PBXBuildFile; fileRef = 3F3951FB24CA096100F7325B /* MockNetworkServiceOverrider.swift */; };
		3F39521724CA096200F7325B /* EventHub+Testable.swift in Sources */ = {isa = PBXBuildFile; fileRef = 3F3951FC24CA096100F7325B /* EventHub+Testable.swift */; };
		3F39521824CA096200F7325B /* MockRulesDownloaderNetworkService.swift in Sources */ = {isa = PBXBuildFile; fileRef = 3F3951FD24CA096100F7325B /* MockRulesDownloaderNetworkService.swift */; };
		3F39521924CA096200F7325B /* SharedStateTestHelper.swift in Sources */ = {isa = PBXBuildFile; fileRef = 3F3951FE24CA096100F7325B /* SharedStateTestHelper.swift */; };
		3F39521A24CA096200F7325B /* MockConfigurationDownloaderNetworkService.swift in Sources */ = {isa = PBXBuildFile; fileRef = 3F3951FF24CA096100F7325B /* MockConfigurationDownloaderNetworkService.swift */; };
		3F39521C24CA096200F7325B /* ConfigurationFunctionalTests.swift in Sources */ = {isa = PBXBuildFile; fileRef = 3F39520224CA096100F7325B /* ConfigurationFunctionalTests.swift */; };
		3F39521D24CA096200F7325B /* ConfigurationStateTests.swift in Sources */ = {isa = PBXBuildFile; fileRef = 3F39520324CA096100F7325B /* ConfigurationStateTests.swift */; };
		3F39521E24CA096200F7325B /* ConfigurationDownloaderTests.swift in Sources */ = {isa = PBXBuildFile; fileRef = 3F39520424CA096100F7325B /* ConfigurationDownloaderTests.swift */; };
		3F39521F24CA096200F7325B /* RulesDownloaderTests.swift in Sources */ = {isa = PBXBuildFile; fileRef = 3F39520524CA096100F7325B /* RulesDownloaderTests.swift */; };
		3F39522024CA096200F7325B /* LaunchIDManagerTests.swift in Sources */ = {isa = PBXBuildFile; fileRef = 3F39520624CA096100F7325B /* LaunchIDManagerTests.swift */; };
		3FB66A9C24CA003700502CAF /* SwiftRulesEngine in Frameworks */ = {isa = PBXBuildFile; productRef = 3FB66A9B24CA003700502CAF /* SwiftRulesEngine */; };
		3FB66AC524CA004400502CAF /* CoreConstants.swift in Sources */ = {isa = PBXBuildFile; fileRef = 3FB66A9E24CA004400502CAF /* CoreConstants.swift */; };
		3FB66AC624CA004400502CAF /* AEPCore.swift in Sources */ = {isa = PBXBuildFile; fileRef = 3FB66A9F24CA004400502CAF /* AEPCore.swift */; };
		3FB66AC724CA004400502CAF /* Extension+Register.swift in Sources */ = {isa = PBXBuildFile; fileRef = 3FB66AA024CA004400502CAF /* Extension+Register.swift */; };
		3FB66AC824CA004400502CAF /* Lifecycle.swift in Sources */ = {isa = PBXBuildFile; fileRef = 3FB66AA124CA004400502CAF /* Lifecycle.swift */; };
		3FB66AC924CA004400502CAF /* AEPCore+Configuration.swift in Sources */ = {isa = PBXBuildFile; fileRef = 3FB66AA224CA004400502CAF /* AEPCore+Configuration.swift */; };
		3FB66ACA24CA004400502CAF /* AEPCore+Lifecycle.swift in Sources */ = {isa = PBXBuildFile; fileRef = 3FB66AA324CA004400502CAF /* AEPCore+Lifecycle.swift */; };
		3FB66ACB24CA004400502CAF /* Configuration.swift in Sources */ = {isa = PBXBuildFile; fileRef = 3FB66AA424CA004400502CAF /* Configuration.swift */; };
		3FB66ACC24CA004400502CAF /* EventHubPlaceholderExtension.swift in Sources */ = {isa = PBXBuildFile; fileRef = 3FB66AA624CA004400502CAF /* EventHubPlaceholderExtension.swift */; };
		3FB66ACD24CA004400502CAF /* EventHubConstants.swift in Sources */ = {isa = PBXBuildFile; fileRef = 3FB66AA724CA004400502CAF /* EventHubConstants.swift */; };
		3FB66ACE24CA004400502CAF /* ExtensionContainer.swift in Sources */ = {isa = PBXBuildFile; fileRef = 3FB66AA824CA004400502CAF /* ExtensionContainer.swift */; };
		3FB66ACF24CA004400502CAF /* Event.swift in Sources */ = {isa = PBXBuildFile; fileRef = 3FB66AA924CA004400502CAF /* Event.swift */; };
		3FB66AD024CA004400502CAF /* AEPError.swift in Sources */ = {isa = PBXBuildFile; fileRef = 3FB66AAA24CA004400502CAF /* AEPError.swift */; };
		3FB66AD124CA004400502CAF /* SharedState.swift in Sources */ = {isa = PBXBuildFile; fileRef = 3FB66AAB24CA004400502CAF /* SharedState.swift */; };
		3FB66AD224CA004400502CAF /* EventHub.swift in Sources */ = {isa = PBXBuildFile; fileRef = 3FB66AAC24CA004400502CAF /* EventHub.swift */; };
		3FB66AD324CA004400502CAF /* ExtensionRuntime.swift in Sources */ = {isa = PBXBuildFile; fileRef = 3FB66AAD24CA004400502CAF /* ExtensionRuntime.swift */; };
		3FB66AD424CA004400502CAF /* EventType.swift in Sources */ = {isa = PBXBuildFile; fileRef = 3FB66AAE24CA004400502CAF /* EventType.swift */; };
		3FB66AD524CA004400502CAF /* EventHubError.swift in Sources */ = {isa = PBXBuildFile; fileRef = 3FB66AAF24CA004400502CAF /* EventHubError.swift */; };
		3FB66AD624CA004400502CAF /* EventSource.swift in Sources */ = {isa = PBXBuildFile; fileRef = 3FB66AB024CA004400502CAF /* EventSource.swift */; };
		3FB66AD724CA004400502CAF /* EventListenerContainer.swift in Sources */ = {isa = PBXBuildFile; fileRef = 3FB66AB124CA004400502CAF /* EventListenerContainer.swift */; };
		3FB66AD824CA004400502CAF /* Extension.swift in Sources */ = {isa = PBXBuildFile; fileRef = 3FB66AB224CA004400502CAF /* Extension.swift */; };
		3FB66AD924CA004400502CAF /* LaunchRule.swift in Sources */ = {isa = PBXBuildFile; fileRef = 3FB66AB424CA004400502CAF /* LaunchRule.swift */; };
		3FB66ADA24CA004400502CAF /* RulesDownloader.swift in Sources */ = {isa = PBXBuildFile; fileRef = 3FB66AB524CA004400502CAF /* RulesDownloader.swift */; };
		3FB66ADB24CA004400502CAF /* AEPRulesEngine.swift in Sources */ = {isa = PBXBuildFile; fileRef = 3FB66AB624CA004400502CAF /* AEPRulesEngine.swift */; };
		3FB66ADC24CA004400502CAF /* RulesLoader.swift in Sources */ = {isa = PBXBuildFile; fileRef = 3FB66AB724CA004400502CAF /* RulesLoader.swift */; };
		3FB66ADD24CA004400502CAF /* JSONRulesParser.swift in Sources */ = {isa = PBXBuildFile; fileRef = 3FB66AB824CA004400502CAF /* JSONRulesParser.swift */; };
		3FB66ADE24CA004400502CAF /* AEPConfiguration.swift in Sources */ = {isa = PBXBuildFile; fileRef = 3FB66ABA24CA004400502CAF /* AEPConfiguration.swift */; };
		3FB66ADF24CA004400502CAF /* ConfigurationConstants.swift in Sources */ = {isa = PBXBuildFile; fileRef = 3FB66ABB24CA004400502CAF /* ConfigurationConstants.swift */; };
		3FB66AE024CA004400502CAF /* ConfigurationState.swift in Sources */ = {isa = PBXBuildFile; fileRef = 3FB66ABC24CA004400502CAF /* ConfigurationState.swift */; };
		3FB66AE124CA004400502CAF /* LaunchIDManager.swift in Sources */ = {isa = PBXBuildFile; fileRef = 3FB66ABD24CA004400502CAF /* LaunchIDManager.swift */; };
		3FB66AE224CA004400502CAF /* Event+Configuration.swift in Sources */ = {isa = PBXBuildFile; fileRef = 3FB66ABE24CA004400502CAF /* Event+Configuration.swift */; };
		3FB66AE324CA004400502CAF /* ConfigurationDownloadable.swift in Sources */ = {isa = PBXBuildFile; fileRef = 3FB66ABF24CA004400502CAF /* ConfigurationDownloadable.swift */; };
		3FB66AE424CA004400502CAF /* CachedRules.swift in Sources */ = {isa = PBXBuildFile; fileRef = 3FB66AC024CA004400502CAF /* CachedRules.swift */; };
		3FB66AE524CA004400502CAF /* CachedConfiguration.swift in Sources */ = {isa = PBXBuildFile; fileRef = 3FB66AC124CA004400502CAF /* CachedConfiguration.swift */; };
		3FB66AE624CA004400502CAF /* ConfigurationDownloader.swift in Sources */ = {isa = PBXBuildFile; fileRef = 3FB66AC224CA004400502CAF /* ConfigurationDownloader.swift */; };
		3FB66AE724CA004400502CAF /* PrivacyStatus.swift in Sources */ = {isa = PBXBuildFile; fileRef = 3FB66AC324CA004400502CAF /* PrivacyStatus.swift */; };
		3FB66AE824CA004400502CAF /* Cacheable.swift in Sources */ = {isa = PBXBuildFile; fileRef = 3FB66AC424CA004400502CAF /* Cacheable.swift */; };
		3FE6DDB724C62C4A0065EA05 /* AEPServicesMock.framework in Frameworks */ = {isa = PBXBuildFile; fileRef = 3FE6DDA924C62C090065EA05 /* AEPServicesMock.framework */; };
		3FE6DDBA24C62CAF0065EA05 /* AEPServicesMock.framework in Frameworks */ = {isa = PBXBuildFile; fileRef = 3FE6DDA924C62C090065EA05 /* AEPServicesMock.framework */; };
		3FE6DDBC24C62DA80065EA05 /* AEPServicesMock.framework in Frameworks */ = {isa = PBXBuildFile; fileRef = 3FE6DDA924C62C090065EA05 /* AEPServicesMock.framework */; };
		3FE6DDDA24C62EE60065EA05 /* AEPLifecycle.framework in Frameworks */ = {isa = PBXBuildFile; fileRef = 3FE6DDD124C62EE60065EA05 /* AEPLifecycle.framework */; };
		3FE6DDE124C62EE60065EA05 /* AEPLifecycle.h in Headers */ = {isa = PBXBuildFile; fileRef = 3FE6DDD324C62EE60065EA05 /* AEPLifecycle.h */; settings = {ATTRIBUTES = (Public, ); }; };
		3FE6DDF024C62F610065EA05 /* AEPServicesMock.h in Headers */ = {isa = PBXBuildFile; fileRef = 3FE6DDE824C62F610065EA05 /* AEPServicesMock.h */; settings = {ATTRIBUTES = (Public, ); }; };
		3FE6DDF124C62F610065EA05 /* MockNetworkServiceOverrider.swift in Sources */ = {isa = PBXBuildFile; fileRef = 3FE6DDE924C62F610065EA05 /* MockNetworkServiceOverrider.swift */; };
		3FE6DDF224C62F610065EA05 /* MockTask.swift in Sources */ = {isa = PBXBuildFile; fileRef = 3FE6DDEA24C62F610065EA05 /* MockTask.swift */; };
		3FE6DDF324C62F610065EA05 /* MockDataStore.swift in Sources */ = {isa = PBXBuildFile; fileRef = 3FE6DDEB24C62F610065EA05 /* MockDataStore.swift */; };
		3FE6DDF524C62F620065EA05 /* MockURLSession.swift in Sources */ = {isa = PBXBuildFile; fileRef = 3FE6DDED24C62F610065EA05 /* MockURLSession.swift */; };
		3FE6DDF624C62F620065EA05 /* MockSystemInfoService.swift in Sources */ = {isa = PBXBuildFile; fileRef = 3FE6DDEE24C62F610065EA05 /* MockSystemInfoService.swift */; };
		3FE6DDF724C62F620065EA05 /* MockDataQueue.swift in Sources */ = {isa = PBXBuildFile; fileRef = 3FE6DDEF24C62F610065EA05 /* MockDataQueue.swift */; };
		3FE6DDFF24C630DF0065EA05 /* LifecycleMetricsBuilderTests.swift in Sources */ = {isa = PBXBuildFile; fileRef = 3FE6DDF824C630DE0065EA05 /* LifecycleMetricsBuilderTests.swift */; };
		3FE6DE0024C630DF0065EA05 /* LifecycleContextDataTests.swift in Sources */ = {isa = PBXBuildFile; fileRef = 3FE6DDF924C630DE0065EA05 /* LifecycleContextDataTests.swift */; };
		3FE6DE0224C630DF0065EA05 /* LifecycleMetricsTests.swift in Sources */ = {isa = PBXBuildFile; fileRef = 3FE6DDFB24C630DE0065EA05 /* LifecycleMetricsTests.swift */; };
		3FE6DE0324C630DF0065EA05 /* LifecycleFunctionalTests.swift in Sources */ = {isa = PBXBuildFile; fileRef = 3FE6DDFC24C630DE0065EA05 /* LifecycleFunctionalTests.swift */; };
		3FE6DE0424C630DF0065EA05 /* LifecycleStateTests.swift in Sources */ = {isa = PBXBuildFile; fileRef = 3FE6DDFD24C630DE0065EA05 /* LifecycleStateTests.swift */; };
		3FE6DE0524C630DF0065EA05 /* LifecycleSessionTests.swift in Sources */ = {isa = PBXBuildFile; fileRef = 3FE6DDFE24C630DE0065EA05 /* LifecycleSessionTests.swift */; };
		3FE6DE0E24C630EB0065EA05 /* LifecycleState.swift in Sources */ = {isa = PBXBuildFile; fileRef = 3FE6DE0624C630EA0065EA05 /* LifecycleState.swift */; };
		3FE6DE0F24C630EB0065EA05 /* LifecycleMetrics.swift in Sources */ = {isa = PBXBuildFile; fileRef = 3FE6DE0724C630EB0065EA05 /* LifecycleMetrics.swift */; };
		3FE6DE1024C630EB0065EA05 /* Event+Lifecycle.swift in Sources */ = {isa = PBXBuildFile; fileRef = 3FE6DE0824C630EB0065EA05 /* Event+Lifecycle.swift */; };
		3FE6DE1224C630EB0065EA05 /* AEPLifecycle.swift in Sources */ = {isa = PBXBuildFile; fileRef = 3FE6DE0A24C630EB0065EA05 /* AEPLifecycle.swift */; };
		3FE6DE1324C630EB0065EA05 /* LifecycleContextData.swift in Sources */ = {isa = PBXBuildFile; fileRef = 3FE6DE0B24C630EB0065EA05 /* LifecycleContextData.swift */; };
		3FE6DE1424C630EB0065EA05 /* LifecycleConstants.swift in Sources */ = {isa = PBXBuildFile; fileRef = 3FE6DE0C24C630EB0065EA05 /* LifecycleConstants.swift */; };
		3FE6DE1524C630EB0065EA05 /* LifecycleMetricsBuilder.swift in Sources */ = {isa = PBXBuildFile; fileRef = 3FE6DE0D24C630EB0065EA05 /* LifecycleMetricsBuilder.swift */; };
		3FE6DE1724C631100065EA05 /* LifecycleSession.swift in Sources */ = {isa = PBXBuildFile; fileRef = 3FE6DE1624C631100065EA05 /* LifecycleSession.swift */; };
		3FE6DE3824C642330065EA05 /* AEPIdentity.framework in Frameworks */ = {isa = PBXBuildFile; fileRef = 3FE6DE2F24C642330065EA05 /* AEPIdentity.framework */; };
		3FE6DE3F24C642330065EA05 /* AEPIdentity.h in Headers */ = {isa = PBXBuildFile; fileRef = 3FE6DE3124C642330065EA05 /* AEPIdentity.h */; settings = {ATTRIBUTES = (Public, ); }; };
		3FE6DE5924C643060065EA05 /* MobileVisitorAuthenticationState.swift in Sources */ = {isa = PBXBuildFile; fileRef = 3FE6DE4624C643050065EA05 /* MobileVisitorAuthenticationState.swift */; };
		3FE6DE5A24C643060065EA05 /* URLQueryItem+Identity.swift in Sources */ = {isa = PBXBuildFile; fileRef = 3FE6DE4724C643050065EA05 /* URLQueryItem+Identity.swift */; };
		3FE6DE5B24C643060065EA05 /* IdentityProperties.swift in Sources */ = {isa = PBXBuildFile; fileRef = 3FE6DE4824C643050065EA05 /* IdentityProperties.swift */; };
		3FE6DE5C24C643060065EA05 /* AEPIdentity+Identity.swift in Sources */ = {isa = PBXBuildFile; fileRef = 3FE6DE4924C643050065EA05 /* AEPIdentity+Identity.swift */; };
		3FE6DE5D24C643060065EA05 /* IdentityConstants.swift in Sources */ = {isa = PBXBuildFile; fileRef = 3FE6DE4A24C643050065EA05 /* IdentityConstants.swift */; };
		3FE6DE5E24C643060065EA05 /* Identity.swift in Sources */ = {isa = PBXBuildFile; fileRef = 3FE6DE4B24C643050065EA05 /* Identity.swift */; };
		3FE6DE5F24C643060065EA05 /* NetworkService+Identity.swift in Sources */ = {isa = PBXBuildFile; fileRef = 3FE6DE4C24C643050065EA05 /* NetworkService+Identity.swift */; };
		3FE6DE6024C643060065EA05 /* IdentityState.swift in Sources */ = {isa = PBXBuildFile; fileRef = 3FE6DE4D24C643050065EA05 /* IdentityState.swift */; };
		3FE6DE6124C643060065EA05 /* MID.swift in Sources */ = {isa = PBXBuildFile; fileRef = 3FE6DE4E24C643060065EA05 /* MID.swift */; };
		3FE6DE6224C643060065EA05 /* Event+Identity.swift in Sources */ = {isa = PBXBuildFile; fileRef = 3FE6DE4F24C643060065EA05 /* Event+Identity.swift */; };
		3FE6DE6324C643060065EA05 /* CustomIdentity.swift in Sources */ = {isa = PBXBuildFile; fileRef = 3FE6DE5024C643060065EA05 /* CustomIdentity.swift */; };
		3FE6DE6424C643060065EA05 /* IdentityHit.swift in Sources */ = {isa = PBXBuildFile; fileRef = 3FE6DE5124C643060065EA05 /* IdentityHit.swift */; };
		3FE6DE6524C643060065EA05 /* URLAppender.swift in Sources */ = {isa = PBXBuildFile; fileRef = 3FE6DE5224C643060065EA05 /* URLAppender.swift */; };
		3FE6DE6624C643060065EA05 /* MobileIdentities.swift in Sources */ = {isa = PBXBuildFile; fileRef = 3FE6DE5324C643060065EA05 /* MobileIdentities.swift */; };
		3FE6DE6724C643060065EA05 /* IdentityHitResponse.swift in Sources */ = {isa = PBXBuildFile; fileRef = 3FE6DE5424C643060065EA05 /* IdentityHitResponse.swift */; };
		3FE6DE6824C643060065EA05 /* IdentityHitProcessor.swift in Sources */ = {isa = PBXBuildFile; fileRef = 3FE6DE5524C643060065EA05 /* IdentityHitProcessor.swift */; };
		3FE6DE6924C643060065EA05 /* AEPIdentity.swift in Sources */ = {isa = PBXBuildFile; fileRef = 3FE6DE5624C643060065EA05 /* AEPIdentity.swift */; };
		3FE6DE6A24C643060065EA05 /* Identifiable.swift in Sources */ = {isa = PBXBuildFile; fileRef = 3FE6DE5724C643060065EA05 /* Identifiable.swift */; };
		3FE6DE6B24C643060065EA05 /* URL+Identity.swift in Sources */ = {isa = PBXBuildFile; fileRef = 3FE6DE5824C643060065EA05 /* URL+Identity.swift */; };
		3FE6DE7824C643620065EA05 /* MIDTests.swift in Sources */ = {isa = PBXBuildFile; fileRef = 3FE6DE6C24C643610065EA05 /* MIDTests.swift */; };
		3FE6DE7924C643620065EA05 /* MobileIdentitiesTests.swift in Sources */ = {isa = PBXBuildFile; fileRef = 3FE6DE6D24C643610065EA05 /* MobileIdentitiesTests.swift */; };
		3FE6DE7A24C643620065EA05 /* URL+IdentityTests.swift in Sources */ = {isa = PBXBuildFile; fileRef = 3FE6DE6E24C643610065EA05 /* URL+IdentityTests.swift */; };
		3FE6DE7B24C643620065EA05 /* URLQueryItem+IdentityTests.swift in Sources */ = {isa = PBXBuildFile; fileRef = 3FE6DE6F24C643610065EA05 /* URLQueryItem+IdentityTests.swift */; };
		3FE6DE7C24C643620065EA05 /* IdentityStateTests.swift in Sources */ = {isa = PBXBuildFile; fileRef = 3FE6DE7024C643620065EA05 /* IdentityStateTests.swift */; };
		3FE6DE7D24C643620065EA05 /* AEPIdentity+IdentityTests.swift in Sources */ = {isa = PBXBuildFile; fileRef = 3FE6DE7124C643620065EA05 /* AEPIdentity+IdentityTests.swift */; };
		3FE6DE7E24C643620065EA05 /* URLAppenderTests.swift in Sources */ = {isa = PBXBuildFile; fileRef = 3FE6DE7224C643620065EA05 /* URLAppenderTests.swift */; };
		3FE6DE7F24C643620065EA05 /* IdentityHitProcessorTests.swift in Sources */ = {isa = PBXBuildFile; fileRef = 3FE6DE7324C643620065EA05 /* IdentityHitProcessorTests.swift */; };
		3FE6DE8024C643620065EA05 /* IdentityHitResponseTests.swift in Sources */ = {isa = PBXBuildFile; fileRef = 3FE6DE7424C643620065EA05 /* IdentityHitResponseTests.swift */; };
		3FE6DE8124C643620065EA05 /* NetworkService+IdentityTests.swift in Sources */ = {isa = PBXBuildFile; fileRef = 3FE6DE7524C643620065EA05 /* NetworkService+IdentityTests.swift */; };
		3FE6DE8224C643620065EA05 /* AEPIdentityTests.swift in Sources */ = {isa = PBXBuildFile; fileRef = 3FE6DE7624C643620065EA05 /* AEPIdentityTests.swift */; };
		3FE6DE8324C643620065EA05 /* IdentityPropertiesTests.swift in Sources */ = {isa = PBXBuildFile; fileRef = 3FE6DE7724C643620065EA05 /* IdentityPropertiesTests.swift */; };
		3FE6DE8824C643EA0065EA05 /* TestableExtensionRuntime.swift in Sources */ = {isa = PBXBuildFile; fileRef = 3FE6DE8724C643EA0065EA05 /* TestableExtensionRuntime.swift */; };
<<<<<<< HEAD
=======
		3FE6DE9A24C64BC00065EA05 /* AEPRulesEngine.swift in Sources */ = {isa = PBXBuildFile; fileRef = 3FE6DE9924C64BC00065EA05 /* AEPRulesEngine.swift */; };
		3FE6DE9C24C64C590065EA05 /* LaunchRule.swift in Sources */ = {isa = PBXBuildFile; fileRef = 3FE6DE9B24C64C590065EA05 /* LaunchRule.swift */; };
		3FE6DEA224C65C7D0065EA05 /* SwiftRulesEngine in Frameworks */ = {isa = PBXBuildFile; productRef = 3FE6DEA124C65C7D0065EA05 /* SwiftRulesEngine */; };
		7861452624C74D8F004CB317 /* RulesDownloader.swift in Sources */ = {isa = PBXBuildFile; fileRef = 7861452424C74D8F004CB317 /* RulesDownloader.swift */; };
		7861452724C74D8F004CB317 /* RulesLoader.swift in Sources */ = {isa = PBXBuildFile; fileRef = 7861452524C74D8F004CB317 /* RulesLoader.swift */; };
		7861452924C74D9B004CB317 /* CachedRules.swift in Sources */ = {isa = PBXBuildFile; fileRef = 7861452824C74D9A004CB317 /* CachedRules.swift */; };
		7861452B24C74F56004CB317 /* testRulesDownloader.zip in Resources */ = {isa = PBXBuildFile; fileRef = 7861452A24C74F56004CB317 /* testRulesDownloader.zip */; };
		7861452D24C74F75004CB317 /* MockRulesDownloaderNetworkService.swift in Sources */ = {isa = PBXBuildFile; fileRef = 7861452C24C74F75004CB317 /* MockRulesDownloaderNetworkService.swift */; };
>>>>>>> 64324d5d
		7861452F24C7502B004CB317 /* MockUnzipper.swift in Sources */ = {isa = PBXBuildFile; fileRef = 7861452E24C7502B004CB317 /* MockUnzipper.swift */; };
		7861453124C75057004CB317 /* MockDiskCache.swift in Sources */ = {isa = PBXBuildFile; fileRef = 7861453024C75056004CB317 /* MockDiskCache.swift */; };
/* End PBXBuildFile section */

/* Begin PBXContainerItemProxy section */
		21CAC0E12422917600C11388 /* PBXContainerItemProxy */ = {
			isa = PBXContainerItemProxy;
			containerPortal = 21CAC0CD2422917600C11388 /* Project object */;
			proxyType = 1;
			remoteGlobalIDString = 21CAC0D52422917600C11388;
			remoteInfo = AEPCore;
		};
		3F03979124BE5DD30019F095 /* PBXContainerItemProxy */ = {
			isa = PBXContainerItemProxy;
			containerPortal = 21CAC0CD2422917600C11388 /* Project object */;
			proxyType = 1;
			remoteGlobalIDString = 3F03978624BE5DD30019F095;
			remoteInfo = AEPServices;
		};
		3F03983C24BE63570019F095 /* PBXContainerItemProxy */ = {
			isa = PBXContainerItemProxy;
			containerPortal = 21CAC0CD2422917600C11388 /* Project object */;
			proxyType = 1;
			remoteGlobalIDString = 3F03978624BE5DD30019F095;
			remoteInfo = AEPServices;
		};
		3F03984024BE65120019F095 /* PBXContainerItemProxy */ = {
			isa = PBXContainerItemProxy;
			containerPortal = 21CAC0CD2422917600C11388 /* Project object */;
			proxyType = 1;
			remoteGlobalIDString = 3F03978624BE5DD30019F095;
			remoteInfo = AEPServices;
		};
		3F39522124CA1CBF00F7325B /* PBXContainerItemProxy */ = {
			isa = PBXContainerItemProxy;
			containerPortal = 21CAC0CD2422917600C11388 /* Project object */;
			proxyType = 1;
			remoteGlobalIDString = 21CAC0D52422917600C11388;
			remoteInfo = AEPCore;
		};
		3F39522324CA1CC500F7325B /* PBXContainerItemProxy */ = {
			isa = PBXContainerItemProxy;
			containerPortal = 21CAC0CD2422917600C11388 /* Project object */;
			proxyType = 1;
			remoteGlobalIDString = 21CAC0D52422917600C11388;
			remoteInfo = AEPCore;
		};
		3FE6DDBD24C62DAB0065EA05 /* PBXContainerItemProxy */ = {
			isa = PBXContainerItemProxy;
			containerPortal = 21CAC0CD2422917600C11388 /* Project object */;
			proxyType = 1;
			remoteGlobalIDString = 3FE6DDA824C62C090065EA05;
			remoteInfo = AEPServicesMock;
		};
		3FE6DDDB24C62EE60065EA05 /* PBXContainerItemProxy */ = {
			isa = PBXContainerItemProxy;
			containerPortal = 21CAC0CD2422917600C11388 /* Project object */;
			proxyType = 1;
			remoteGlobalIDString = 3FE6DDD024C62EE60065EA05;
			remoteInfo = AEPLifecycle;
		};
		3FE6DE2024C6345A0065EA05 /* PBXContainerItemProxy */ = {
			isa = PBXContainerItemProxy;
			containerPortal = 21CAC0CD2422917600C11388 /* Project object */;
			proxyType = 1;
			remoteGlobalIDString = 3F03978624BE5DD30019F095;
			remoteInfo = AEPServices;
		};
		3FE6DE2424C634660065EA05 /* PBXContainerItemProxy */ = {
			isa = PBXContainerItemProxy;
			containerPortal = 21CAC0CD2422917600C11388 /* Project object */;
			proxyType = 1;
			remoteGlobalIDString = 3F03978624BE5DD30019F095;
			remoteInfo = AEPServices;
		};
		3FE6DE2624C634B50065EA05 /* PBXContainerItemProxy */ = {
			isa = PBXContainerItemProxy;
			containerPortal = 21CAC0CD2422917600C11388 /* Project object */;
			proxyType = 1;
			remoteGlobalIDString = 3FE6DDA824C62C090065EA05;
			remoteInfo = AEPServicesMock;
		};
		3FE6DE3924C642330065EA05 /* PBXContainerItemProxy */ = {
			isa = PBXContainerItemProxy;
			containerPortal = 21CAC0CD2422917600C11388 /* Project object */;
			proxyType = 1;
			remoteGlobalIDString = 3FE6DE2E24C642330065EA05;
			remoteInfo = AEPIdentity;
		};
		3FE6DE8424C6437F0065EA05 /* PBXContainerItemProxy */ = {
			isa = PBXContainerItemProxy;
			containerPortal = 21CAC0CD2422917600C11388 /* Project object */;
			proxyType = 1;
			remoteGlobalIDString = 3FE6DDA824C62C090065EA05;
			remoteInfo = AEPServicesMock;
		};
		3FE6DE8924C646360065EA05 /* PBXContainerItemProxy */ = {
			isa = PBXContainerItemProxy;
			containerPortal = 21CAC0CD2422917600C11388 /* Project object */;
			proxyType = 1;
			remoteGlobalIDString = 3F03978624BE5DD30019F095;
			remoteInfo = AEPServices;
		};
/* End PBXContainerItemProxy section */

/* Begin PBXFileReference section */
<<<<<<< HEAD
=======
		2107F02524C9FDFE002935CF /* PushIDManageable.swift */ = {isa = PBXFileReference; lastKnownFileType = sourcecode.swift; path = PushIDManageable.swift; sourceTree = "<group>"; };
		2107F02724C9FE1B002935CF /* PushIDManager.swift */ = {isa = PBXFileReference; lastKnownFileType = sourcecode.swift; path = PushIDManager.swift; sourceTree = "<group>"; };
		2107F02924C9FF46002935CF /* PushIDManagerTests.swift */ = {isa = PBXFileReference; lastKnownFileType = sourcecode.swift; path = PushIDManagerTests.swift; sourceTree = "<group>"; };
		2107F02B24C9FF62002935CF /* MockPushIDManager.swift */ = {isa = PBXFileReference; lastKnownFileType = sourcecode.swift; path = MockPushIDManager.swift; sourceTree = "<group>"; };
		2107F02D24C9FF88002935CF /* SHA256.swift */ = {isa = PBXFileReference; lastKnownFileType = sourcecode.swift; path = SHA256.swift; sourceTree = "<group>"; };
		2107F02F24C9FFB2002935CF /* SHA256Tests.swift */ = {isa = PBXFileReference; lastKnownFileType = sourcecode.swift; path = SHA256Tests.swift; sourceTree = "<group>"; };
		2131A1B32465D81E00F1392D /* EventHub+Testable.swift */ = {isa = PBXFileReference; fileEncoding = 4; lastKnownFileType = sourcecode.swift; path = "EventHub+Testable.swift"; sourceTree = "<group>"; };
		213C8BD424252302009F780A /* MockExtension.swift */ = {isa = PBXFileReference; lastKnownFileType = sourcecode.swift; path = MockExtension.swift; sourceTree = "<group>"; };
		213E87B82433E9BD00033447 /* SharedStateTestHelper.swift */ = {isa = PBXFileReference; lastKnownFileType = sourcecode.swift; path = SharedStateTestHelper.swift; sourceTree = "<group>"; };
		214149C52429A39B00FCE512 /* SlowMockExtension.swift */ = {isa = PBXFileReference; lastKnownFileType = sourcecode.swift; path = SlowMockExtension.swift; sourceTree = "<group>"; };
		215AA6222465E06600CEB4F4 /* ADBMobileConfig.json */ = {isa = PBXFileReference; lastKnownFileType = text.json; path = ADBMobileConfig.json; sourceTree = "<group>"; };
>>>>>>> 64324d5d
		215C859B24C6492800CCCD26 /* MockHitQueue.swift */ = {isa = PBXFileReference; fileEncoding = 4; lastKnownFileType = sourcecode.swift; name = MockHitQueue.swift; path = AEPServices/Mocks/MockHitQueue.swift; sourceTree = SOURCE_ROOT; };
		215C859C24C6492800CCCD26 /* MockHitProcessor.swift */ = {isa = PBXFileReference; fileEncoding = 4; lastKnownFileType = sourcecode.swift; name = MockHitProcessor.swift; path = AEPServices/Mocks/MockHitProcessor.swift; sourceTree = SOURCE_ROOT; };
		21629DB12461CC48009D05BF /* AEPCore+LifecycleTests.swift */ = {isa = PBXFileReference; lastKnownFileType = sourcecode.swift; path = "AEPCore+LifecycleTests.swift"; sourceTree = "<group>"; };
		218E01BF24C7595000BEC470 /* HitQueuing+PrivacyTests.swift */ = {isa = PBXFileReference; lastKnownFileType = sourcecode.swift; path = "HitQueuing+PrivacyTests.swift"; sourceTree = "<group>"; };
		218E01C124C75C1500BEC470 /* HitQueuing+Privacy.swift */ = {isa = PBXFileReference; lastKnownFileType = sourcecode.swift; path = "HitQueuing+Privacy.swift"; sourceTree = "<group>"; };
		21CAC0D62422917600C11388 /* AEPCore.framework */ = {isa = PBXFileReference; explicitFileType = wrapper.framework; includeInIndex = 0; path = AEPCore.framework; sourceTree = BUILT_PRODUCTS_DIR; };
		21CAC0D92422917600C11388 /* AEPCore.h */ = {isa = PBXFileReference; lastKnownFileType = sourcecode.c.h; path = AEPCore.h; sourceTree = "<group>"; };
		21CAC0DA2422917600C11388 /* Info.plist */ = {isa = PBXFileReference; lastKnownFileType = text.plist; path = Info.plist; sourceTree = "<group>"; };
		21CAC0DF2422917600C11388 /* AEPCoreTests.xctest */ = {isa = PBXFileReference; explicitFileType = wrapper.cfbundle; includeInIndex = 0; path = AEPCoreTests.xctest; sourceTree = BUILT_PRODUCTS_DIR; };
		21CAC0E62422917600C11388 /* Info.plist */ = {isa = PBXFileReference; lastKnownFileType = text.plist.xml; path = Info.plist; sourceTree = "<group>"; };
		243DCE4624C7AA2800E99AD9 /* AEPServices.h */ = {isa = PBXFileReference; fileEncoding = 4; lastKnownFileType = sourcecode.c.h; path = AEPServices.h; sourceTree = "<group>"; };
		3F03978724BE5DD30019F095 /* AEPServices.framework */ = {isa = PBXFileReference; explicitFileType = wrapper.framework; includeInIndex = 0; path = AEPServices.framework; sourceTree = BUILT_PRODUCTS_DIR; };
		3F03978F24BE5DD30019F095 /* AEPServicesTests.xctest */ = {isa = PBXFileReference; explicitFileType = wrapper.cfbundle; includeInIndex = 0; path = AEPServicesTests.xctest; sourceTree = BUILT_PRODUCTS_DIR; };
		3F03979624BE5DD30019F095 /* Info.plist */ = {isa = PBXFileReference; lastKnownFileType = text.plist.xml; path = Info.plist; sourceTree = "<group>"; };
		3F0397A024BE5FF30019F095 /* CacheService.swift */ = {isa = PBXFileReference; fileEncoding = 4; lastKnownFileType = sourcecode.swift; path = CacheService.swift; sourceTree = "<group>"; };
		3F0397A124BE5FF30019F095 /* Cache.swift */ = {isa = PBXFileReference; fileEncoding = 4; lastKnownFileType = sourcecode.swift; path = Cache.swift; sourceTree = "<group>"; };
		3F0397A224BE5FF30019F095 /* CacheEntry.swift */ = {isa = PBXFileReference; fileEncoding = 4; lastKnownFileType = sourcecode.swift; path = CacheEntry.swift; sourceTree = "<group>"; };
		3F0397A324BE5FF30019F095 /* DiskCacheService.swift */ = {isa = PBXFileReference; fileEncoding = 4; lastKnownFileType = sourcecode.swift; path = DiskCacheService.swift; sourceTree = "<group>"; };
		3F0397A424BE5FF30019F095 /* CacheExpiry.swift */ = {isa = PBXFileReference; fileEncoding = 4; lastKnownFileType = sourcecode.swift; path = CacheExpiry.swift; sourceTree = "<group>"; };
		3F0397A524BE5FF30019F095 /* AEPServiceProvider.swift */ = {isa = PBXFileReference; fileEncoding = 4; lastKnownFileType = sourcecode.swift; path = AEPServiceProvider.swift; sourceTree = "<group>"; };
		3F0397A724BE5FF30019F095 /* LoggingService.swift */ = {isa = PBXFileReference; fileEncoding = 4; lastKnownFileType = sourcecode.swift; path = LoggingService.swift; sourceTree = "<group>"; };
		3F0397A824BE5FF30019F095 /* Log.swift */ = {isa = PBXFileReference; fileEncoding = 4; lastKnownFileType = sourcecode.swift; path = Log.swift; sourceTree = "<group>"; };
		3F0397A924BE5FF30019F095 /* LogLevel.swift */ = {isa = PBXFileReference; fileEncoding = 4; lastKnownFileType = sourcecode.swift; path = LogLevel.swift; sourceTree = "<group>"; };
		3F0397AB24BE5FF30019F095 /* AEPNetworkService.swift */ = {isa = PBXFileReference; fileEncoding = 4; lastKnownFileType = sourcecode.swift; path = AEPNetworkService.swift; sourceTree = "<group>"; };
		3F0397AC24BE5FF30019F095 /* NetworkServiceConstants.swift */ = {isa = PBXFileReference; fileEncoding = 4; lastKnownFileType = sourcecode.swift; path = NetworkServiceConstants.swift; sourceTree = "<group>"; };
		3F0397AD24BE5FF30019F095 /* AEPLoggingService.swift */ = {isa = PBXFileReference; fileEncoding = 4; lastKnownFileType = sourcecode.swift; path = AEPLoggingService.swift; sourceTree = "<group>"; };
		3F0397AE24BE5FF30019F095 /* NetworkService.swift */ = {isa = PBXFileReference; fileEncoding = 4; lastKnownFileType = sourcecode.swift; path = NetworkService.swift; sourceTree = "<group>"; };
		3F0397AF24BE5FF30019F095 /* HttpMethod.swift */ = {isa = PBXFileReference; fileEncoding = 4; lastKnownFileType = sourcecode.swift; path = HttpMethod.swift; sourceTree = "<group>"; };
		3F0397B024BE5FF30019F095 /* HttpConnection.swift */ = {isa = PBXFileReference; fileEncoding = 4; lastKnownFileType = sourcecode.swift; path = HttpConnection.swift; sourceTree = "<group>"; };
		3F0397B124BE5FF30019F095 /* NetworkRequest.swift */ = {isa = PBXFileReference; fileEncoding = 4; lastKnownFileType = sourcecode.swift; path = NetworkRequest.swift; sourceTree = "<group>"; };
		3F0397B324BE5FF30019F095 /* AEPDataQueue.swift */ = {isa = PBXFileReference; fileEncoding = 4; lastKnownFileType = sourcecode.swift; path = AEPDataQueue.swift; sourceTree = "<group>"; };
		3F0397B424BE5FF30019F095 /* SQLiteWrapper.swift */ = {isa = PBXFileReference; fileEncoding = 4; lastKnownFileType = sourcecode.swift; path = SQLiteWrapper.swift; sourceTree = "<group>"; };
		3F0397B524BE5FF30019F095 /* DataQueue.swift */ = {isa = PBXFileReference; fileEncoding = 4; lastKnownFileType = sourcecode.swift; path = DataQueue.swift; sourceTree = "<group>"; };
		3F0397B624BE5FF30019F095 /* DataEntity.swift */ = {isa = PBXFileReference; fileEncoding = 4; lastKnownFileType = sourcecode.swift; path = DataEntity.swift; sourceTree = "<group>"; };
		3F0397B724BE5FF30019F095 /* AEPDataQueueService.swift */ = {isa = PBXFileReference; fileEncoding = 4; lastKnownFileType = sourcecode.swift; path = AEPDataQueueService.swift; sourceTree = "<group>"; };
		3F0397B824BE5FF30019F095 /* DataQueueService.swift */ = {isa = PBXFileReference; fileEncoding = 4; lastKnownFileType = sourcecode.swift; path = DataQueueService.swift; sourceTree = "<group>"; };
		3F0397B924BE5FF30019F095 /* Info.plist */ = {isa = PBXFileReference; fileEncoding = 4; lastKnownFileType = text.plist.xml; path = Info.plist; sourceTree = "<group>"; };
		3F0397BB24BE5FF30019F095 /* NamedKeyValueService.swift */ = {isa = PBXFileReference; fileEncoding = 4; lastKnownFileType = sourcecode.swift; path = NamedKeyValueService.swift; sourceTree = "<group>"; };
		3F0397BC24BE5FF30019F095 /* NamedKeyValueStore.swift */ = {isa = PBXFileReference; fileEncoding = 4; lastKnownFileType = sourcecode.swift; path = NamedKeyValueStore.swift; sourceTree = "<group>"; };
		3F0397BD24BE5FF30019F095 /* NamedUserDefaultKeyValueService.swift */ = {isa = PBXFileReference; fileEncoding = 4; lastKnownFileType = sourcecode.swift; path = NamedUserDefaultKeyValueService.swift; sourceTree = "<group>"; };
		3F0397BE24BE5FF30019F095 /* ApplicationSystemInfoService.swift */ = {isa = PBXFileReference; fileEncoding = 4; lastKnownFileType = sourcecode.swift; path = ApplicationSystemInfoService.swift; sourceTree = "<group>"; };
		3F0397BF24BE5FF30019F095 /* SystemInfoService.swift */ = {isa = PBXFileReference; fileEncoding = 4; lastKnownFileType = sourcecode.swift; path = SystemInfoService.swift; sourceTree = "<group>"; };
		3F0397C024BE5FF30019F095 /* URLService.swift */ = {isa = PBXFileReference; fileEncoding = 4; lastKnownFileType = sourcecode.swift; path = URLService.swift; sourceTree = "<group>"; };
		3F0397C124BE5FF30019F095 /* AEPURLService.swift */ = {isa = PBXFileReference; fileEncoding = 4; lastKnownFileType = sourcecode.swift; path = AEPURLService.swift; sourceTree = "<group>"; };
		3F0397E324BE60910019F095 /* HitProcessable.swift */ = {isa = PBXFileReference; fileEncoding = 4; lastKnownFileType = sourcecode.swift; path = HitProcessable.swift; sourceTree = "<group>"; };
		3F0397E424BE60910019F095 /* PersistentHitQueue.swift */ = {isa = PBXFileReference; fileEncoding = 4; lastKnownFileType = sourcecode.swift; path = PersistentHitQueue.swift; sourceTree = "<group>"; };
		3F0397E524BE60910019F095 /* HitQueuing.swift */ = {isa = PBXFileReference; fileEncoding = 4; lastKnownFileType = sourcecode.swift; path = HitQueuing.swift; sourceTree = "<group>"; };
		3F0397E624BE60910019F095 /* AtomicCounter.swift */ = {isa = PBXFileReference; fileEncoding = 4; lastKnownFileType = sourcecode.swift; path = AtomicCounter.swift; sourceTree = "<group>"; };
		3F0397E824BE60910019F095 /* FileUnzipper.swift */ = {isa = PBXFileReference; fileEncoding = 4; lastKnownFileType = sourcecode.swift; path = FileUnzipper.swift; sourceTree = "<group>"; };
		3F0397E924BE60910019F095 /* ZipArchive.swift */ = {isa = PBXFileReference; fileEncoding = 4; lastKnownFileType = sourcecode.swift; path = ZipArchive.swift; sourceTree = "<group>"; };
		3F0397EA24BE60910019F095 /* ZipEntry.swift */ = {isa = PBXFileReference; fileEncoding = 4; lastKnownFileType = sourcecode.swift; path = ZipEntry.swift; sourceTree = "<group>"; };
		3F0397EB24BE60910019F095 /* FileManager+ZIP.swift */ = {isa = PBXFileReference; fileEncoding = 4; lastKnownFileType = sourcecode.swift; path = "FileManager+ZIP.swift"; sourceTree = "<group>"; };
		3F0397EC24BE60910019F095 /* FileUnzipperConstants.swift */ = {isa = PBXFileReference; fileEncoding = 4; lastKnownFileType = sourcecode.swift; path = FileUnzipperConstants.swift; sourceTree = "<group>"; };
		3F0397ED24BE60910019F095 /* ThreadSafeArray.swift */ = {isa = PBXFileReference; fileEncoding = 4; lastKnownFileType = sourcecode.swift; path = ThreadSafeArray.swift; sourceTree = "<group>"; };
		3F0397EE24BE60910019F095 /* OperationOrderer.swift */ = {isa = PBXFileReference; fileEncoding = 4; lastKnownFileType = sourcecode.swift; path = OperationOrderer.swift; sourceTree = "<group>"; };
		3F0397EF24BE60910019F095 /* ThreadSafeDictionary.swift */ = {isa = PBXFileReference; fileEncoding = 4; lastKnownFileType = sourcecode.swift; path = ThreadSafeDictionary.swift; sourceTree = "<group>"; };
		3F0397F024BE60910019F095 /* URLEncoder.swift */ = {isa = PBXFileReference; fileEncoding = 4; lastKnownFileType = sourcecode.swift; path = URLEncoder.swift; sourceTree = "<group>"; };
		3F0397F124BE60910019F095 /* AnyCodable.swift */ = {isa = PBXFileReference; fileEncoding = 4; lastKnownFileType = sourcecode.swift; path = AnyCodable.swift; sourceTree = "<group>"; };
		3F03980124BE61520019F095 /* UnzipperTest.swift */ = {isa = PBXFileReference; fileEncoding = 4; lastKnownFileType = sourcecode.swift; path = UnzipperTest.swift; sourceTree = "<group>"; };
		3F03980224BE61520019F095 /* SystemInfoServiceTest.swift */ = {isa = PBXFileReference; fileEncoding = 4; lastKnownFileType = sourcecode.swift; path = SystemInfoServiceTest.swift; sourceTree = "<group>"; };
		3F03980324BE61520019F095 /* AEPDataQueueService+Testable.swift */ = {isa = PBXFileReference; fileEncoding = 4; lastKnownFileType = sourcecode.swift; path = "AEPDataQueueService+Testable.swift"; sourceTree = "<group>"; };
		3F03980424BE61520019F095 /* AEPDataQueueServiceTests.swift */ = {isa = PBXFileReference; fileEncoding = 4; lastKnownFileType = sourcecode.swift; path = AEPDataQueueServiceTests.swift; sourceTree = "<group>"; };
		3F03980524BE61520019F095 /* AEPURLServiceTest.swift */ = {isa = PBXFileReference; fileEncoding = 4; lastKnownFileType = sourcecode.swift; path = AEPURLServiceTest.swift; sourceTree = "<group>"; };
		3F03980624BE61520019F095 /* DiskCacheServiceTests.swift */ = {isa = PBXFileReference; fileEncoding = 4; lastKnownFileType = sourcecode.swift; path = DiskCacheServiceTests.swift; sourceTree = "<group>"; };
		3F03980724BE61520019F095 /* NamedKeyValueServiceTest.swift */ = {isa = PBXFileReference; fileEncoding = 4; lastKnownFileType = sourcecode.swift; path = NamedKeyValueServiceTest.swift; sourceTree = "<group>"; };
		3F03980824BE61520019F095 /* SQLiteWrapperTests.swift */ = {isa = PBXFileReference; fileEncoding = 4; lastKnownFileType = sourcecode.swift; path = SQLiteWrapperTests.swift; sourceTree = "<group>"; };
		3F03980924BE61520019F095 /* MockSystemInfoService.swift */ = {isa = PBXFileReference; fileEncoding = 4; lastKnownFileType = sourcecode.swift; path = MockSystemInfoService.swift; sourceTree = "<group>"; };
		3F03980A24BE61520019F095 /* AEPDataQueueTests.swift */ = {isa = PBXFileReference; fileEncoding = 4; lastKnownFileType = sourcecode.swift; path = AEPDataQueueTests.swift; sourceTree = "<group>"; };
		3F03980B24BE61520019F095 /* NetworkServiceTests.swift */ = {isa = PBXFileReference; fileEncoding = 4; lastKnownFileType = sourcecode.swift; path = NetworkServiceTests.swift; sourceTree = "<group>"; };
		3F03980C24BE61520019F095 /* LogLevelTest.swift */ = {isa = PBXFileReference; fileEncoding = 4; lastKnownFileType = sourcecode.swift; path = LogLevelTest.swift; sourceTree = "<group>"; };
		3F03980D24BE61520019F095 /* NamedKeyValueStoreTest.swift */ = {isa = PBXFileReference; fileEncoding = 4; lastKnownFileType = sourcecode.swift; path = NamedKeyValueStoreTest.swift; sourceTree = "<group>"; };
		3F03980F24BE61520019F095 /* OperationOrdererTests.swift */ = {isa = PBXFileReference; fileEncoding = 4; lastKnownFileType = sourcecode.swift; path = OperationOrdererTests.swift; sourceTree = "<group>"; };
		3F03981024BE61520019F095 /* PersistentHitQueueTests.swift */ = {isa = PBXFileReference; fileEncoding = 4; lastKnownFileType = sourcecode.swift; path = PersistentHitQueueTests.swift; sourceTree = "<group>"; };
		3F03981124BE61520019F095 /* AnyCodableTests.swift */ = {isa = PBXFileReference; fileEncoding = 4; lastKnownFileType = sourcecode.swift; path = AnyCodableTests.swift; sourceTree = "<group>"; };
		3F03981224BE61520019F095 /* ThreadSafeArrayTests.swift */ = {isa = PBXFileReference; fileEncoding = 4; lastKnownFileType = sourcecode.swift; path = ThreadSafeArrayTests.swift; sourceTree = "<group>"; };
		3F03981324BE61520019F095 /* URLEncoderTests.swift */ = {isa = PBXFileReference; fileEncoding = 4; lastKnownFileType = sourcecode.swift; path = URLEncoderTests.swift; sourceTree = "<group>"; };
		3F03981424BE61520019F095 /* ThreadSafeDictionaryTests.swift */ = {isa = PBXFileReference; fileEncoding = 4; lastKnownFileType = sourcecode.swift; path = ThreadSafeDictionaryTests.swift; sourceTree = "<group>"; };
		3F03983424BE62AA0019F095 /* TestRules.zip */ = {isa = PBXFileReference; lastKnownFileType = archive.zip; path = TestRules.zip; sourceTree = "<group>"; };
		3F03983524BE62AA0019F095 /* TestImage.png */ = {isa = PBXFileReference; lastKnownFileType = image.png; path = TestImage.png; sourceTree = "<group>"; };
		3F03983624BE62AA0019F095 /* ADBMobileConfig.json */ = {isa = PBXFileReference; fileEncoding = 4; lastKnownFileType = text.json; path = ADBMobileConfig.json; sourceTree = "<group>"; };
		3F03983724BE62AA0019F095 /* TestConfig.json */ = {isa = PBXFileReference; fileEncoding = 4; lastKnownFileType = text.json; path = TestConfig.json; sourceTree = "<group>"; };
		3F03985424C0008D0019F095 /* AEPEventHubTests.xctest */ = {isa = PBXFileReference; explicitFileType = wrapper.cfbundle; includeInIndex = 0; path = AEPEventHubTests.xctest; sourceTree = BUILT_PRODUCTS_DIR; };
		3F3951E824CA096100F7325B /* AEPCoreTests.swift */ = {isa = PBXFileReference; fileEncoding = 4; lastKnownFileType = sourcecode.swift; path = AEPCoreTests.swift; sourceTree = "<group>"; };
		3F3951EA24CA096100F7325B /* SharedStateTest.swift */ = {isa = PBXFileReference; fileEncoding = 4; lastKnownFileType = sourcecode.swift; path = SharedStateTest.swift; sourceTree = "<group>"; };
		3F3951EB24CA096100F7325B /* EventHubTests.swift */ = {isa = PBXFileReference; fileEncoding = 4; lastKnownFileType = sourcecode.swift; path = EventHubTests.swift; sourceTree = "<group>"; };
		3F3951ED24CA096100F7325B /* TestRules.zip */ = {isa = PBXFileReference; lastKnownFileType = archive.zip; path = TestRules.zip; sourceTree = "<group>"; };
		3F3951EE24CA096100F7325B /* TestImage.png */ = {isa = PBXFileReference; lastKnownFileType = image.png; path = TestImage.png; sourceTree = "<group>"; };
		3F3951EF24CA096100F7325B /* rules_1.json */ = {isa = PBXFileReference; fileEncoding = 4; lastKnownFileType = text.json; path = rules_1.json; sourceTree = "<group>"; };
		3F3951F024CA096100F7325B /* ADBMobileConfig.json */ = {isa = PBXFileReference; fileEncoding = 4; lastKnownFileType = text.json; path = ADBMobileConfig.json; sourceTree = "<group>"; };
		3F3951F124CA096100F7325B /* TestConfig.json */ = {isa = PBXFileReference; fileEncoding = 4; lastKnownFileType = text.json; path = TestConfig.json; sourceTree = "<group>"; };
		3F3951F224CA096100F7325B /* testRulesDownloader.zip */ = {isa = PBXFileReference; lastKnownFileType = archive.zip; path = testRulesDownloader.zip; sourceTree = "<group>"; };
		3F3951F424CA096100F7325B /* SlowMockExtension.swift */ = {isa = PBXFileReference; fileEncoding = 4; lastKnownFileType = sourcecode.swift; path = SlowMockExtension.swift; sourceTree = "<group>"; };
		3F3951F524CA096100F7325B /* MockExtension.swift */ = {isa = PBXFileReference; fileEncoding = 4; lastKnownFileType = sourcecode.swift; path = MockExtension.swift; sourceTree = "<group>"; };
		3F3951F624CA096100F7325B /* MockExtensionTwo.swift */ = {isa = PBXFileReference; fileEncoding = 4; lastKnownFileType = sourcecode.swift; path = MockExtensionTwo.swift; sourceTree = "<group>"; };
		3F3951F724CA096100F7325B /* AEPCore+ConfigurationTests.swift */ = {isa = PBXFileReference; fileEncoding = 4; lastKnownFileType = sourcecode.swift; path = "AEPCore+ConfigurationTests.swift"; sourceTree = "<group>"; };
		3F3951F924CA096100F7325B /* TestableExtensionRuntime.swift */ = {isa = PBXFileReference; fileEncoding = 4; lastKnownFileType = sourcecode.swift; path = TestableExtensionRuntime.swift; sourceTree = "<group>"; };
		3F3951FA24CA096100F7325B /* MockConfigurationDownloader.swift */ = {isa = PBXFileReference; fileEncoding = 4; lastKnownFileType = sourcecode.swift; path = MockConfigurationDownloader.swift; sourceTree = "<group>"; };
		3F3951FB24CA096100F7325B /* MockNetworkServiceOverrider.swift */ = {isa = PBXFileReference; fileEncoding = 4; lastKnownFileType = sourcecode.swift; path = MockNetworkServiceOverrider.swift; sourceTree = "<group>"; };
		3F3951FC24CA096100F7325B /* EventHub+Testable.swift */ = {isa = PBXFileReference; fileEncoding = 4; lastKnownFileType = sourcecode.swift; path = "EventHub+Testable.swift"; sourceTree = "<group>"; };
		3F3951FD24CA096100F7325B /* MockRulesDownloaderNetworkService.swift */ = {isa = PBXFileReference; fileEncoding = 4; lastKnownFileType = sourcecode.swift; path = MockRulesDownloaderNetworkService.swift; sourceTree = "<group>"; };
		3F3951FE24CA096100F7325B /* SharedStateTestHelper.swift */ = {isa = PBXFileReference; fileEncoding = 4; lastKnownFileType = sourcecode.swift; path = SharedStateTestHelper.swift; sourceTree = "<group>"; };
		3F3951FF24CA096100F7325B /* MockConfigurationDownloaderNetworkService.swift */ = {isa = PBXFileReference; fileEncoding = 4; lastKnownFileType = sourcecode.swift; path = MockConfigurationDownloaderNetworkService.swift; sourceTree = "<group>"; };
		3F39520124CA096100F7325B /* TestableExtensionRuntime.swift */ = {isa = PBXFileReference; fileEncoding = 4; lastKnownFileType = sourcecode.swift; path = TestableExtensionRuntime.swift; sourceTree = "<group>"; };
		3F39520224CA096100F7325B /* ConfigurationFunctionalTests.swift */ = {isa = PBXFileReference; fileEncoding = 4; lastKnownFileType = sourcecode.swift; path = ConfigurationFunctionalTests.swift; sourceTree = "<group>"; };
		3F39520324CA096100F7325B /* ConfigurationStateTests.swift */ = {isa = PBXFileReference; fileEncoding = 4; lastKnownFileType = sourcecode.swift; path = ConfigurationStateTests.swift; sourceTree = "<group>"; };
		3F39520424CA096100F7325B /* ConfigurationDownloaderTests.swift */ = {isa = PBXFileReference; fileEncoding = 4; lastKnownFileType = sourcecode.swift; path = ConfigurationDownloaderTests.swift; sourceTree = "<group>"; };
		3F39520524CA096100F7325B /* RulesDownloaderTests.swift */ = {isa = PBXFileReference; fileEncoding = 4; lastKnownFileType = sourcecode.swift; path = RulesDownloaderTests.swift; sourceTree = "<group>"; };
		3F39520624CA096100F7325B /* LaunchIDManagerTests.swift */ = {isa = PBXFileReference; fileEncoding = 4; lastKnownFileType = sourcecode.swift; path = LaunchIDManagerTests.swift; sourceTree = "<group>"; };
		3FB66A9E24CA004400502CAF /* CoreConstants.swift */ = {isa = PBXFileReference; fileEncoding = 4; lastKnownFileType = sourcecode.swift; path = CoreConstants.swift; sourceTree = "<group>"; };
		3FB66A9F24CA004400502CAF /* AEPCore.swift */ = {isa = PBXFileReference; fileEncoding = 4; lastKnownFileType = sourcecode.swift; path = AEPCore.swift; sourceTree = "<group>"; };
		3FB66AA024CA004400502CAF /* Extension+Register.swift */ = {isa = PBXFileReference; fileEncoding = 4; lastKnownFileType = sourcecode.swift; path = "Extension+Register.swift"; sourceTree = "<group>"; };
		3FB66AA124CA004400502CAF /* Lifecycle.swift */ = {isa = PBXFileReference; fileEncoding = 4; lastKnownFileType = sourcecode.swift; path = Lifecycle.swift; sourceTree = "<group>"; };
		3FB66AA224CA004400502CAF /* AEPCore+Configuration.swift */ = {isa = PBXFileReference; fileEncoding = 4; lastKnownFileType = sourcecode.swift; path = "AEPCore+Configuration.swift"; sourceTree = "<group>"; };
		3FB66AA324CA004400502CAF /* AEPCore+Lifecycle.swift */ = {isa = PBXFileReference; fileEncoding = 4; lastKnownFileType = sourcecode.swift; path = "AEPCore+Lifecycle.swift"; sourceTree = "<group>"; };
		3FB66AA424CA004400502CAF /* Configuration.swift */ = {isa = PBXFileReference; fileEncoding = 4; lastKnownFileType = sourcecode.swift; path = Configuration.swift; sourceTree = "<group>"; };
		3FB66AA624CA004400502CAF /* EventHubPlaceholderExtension.swift */ = {isa = PBXFileReference; fileEncoding = 4; lastKnownFileType = sourcecode.swift; path = EventHubPlaceholderExtension.swift; sourceTree = "<group>"; };
		3FB66AA724CA004400502CAF /* EventHubConstants.swift */ = {isa = PBXFileReference; fileEncoding = 4; lastKnownFileType = sourcecode.swift; path = EventHubConstants.swift; sourceTree = "<group>"; };
		3FB66AA824CA004400502CAF /* ExtensionContainer.swift */ = {isa = PBXFileReference; fileEncoding = 4; lastKnownFileType = sourcecode.swift; path = ExtensionContainer.swift; sourceTree = "<group>"; };
		3FB66AA924CA004400502CAF /* Event.swift */ = {isa = PBXFileReference; fileEncoding = 4; lastKnownFileType = sourcecode.swift; path = Event.swift; sourceTree = "<group>"; };
		3FB66AAA24CA004400502CAF /* AEPError.swift */ = {isa = PBXFileReference; fileEncoding = 4; lastKnownFileType = sourcecode.swift; path = AEPError.swift; sourceTree = "<group>"; };
		3FB66AAB24CA004400502CAF /* SharedState.swift */ = {isa = PBXFileReference; fileEncoding = 4; lastKnownFileType = sourcecode.swift; path = SharedState.swift; sourceTree = "<group>"; };
		3FB66AAC24CA004400502CAF /* EventHub.swift */ = {isa = PBXFileReference; fileEncoding = 4; lastKnownFileType = sourcecode.swift; path = EventHub.swift; sourceTree = "<group>"; };
		3FB66AAD24CA004400502CAF /* ExtensionRuntime.swift */ = {isa = PBXFileReference; fileEncoding = 4; lastKnownFileType = sourcecode.swift; path = ExtensionRuntime.swift; sourceTree = "<group>"; };
		3FB66AAE24CA004400502CAF /* EventType.swift */ = {isa = PBXFileReference; fileEncoding = 4; lastKnownFileType = sourcecode.swift; path = EventType.swift; sourceTree = "<group>"; };
		3FB66AAF24CA004400502CAF /* EventHubError.swift */ = {isa = PBXFileReference; fileEncoding = 4; lastKnownFileType = sourcecode.swift; path = EventHubError.swift; sourceTree = "<group>"; };
		3FB66AB024CA004400502CAF /* EventSource.swift */ = {isa = PBXFileReference; fileEncoding = 4; lastKnownFileType = sourcecode.swift; path = EventSource.swift; sourceTree = "<group>"; };
		3FB66AB124CA004400502CAF /* EventListenerContainer.swift */ = {isa = PBXFileReference; fileEncoding = 4; lastKnownFileType = sourcecode.swift; path = EventListenerContainer.swift; sourceTree = "<group>"; };
		3FB66AB224CA004400502CAF /* Extension.swift */ = {isa = PBXFileReference; fileEncoding = 4; lastKnownFileType = sourcecode.swift; path = Extension.swift; sourceTree = "<group>"; };
		3FB66AB424CA004400502CAF /* LaunchRule.swift */ = {isa = PBXFileReference; fileEncoding = 4; lastKnownFileType = sourcecode.swift; path = LaunchRule.swift; sourceTree = "<group>"; };
		3FB66AB524CA004400502CAF /* RulesDownloader.swift */ = {isa = PBXFileReference; fileEncoding = 4; lastKnownFileType = sourcecode.swift; path = RulesDownloader.swift; sourceTree = "<group>"; };
		3FB66AB624CA004400502CAF /* AEPRulesEngine.swift */ = {isa = PBXFileReference; fileEncoding = 4; lastKnownFileType = sourcecode.swift; path = AEPRulesEngine.swift; sourceTree = "<group>"; };
		3FB66AB724CA004400502CAF /* RulesLoader.swift */ = {isa = PBXFileReference; fileEncoding = 4; lastKnownFileType = sourcecode.swift; path = RulesLoader.swift; sourceTree = "<group>"; };
		3FB66AB824CA004400502CAF /* JSONRulesParser.swift */ = {isa = PBXFileReference; fileEncoding = 4; lastKnownFileType = sourcecode.swift; path = JSONRulesParser.swift; sourceTree = "<group>"; };
		3FB66ABA24CA004400502CAF /* AEPConfiguration.swift */ = {isa = PBXFileReference; fileEncoding = 4; lastKnownFileType = sourcecode.swift; path = AEPConfiguration.swift; sourceTree = "<group>"; };
		3FB66ABB24CA004400502CAF /* ConfigurationConstants.swift */ = {isa = PBXFileReference; fileEncoding = 4; lastKnownFileType = sourcecode.swift; path = ConfigurationConstants.swift; sourceTree = "<group>"; };
		3FB66ABC24CA004400502CAF /* ConfigurationState.swift */ = {isa = PBXFileReference; fileEncoding = 4; lastKnownFileType = sourcecode.swift; path = ConfigurationState.swift; sourceTree = "<group>"; };
		3FB66ABD24CA004400502CAF /* LaunchIDManager.swift */ = {isa = PBXFileReference; fileEncoding = 4; lastKnownFileType = sourcecode.swift; path = LaunchIDManager.swift; sourceTree = "<group>"; };
		3FB66ABE24CA004400502CAF /* Event+Configuration.swift */ = {isa = PBXFileReference; fileEncoding = 4; lastKnownFileType = sourcecode.swift; path = "Event+Configuration.swift"; sourceTree = "<group>"; };
		3FB66ABF24CA004400502CAF /* ConfigurationDownloadable.swift */ = {isa = PBXFileReference; fileEncoding = 4; lastKnownFileType = sourcecode.swift; path = ConfigurationDownloadable.swift; sourceTree = "<group>"; };
		3FB66AC024CA004400502CAF /* CachedRules.swift */ = {isa = PBXFileReference; fileEncoding = 4; lastKnownFileType = sourcecode.swift; path = CachedRules.swift; sourceTree = "<group>"; };
		3FB66AC124CA004400502CAF /* CachedConfiguration.swift */ = {isa = PBXFileReference; fileEncoding = 4; lastKnownFileType = sourcecode.swift; path = CachedConfiguration.swift; sourceTree = "<group>"; };
		3FB66AC224CA004400502CAF /* ConfigurationDownloader.swift */ = {isa = PBXFileReference; fileEncoding = 4; lastKnownFileType = sourcecode.swift; path = ConfigurationDownloader.swift; sourceTree = "<group>"; };
		3FB66AC324CA004400502CAF /* PrivacyStatus.swift */ = {isa = PBXFileReference; fileEncoding = 4; lastKnownFileType = sourcecode.swift; path = PrivacyStatus.swift; sourceTree = "<group>"; };
		3FB66AC424CA004400502CAF /* Cacheable.swift */ = {isa = PBXFileReference; fileEncoding = 4; lastKnownFileType = sourcecode.swift; path = Cacheable.swift; sourceTree = "<group>"; };
		3FE6DDA924C62C090065EA05 /* AEPServicesMock.framework */ = {isa = PBXFileReference; explicitFileType = wrapper.framework; includeInIndex = 0; path = AEPServicesMock.framework; sourceTree = BUILT_PRODUCTS_DIR; };
		3FE6DDD124C62EE60065EA05 /* AEPLifecycle.framework */ = {isa = PBXFileReference; explicitFileType = wrapper.framework; includeInIndex = 0; path = AEPLifecycle.framework; sourceTree = BUILT_PRODUCTS_DIR; };
		3FE6DDD324C62EE60065EA05 /* AEPLifecycle.h */ = {isa = PBXFileReference; lastKnownFileType = sourcecode.c.h; path = AEPLifecycle.h; sourceTree = "<group>"; };
		3FE6DDD424C62EE60065EA05 /* Info.plist */ = {isa = PBXFileReference; lastKnownFileType = text.plist.xml; path = Info.plist; sourceTree = "<group>"; };
		3FE6DDD924C62EE60065EA05 /* AEPLifecycleTests.xctest */ = {isa = PBXFileReference; explicitFileType = wrapper.cfbundle; includeInIndex = 0; path = AEPLifecycleTests.xctest; sourceTree = BUILT_PRODUCTS_DIR; };
		3FE6DDE024C62EE60065EA05 /* Info.plist */ = {isa = PBXFileReference; lastKnownFileType = text.plist.xml; path = Info.plist; sourceTree = "<group>"; };
		3FE6DDE824C62F610065EA05 /* AEPServicesMock.h */ = {isa = PBXFileReference; fileEncoding = 4; lastKnownFileType = sourcecode.c.h; name = AEPServicesMock.h; path = AEPServices/Mocks/AEPServicesMock.h; sourceTree = SOURCE_ROOT; };
		3FE6DDE924C62F610065EA05 /* MockNetworkServiceOverrider.swift */ = {isa = PBXFileReference; fileEncoding = 4; lastKnownFileType = sourcecode.swift; name = MockNetworkServiceOverrider.swift; path = AEPServices/Mocks/MockNetworkServiceOverrider.swift; sourceTree = SOURCE_ROOT; };
		3FE6DDEA24C62F610065EA05 /* MockTask.swift */ = {isa = PBXFileReference; fileEncoding = 4; lastKnownFileType = sourcecode.swift; name = MockTask.swift; path = AEPServices/Mocks/MockTask.swift; sourceTree = SOURCE_ROOT; };
		3FE6DDEB24C62F610065EA05 /* MockDataStore.swift */ = {isa = PBXFileReference; fileEncoding = 4; lastKnownFileType = sourcecode.swift; name = MockDataStore.swift; path = AEPServices/Mocks/MockDataStore.swift; sourceTree = SOURCE_ROOT; };
		3FE6DDEC24C62F610065EA05 /* Info.plist */ = {isa = PBXFileReference; lastKnownFileType = text.plist; name = Info.plist; path = AEPServices/Mocks/Info.plist; sourceTree = SOURCE_ROOT; };
		3FE6DDED24C62F610065EA05 /* MockURLSession.swift */ = {isa = PBXFileReference; fileEncoding = 4; lastKnownFileType = sourcecode.swift; name = MockURLSession.swift; path = AEPServices/Mocks/MockURLSession.swift; sourceTree = SOURCE_ROOT; };
		3FE6DDEE24C62F610065EA05 /* MockSystemInfoService.swift */ = {isa = PBXFileReference; fileEncoding = 4; lastKnownFileType = sourcecode.swift; name = MockSystemInfoService.swift; path = AEPServices/Mocks/MockSystemInfoService.swift; sourceTree = SOURCE_ROOT; };
		3FE6DDEF24C62F610065EA05 /* MockDataQueue.swift */ = {isa = PBXFileReference; fileEncoding = 4; lastKnownFileType = sourcecode.swift; name = MockDataQueue.swift; path = AEPServices/Mocks/MockDataQueue.swift; sourceTree = SOURCE_ROOT; };
		3FE6DDF824C630DE0065EA05 /* LifecycleMetricsBuilderTests.swift */ = {isa = PBXFileReference; fileEncoding = 4; lastKnownFileType = sourcecode.swift; path = LifecycleMetricsBuilderTests.swift; sourceTree = "<group>"; };
		3FE6DDF924C630DE0065EA05 /* LifecycleContextDataTests.swift */ = {isa = PBXFileReference; fileEncoding = 4; lastKnownFileType = sourcecode.swift; path = LifecycleContextDataTests.swift; sourceTree = "<group>"; };
		3FE6DDFB24C630DE0065EA05 /* LifecycleMetricsTests.swift */ = {isa = PBXFileReference; fileEncoding = 4; lastKnownFileType = sourcecode.swift; path = LifecycleMetricsTests.swift; sourceTree = "<group>"; };
		3FE6DDFC24C630DE0065EA05 /* LifecycleFunctionalTests.swift */ = {isa = PBXFileReference; fileEncoding = 4; lastKnownFileType = sourcecode.swift; path = LifecycleFunctionalTests.swift; sourceTree = "<group>"; };
		3FE6DDFD24C630DE0065EA05 /* LifecycleStateTests.swift */ = {isa = PBXFileReference; fileEncoding = 4; lastKnownFileType = sourcecode.swift; path = LifecycleStateTests.swift; sourceTree = "<group>"; };
		3FE6DDFE24C630DE0065EA05 /* LifecycleSessionTests.swift */ = {isa = PBXFileReference; fileEncoding = 4; lastKnownFileType = sourcecode.swift; path = LifecycleSessionTests.swift; sourceTree = "<group>"; };
		3FE6DE0624C630EA0065EA05 /* LifecycleState.swift */ = {isa = PBXFileReference; fileEncoding = 4; lastKnownFileType = sourcecode.swift; path = LifecycleState.swift; sourceTree = "<group>"; };
		3FE6DE0724C630EB0065EA05 /* LifecycleMetrics.swift */ = {isa = PBXFileReference; fileEncoding = 4; lastKnownFileType = sourcecode.swift; path = LifecycleMetrics.swift; sourceTree = "<group>"; };
		3FE6DE0824C630EB0065EA05 /* Event+Lifecycle.swift */ = {isa = PBXFileReference; fileEncoding = 4; lastKnownFileType = sourcecode.swift; path = "Event+Lifecycle.swift"; sourceTree = "<group>"; };
		3FE6DE0A24C630EB0065EA05 /* AEPLifecycle.swift */ = {isa = PBXFileReference; fileEncoding = 4; lastKnownFileType = sourcecode.swift; path = AEPLifecycle.swift; sourceTree = "<group>"; };
		3FE6DE0B24C630EB0065EA05 /* LifecycleContextData.swift */ = {isa = PBXFileReference; fileEncoding = 4; lastKnownFileType = sourcecode.swift; path = LifecycleContextData.swift; sourceTree = "<group>"; };
		3FE6DE0C24C630EB0065EA05 /* LifecycleConstants.swift */ = {isa = PBXFileReference; fileEncoding = 4; lastKnownFileType = sourcecode.swift; path = LifecycleConstants.swift; sourceTree = "<group>"; };
		3FE6DE0D24C630EB0065EA05 /* LifecycleMetricsBuilder.swift */ = {isa = PBXFileReference; fileEncoding = 4; lastKnownFileType = sourcecode.swift; path = LifecycleMetricsBuilder.swift; sourceTree = "<group>"; };
		3FE6DE1624C631100065EA05 /* LifecycleSession.swift */ = {isa = PBXFileReference; fileEncoding = 4; lastKnownFileType = sourcecode.swift; path = LifecycleSession.swift; sourceTree = "<group>"; };
		3FE6DE2F24C642330065EA05 /* AEPIdentity.framework */ = {isa = PBXFileReference; explicitFileType = wrapper.framework; includeInIndex = 0; path = AEPIdentity.framework; sourceTree = BUILT_PRODUCTS_DIR; };
		3FE6DE3124C642330065EA05 /* AEPIdentity.h */ = {isa = PBXFileReference; lastKnownFileType = sourcecode.c.h; path = AEPIdentity.h; sourceTree = "<group>"; };
		3FE6DE3224C642330065EA05 /* Info.plist */ = {isa = PBXFileReference; lastKnownFileType = text.plist.xml; path = Info.plist; sourceTree = "<group>"; };
		3FE6DE3724C642330065EA05 /* AEPIdentityTests.xctest */ = {isa = PBXFileReference; explicitFileType = wrapper.cfbundle; includeInIndex = 0; path = AEPIdentityTests.xctest; sourceTree = BUILT_PRODUCTS_DIR; };
		3FE6DE3E24C642330065EA05 /* Info.plist */ = {isa = PBXFileReference; lastKnownFileType = text.plist.xml; path = Info.plist; sourceTree = "<group>"; };
		3FE6DE4624C643050065EA05 /* MobileVisitorAuthenticationState.swift */ = {isa = PBXFileReference; fileEncoding = 4; lastKnownFileType = sourcecode.swift; path = MobileVisitorAuthenticationState.swift; sourceTree = "<group>"; };
		3FE6DE4724C643050065EA05 /* URLQueryItem+Identity.swift */ = {isa = PBXFileReference; fileEncoding = 4; lastKnownFileType = sourcecode.swift; path = "URLQueryItem+Identity.swift"; sourceTree = "<group>"; };
		3FE6DE4824C643050065EA05 /* IdentityProperties.swift */ = {isa = PBXFileReference; fileEncoding = 4; lastKnownFileType = sourcecode.swift; path = IdentityProperties.swift; sourceTree = "<group>"; };
		3FE6DE4924C643050065EA05 /* AEPIdentity+Identity.swift */ = {isa = PBXFileReference; fileEncoding = 4; lastKnownFileType = sourcecode.swift; path = "AEPIdentity+Identity.swift"; sourceTree = "<group>"; };
		3FE6DE4A24C643050065EA05 /* IdentityConstants.swift */ = {isa = PBXFileReference; fileEncoding = 4; lastKnownFileType = sourcecode.swift; path = IdentityConstants.swift; sourceTree = "<group>"; };
		3FE6DE4B24C643050065EA05 /* Identity.swift */ = {isa = PBXFileReference; fileEncoding = 4; lastKnownFileType = sourcecode.swift; path = Identity.swift; sourceTree = "<group>"; };
		3FE6DE4C24C643050065EA05 /* NetworkService+Identity.swift */ = {isa = PBXFileReference; fileEncoding = 4; lastKnownFileType = sourcecode.swift; path = "NetworkService+Identity.swift"; sourceTree = "<group>"; };
		3FE6DE4D24C643050065EA05 /* IdentityState.swift */ = {isa = PBXFileReference; fileEncoding = 4; lastKnownFileType = sourcecode.swift; path = IdentityState.swift; sourceTree = "<group>"; };
		3FE6DE4E24C643060065EA05 /* MID.swift */ = {isa = PBXFileReference; fileEncoding = 4; lastKnownFileType = sourcecode.swift; path = MID.swift; sourceTree = "<group>"; };
		3FE6DE4F24C643060065EA05 /* Event+Identity.swift */ = {isa = PBXFileReference; fileEncoding = 4; lastKnownFileType = sourcecode.swift; path = "Event+Identity.swift"; sourceTree = "<group>"; };
		3FE6DE5024C643060065EA05 /* CustomIdentity.swift */ = {isa = PBXFileReference; fileEncoding = 4; lastKnownFileType = sourcecode.swift; path = CustomIdentity.swift; sourceTree = "<group>"; };
		3FE6DE5124C643060065EA05 /* IdentityHit.swift */ = {isa = PBXFileReference; fileEncoding = 4; lastKnownFileType = sourcecode.swift; path = IdentityHit.swift; sourceTree = "<group>"; };
		3FE6DE5224C643060065EA05 /* URLAppender.swift */ = {isa = PBXFileReference; fileEncoding = 4; lastKnownFileType = sourcecode.swift; path = URLAppender.swift; sourceTree = "<group>"; };
		3FE6DE5324C643060065EA05 /* MobileIdentities.swift */ = {isa = PBXFileReference; fileEncoding = 4; lastKnownFileType = sourcecode.swift; path = MobileIdentities.swift; sourceTree = "<group>"; };
		3FE6DE5424C643060065EA05 /* IdentityHitResponse.swift */ = {isa = PBXFileReference; fileEncoding = 4; lastKnownFileType = sourcecode.swift; path = IdentityHitResponse.swift; sourceTree = "<group>"; };
		3FE6DE5524C643060065EA05 /* IdentityHitProcessor.swift */ = {isa = PBXFileReference; fileEncoding = 4; lastKnownFileType = sourcecode.swift; path = IdentityHitProcessor.swift; sourceTree = "<group>"; };
		3FE6DE5624C643060065EA05 /* AEPIdentity.swift */ = {isa = PBXFileReference; fileEncoding = 4; lastKnownFileType = sourcecode.swift; path = AEPIdentity.swift; sourceTree = "<group>"; };
		3FE6DE5724C643060065EA05 /* Identifiable.swift */ = {isa = PBXFileReference; fileEncoding = 4; lastKnownFileType = sourcecode.swift; path = Identifiable.swift; sourceTree = "<group>"; };
		3FE6DE5824C643060065EA05 /* URL+Identity.swift */ = {isa = PBXFileReference; fileEncoding = 4; lastKnownFileType = sourcecode.swift; path = "URL+Identity.swift"; sourceTree = "<group>"; };
		3FE6DE6C24C643610065EA05 /* MIDTests.swift */ = {isa = PBXFileReference; fileEncoding = 4; lastKnownFileType = sourcecode.swift; path = MIDTests.swift; sourceTree = "<group>"; };
		3FE6DE6D24C643610065EA05 /* MobileIdentitiesTests.swift */ = {isa = PBXFileReference; fileEncoding = 4; lastKnownFileType = sourcecode.swift; path = MobileIdentitiesTests.swift; sourceTree = "<group>"; };
		3FE6DE6E24C643610065EA05 /* URL+IdentityTests.swift */ = {isa = PBXFileReference; fileEncoding = 4; lastKnownFileType = sourcecode.swift; path = "URL+IdentityTests.swift"; sourceTree = "<group>"; };
		3FE6DE6F24C643610065EA05 /* URLQueryItem+IdentityTests.swift */ = {isa = PBXFileReference; fileEncoding = 4; lastKnownFileType = sourcecode.swift; path = "URLQueryItem+IdentityTests.swift"; sourceTree = "<group>"; };
		3FE6DE7024C643620065EA05 /* IdentityStateTests.swift */ = {isa = PBXFileReference; fileEncoding = 4; lastKnownFileType = sourcecode.swift; path = IdentityStateTests.swift; sourceTree = "<group>"; };
		3FE6DE7124C643620065EA05 /* AEPIdentity+IdentityTests.swift */ = {isa = PBXFileReference; fileEncoding = 4; lastKnownFileType = sourcecode.swift; path = "AEPIdentity+IdentityTests.swift"; sourceTree = "<group>"; };
		3FE6DE7224C643620065EA05 /* URLAppenderTests.swift */ = {isa = PBXFileReference; fileEncoding = 4; lastKnownFileType = sourcecode.swift; path = URLAppenderTests.swift; sourceTree = "<group>"; };
		3FE6DE7324C643620065EA05 /* IdentityHitProcessorTests.swift */ = {isa = PBXFileReference; fileEncoding = 4; lastKnownFileType = sourcecode.swift; path = IdentityHitProcessorTests.swift; sourceTree = "<group>"; };
		3FE6DE7424C643620065EA05 /* IdentityHitResponseTests.swift */ = {isa = PBXFileReference; fileEncoding = 4; lastKnownFileType = sourcecode.swift; path = IdentityHitResponseTests.swift; sourceTree = "<group>"; };
		3FE6DE7524C643620065EA05 /* NetworkService+IdentityTests.swift */ = {isa = PBXFileReference; fileEncoding = 4; lastKnownFileType = sourcecode.swift; path = "NetworkService+IdentityTests.swift"; sourceTree = "<group>"; };
		3FE6DE7624C643620065EA05 /* AEPIdentityTests.swift */ = {isa = PBXFileReference; fileEncoding = 4; lastKnownFileType = sourcecode.swift; path = AEPIdentityTests.swift; sourceTree = "<group>"; };
		3FE6DE7724C643620065EA05 /* IdentityPropertiesTests.swift */ = {isa = PBXFileReference; fileEncoding = 4; lastKnownFileType = sourcecode.swift; path = IdentityPropertiesTests.swift; sourceTree = "<group>"; };
		3FE6DE8724C643EA0065EA05 /* TestableExtensionRuntime.swift */ = {isa = PBXFileReference; fileEncoding = 4; lastKnownFileType = sourcecode.swift; path = TestableExtensionRuntime.swift; sourceTree = "<group>"; };
<<<<<<< HEAD
=======
		3FE6DE9924C64BC00065EA05 /* AEPRulesEngine.swift */ = {isa = PBXFileReference; lastKnownFileType = sourcecode.swift; path = AEPRulesEngine.swift; sourceTree = "<group>"; };
		3FE6DE9B24C64C590065EA05 /* LaunchRule.swift */ = {isa = PBXFileReference; lastKnownFileType = sourcecode.swift; path = LaunchRule.swift; sourceTree = "<group>"; };
		7861452424C74D8F004CB317 /* RulesDownloader.swift */ = {isa = PBXFileReference; fileEncoding = 4; lastKnownFileType = sourcecode.swift; path = RulesDownloader.swift; sourceTree = "<group>"; };
		7861452524C74D8F004CB317 /* RulesLoader.swift */ = {isa = PBXFileReference; fileEncoding = 4; lastKnownFileType = sourcecode.swift; path = RulesLoader.swift; sourceTree = "<group>"; };
		7861452824C74D9A004CB317 /* CachedRules.swift */ = {isa = PBXFileReference; fileEncoding = 4; lastKnownFileType = sourcecode.swift; path = CachedRules.swift; sourceTree = "<group>"; };
		7861452A24C74F56004CB317 /* testRulesDownloader.zip */ = {isa = PBXFileReference; lastKnownFileType = archive.zip; path = testRulesDownloader.zip; sourceTree = "<group>"; };
		7861452C24C74F75004CB317 /* MockRulesDownloaderNetworkService.swift */ = {isa = PBXFileReference; fileEncoding = 4; lastKnownFileType = sourcecode.swift; path = MockRulesDownloaderNetworkService.swift; sourceTree = "<group>"; };
>>>>>>> 64324d5d
		7861452E24C7502B004CB317 /* MockUnzipper.swift */ = {isa = PBXFileReference; fileEncoding = 4; lastKnownFileType = sourcecode.swift; name = MockUnzipper.swift; path = AEPServices/Mocks/MockUnzipper.swift; sourceTree = SOURCE_ROOT; };
		7861453024C75056004CB317 /* MockDiskCache.swift */ = {isa = PBXFileReference; fileEncoding = 4; lastKnownFileType = sourcecode.swift; name = MockDiskCache.swift; path = AEPServices/Mocks/MockDiskCache.swift; sourceTree = SOURCE_ROOT; };
/* End PBXFileReference section */

/* Begin PBXFrameworksBuildPhase section */
		21CAC0D32422917600C11388 /* Frameworks */ = {
			isa = PBXFrameworksBuildPhase;
			buildActionMask = 2147483647;
			files = (
				3FB66A9C24CA003700502CAF /* SwiftRulesEngine in Frameworks */,
			);
			runOnlyForDeploymentPostprocessing = 0;
		};
		21CAC0DC2422917600C11388 /* Frameworks */ = {
			isa = PBXFrameworksBuildPhase;
			buildActionMask = 2147483647;
			files = (
				3FE6DDBC24C62DA80065EA05 /* AEPServicesMock.framework in Frameworks */,
				3F03984224BE65170019F095 /* AEPServices.framework in Frameworks */,
				21CAC0E02422917600C11388 /* AEPCore.framework in Frameworks */,
			);
			runOnlyForDeploymentPostprocessing = 0;
		};
		3F03978424BE5DD30019F095 /* Frameworks */ = {
			isa = PBXFrameworksBuildPhase;
			buildActionMask = 2147483647;
			files = (
			);
			runOnlyForDeploymentPostprocessing = 0;
		};
		3F03978C24BE5DD30019F095 /* Frameworks */ = {
			isa = PBXFrameworksBuildPhase;
			buildActionMask = 2147483647;
			files = (
				3FE6DDBA24C62CAF0065EA05 /* AEPServicesMock.framework in Frameworks */,
				3F03979024BE5DD30019F095 /* AEPServices.framework in Frameworks */,
			);
			runOnlyForDeploymentPostprocessing = 0;
		};
		3F03985124C0008D0019F095 /* Frameworks */ = {
			isa = PBXFrameworksBuildPhase;
			buildActionMask = 2147483647;
			files = (
				3FE6DDB724C62C4A0065EA05 /* AEPServicesMock.framework in Frameworks */,
			);
			runOnlyForDeploymentPostprocessing = 0;
		};
		3FE6DDA624C62C090065EA05 /* Frameworks */ = {
			isa = PBXFrameworksBuildPhase;
			buildActionMask = 2147483647;
			files = (
			);
			runOnlyForDeploymentPostprocessing = 0;
		};
		3FE6DDCE24C62EE60065EA05 /* Frameworks */ = {
			isa = PBXFrameworksBuildPhase;
			buildActionMask = 2147483647;
			files = (
			);
			runOnlyForDeploymentPostprocessing = 0;
		};
		3FE6DDD624C62EE60065EA05 /* Frameworks */ = {
			isa = PBXFrameworksBuildPhase;
			buildActionMask = 2147483647;
			files = (
				3FE6DDDA24C62EE60065EA05 /* AEPLifecycle.framework in Frameworks */,
			);
			runOnlyForDeploymentPostprocessing = 0;
		};
		3FE6DE2C24C642330065EA05 /* Frameworks */ = {
			isa = PBXFrameworksBuildPhase;
			buildActionMask = 2147483647;
			files = (
			);
			runOnlyForDeploymentPostprocessing = 0;
		};
		3FE6DE3424C642330065EA05 /* Frameworks */ = {
			isa = PBXFrameworksBuildPhase;
			buildActionMask = 2147483647;
			files = (
				3FE6DE3824C642330065EA05 /* AEPIdentity.framework in Frameworks */,
			);
			runOnlyForDeploymentPostprocessing = 0;
		};
/* End PBXFrameworksBuildPhase section */

/* Begin PBXGroup section */
		21CAC0CC2422917600C11388 = {
			isa = PBXGroup;
			children = (
				21CAC0D82422917600C11388 /* AEPCore */,
				21CAC0E32422917600C11388 /* AEPCoreTests */,
				3F03978824BE5DD30019F095 /* AEPServices */,
				3F03979324BE5DD30019F095 /* AEPServicesTests */,
				3FE6DDAA24C62C090065EA05 /* AEPServicesMock */,
				3FE6DDD224C62EE60065EA05 /* AEPLifecycle */,
				3FE6DDDD24C62EE60065EA05 /* AEPLifecycleTests */,
				3FE6DE3024C642330065EA05 /* AEPIdentity */,
				3FE6DE3B24C642330065EA05 /* AEPIdentityTests */,
				21CAC0D72422917600C11388 /* Products */,
				3F03983E24BE635D0019F095 /* Frameworks */,
			);
			sourceTree = "<group>";
		};
		21CAC0D72422917600C11388 /* Products */ = {
			isa = PBXGroup;
			children = (
				21CAC0D62422917600C11388 /* AEPCore.framework */,
				21CAC0DF2422917600C11388 /* AEPCoreTests.xctest */,
				3F03978724BE5DD30019F095 /* AEPServices.framework */,
				3F03978F24BE5DD30019F095 /* AEPServicesTests.xctest */,
				3F03985424C0008D0019F095 /* AEPEventHubTests.xctest */,
				3FE6DDA924C62C090065EA05 /* AEPServicesMock.framework */,
				3FE6DDD124C62EE60065EA05 /* AEPLifecycle.framework */,
				3FE6DDD924C62EE60065EA05 /* AEPLifecycleTests.xctest */,
				3FE6DE2F24C642330065EA05 /* AEPIdentity.framework */,
				3FE6DE3724C642330065EA05 /* AEPIdentityTests.xctest */,
			);
			name = Products;
			sourceTree = "<group>";
		};
		21CAC0D82422917600C11388 /* AEPCore */ = {
			isa = PBXGroup;
			children = (
				3FB66AB924CA004400502CAF /* configuration */,
				3FB66A9D24CA004400502CAF /* core */,
				3FB66AA524CA004400502CAF /* eventhub */,
				3FB66AB324CA004400502CAF /* rules */,
				21CAC0D92422917600C11388 /* AEPCore.h */,
				21CAC0DA2422917600C11388 /* Info.plist */,
			);
			name = AEPCore;
			path = AEPCore/Sources;
			sourceTree = "<group>";
		};
		21CAC0E32422917600C11388 /* AEPCoreTests */ = {
			isa = PBXGroup;
			children = (
				3F3951F724CA096100F7325B /* AEPCore+ConfigurationTests.swift */,
				3F3951E824CA096100F7325B /* AEPCoreTests.swift */,
				3F39520024CA096100F7325B /* ConfigurationTests */,
				3F3951E924CA096100F7325B /* EventHubTests */,
				3F3951F324CA096100F7325B /* MockExtensions */,
				3F3951F824CA096100F7325B /* TestHelpers */,
				3F3951EC24CA096100F7325B /* TestResources */,
				21D4A658246D991200DFCD02 /* LifecycleTests */,
				21CAC0E62422917600C11388 /* Info.plist */,
			);
			name = AEPCoreTests;
			path = AEPCore/Tests;
			sourceTree = "<group>";
		};
		21D4A658246D991200DFCD02 /* LifecycleTests */ = {
			isa = PBXGroup;
			children = (
				21629DB12461CC48009D05BF /* AEPCore+LifecycleTests.swift */,
			);
			path = LifecycleTests;
			sourceTree = "<group>";
		};
		3F03978824BE5DD30019F095 /* AEPServices */ = {
			isa = PBXGroup;
			children = (
				3F03979F24BE5FF30019F095 /* cache */,
				3F0397B224BE5FF30019F095 /* dataqueue */,
				3F0397A624BE5FF30019F095 /* log */,
				3F0397AA24BE5FF30019F095 /* network */,
				3F0397BA24BE5FF30019F095 /* storage */,
				3F0397E124BE60910019F095 /* utility */,
				3F0397A524BE5FF30019F095 /* AEPServiceProvider.swift */,
				243DCE4624C7AA2800E99AD9 /* AEPServices.h */,
				3F0397C124BE5FF30019F095 /* AEPURLService.swift */,
				3F0397BE24BE5FF30019F095 /* ApplicationSystemInfoService.swift */,
				3F0397B924BE5FF30019F095 /* Info.plist */,
				3F0397BF24BE5FF30019F095 /* SystemInfoService.swift */,
				3F0397C024BE5FF30019F095 /* URLService.swift */,
			);
			name = AEPServices;
			path = AEPServices/Sources;
			sourceTree = "<group>";
		};
		3F03979324BE5DD30019F095 /* AEPServicesTests */ = {
			isa = PBXGroup;
			children = (
				3F03983324BE62AA0019F095 /* resources */,
				3F03980024BE61520019F095 /* services */,
				3F03980E24BE61520019F095 /* utility */,
				3F03979624BE5DD30019F095 /* Info.plist */,
			);
			name = AEPServicesTests;
			path = AEPServices/Tests;
			sourceTree = "<group>";
		};
		3F03979F24BE5FF30019F095 /* cache */ = {
			isa = PBXGroup;
			children = (
				3F0397A124BE5FF30019F095 /* Cache.swift */,
				3F0397A224BE5FF30019F095 /* CacheEntry.swift */,
				3F0397A424BE5FF30019F095 /* CacheExpiry.swift */,
				3F0397A024BE5FF30019F095 /* CacheService.swift */,
				3F0397A324BE5FF30019F095 /* DiskCacheService.swift */,
			);
			path = cache;
			sourceTree = "<group>";
		};
		3F0397A624BE5FF30019F095 /* log */ = {
			isa = PBXGroup;
			children = (
				3F0397AD24BE5FF30019F095 /* AEPLoggingService.swift */,
				3F0397A724BE5FF30019F095 /* LoggingService.swift */,
				3F0397A824BE5FF30019F095 /* Log.swift */,
				3F0397A924BE5FF30019F095 /* LogLevel.swift */,
			);
			path = log;
			sourceTree = "<group>";
		};
		3F0397AA24BE5FF30019F095 /* network */ = {
			isa = PBXGroup;
			children = (
				3F0397AB24BE5FF30019F095 /* AEPNetworkService.swift */,
				3F0397B024BE5FF30019F095 /* HttpConnection.swift */,
				3F0397AF24BE5FF30019F095 /* HttpMethod.swift */,
				3F0397AC24BE5FF30019F095 /* NetworkServiceConstants.swift */,
				3F0397AE24BE5FF30019F095 /* NetworkService.swift */,
				3F0397B124BE5FF30019F095 /* NetworkRequest.swift */,
			);
			path = network;
			sourceTree = "<group>";
		};
		3F0397B224BE5FF30019F095 /* dataqueue */ = {
			isa = PBXGroup;
			children = (
				3F0397B324BE5FF30019F095 /* AEPDataQueue.swift */,
				3F0397B724BE5FF30019F095 /* AEPDataQueueService.swift */,
				3F0397B624BE5FF30019F095 /* DataEntity.swift */,
				3F0397B524BE5FF30019F095 /* DataQueue.swift */,
				3F0397B824BE5FF30019F095 /* DataQueueService.swift */,
				3F0397B424BE5FF30019F095 /* SQLiteWrapper.swift */,
			);
			path = dataqueue;
			sourceTree = "<group>";
		};
		3F0397BA24BE5FF30019F095 /* storage */ = {
			isa = PBXGroup;
			children = (
				3F0397BB24BE5FF30019F095 /* NamedKeyValueService.swift */,
				3F0397BC24BE5FF30019F095 /* NamedKeyValueStore.swift */,
				3F0397BD24BE5FF30019F095 /* NamedUserDefaultKeyValueService.swift */,
			);
			path = storage;
			sourceTree = "<group>";
		};
		3F0397E124BE60910019F095 /* utility */ = {
			isa = PBXGroup;
			children = (
				3F0397E224BE60910019F095 /* hitprocessor */,
				3F0397E624BE60910019F095 /* AtomicCounter.swift */,
				3F0397E724BE60910019F095 /* unzip */,
				3F0397ED24BE60910019F095 /* ThreadSafeArray.swift */,
				3F0397EE24BE60910019F095 /* OperationOrderer.swift */,
				3F0397EF24BE60910019F095 /* ThreadSafeDictionary.swift */,
				3F0397F024BE60910019F095 /* URLEncoder.swift */,
				3F0397F124BE60910019F095 /* AnyCodable.swift */,
				2107F02D24C9FF88002935CF /* SHA256.swift */,
			);
			path = utility;
			sourceTree = "<group>";
		};
		3F0397E224BE60910019F095 /* hitprocessor */ = {
			isa = PBXGroup;
			children = (
				3F0397E324BE60910019F095 /* HitProcessable.swift */,
				3F0397E424BE60910019F095 /* PersistentHitQueue.swift */,
				3F0397E524BE60910019F095 /* HitQueuing.swift */,
			);
			path = hitprocessor;
			sourceTree = "<group>";
		};
		3F0397E724BE60910019F095 /* unzip */ = {
			isa = PBXGroup;
			children = (
				3F0397E824BE60910019F095 /* FileUnzipper.swift */,
				3F0397E924BE60910019F095 /* ZipArchive.swift */,
				3F0397EA24BE60910019F095 /* ZipEntry.swift */,
				3F0397EB24BE60910019F095 /* FileManager+ZIP.swift */,
				3F0397EC24BE60910019F095 /* FileUnzipperConstants.swift */,
			);
			path = unzip;
			sourceTree = "<group>";
		};
		3F03980024BE61520019F095 /* services */ = {
			isa = PBXGroup;
			children = (
				3F03980124BE61520019F095 /* UnzipperTest.swift */,
				3F03980224BE61520019F095 /* SystemInfoServiceTest.swift */,
				3F03980324BE61520019F095 /* AEPDataQueueService+Testable.swift */,
				3F03980424BE61520019F095 /* AEPDataQueueServiceTests.swift */,
				3F03980524BE61520019F095 /* AEPURLServiceTest.swift */,
				3F03980624BE61520019F095 /* DiskCacheServiceTests.swift */,
				3F03980724BE61520019F095 /* NamedKeyValueServiceTest.swift */,
				3F03980824BE61520019F095 /* SQLiteWrapperTests.swift */,
				3F03980924BE61520019F095 /* MockSystemInfoService.swift */,
				3F03980A24BE61520019F095 /* AEPDataQueueTests.swift */,
				3F03980B24BE61520019F095 /* NetworkServiceTests.swift */,
				3F03980C24BE61520019F095 /* LogLevelTest.swift */,
				3F03980D24BE61520019F095 /* NamedKeyValueStoreTest.swift */,
			);
			path = services;
			sourceTree = "<group>";
		};
		3F03980E24BE61520019F095 /* utility */ = {
			isa = PBXGroup;
			children = (
				3F03980F24BE61520019F095 /* OperationOrdererTests.swift */,
				3F03981024BE61520019F095 /* PersistentHitQueueTests.swift */,
				3F03981124BE61520019F095 /* AnyCodableTests.swift */,
				3F03981224BE61520019F095 /* ThreadSafeArrayTests.swift */,
				3F03981324BE61520019F095 /* URLEncoderTests.swift */,
				3F03981424BE61520019F095 /* ThreadSafeDictionaryTests.swift */,
				2107F02F24C9FFB2002935CF /* SHA256Tests.swift */,
			);
			path = utility;
			sourceTree = "<group>";
		};
		3F03983324BE62AA0019F095 /* resources */ = {
			isa = PBXGroup;
			children = (
				3F03983424BE62AA0019F095 /* TestRules.zip */,
				3F03983524BE62AA0019F095 /* TestImage.png */,
				3F03983624BE62AA0019F095 /* ADBMobileConfig.json */,
				3F03983724BE62AA0019F095 /* TestConfig.json */,
			);
			path = resources;
			sourceTree = "<group>";
		};
		3F03983E24BE635D0019F095 /* Frameworks */ = {
			isa = PBXGroup;
			children = (
			);
			name = Frameworks;
			sourceTree = "<group>";
		};
		3F3951E924CA096100F7325B /* EventHubTests */ = {
			isa = PBXGroup;
			children = (
				3F3951EA24CA096100F7325B /* SharedStateTest.swift */,
				3F3951EB24CA096100F7325B /* EventHubTests.swift */,
			);
			path = EventHubTests;
			sourceTree = "<group>";
		};
		3F3951EC24CA096100F7325B /* TestResources */ = {
			isa = PBXGroup;
			children = (
				3F3951ED24CA096100F7325B /* TestRules.zip */,
				3F3951EE24CA096100F7325B /* TestImage.png */,
				3F3951EF24CA096100F7325B /* rules_1.json */,
				3F3951F024CA096100F7325B /* ADBMobileConfig.json */,
				3F3951F124CA096100F7325B /* TestConfig.json */,
				3F3951F224CA096100F7325B /* testRulesDownloader.zip */,
			);
			path = TestResources;
			sourceTree = "<group>";
		};
		3F3951F324CA096100F7325B /* MockExtensions */ = {
			isa = PBXGroup;
			children = (
				3F3951F424CA096100F7325B /* SlowMockExtension.swift */,
				3F3951F524CA096100F7325B /* MockExtension.swift */,
				3F3951F624CA096100F7325B /* MockExtensionTwo.swift */,
			);
			path = MockExtensions;
			sourceTree = "<group>";
		};
		3F3951F824CA096100F7325B /* TestHelpers */ = {
			isa = PBXGroup;
			children = (
				3F3951F924CA096100F7325B /* TestableExtensionRuntime.swift */,
				3F3951FA24CA096100F7325B /* MockConfigurationDownloader.swift */,
				3F3951FB24CA096100F7325B /* MockNetworkServiceOverrider.swift */,
				3F3951FC24CA096100F7325B /* EventHub+Testable.swift */,
				3F3951FD24CA096100F7325B /* MockRulesDownloaderNetworkService.swift */,
				3F3951FE24CA096100F7325B /* SharedStateTestHelper.swift */,
				3F3951FF24CA096100F7325B /* MockConfigurationDownloaderNetworkService.swift */,
			);
			path = TestHelpers;
			sourceTree = "<group>";
		};
		3F39520024CA096100F7325B /* ConfigurationTests */ = {
			isa = PBXGroup;
			children = (
				3F39520124CA096100F7325B /* TestableExtensionRuntime.swift */,
				3F39520224CA096100F7325B /* ConfigurationFunctionalTests.swift */,
				3F39520324CA096100F7325B /* ConfigurationStateTests.swift */,
				3F39520424CA096100F7325B /* ConfigurationDownloaderTests.swift */,
				3F39520524CA096100F7325B /* RulesDownloaderTests.swift */,
				3F39520624CA096100F7325B /* LaunchIDManagerTests.swift */,
			);
			path = ConfigurationTests;
			sourceTree = "<group>";
		};
		3FB66A9D24CA004400502CAF /* core */ = {
			isa = PBXGroup;
			children = (
				3FB66A9E24CA004400502CAF /* CoreConstants.swift */,
				3FB66A9F24CA004400502CAF /* AEPCore.swift */,
				3FB66AA024CA004400502CAF /* Extension+Register.swift */,
				3FB66AA124CA004400502CAF /* Lifecycle.swift */,
				3FB66AA224CA004400502CAF /* AEPCore+Configuration.swift */,
				3FB66AA324CA004400502CAF /* AEPCore+Lifecycle.swift */,
				3FB66AA424CA004400502CAF /* Configuration.swift */,
			);
			path = core;
			sourceTree = "<group>";
		};
		3FB66AA524CA004400502CAF /* eventhub */ = {
			isa = PBXGroup;
			children = (
				3FB66AA624CA004400502CAF /* EventHubPlaceholderExtension.swift */,
				3FB66AA724CA004400502CAF /* EventHubConstants.swift */,
				3FB66AA824CA004400502CAF /* ExtensionContainer.swift */,
				3FB66AA924CA004400502CAF /* Event.swift */,
				3FB66AAA24CA004400502CAF /* AEPError.swift */,
				3FB66AAB24CA004400502CAF /* SharedState.swift */,
				3FB66AAC24CA004400502CAF /* EventHub.swift */,
				3FB66AAD24CA004400502CAF /* ExtensionRuntime.swift */,
				3FB66AAE24CA004400502CAF /* EventType.swift */,
				3FB66AAF24CA004400502CAF /* EventHubError.swift */,
				3FB66AB024CA004400502CAF /* EventSource.swift */,
				3FB66AB124CA004400502CAF /* EventListenerContainer.swift */,
				3FB66AB224CA004400502CAF /* Extension.swift */,
			);
			path = eventhub;
			sourceTree = "<group>";
		};
		3FB66AB324CA004400502CAF /* rules */ = {
			isa = PBXGroup;
			children = (
				3FB66AB424CA004400502CAF /* LaunchRule.swift */,
				3FB66AB524CA004400502CAF /* RulesDownloader.swift */,
				3FB66AB624CA004400502CAF /* AEPRulesEngine.swift */,
				3FB66AB724CA004400502CAF /* RulesLoader.swift */,
				3FB66AB824CA004400502CAF /* JSONRulesParser.swift */,
			);
			path = rules;
			sourceTree = "<group>";
		};
		3FB66AB924CA004400502CAF /* configuration */ = {
			isa = PBXGroup;
			children = (
				3FB66ABA24CA004400502CAF /* AEPConfiguration.swift */,
				3FB66ABB24CA004400502CAF /* ConfigurationConstants.swift */,
				3FB66ABC24CA004400502CAF /* ConfigurationState.swift */,
				3FB66ABD24CA004400502CAF /* LaunchIDManager.swift */,
				3FB66ABE24CA004400502CAF /* Event+Configuration.swift */,
				3FB66ABF24CA004400502CAF /* ConfigurationDownloadable.swift */,
				3FB66AC024CA004400502CAF /* CachedRules.swift */,
				3FB66AC124CA004400502CAF /* CachedConfiguration.swift */,
				3FB66AC224CA004400502CAF /* ConfigurationDownloader.swift */,
				3FB66AC324CA004400502CAF /* PrivacyStatus.swift */,
				3FB66AC424CA004400502CAF /* Cacheable.swift */,
			);
			path = configuration;
			sourceTree = "<group>";
		};
		3FE6DDAA24C62C090065EA05 /* AEPServicesMock */ = {
			isa = PBXGroup;
			children = (
				3FE6DDE824C62F610065EA05 /* AEPServicesMock.h */,
				7861453024C75056004CB317 /* MockDiskCache.swift */,
				3FE6DDEC24C62F610065EA05 /* Info.plist */,
				3FE6DDEF24C62F610065EA05 /* MockDataQueue.swift */,
				3FE6DDEB24C62F610065EA05 /* MockDataStore.swift */,
				3FE6DDE924C62F610065EA05 /* MockNetworkServiceOverrider.swift */,
				3FE6DDEE24C62F610065EA05 /* MockSystemInfoService.swift */,
				3FE6DDEA24C62F610065EA05 /* MockTask.swift */,
				3FE6DDED24C62F610065EA05 /* MockURLSession.swift */,
				7861452E24C7502B004CB317 /* MockUnzipper.swift */,
				215C859C24C6492800CCCD26 /* MockHitProcessor.swift */,
				215C859B24C6492800CCCD26 /* MockHitQueue.swift */,
			);
			path = AEPServicesMock;
			sourceTree = "<group>";
		};
		3FE6DDD224C62EE60065EA05 /* AEPLifecycle */ = {
			isa = PBXGroup;
			children = (
				3FE6DE0A24C630EB0065EA05 /* AEPLifecycle.swift */,
				3FE6DE0824C630EB0065EA05 /* Event+Lifecycle.swift */,
				3FE6DE0C24C630EB0065EA05 /* LifecycleConstants.swift */,
				3FE6DE0B24C630EB0065EA05 /* LifecycleContextData.swift */,
				3FE6DE0724C630EB0065EA05 /* LifecycleMetrics.swift */,
				3FE6DE0D24C630EB0065EA05 /* LifecycleMetricsBuilder.swift */,
				3FE6DE0624C630EA0065EA05 /* LifecycleState.swift */,
				3FE6DDD324C62EE60065EA05 /* AEPLifecycle.h */,
				3FE6DE1624C631100065EA05 /* LifecycleSession.swift */,
				3FE6DDD424C62EE60065EA05 /* Info.plist */,
			);
			name = AEPLifecycle;
			path = AEPLifecycle/Sources;
			sourceTree = "<group>";
		};
		3FE6DDDD24C62EE60065EA05 /* AEPLifecycleTests */ = {
			isa = PBXGroup;
			children = (
				3FE6DDF924C630DE0065EA05 /* LifecycleContextDataTests.swift */,
				3FE6DDFC24C630DE0065EA05 /* LifecycleFunctionalTests.swift */,
				3FE6DDF824C630DE0065EA05 /* LifecycleMetricsBuilderTests.swift */,
				3FE6DDFB24C630DE0065EA05 /* LifecycleMetricsTests.swift */,
				3FE6DDFE24C630DE0065EA05 /* LifecycleSessionTests.swift */,
				3FE6DDFD24C630DE0065EA05 /* LifecycleStateTests.swift */,
				3FE6DDE024C62EE60065EA05 /* Info.plist */,
			);
			name = AEPLifecycleTests;
			path = AEPLifecycle/Tests;
			sourceTree = "<group>";
		};
		3FE6DE3024C642330065EA05 /* AEPIdentity */ = {
			isa = PBXGroup;
			children = (
				3FE6DE5624C643060065EA05 /* AEPIdentity.swift */,
				3FE6DE4924C643050065EA05 /* AEPIdentity+Identity.swift */,
				3FE6DE5024C643060065EA05 /* CustomIdentity.swift */,
				3FE6DE4F24C643060065EA05 /* Event+Identity.swift */,
				3FE6DE5724C643060065EA05 /* Identifiable.swift */,
				3FE6DE4B24C643050065EA05 /* Identity.swift */,
				3FE6DE4A24C643050065EA05 /* IdentityConstants.swift */,
				3FE6DE5124C643060065EA05 /* IdentityHit.swift */,
				3FE6DE5524C643060065EA05 /* IdentityHitProcessor.swift */,
				3FE6DE5424C643060065EA05 /* IdentityHitResponse.swift */,
				3FE6DE4824C643050065EA05 /* IdentityProperties.swift */,
				3FE6DE4D24C643050065EA05 /* IdentityState.swift */,
				3FE6DE4E24C643060065EA05 /* MID.swift */,
				3FE6DE5324C643060065EA05 /* MobileIdentities.swift */,
				3FE6DE4624C643050065EA05 /* MobileVisitorAuthenticationState.swift */,
				3FE6DE4C24C643050065EA05 /* NetworkService+Identity.swift */,
				3FE6DE5824C643060065EA05 /* URL+Identity.swift */,
				3FE6DE5224C643060065EA05 /* URLAppender.swift */,
				3FE6DE4724C643050065EA05 /* URLQueryItem+Identity.swift */,
				218E01C124C75C1500BEC470 /* HitQueuing+Privacy.swift */,
				2107F02524C9FDFE002935CF /* PushIDManageable.swift */,
				2107F02724C9FE1B002935CF /* PushIDManager.swift */,
				3FE6DE3124C642330065EA05 /* AEPIdentity.h */,
				3FE6DE3224C642330065EA05 /* Info.plist */,
			);
			name = AEPIdentity;
			path = AEPIdentity/Sources;
			sourceTree = "<group>";
		};
		3FE6DE3B24C642330065EA05 /* AEPIdentityTests */ = {
			isa = PBXGroup;
			children = (
				3FE6DE8624C643EA0065EA05 /* TestHelpers */,
				3FE6DE7124C643620065EA05 /* AEPIdentity+IdentityTests.swift */,
				3FE6DE7624C643620065EA05 /* AEPIdentityTests.swift */,
				3FE6DE7324C643620065EA05 /* IdentityHitProcessorTests.swift */,
				3FE6DE7424C643620065EA05 /* IdentityHitResponseTests.swift */,
				3FE6DE7724C643620065EA05 /* IdentityPropertiesTests.swift */,
				3FE6DE7024C643620065EA05 /* IdentityStateTests.swift */,
				3FE6DE6C24C643610065EA05 /* MIDTests.swift */,
				3FE6DE6D24C643610065EA05 /* MobileIdentitiesTests.swift */,
				3FE6DE7524C643620065EA05 /* NetworkService+IdentityTests.swift */,
				3FE6DE6E24C643610065EA05 /* URL+IdentityTests.swift */,
				3FE6DE7224C643620065EA05 /* URLAppenderTests.swift */,
				3FE6DE6F24C643610065EA05 /* URLQueryItem+IdentityTests.swift */,
				218E01BF24C7595000BEC470 /* HitQueuing+PrivacyTests.swift */,
				2107F02924C9FF46002935CF /* PushIDManagerTests.swift */,
				3FE6DE3E24C642330065EA05 /* Info.plist */,
			);
			name = AEPIdentityTests;
			path = AEPIdentity/Tests;
			sourceTree = "<group>";
		};
		3FE6DE8624C643EA0065EA05 /* TestHelpers */ = {
			isa = PBXGroup;
			children = (
				3FE6DE8724C643EA0065EA05 /* TestableExtensionRuntime.swift */,
				2107F02B24C9FF62002935CF /* MockPushIDManager.swift */,
			);
			path = TestHelpers;
			sourceTree = "<group>";
		};
/* End PBXGroup section */

/* Begin PBXHeadersBuildPhase section */
		21CAC0D12422917600C11388 /* Headers */ = {
			isa = PBXHeadersBuildPhase;
			buildActionMask = 2147483647;
			files = (
				21CAC0E72422917600C11388 /* AEPCore.h in Headers */,
				243DCE4724C7AA2800E99AD9 /* AEPServices.h in Headers */,
			);
			runOnlyForDeploymentPostprocessing = 0;
		};
		3F03978224BE5DD30019F095 /* Headers */ = {
			isa = PBXHeadersBuildPhase;
			buildActionMask = 2147483647;
			files = (
				243DCE4824C7AA7C00E99AD9 /* AEPServices.h in Headers */,
			);
			runOnlyForDeploymentPostprocessing = 0;
		};
		3FE6DDA424C62C090065EA05 /* Headers */ = {
			isa = PBXHeadersBuildPhase;
			buildActionMask = 2147483647;
			files = (
				3FE6DDF024C62F610065EA05 /* AEPServicesMock.h in Headers */,
			);
			runOnlyForDeploymentPostprocessing = 0;
		};
		3FE6DDCC24C62EE60065EA05 /* Headers */ = {
			isa = PBXHeadersBuildPhase;
			buildActionMask = 2147483647;
			files = (
				3FE6DDE124C62EE60065EA05 /* AEPLifecycle.h in Headers */,
			);
			runOnlyForDeploymentPostprocessing = 0;
		};
		3FE6DE2A24C642330065EA05 /* Headers */ = {
			isa = PBXHeadersBuildPhase;
			buildActionMask = 2147483647;
			files = (
				3FE6DE3F24C642330065EA05 /* AEPIdentity.h in Headers */,
			);
			runOnlyForDeploymentPostprocessing = 0;
		};
/* End PBXHeadersBuildPhase section */

/* Begin PBXNativeTarget section */
		21CAC0D52422917600C11388 /* AEPCore */ = {
			isa = PBXNativeTarget;
			buildConfigurationList = 21CAC0EA2422917600C11388 /* Build configuration list for PBXNativeTarget "AEPCore" */;
			buildPhases = (
				21CAC0D12422917600C11388 /* Headers */,
				21CAC0D22422917600C11388 /* Sources */,
				21CAC0D32422917600C11388 /* Frameworks */,
				21CAC0D42422917600C11388 /* Resources */,
			);
			buildRules = (
			);
			dependencies = (
				3F03983D24BE63570019F095 /* PBXTargetDependency */,
			);
			name = AEPCore;
			packageProductDependencies = (
				3FB66A9B24CA003700502CAF /* SwiftRulesEngine */,
			);
			productName = AEPCore;
			productReference = 21CAC0D62422917600C11388 /* AEPCore.framework */;
			productType = "com.apple.product-type.framework";
		};
		21CAC0DE2422917600C11388 /* AEPCoreTests */ = {
			isa = PBXNativeTarget;
			buildConfigurationList = 21CAC0ED2422917600C11388 /* Build configuration list for PBXNativeTarget "AEPCoreTests" */;
			buildPhases = (
				21CAC0DB2422917600C11388 /* Sources */,
				21CAC0DC2422917600C11388 /* Frameworks */,
				21CAC0DD2422917600C11388 /* Resources */,
			);
			buildRules = (
			);
			dependencies = (
				3FE6DDBE24C62DAB0065EA05 /* PBXTargetDependency */,
				3F03984124BE65120019F095 /* PBXTargetDependency */,
				21CAC0E22422917600C11388 /* PBXTargetDependency */,
			);
			name = AEPCoreTests;
			productName = AEPCoreTests;
			productReference = 21CAC0DF2422917600C11388 /* AEPCoreTests.xctest */;
			productType = "com.apple.product-type.bundle.unit-test";
		};
		3F03978624BE5DD30019F095 /* AEPServices */ = {
			isa = PBXNativeTarget;
			buildConfigurationList = 3F03979C24BE5DD30019F095 /* Build configuration list for PBXNativeTarget "AEPServices" */;
			buildPhases = (
				3F03978224BE5DD30019F095 /* Headers */,
				3F03978324BE5DD30019F095 /* Sources */,
				3F03978424BE5DD30019F095 /* Frameworks */,
				3F03978524BE5DD30019F095 /* Resources */,
			);
			buildRules = (
			);
			dependencies = (
			);
			name = AEPServices;
			productName = AEPServices;
			productReference = 3F03978724BE5DD30019F095 /* AEPServices.framework */;
			productType = "com.apple.product-type.framework";
		};
		3F03978E24BE5DD30019F095 /* AEPServicesTests */ = {
			isa = PBXNativeTarget;
			buildConfigurationList = 3F03979D24BE5DD30019F095 /* Build configuration list for PBXNativeTarget "AEPServicesTests" */;
			buildPhases = (
				3F03978B24BE5DD30019F095 /* Sources */,
				3F03978C24BE5DD30019F095 /* Frameworks */,
				3F03978D24BE5DD30019F095 /* Resources */,
			);
			buildRules = (
			);
			dependencies = (
				3F03979224BE5DD30019F095 /* PBXTargetDependency */,
			);
			name = AEPServicesTests;
			productName = AEPServicesTests;
			productReference = 3F03978F24BE5DD30019F095 /* AEPServicesTests.xctest */;
			productType = "com.apple.product-type.bundle.unit-test";
		};
		3F03985324C0008D0019F095 /* AEPEventHubTests */ = {
			isa = PBXNativeTarget;
			buildConfigurationList = 3F03986024C0008D0019F095 /* Build configuration list for PBXNativeTarget "AEPEventHubTests" */;
			buildPhases = (
				3F03985024C0008D0019F095 /* Sources */,
				3F03985124C0008D0019F095 /* Frameworks */,
				3F03985224C0008D0019F095 /* Resources */,
			);
			buildRules = (
			);
			dependencies = (
			);
			name = AEPEventHubTests;
			productName = AEPEventHubTests;
			productReference = 3F03985424C0008D0019F095 /* AEPEventHubTests.xctest */;
			productType = "com.apple.product-type.bundle.unit-test";
		};
		3FE6DDA824C62C090065EA05 /* AEPServicesMock */ = {
			isa = PBXNativeTarget;
			buildConfigurationList = 3FE6DDAE24C62C090065EA05 /* Build configuration list for PBXNativeTarget "AEPServicesMock" */;
			buildPhases = (
				3FE6DDA424C62C090065EA05 /* Headers */,
				3FE6DDA524C62C090065EA05 /* Sources */,
				3FE6DDA624C62C090065EA05 /* Frameworks */,
				3FE6DDA724C62C090065EA05 /* Resources */,
			);
			buildRules = (
			);
			dependencies = (
				3FE6DE2124C6345A0065EA05 /* PBXTargetDependency */,
			);
			name = AEPServicesMock;
			productName = AEPServicesMock;
			productReference = 3FE6DDA924C62C090065EA05 /* AEPServicesMock.framework */;
			productType = "com.apple.product-type.framework";
		};
		3FE6DDD024C62EE60065EA05 /* AEPLifecycle */ = {
			isa = PBXNativeTarget;
			buildConfigurationList = 3FE6DDE224C62EE60065EA05 /* Build configuration list for PBXNativeTarget "AEPLifecycle" */;
			buildPhases = (
				3FE6DDCC24C62EE60065EA05 /* Headers */,
				3FE6DDCD24C62EE60065EA05 /* Sources */,
				3FE6DDCE24C62EE60065EA05 /* Frameworks */,
				3FE6DDCF24C62EE60065EA05 /* Resources */,
			);
			buildRules = (
			);
			dependencies = (
				3F39522424CA1CC500F7325B /* PBXTargetDependency */,
				3FE6DE2524C634660065EA05 /* PBXTargetDependency */,
			);
			name = AEPLifecycle;
			productName = AEPLifecycle;
			productReference = 3FE6DDD124C62EE60065EA05 /* AEPLifecycle.framework */;
			productType = "com.apple.product-type.framework";
		};
		3FE6DDD824C62EE60065EA05 /* AEPLifecycleTests */ = {
			isa = PBXNativeTarget;
			buildConfigurationList = 3FE6DDE524C62EE60065EA05 /* Build configuration list for PBXNativeTarget "AEPLifecycleTests" */;
			buildPhases = (
				3FE6DDD524C62EE60065EA05 /* Sources */,
				3FE6DDD624C62EE60065EA05 /* Frameworks */,
				3FE6DDD724C62EE60065EA05 /* Resources */,
			);
			buildRules = (
			);
			dependencies = (
				3FE6DE2724C634B50065EA05 /* PBXTargetDependency */,
				3FE6DDDC24C62EE60065EA05 /* PBXTargetDependency */,
			);
			name = AEPLifecycleTests;
			productName = AEPLifecycleTests;
			productReference = 3FE6DDD924C62EE60065EA05 /* AEPLifecycleTests.xctest */;
			productType = "com.apple.product-type.bundle.unit-test";
		};
		3FE6DE2E24C642330065EA05 /* AEPIdentity */ = {
			isa = PBXNativeTarget;
			buildConfigurationList = 3FE6DE4024C642330065EA05 /* Build configuration list for PBXNativeTarget "AEPIdentity" */;
			buildPhases = (
				3FE6DE2A24C642330065EA05 /* Headers */,
				3FE6DE2B24C642330065EA05 /* Sources */,
				3FE6DE2C24C642330065EA05 /* Frameworks */,
				3FE6DE2D24C642330065EA05 /* Resources */,
			);
			buildRules = (
			);
			dependencies = (
				3F39522224CA1CBF00F7325B /* PBXTargetDependency */,
				3FE6DE8A24C646360065EA05 /* PBXTargetDependency */,
			);
			name = AEPIdentity;
			productName = AEPIdentity;
			productReference = 3FE6DE2F24C642330065EA05 /* AEPIdentity.framework */;
			productType = "com.apple.product-type.framework";
		};
		3FE6DE3624C642330065EA05 /* AEPIdentityTests */ = {
			isa = PBXNativeTarget;
			buildConfigurationList = 3FE6DE4324C642330065EA05 /* Build configuration list for PBXNativeTarget "AEPIdentityTests" */;
			buildPhases = (
				3FE6DE3324C642330065EA05 /* Sources */,
				3FE6DE3424C642330065EA05 /* Frameworks */,
				3FE6DE3524C642330065EA05 /* Resources */,
			);
			buildRules = (
			);
			dependencies = (
				3FE6DE8524C6437F0065EA05 /* PBXTargetDependency */,
				3FE6DE3A24C642330065EA05 /* PBXTargetDependency */,
			);
			name = AEPIdentityTests;
			productName = AEPIdentityTests;
			productReference = 3FE6DE3724C642330065EA05 /* AEPIdentityTests.xctest */;
			productType = "com.apple.product-type.bundle.unit-test";
		};
/* End PBXNativeTarget section */

/* Begin PBXProject section */
		21CAC0CD2422917600C11388 /* Project object */ = {
			isa = PBXProject;
			attributes = {
				LastSwiftUpdateCheck = 1150;
				LastUpgradeCheck = 1130;
				ORGANIZATIONNAME = Adobe;
				TargetAttributes = {
					21CAC0D52422917600C11388 = {
						CreatedOnToolsVersion = 11.3.1;
						LastSwiftMigration = 1130;
					};
					21CAC0DE2422917600C11388 = {
						CreatedOnToolsVersion = 11.3.1;
					};
					3F03978624BE5DD30019F095 = {
						CreatedOnToolsVersion = 11.5;
						LastSwiftMigration = 1150;
					};
					3F03978E24BE5DD30019F095 = {
						CreatedOnToolsVersion = 11.5;
					};
					3F03985324C0008D0019F095 = {
						CreatedOnToolsVersion = 11.5;
					};
					3FE6DDA824C62C090065EA05 = {
						CreatedOnToolsVersion = 11.5;
						LastSwiftMigration = 1150;
					};
					3FE6DDD024C62EE60065EA05 = {
						CreatedOnToolsVersion = 11.5;
						LastSwiftMigration = 1150;
					};
					3FE6DDD824C62EE60065EA05 = {
						CreatedOnToolsVersion = 11.5;
						LastSwiftMigration = 1150;
					};
					3FE6DE2E24C642330065EA05 = {
						CreatedOnToolsVersion = 11.5;
						LastSwiftMigration = 1150;
					};
					3FE6DE3624C642330065EA05 = {
						CreatedOnToolsVersion = 11.5;
						LastSwiftMigration = 1150;
					};
				};
			};
			buildConfigurationList = 21CAC0D02422917600C11388 /* Build configuration list for PBXProject "AEPCore" */;
			compatibilityVersion = "Xcode 9.3";
			developmentRegion = en;
			hasScannedForEncodings = 0;
			knownRegions = (
				en,
				Base,
			);
			mainGroup = 21CAC0CC2422917600C11388;
			packageReferences = (
				3FE6DE9324C64B8D0065EA05 /* XCRemoteSwiftPackageReference "aepsdk-rulesengine-ios" */,
			);
			productRefGroup = 21CAC0D72422917600C11388 /* Products */;
			projectDirPath = "";
			projectRoot = "";
			targets = (
				21CAC0D52422917600C11388 /* AEPCore */,
				21CAC0DE2422917600C11388 /* AEPCoreTests */,
				3F03978624BE5DD30019F095 /* AEPServices */,
				3FE6DDA824C62C090065EA05 /* AEPServicesMock */,
				3F03978E24BE5DD30019F095 /* AEPServicesTests */,
				3F03985324C0008D0019F095 /* AEPEventHubTests */,
				3FE6DDD024C62EE60065EA05 /* AEPLifecycle */,
				3FE6DDD824C62EE60065EA05 /* AEPLifecycleTests */,
				3FE6DE2E24C642330065EA05 /* AEPIdentity */,
				3FE6DE3624C642330065EA05 /* AEPIdentityTests */,
			);
		};
/* End PBXProject section */

/* Begin PBXResourcesBuildPhase section */
		21CAC0D42422917600C11388 /* Resources */ = {
			isa = PBXResourcesBuildPhase;
			buildActionMask = 2147483647;
			files = (
			);
			runOnlyForDeploymentPostprocessing = 0;
		};
		21CAC0DD2422917600C11388 /* Resources */ = {
			isa = PBXResourcesBuildPhase;
			buildActionMask = 2147483647;
			files = (
				3F39520C24CA096100F7325B /* rules_1.json in Resources */,
				3F39520D24CA096100F7325B /* ADBMobileConfig.json in Resources */,
				3F39520F24CA096100F7325B /* testRulesDownloader.zip in Resources */,
				3F39520A24CA096100F7325B /* TestRules.zip in Resources */,
				3F39520E24CA096100F7325B /* TestConfig.json in Resources */,
				3F39520B24CA096100F7325B /* TestImage.png in Resources */,
			);
			runOnlyForDeploymentPostprocessing = 0;
		};
		3F03978524BE5DD30019F095 /* Resources */ = {
			isa = PBXResourcesBuildPhase;
			buildActionMask = 2147483647;
			files = (
			);
			runOnlyForDeploymentPostprocessing = 0;
		};
		3F03978D24BE5DD30019F095 /* Resources */ = {
			isa = PBXResourcesBuildPhase;
			buildActionMask = 2147483647;
			files = (
				3F03983824BE62AA0019F095 /* TestRules.zip in Resources */,
				3F03983B24BE62AA0019F095 /* TestConfig.json in Resources */,
				3F03983A24BE62AA0019F095 /* ADBMobileConfig.json in Resources */,
				3F03983924BE62AA0019F095 /* TestImage.png in Resources */,
			);
			runOnlyForDeploymentPostprocessing = 0;
		};
		3F03985224C0008D0019F095 /* Resources */ = {
			isa = PBXResourcesBuildPhase;
			buildActionMask = 2147483647;
			files = (
			);
			runOnlyForDeploymentPostprocessing = 0;
		};
		3FE6DDA724C62C090065EA05 /* Resources */ = {
			isa = PBXResourcesBuildPhase;
			buildActionMask = 2147483647;
			files = (
			);
			runOnlyForDeploymentPostprocessing = 0;
		};
		3FE6DDCF24C62EE60065EA05 /* Resources */ = {
			isa = PBXResourcesBuildPhase;
			buildActionMask = 2147483647;
			files = (
			);
			runOnlyForDeploymentPostprocessing = 0;
		};
		3FE6DDD724C62EE60065EA05 /* Resources */ = {
			isa = PBXResourcesBuildPhase;
			buildActionMask = 2147483647;
			files = (
			);
			runOnlyForDeploymentPostprocessing = 0;
		};
		3FE6DE2D24C642330065EA05 /* Resources */ = {
			isa = PBXResourcesBuildPhase;
			buildActionMask = 2147483647;
			files = (
			);
			runOnlyForDeploymentPostprocessing = 0;
		};
		3FE6DE3524C642330065EA05 /* Resources */ = {
			isa = PBXResourcesBuildPhase;
			buildActionMask = 2147483647;
			files = (
			);
			runOnlyForDeploymentPostprocessing = 0;
		};
/* End PBXResourcesBuildPhase section */

/* Begin PBXSourcesBuildPhase section */
		21CAC0D22422917600C11388 /* Sources */ = {
			isa = PBXSourcesBuildPhase;
			buildActionMask = 2147483647;
			files = (
				3FB66ACD24CA004400502CAF /* EventHubConstants.swift in Sources */,
				3FB66ADF24CA004400502CAF /* ConfigurationConstants.swift in Sources */,
				3FB66ADE24CA004400502CAF /* AEPConfiguration.swift in Sources */,
				3FB66ADD24CA004400502CAF /* JSONRulesParser.swift in Sources */,
				3FB66AE424CA004400502CAF /* CachedRules.swift in Sources */,
				3FB66ACB24CA004400502CAF /* Configuration.swift in Sources */,
				3FB66AD624CA004400502CAF /* EventSource.swift in Sources */,
				3FB66AD924CA004400502CAF /* LaunchRule.swift in Sources */,
				3FB66AE524CA004400502CAF /* CachedConfiguration.swift in Sources */,
				3FB66AC924CA004400502CAF /* AEPCore+Configuration.swift in Sources */,
				3FB66AC524CA004400502CAF /* CoreConstants.swift in Sources */,
				3FB66AE224CA004400502CAF /* Event+Configuration.swift in Sources */,
				3FB66AD124CA004400502CAF /* SharedState.swift in Sources */,
				3FB66AD524CA004400502CAF /* EventHubError.swift in Sources */,
				3FB66AD324CA004400502CAF /* ExtensionRuntime.swift in Sources */,
				3FB66AE324CA004400502CAF /* ConfigurationDownloadable.swift in Sources */,
				3FB66ADB24CA004400502CAF /* AEPRulesEngine.swift in Sources */,
				3FB66ACA24CA004400502CAF /* AEPCore+Lifecycle.swift in Sources */,
				3FB66AE624CA004400502CAF /* ConfigurationDownloader.swift in Sources */,
				3FB66ACF24CA004400502CAF /* Event.swift in Sources */,
				3FB66ACE24CA004400502CAF /* ExtensionContainer.swift in Sources */,
				3FB66AC824CA004400502CAF /* Lifecycle.swift in Sources */,
				3FB66AE024CA004400502CAF /* ConfigurationState.swift in Sources */,
				3FB66AE724CA004400502CAF /* PrivacyStatus.swift in Sources */,
				3FB66AC624CA004400502CAF /* AEPCore.swift in Sources */,
				3FB66AD824CA004400502CAF /* Extension.swift in Sources */,
				3FB66AD724CA004400502CAF /* EventListenerContainer.swift in Sources */,
				3FB66AD224CA004400502CAF /* EventHub.swift in Sources */,
				3FB66ADC24CA004400502CAF /* RulesLoader.swift in Sources */,
				3FB66ACC24CA004400502CAF /* EventHubPlaceholderExtension.swift in Sources */,
				3FB66AE824CA004400502CAF /* Cacheable.swift in Sources */,
				3FB66ADA24CA004400502CAF /* RulesDownloader.swift in Sources */,
				3FB66AE124CA004400502CAF /* LaunchIDManager.swift in Sources */,
				3FB66AC724CA004400502CAF /* Extension+Register.swift in Sources */,
				3FB66AD024CA004400502CAF /* AEPError.swift in Sources */,
				3FB66AD424CA004400502CAF /* EventType.swift in Sources */,
			);
			runOnlyForDeploymentPostprocessing = 0;
		};
		21CAC0DB2422917600C11388 /* Sources */ = {
			isa = PBXSourcesBuildPhase;
			buildActionMask = 2147483647;
			files = (
				3F39521324CA096100F7325B /* AEPCore+ConfigurationTests.swift in Sources */,
				21629DB22461CC48009D05BF /* AEPCore+LifecycleTests.swift in Sources */,
				3F39521C24CA096200F7325B /* ConfigurationFunctionalTests.swift in Sources */,
				3F39521724CA096200F7325B /* EventHub+Testable.swift in Sources */,
				3F39521624CA096200F7325B /* MockNetworkServiceOverrider.swift in Sources */,
				3F39521924CA096200F7325B /* SharedStateTestHelper.swift in Sources */,
				3F39520824CA096100F7325B /* SharedStateTest.swift in Sources */,
				3F39522024CA096200F7325B /* LaunchIDManagerTests.swift in Sources */,
				3F39521824CA096200F7325B /* MockRulesDownloaderNetworkService.swift in Sources */,
				3F39521224CA096100F7325B /* MockExtensionTwo.swift in Sources */,
				3F39520924CA096100F7325B /* EventHubTests.swift in Sources */,
				3F39521124CA096100F7325B /* MockExtension.swift in Sources */,
				3F39521E24CA096200F7325B /* ConfigurationDownloaderTests.swift in Sources */,
				3F39521424CA096200F7325B /* TestableExtensionRuntime.swift in Sources */,
				3F39521024CA096100F7325B /* SlowMockExtension.swift in Sources */,
				3F39520724CA096100F7325B /* AEPCoreTests.swift in Sources */,
				3F39521D24CA096200F7325B /* ConfigurationStateTests.swift in Sources */,
				3F39521524CA096200F7325B /* MockConfigurationDownloader.swift in Sources */,
				3F39521F24CA096200F7325B /* RulesDownloaderTests.swift in Sources */,
				3F39521A24CA096200F7325B /* MockConfigurationDownloaderNetworkService.swift in Sources */,
			);
			runOnlyForDeploymentPostprocessing = 0;
		};
		3F03978324BE5DD30019F095 /* Sources */ = {
			isa = PBXSourcesBuildPhase;
			buildActionMask = 2147483647;
			files = (
				3F0397CE24BE5FF30019F095 /* AEPLoggingService.swift in Sources */,
				3F0397C924BE5FF30019F095 /* LoggingService.swift in Sources */,
				3F0397D224BE5FF30019F095 /* NetworkRequest.swift in Sources */,
				3F0397F224BE60910019F095 /* HitProcessable.swift in Sources */,
				3F0397FB24BE60910019F095 /* ThreadSafeArray.swift in Sources */,
				3F0397DF24BE5FF30019F095 /* URLService.swift in Sources */,
				3F0397CC24BE5FF30019F095 /* AEPNetworkService.swift in Sources */,
				3F0397C424BE5FF30019F095 /* Cache.swift in Sources */,
				3F0397D724BE5FF30019F095 /* AEPDataQueueService.swift in Sources */,
				3F0397F324BE60910019F095 /* PersistentHitQueue.swift in Sources */,
				3F0397CD24BE5FF30019F095 /* NetworkServiceConstants.swift in Sources */,
				3F0397C724BE5FF30019F095 /* CacheExpiry.swift in Sources */,
				3F0397C624BE5FF30019F095 /* DiskCacheService.swift in Sources */,
				3F0397FC24BE60910019F095 /* OperationOrderer.swift in Sources */,
				3F0397D324BE5FF30019F095 /* AEPDataQueue.swift in Sources */,
				3F0397C324BE5FF30019F095 /* CacheService.swift in Sources */,
				3F0397F924BE60910019F095 /* FileManager+ZIP.swift in Sources */,
				3F0397FD24BE60910019F095 /* ThreadSafeDictionary.swift in Sources */,
				3F0397F824BE60910019F095 /* ZipEntry.swift in Sources */,
				3F0397F424BE60910019F095 /* HitQueuing.swift in Sources */,
				2107F02E24C9FF88002935CF /* SHA256.swift in Sources */,
				3F0397DB24BE5FF30019F095 /* NamedKeyValueStore.swift in Sources */,
				3F0397C524BE5FF30019F095 /* CacheEntry.swift in Sources */,
				3F0397F524BE60910019F095 /* AtomicCounter.swift in Sources */,
				3F0397DA24BE5FF30019F095 /* NamedKeyValueService.swift in Sources */,
				3F0397FE24BE60910019F095 /* URLEncoder.swift in Sources */,
				3F0397FF24BE60910019F095 /* AnyCodable.swift in Sources */,
				3F0397D124BE5FF30019F095 /* HttpConnection.swift in Sources */,
				3F0397D824BE5FF30019F095 /* DataQueueService.swift in Sources */,
				3F0397E024BE5FF30019F095 /* AEPURLService.swift in Sources */,
				3F0397CA24BE5FF30019F095 /* Log.swift in Sources */,
				3F0397DC24BE5FF30019F095 /* NamedUserDefaultKeyValueService.swift in Sources */,
				3F0397D524BE5FF30019F095 /* DataQueue.swift in Sources */,
				3F0397DE24BE5FF30019F095 /* SystemInfoService.swift in Sources */,
				3F0397F624BE60910019F095 /* FileUnzipper.swift in Sources */,
				3F0397D424BE5FF30019F095 /* SQLiteWrapper.swift in Sources */,
				3F0397D024BE5FF30019F095 /* HttpMethod.swift in Sources */,
				3F0397CB24BE5FF30019F095 /* LogLevel.swift in Sources */,
				3F0397FA24BE60910019F095 /* FileUnzipperConstants.swift in Sources */,
				3F0397CF24BE5FF30019F095 /* NetworkService.swift in Sources */,
				3F0397DD24BE5FF30019F095 /* ApplicationSystemInfoService.swift in Sources */,
				3F0397D624BE5FF30019F095 /* DataEntity.swift in Sources */,
				3F0397C824BE5FF30019F095 /* AEPServiceProvider.swift in Sources */,
				3F0397F724BE60910019F095 /* ZipArchive.swift in Sources */,
			);
			runOnlyForDeploymentPostprocessing = 0;
		};
		3F03978B24BE5DD30019F095 /* Sources */ = {
			isa = PBXSourcesBuildPhase;
			buildActionMask = 2147483647;
			files = (
				3F03981624BE61520019F095 /* SystemInfoServiceTest.swift in Sources */,
				3F03981E24BE61520019F095 /* AEPDataQueueTests.swift in Sources */,
				3F03981524BE61520019F095 /* UnzipperTest.swift in Sources */,
				3F03982424BE61520019F095 /* AnyCodableTests.swift in Sources */,
				3F03982224BE61520019F095 /* OperationOrdererTests.swift in Sources */,
				3F03982124BE61520019F095 /* NamedKeyValueStoreTest.swift in Sources */,
				3F03982724BE61520019F095 /* ThreadSafeDictionaryTests.swift in Sources */,
				3F03982624BE61520019F095 /* URLEncoderTests.swift in Sources */,
				2107F03024C9FFB2002935CF /* SHA256Tests.swift in Sources */,
				3F03981924BE61520019F095 /* AEPURLServiceTest.swift in Sources */,
				3F03982324BE61520019F095 /* PersistentHitQueueTests.swift in Sources */,
				3F03981724BE61520019F095 /* AEPDataQueueService+Testable.swift in Sources */,
				3F03981824BE61520019F095 /* AEPDataQueueServiceTests.swift in Sources */,
				3F03981B24BE61520019F095 /* NamedKeyValueServiceTest.swift in Sources */,
				3F03981C24BE61520019F095 /* SQLiteWrapperTests.swift in Sources */,
				3F03981D24BE61520019F095 /* MockSystemInfoService.swift in Sources */,
				3F03982524BE61520019F095 /* ThreadSafeArrayTests.swift in Sources */,
				3F03981F24BE61520019F095 /* NetworkServiceTests.swift in Sources */,
				3F03982024BE61520019F095 /* LogLevelTest.swift in Sources */,
				3F03981A24BE61520019F095 /* DiskCacheServiceTests.swift in Sources */,
			);
			runOnlyForDeploymentPostprocessing = 0;
		};
		3F03985024C0008D0019F095 /* Sources */ = {
			isa = PBXSourcesBuildPhase;
			buildActionMask = 2147483647;
			files = (
			);
			runOnlyForDeploymentPostprocessing = 0;
		};
		3FE6DDA524C62C090065EA05 /* Sources */ = {
			isa = PBXSourcesBuildPhase;
			buildActionMask = 2147483647;
			files = (
				215C859E24C6492800CCCD26 /* MockHitProcessor.swift in Sources */,
				3FE6DDF524C62F620065EA05 /* MockURLSession.swift in Sources */,
				3FE6DDF724C62F620065EA05 /* MockDataQueue.swift in Sources */,
				215C859D24C6492800CCCD26 /* MockHitQueue.swift in Sources */,
				3FE6DDF224C62F610065EA05 /* MockTask.swift in Sources */,
				3FE6DDF324C62F610065EA05 /* MockDataStore.swift in Sources */,
				3FE6DDF624C62F620065EA05 /* MockSystemInfoService.swift in Sources */,
				7861452F24C7502B004CB317 /* MockUnzipper.swift in Sources */,
				3FE6DDF124C62F610065EA05 /* MockNetworkServiceOverrider.swift in Sources */,
				7861453124C75057004CB317 /* MockDiskCache.swift in Sources */,
			);
			runOnlyForDeploymentPostprocessing = 0;
		};
		3FE6DDCD24C62EE60065EA05 /* Sources */ = {
			isa = PBXSourcesBuildPhase;
			buildActionMask = 2147483647;
			files = (
				3FE6DE0F24C630EB0065EA05 /* LifecycleMetrics.swift in Sources */,
				3FE6DE1424C630EB0065EA05 /* LifecycleConstants.swift in Sources */,
				3FE6DE1724C631100065EA05 /* LifecycleSession.swift in Sources */,
				3FE6DE1024C630EB0065EA05 /* Event+Lifecycle.swift in Sources */,
				3FE6DE1224C630EB0065EA05 /* AEPLifecycle.swift in Sources */,
				3FE6DE1324C630EB0065EA05 /* LifecycleContextData.swift in Sources */,
				3FE6DE1524C630EB0065EA05 /* LifecycleMetricsBuilder.swift in Sources */,
				3FE6DE0E24C630EB0065EA05 /* LifecycleState.swift in Sources */,
			);
			runOnlyForDeploymentPostprocessing = 0;
		};
		3FE6DDD524C62EE60065EA05 /* Sources */ = {
			isa = PBXSourcesBuildPhase;
			buildActionMask = 2147483647;
			files = (
				3FE6DE0324C630DF0065EA05 /* LifecycleFunctionalTests.swift in Sources */,
				3FE6DE0224C630DF0065EA05 /* LifecycleMetricsTests.swift in Sources */,
				3FE6DE0424C630DF0065EA05 /* LifecycleStateTests.swift in Sources */,
				3FE6DE0024C630DF0065EA05 /* LifecycleContextDataTests.swift in Sources */,
				3FE6DDFF24C630DF0065EA05 /* LifecycleMetricsBuilderTests.swift in Sources */,
				3FE6DE0524C630DF0065EA05 /* LifecycleSessionTests.swift in Sources */,
			);
			runOnlyForDeploymentPostprocessing = 0;
		};
		3FE6DE2B24C642330065EA05 /* Sources */ = {
			isa = PBXSourcesBuildPhase;
			buildActionMask = 2147483647;
			files = (
				3FE6DE5F24C643060065EA05 /* NetworkService+Identity.swift in Sources */,
				2107F02624C9FDFE002935CF /* PushIDManageable.swift in Sources */,
				3FE6DE6024C643060065EA05 /* IdentityState.swift in Sources */,
				3FE6DE5D24C643060065EA05 /* IdentityConstants.swift in Sources */,
				218E01C224C75C1500BEC470 /* HitQueuing+Privacy.swift in Sources */,
				3FE6DE6424C643060065EA05 /* IdentityHit.swift in Sources */,
				3FE6DE6824C643060065EA05 /* IdentityHitProcessor.swift in Sources */,
				3FE6DE5E24C643060065EA05 /* Identity.swift in Sources */,
				3FE6DE5924C643060065EA05 /* MobileVisitorAuthenticationState.swift in Sources */,
				3FE6DE5A24C643060065EA05 /* URLQueryItem+Identity.swift in Sources */,
				3FE6DE6724C643060065EA05 /* IdentityHitResponse.swift in Sources */,
				3FE6DE6224C643060065EA05 /* Event+Identity.swift in Sources */,
				3FE6DE6324C643060065EA05 /* CustomIdentity.swift in Sources */,
				3FE6DE5C24C643060065EA05 /* AEPIdentity+Identity.swift in Sources */,
				3FE6DE6924C643060065EA05 /* AEPIdentity.swift in Sources */,
				3FE6DE6A24C643060065EA05 /* Identifiable.swift in Sources */,
				3FE6DE6124C643060065EA05 /* MID.swift in Sources */,
				3FE6DE6524C643060065EA05 /* URLAppender.swift in Sources */,
				2107F02824C9FE1B002935CF /* PushIDManager.swift in Sources */,
				3FE6DE5B24C643060065EA05 /* IdentityProperties.swift in Sources */,
				3FE6DE6624C643060065EA05 /* MobileIdentities.swift in Sources */,
				3FE6DE6B24C643060065EA05 /* URL+Identity.swift in Sources */,
			);
			runOnlyForDeploymentPostprocessing = 0;
		};
		3FE6DE3324C642330065EA05 /* Sources */ = {
			isa = PBXSourcesBuildPhase;
			buildActionMask = 2147483647;
			files = (
				3FE6DE8024C643620065EA05 /* IdentityHitResponseTests.swift in Sources */,
				3FE6DE7824C643620065EA05 /* MIDTests.swift in Sources */,
				3FE6DE8324C643620065EA05 /* IdentityPropertiesTests.swift in Sources */,
				3FE6DE7C24C643620065EA05 /* IdentityStateTests.swift in Sources */,
				2107F02C24C9FF62002935CF /* MockPushIDManager.swift in Sources */,
				3FE6DE7D24C643620065EA05 /* AEPIdentity+IdentityTests.swift in Sources */,
				2107F02A24C9FF46002935CF /* PushIDManagerTests.swift in Sources */,
				3FE6DE8124C643620065EA05 /* NetworkService+IdentityTests.swift in Sources */,
				3FE6DE8224C643620065EA05 /* AEPIdentityTests.swift in Sources */,
				3FE6DE7A24C643620065EA05 /* URL+IdentityTests.swift in Sources */,
				3FE6DE7F24C643620065EA05 /* IdentityHitProcessorTests.swift in Sources */,
				3FE6DE8824C643EA0065EA05 /* TestableExtensionRuntime.swift in Sources */,
				3FE6DE7E24C643620065EA05 /* URLAppenderTests.swift in Sources */,
				218E01C024C7595000BEC470 /* HitQueuing+PrivacyTests.swift in Sources */,
				3FE6DE7B24C643620065EA05 /* URLQueryItem+IdentityTests.swift in Sources */,
				3FE6DE7924C643620065EA05 /* MobileIdentitiesTests.swift in Sources */,
			);
			runOnlyForDeploymentPostprocessing = 0;
		};
/* End PBXSourcesBuildPhase section */

/* Begin PBXTargetDependency section */
		21CAC0E22422917600C11388 /* PBXTargetDependency */ = {
			isa = PBXTargetDependency;
			target = 21CAC0D52422917600C11388 /* AEPCore */;
			targetProxy = 21CAC0E12422917600C11388 /* PBXContainerItemProxy */;
		};
		3F03979224BE5DD30019F095 /* PBXTargetDependency */ = {
			isa = PBXTargetDependency;
			target = 3F03978624BE5DD30019F095 /* AEPServices */;
			targetProxy = 3F03979124BE5DD30019F095 /* PBXContainerItemProxy */;
		};
		3F03983D24BE63570019F095 /* PBXTargetDependency */ = {
			isa = PBXTargetDependency;
			target = 3F03978624BE5DD30019F095 /* AEPServices */;
			targetProxy = 3F03983C24BE63570019F095 /* PBXContainerItemProxy */;
		};
		3F03984124BE65120019F095 /* PBXTargetDependency */ = {
			isa = PBXTargetDependency;
			target = 3F03978624BE5DD30019F095 /* AEPServices */;
			targetProxy = 3F03984024BE65120019F095 /* PBXContainerItemProxy */;
		};
		3F39522224CA1CBF00F7325B /* PBXTargetDependency */ = {
			isa = PBXTargetDependency;
			target = 21CAC0D52422917600C11388 /* AEPCore */;
			targetProxy = 3F39522124CA1CBF00F7325B /* PBXContainerItemProxy */;
		};
		3F39522424CA1CC500F7325B /* PBXTargetDependency */ = {
			isa = PBXTargetDependency;
			target = 21CAC0D52422917600C11388 /* AEPCore */;
			targetProxy = 3F39522324CA1CC500F7325B /* PBXContainerItemProxy */;
		};
		3FE6DDBE24C62DAB0065EA05 /* PBXTargetDependency */ = {
			isa = PBXTargetDependency;
			target = 3FE6DDA824C62C090065EA05 /* AEPServicesMock */;
			targetProxy = 3FE6DDBD24C62DAB0065EA05 /* PBXContainerItemProxy */;
		};
		3FE6DDDC24C62EE60065EA05 /* PBXTargetDependency */ = {
			isa = PBXTargetDependency;
			target = 3FE6DDD024C62EE60065EA05 /* AEPLifecycle */;
			targetProxy = 3FE6DDDB24C62EE60065EA05 /* PBXContainerItemProxy */;
		};
		3FE6DE2124C6345A0065EA05 /* PBXTargetDependency */ = {
			isa = PBXTargetDependency;
			target = 3F03978624BE5DD30019F095 /* AEPServices */;
			targetProxy = 3FE6DE2024C6345A0065EA05 /* PBXContainerItemProxy */;
		};
		3FE6DE2524C634660065EA05 /* PBXTargetDependency */ = {
			isa = PBXTargetDependency;
			target = 3F03978624BE5DD30019F095 /* AEPServices */;
			targetProxy = 3FE6DE2424C634660065EA05 /* PBXContainerItemProxy */;
		};
		3FE6DE2724C634B50065EA05 /* PBXTargetDependency */ = {
			isa = PBXTargetDependency;
			target = 3FE6DDA824C62C090065EA05 /* AEPServicesMock */;
			targetProxy = 3FE6DE2624C634B50065EA05 /* PBXContainerItemProxy */;
		};
		3FE6DE3A24C642330065EA05 /* PBXTargetDependency */ = {
			isa = PBXTargetDependency;
			target = 3FE6DE2E24C642330065EA05 /* AEPIdentity */;
			targetProxy = 3FE6DE3924C642330065EA05 /* PBXContainerItemProxy */;
		};
		3FE6DE8524C6437F0065EA05 /* PBXTargetDependency */ = {
			isa = PBXTargetDependency;
			target = 3FE6DDA824C62C090065EA05 /* AEPServicesMock */;
			targetProxy = 3FE6DE8424C6437F0065EA05 /* PBXContainerItemProxy */;
		};
		3FE6DE8A24C646360065EA05 /* PBXTargetDependency */ = {
			isa = PBXTargetDependency;
			target = 3F03978624BE5DD30019F095 /* AEPServices */;
			targetProxy = 3FE6DE8924C646360065EA05 /* PBXContainerItemProxy */;
		};
/* End PBXTargetDependency section */

/* Begin XCBuildConfiguration section */
		21CAC0E82422917600C11388 /* Debug */ = {
			isa = XCBuildConfiguration;
			buildSettings = {
				ALWAYS_SEARCH_USER_PATHS = NO;
				CLANG_ANALYZER_NONNULL = YES;
				CLANG_ANALYZER_NUMBER_OBJECT_CONVERSION = YES_AGGRESSIVE;
				CLANG_CXX_LANGUAGE_STANDARD = "gnu++14";
				CLANG_CXX_LIBRARY = "libc++";
				CLANG_ENABLE_MODULES = YES;
				CLANG_ENABLE_OBJC_ARC = YES;
				CLANG_ENABLE_OBJC_WEAK = YES;
				CLANG_WARN_BLOCK_CAPTURE_AUTORELEASING = YES;
				CLANG_WARN_BOOL_CONVERSION = YES;
				CLANG_WARN_COMMA = YES;
				CLANG_WARN_CONSTANT_CONVERSION = YES;
				CLANG_WARN_DEPRECATED_OBJC_IMPLEMENTATIONS = YES;
				CLANG_WARN_DIRECT_OBJC_ISA_USAGE = YES_ERROR;
				CLANG_WARN_DOCUMENTATION_COMMENTS = YES;
				CLANG_WARN_EMPTY_BODY = YES;
				CLANG_WARN_ENUM_CONVERSION = YES;
				CLANG_WARN_INFINITE_RECURSION = YES;
				CLANG_WARN_INT_CONVERSION = YES;
				CLANG_WARN_NON_LITERAL_NULL_CONVERSION = YES;
				CLANG_WARN_OBJC_IMPLICIT_RETAIN_SELF = YES;
				CLANG_WARN_OBJC_LITERAL_CONVERSION = YES;
				CLANG_WARN_OBJC_ROOT_CLASS = YES_ERROR;
				CLANG_WARN_RANGE_LOOP_ANALYSIS = YES;
				CLANG_WARN_STRICT_PROTOTYPES = YES;
				CLANG_WARN_SUSPICIOUS_MOVE = YES;
				CLANG_WARN_UNGUARDED_AVAILABILITY = YES_AGGRESSIVE;
				CLANG_WARN_UNREACHABLE_CODE = YES;
				CLANG_WARN__DUPLICATE_METHOD_MATCH = YES;
				COPY_PHASE_STRIP = NO;
				CURRENT_PROJECT_VERSION = 1;
				DEBUG_INFORMATION_FORMAT = dwarf;
				ENABLE_STRICT_OBJC_MSGSEND = YES;
				ENABLE_TESTABILITY = YES;
				GCC_C_LANGUAGE_STANDARD = gnu11;
				GCC_DYNAMIC_NO_PIC = NO;
				GCC_NO_COMMON_BLOCKS = YES;
				GCC_OPTIMIZATION_LEVEL = 0;
				GCC_PREPROCESSOR_DEFINITIONS = (
					"DEBUG=1",
					"$(inherited)",
				);
				GCC_WARN_64_TO_32_BIT_CONVERSION = YES;
				GCC_WARN_ABOUT_RETURN_TYPE = YES_ERROR;
				GCC_WARN_UNDECLARED_SELECTOR = YES;
				GCC_WARN_UNINITIALIZED_AUTOS = YES_AGGRESSIVE;
				GCC_WARN_UNUSED_FUNCTION = YES;
				GCC_WARN_UNUSED_VARIABLE = YES;
				IPHONEOS_DEPLOYMENT_TARGET = 10.0;
				MTL_ENABLE_DEBUG_INFO = INCLUDE_SOURCE;
				MTL_FAST_MATH = YES;
				ONLY_ACTIVE_ARCH = YES;
				SDKROOT = iphoneos;
				SWIFT_ACTIVE_COMPILATION_CONDITIONS = DEBUG;
				SWIFT_OPTIMIZATION_LEVEL = "-Onone";
				VERSIONING_SYSTEM = "apple-generic";
				VERSION_INFO_PREFIX = "";
			};
			name = Debug;
		};
		21CAC0E92422917600C11388 /* Release */ = {
			isa = XCBuildConfiguration;
			buildSettings = {
				ALWAYS_SEARCH_USER_PATHS = NO;
				CLANG_ANALYZER_NONNULL = YES;
				CLANG_ANALYZER_NUMBER_OBJECT_CONVERSION = YES_AGGRESSIVE;
				CLANG_CXX_LANGUAGE_STANDARD = "gnu++14";
				CLANG_CXX_LIBRARY = "libc++";
				CLANG_ENABLE_MODULES = YES;
				CLANG_ENABLE_OBJC_ARC = YES;
				CLANG_ENABLE_OBJC_WEAK = YES;
				CLANG_WARN_BLOCK_CAPTURE_AUTORELEASING = YES;
				CLANG_WARN_BOOL_CONVERSION = YES;
				CLANG_WARN_COMMA = YES;
				CLANG_WARN_CONSTANT_CONVERSION = YES;
				CLANG_WARN_DEPRECATED_OBJC_IMPLEMENTATIONS = YES;
				CLANG_WARN_DIRECT_OBJC_ISA_USAGE = YES_ERROR;
				CLANG_WARN_DOCUMENTATION_COMMENTS = YES;
				CLANG_WARN_EMPTY_BODY = YES;
				CLANG_WARN_ENUM_CONVERSION = YES;
				CLANG_WARN_INFINITE_RECURSION = YES;
				CLANG_WARN_INT_CONVERSION = YES;
				CLANG_WARN_NON_LITERAL_NULL_CONVERSION = YES;
				CLANG_WARN_OBJC_IMPLICIT_RETAIN_SELF = YES;
				CLANG_WARN_OBJC_LITERAL_CONVERSION = YES;
				CLANG_WARN_OBJC_ROOT_CLASS = YES_ERROR;
				CLANG_WARN_RANGE_LOOP_ANALYSIS = YES;
				CLANG_WARN_STRICT_PROTOTYPES = YES;
				CLANG_WARN_SUSPICIOUS_MOVE = YES;
				CLANG_WARN_UNGUARDED_AVAILABILITY = YES_AGGRESSIVE;
				CLANG_WARN_UNREACHABLE_CODE = YES;
				CLANG_WARN__DUPLICATE_METHOD_MATCH = YES;
				COPY_PHASE_STRIP = NO;
				CURRENT_PROJECT_VERSION = 1;
				DEBUG_INFORMATION_FORMAT = "dwarf-with-dsym";
				ENABLE_NS_ASSERTIONS = NO;
				ENABLE_STRICT_OBJC_MSGSEND = YES;
				GCC_C_LANGUAGE_STANDARD = gnu11;
				GCC_NO_COMMON_BLOCKS = YES;
				GCC_WARN_64_TO_32_BIT_CONVERSION = YES;
				GCC_WARN_ABOUT_RETURN_TYPE = YES_ERROR;
				GCC_WARN_UNDECLARED_SELECTOR = YES;
				GCC_WARN_UNINITIALIZED_AUTOS = YES_AGGRESSIVE;
				GCC_WARN_UNUSED_FUNCTION = YES;
				GCC_WARN_UNUSED_VARIABLE = YES;
				IPHONEOS_DEPLOYMENT_TARGET = 10.0;
				MTL_ENABLE_DEBUG_INFO = NO;
				MTL_FAST_MATH = YES;
				SDKROOT = iphoneos;
				SWIFT_COMPILATION_MODE = wholemodule;
				SWIFT_OPTIMIZATION_LEVEL = "-O";
				VALIDATE_PRODUCT = YES;
				VERSIONING_SYSTEM = "apple-generic";
				VERSION_INFO_PREFIX = "";
			};
			name = Release;
		};
		21CAC0EB2422917600C11388 /* Debug */ = {
			isa = XCBuildConfiguration;
			buildSettings = {
				CLANG_ENABLE_MODULES = YES;
				CODE_SIGN_STYLE = Automatic;
				DEFINES_MODULE = YES;
				DEVELOPMENT_TEAM = FKGEE875K4;
				DYLIB_COMPATIBILITY_VERSION = 1;
				DYLIB_CURRENT_VERSION = 1;
				DYLIB_INSTALL_NAME_BASE = "@rpath";
				INFOPLIST_FILE = AEPCore/Sources/Info.plist;
				INSTALL_PATH = "$(LOCAL_LIBRARY_DIR)/Frameworks";
				IPHONEOS_DEPLOYMENT_TARGET = 10.0;
				LD_RUNPATH_SEARCH_PATHS = (
					"$(inherited)",
					"@executable_path/Frameworks",
					"@loader_path/Frameworks",
				);
				PRODUCT_BUNDLE_IDENTIFIER = Adobe.AEPCore;
				PRODUCT_NAME = "$(TARGET_NAME:c99extidentifier)";
				SKIP_INSTALL = YES;
				SUPPORTS_MACCATALYST = NO;
				SWIFT_OPTIMIZATION_LEVEL = "-Onone";
				SWIFT_VERSION = 5.0;
				TARGETED_DEVICE_FAMILY = "1,2";
			};
			name = Debug;
		};
		21CAC0EC2422917600C11388 /* Release */ = {
			isa = XCBuildConfiguration;
			buildSettings = {
				CLANG_ENABLE_MODULES = YES;
				CODE_SIGN_STYLE = Automatic;
				DEFINES_MODULE = YES;
				DEVELOPMENT_TEAM = FKGEE875K4;
				DYLIB_COMPATIBILITY_VERSION = 1;
				DYLIB_CURRENT_VERSION = 1;
				DYLIB_INSTALL_NAME_BASE = "@rpath";
				INFOPLIST_FILE = AEPCore/Sources/Info.plist;
				INSTALL_PATH = "$(LOCAL_LIBRARY_DIR)/Frameworks";
				IPHONEOS_DEPLOYMENT_TARGET = 10.0;
				LD_RUNPATH_SEARCH_PATHS = (
					"$(inherited)",
					"@executable_path/Frameworks",
					"@loader_path/Frameworks",
				);
				PRODUCT_BUNDLE_IDENTIFIER = Adobe.AEPCore;
				PRODUCT_NAME = "$(TARGET_NAME:c99extidentifier)";
				SKIP_INSTALL = YES;
				SUPPORTS_MACCATALYST = NO;
				SWIFT_VERSION = 5.0;
				TARGETED_DEVICE_FAMILY = "1,2";
			};
			name = Release;
		};
		21CAC0EE2422917600C11388 /* Debug */ = {
			isa = XCBuildConfiguration;
			buildSettings = {
				ALWAYS_EMBED_SWIFT_STANDARD_LIBRARIES = YES;
				CODE_SIGN_STYLE = Automatic;
				DEVELOPMENT_TEAM = FKGEE875K4;
				INFOPLIST_FILE = AEPCore/Tests/Info.plist;
				IPHONEOS_DEPLOYMENT_TARGET = 10.0;
				LD_RUNPATH_SEARCH_PATHS = (
					"$(inherited)",
					"@executable_path/Frameworks",
					"@loader_path/Frameworks",
				);
				PRODUCT_BUNDLE_IDENTIFIER = Adobe.AEPCoreTests;
				PRODUCT_NAME = "$(TARGET_NAME)";
				SWIFT_VERSION = 5.0;
				TARGETED_DEVICE_FAMILY = "1,2";
			};
			name = Debug;
		};
		21CAC0EF2422917600C11388 /* Release */ = {
			isa = XCBuildConfiguration;
			buildSettings = {
				ALWAYS_EMBED_SWIFT_STANDARD_LIBRARIES = YES;
				CODE_SIGN_STYLE = Automatic;
				DEVELOPMENT_TEAM = FKGEE875K4;
				INFOPLIST_FILE = AEPCore/Tests/Info.plist;
				IPHONEOS_DEPLOYMENT_TARGET = 10.0;
				LD_RUNPATH_SEARCH_PATHS = (
					"$(inherited)",
					"@executable_path/Frameworks",
					"@loader_path/Frameworks",
				);
				PRODUCT_BUNDLE_IDENTIFIER = Adobe.AEPCoreTests;
				PRODUCT_NAME = "$(TARGET_NAME)";
				SWIFT_VERSION = 5.0;
				TARGETED_DEVICE_FAMILY = "1,2";
			};
			name = Release;
		};
		3F03979824BE5DD30019F095 /* Debug */ = {
			isa = XCBuildConfiguration;
			buildSettings = {
				CLANG_ENABLE_MODULES = YES;
				CODE_SIGN_STYLE = Automatic;
				DEFINES_MODULE = YES;
				DYLIB_COMPATIBILITY_VERSION = 1;
				DYLIB_CURRENT_VERSION = 1;
				DYLIB_INSTALL_NAME_BASE = "@rpath";
				INFOPLIST_FILE = AEPServices/Sources/Info.plist;
				INSTALL_PATH = "$(LOCAL_LIBRARY_DIR)/Frameworks";
				IPHONEOS_DEPLOYMENT_TARGET = 10.0;
				LD_RUNPATH_SEARCH_PATHS = (
					"$(inherited)",
					"@executable_path/Frameworks",
					"@loader_path/Frameworks",
				);
				PRODUCT_BUNDLE_IDENTIFIER = com.adobe.mobile.AEPServices;
				PRODUCT_NAME = "$(TARGET_NAME:c99extidentifier)";
				SKIP_INSTALL = YES;
				SWIFT_OPTIMIZATION_LEVEL = "-Onone";
				SWIFT_VERSION = 5.0;
				TARGETED_DEVICE_FAMILY = "1,2";
			};
			name = Debug;
		};
		3F03979924BE5DD30019F095 /* Release */ = {
			isa = XCBuildConfiguration;
			buildSettings = {
				CLANG_ENABLE_MODULES = YES;
				CODE_SIGN_STYLE = Automatic;
				DEFINES_MODULE = YES;
				DYLIB_COMPATIBILITY_VERSION = 1;
				DYLIB_CURRENT_VERSION = 1;
				DYLIB_INSTALL_NAME_BASE = "@rpath";
				INFOPLIST_FILE = AEPServices/Sources/Info.plist;
				INSTALL_PATH = "$(LOCAL_LIBRARY_DIR)/Frameworks";
				IPHONEOS_DEPLOYMENT_TARGET = 10.0;
				LD_RUNPATH_SEARCH_PATHS = (
					"$(inherited)",
					"@executable_path/Frameworks",
					"@loader_path/Frameworks",
				);
				PRODUCT_BUNDLE_IDENTIFIER = com.adobe.mobile.AEPServices;
				PRODUCT_NAME = "$(TARGET_NAME:c99extidentifier)";
				SKIP_INSTALL = YES;
				SWIFT_VERSION = 5.0;
				TARGETED_DEVICE_FAMILY = "1,2";
			};
			name = Release;
		};
		3F03979A24BE5DD30019F095 /* Debug */ = {
			isa = XCBuildConfiguration;
			buildSettings = {
				ALWAYS_EMBED_SWIFT_STANDARD_LIBRARIES = YES;
				CODE_SIGN_STYLE = Automatic;
				DEVELOPMENT_TEAM = FKGEE875K4;
				INFOPLIST_FILE = AEPServices/Tests/Info.plist;
				IPHONEOS_DEPLOYMENT_TARGET = 10.0;
				LD_RUNPATH_SEARCH_PATHS = (
					"$(inherited)",
					"@executable_path/Frameworks",
					"@loader_path/Frameworks",
				);
				PRODUCT_BUNDLE_IDENTIFIER = com.adobe.mobile.AEPServicesTests;
				PRODUCT_NAME = "$(TARGET_NAME)";
				SWIFT_VERSION = 5.0;
				TARGETED_DEVICE_FAMILY = "1,2";
			};
			name = Debug;
		};
		3F03979B24BE5DD30019F095 /* Release */ = {
			isa = XCBuildConfiguration;
			buildSettings = {
				ALWAYS_EMBED_SWIFT_STANDARD_LIBRARIES = YES;
				CODE_SIGN_STYLE = Automatic;
				DEVELOPMENT_TEAM = FKGEE875K4;
				INFOPLIST_FILE = AEPServices/Tests/Info.plist;
				IPHONEOS_DEPLOYMENT_TARGET = 10.0;
				LD_RUNPATH_SEARCH_PATHS = (
					"$(inherited)",
					"@executable_path/Frameworks",
					"@loader_path/Frameworks",
				);
				PRODUCT_BUNDLE_IDENTIFIER = com.adobe.mobile.AEPServicesTests;
				PRODUCT_NAME = "$(TARGET_NAME)";
				SWIFT_VERSION = 5.0;
				TARGETED_DEVICE_FAMILY = "1,2";
			};
			name = Release;
		};
		3F03986124C0008D0019F095 /* Debug */ = {
			isa = XCBuildConfiguration;
			buildSettings = {
				CODE_SIGN_STYLE = Automatic;
				DEVELOPMENT_TEAM = FKGEE875K4;
				INFOPLIST_FILE = AEPEventHub/Tests/Info.plist;
				IPHONEOS_DEPLOYMENT_TARGET = 13.2;
				LD_RUNPATH_SEARCH_PATHS = (
					"$(inherited)",
					"@executable_path/Frameworks",
					"@loader_path/Frameworks",
				);
				PRODUCT_BUNDLE_IDENTIFIER = com.adobe.mobile.AEPEventHubTests;
				PRODUCT_NAME = "$(TARGET_NAME)";
				SWIFT_VERSION = 5.0;
				TARGETED_DEVICE_FAMILY = "1,2";
			};
			name = Debug;
		};
		3F03986224C0008D0019F095 /* Release */ = {
			isa = XCBuildConfiguration;
			buildSettings = {
				CODE_SIGN_STYLE = Automatic;
				DEVELOPMENT_TEAM = FKGEE875K4;
				INFOPLIST_FILE = AEPEventHub/Tests/Info.plist;
				IPHONEOS_DEPLOYMENT_TARGET = 13.2;
				LD_RUNPATH_SEARCH_PATHS = (
					"$(inherited)",
					"@executable_path/Frameworks",
					"@loader_path/Frameworks",
				);
				PRODUCT_BUNDLE_IDENTIFIER = com.adobe.mobile.AEPEventHubTests;
				PRODUCT_NAME = "$(TARGET_NAME)";
				SWIFT_VERSION = 5.0;
				TARGETED_DEVICE_FAMILY = "1,2";
			};
			name = Release;
		};
		3FE6DDAF24C62C090065EA05 /* Debug */ = {
			isa = XCBuildConfiguration;
			buildSettings = {
				CLANG_ENABLE_MODULES = YES;
				CODE_SIGN_STYLE = Automatic;
				DEFINES_MODULE = YES;
				DYLIB_COMPATIBILITY_VERSION = 1;
				DYLIB_CURRENT_VERSION = 1;
				DYLIB_INSTALL_NAME_BASE = "@rpath";
				INFOPLIST_FILE = AEPServices/Mocks/Info.plist;
				INSTALL_PATH = "$(LOCAL_LIBRARY_DIR)/Frameworks";
				IPHONEOS_DEPLOYMENT_TARGET = 10.0;
				LD_RUNPATH_SEARCH_PATHS = (
					"$(inherited)",
					"@executable_path/Frameworks",
					"@loader_path/Frameworks",
				);
				PRODUCT_BUNDLE_IDENTIFIER = com.adobe.mobile.AEPServicesMock;
				PRODUCT_NAME = "$(TARGET_NAME:c99extidentifier)";
				SKIP_INSTALL = YES;
				SWIFT_OPTIMIZATION_LEVEL = "-Onone";
				SWIFT_VERSION = 5.0;
				TARGETED_DEVICE_FAMILY = "1,2";
			};
			name = Debug;
		};
		3FE6DDB024C62C090065EA05 /* Release */ = {
			isa = XCBuildConfiguration;
			buildSettings = {
				CLANG_ENABLE_MODULES = YES;
				CODE_SIGN_STYLE = Automatic;
				DEFINES_MODULE = YES;
				DYLIB_COMPATIBILITY_VERSION = 1;
				DYLIB_CURRENT_VERSION = 1;
				DYLIB_INSTALL_NAME_BASE = "@rpath";
				INFOPLIST_FILE = AEPServices/Mocks/Info.plist;
				INSTALL_PATH = "$(LOCAL_LIBRARY_DIR)/Frameworks";
				IPHONEOS_DEPLOYMENT_TARGET = 10.0;
				LD_RUNPATH_SEARCH_PATHS = (
					"$(inherited)",
					"@executable_path/Frameworks",
					"@loader_path/Frameworks",
				);
				PRODUCT_BUNDLE_IDENTIFIER = com.adobe.mobile.AEPServicesMock;
				PRODUCT_NAME = "$(TARGET_NAME:c99extidentifier)";
				SKIP_INSTALL = YES;
				SWIFT_VERSION = 5.0;
				TARGETED_DEVICE_FAMILY = "1,2";
			};
			name = Release;
		};
		3FE6DDE324C62EE60065EA05 /* Debug */ = {
			isa = XCBuildConfiguration;
			buildSettings = {
				CLANG_ENABLE_MODULES = YES;
				CODE_SIGN_STYLE = Automatic;
				DEFINES_MODULE = YES;
				DYLIB_COMPATIBILITY_VERSION = 1;
				DYLIB_CURRENT_VERSION = 1;
				DYLIB_INSTALL_NAME_BASE = "@rpath";
				INFOPLIST_FILE = AEPLifecycle/Sources/Info.plist;
				INSTALL_PATH = "$(LOCAL_LIBRARY_DIR)/Frameworks";
				IPHONEOS_DEPLOYMENT_TARGET = 10.0;
				LD_RUNPATH_SEARCH_PATHS = (
					"$(inherited)",
					"@executable_path/Frameworks",
					"@loader_path/Frameworks",
				);
				PRODUCT_BUNDLE_IDENTIFIER = com.adobe.mobile.AEPLifecycle;
				PRODUCT_NAME = "$(TARGET_NAME:c99extidentifier)";
				SKIP_INSTALL = YES;
				SWIFT_OPTIMIZATION_LEVEL = "-Onone";
				SWIFT_VERSION = 5.0;
				TARGETED_DEVICE_FAMILY = "1,2";
			};
			name = Debug;
		};
		3FE6DDE424C62EE60065EA05 /* Release */ = {
			isa = XCBuildConfiguration;
			buildSettings = {
				CLANG_ENABLE_MODULES = YES;
				CODE_SIGN_STYLE = Automatic;
				DEFINES_MODULE = YES;
				DYLIB_COMPATIBILITY_VERSION = 1;
				DYLIB_CURRENT_VERSION = 1;
				DYLIB_INSTALL_NAME_BASE = "@rpath";
				INFOPLIST_FILE = AEPLifecycle/Sources/Info.plist;
				INSTALL_PATH = "$(LOCAL_LIBRARY_DIR)/Frameworks";
				IPHONEOS_DEPLOYMENT_TARGET = 10.0;
				LD_RUNPATH_SEARCH_PATHS = (
					"$(inherited)",
					"@executable_path/Frameworks",
					"@loader_path/Frameworks",
				);
				PRODUCT_BUNDLE_IDENTIFIER = com.adobe.mobile.AEPLifecycle;
				PRODUCT_NAME = "$(TARGET_NAME:c99extidentifier)";
				SKIP_INSTALL = YES;
				SWIFT_VERSION = 5.0;
				TARGETED_DEVICE_FAMILY = "1,2";
			};
			name = Release;
		};
		3FE6DDE624C62EE60065EA05 /* Debug */ = {
			isa = XCBuildConfiguration;
			buildSettings = {
				ALWAYS_EMBED_SWIFT_STANDARD_LIBRARIES = YES;
				CLANG_ENABLE_MODULES = YES;
				CODE_SIGN_STYLE = Automatic;
				DEVELOPMENT_TEAM = FKGEE875K4;
				INFOPLIST_FILE = AEPLifecycle/Tests/Info.plist;
				IPHONEOS_DEPLOYMENT_TARGET = 10.0;
				LD_RUNPATH_SEARCH_PATHS = (
					"$(inherited)",
					"@executable_path/Frameworks",
					"@loader_path/Frameworks",
				);
				PRODUCT_BUNDLE_IDENTIFIER = com.adobe.mobile.AEPLifecycleTests;
				PRODUCT_NAME = "$(TARGET_NAME)";
				SWIFT_OPTIMIZATION_LEVEL = "-Onone";
				SWIFT_VERSION = 5.0;
				TARGETED_DEVICE_FAMILY = "1,2";
			};
			name = Debug;
		};
		3FE6DDE724C62EE60065EA05 /* Release */ = {
			isa = XCBuildConfiguration;
			buildSettings = {
				ALWAYS_EMBED_SWIFT_STANDARD_LIBRARIES = YES;
				CLANG_ENABLE_MODULES = YES;
				CODE_SIGN_STYLE = Automatic;
				DEVELOPMENT_TEAM = FKGEE875K4;
				INFOPLIST_FILE = AEPLifecycle/Tests/Info.plist;
				IPHONEOS_DEPLOYMENT_TARGET = 10.0;
				LD_RUNPATH_SEARCH_PATHS = (
					"$(inherited)",
					"@executable_path/Frameworks",
					"@loader_path/Frameworks",
				);
				PRODUCT_BUNDLE_IDENTIFIER = com.adobe.mobile.AEPLifecycleTests;
				PRODUCT_NAME = "$(TARGET_NAME)";
				SWIFT_VERSION = 5.0;
				TARGETED_DEVICE_FAMILY = "1,2";
			};
			name = Release;
		};
		3FE6DE4124C642330065EA05 /* Debug */ = {
			isa = XCBuildConfiguration;
			buildSettings = {
				CLANG_ENABLE_MODULES = YES;
				CODE_SIGN_STYLE = Automatic;
				DEFINES_MODULE = YES;
				DYLIB_COMPATIBILITY_VERSION = 1;
				DYLIB_CURRENT_VERSION = 1;
				DYLIB_INSTALL_NAME_BASE = "@rpath";
				INFOPLIST_FILE = AEPIdentity/Sources/Info.plist;
				INSTALL_PATH = "$(LOCAL_LIBRARY_DIR)/Frameworks";
				IPHONEOS_DEPLOYMENT_TARGET = 10.0;
				LD_RUNPATH_SEARCH_PATHS = (
					"$(inherited)",
					"@executable_path/Frameworks",
					"@loader_path/Frameworks",
				);
				PRODUCT_BUNDLE_IDENTIFIER = com.adobe.mobile.AEPIdentity;
				PRODUCT_NAME = "$(TARGET_NAME:c99extidentifier)";
				SKIP_INSTALL = YES;
				SWIFT_OPTIMIZATION_LEVEL = "-Onone";
				SWIFT_VERSION = 5.0;
				TARGETED_DEVICE_FAMILY = "1,2";
			};
			name = Debug;
		};
		3FE6DE4224C642330065EA05 /* Release */ = {
			isa = XCBuildConfiguration;
			buildSettings = {
				CLANG_ENABLE_MODULES = YES;
				CODE_SIGN_STYLE = Automatic;
				DEFINES_MODULE = YES;
				DYLIB_COMPATIBILITY_VERSION = 1;
				DYLIB_CURRENT_VERSION = 1;
				DYLIB_INSTALL_NAME_BASE = "@rpath";
				INFOPLIST_FILE = AEPIdentity/Sources/Info.plist;
				INSTALL_PATH = "$(LOCAL_LIBRARY_DIR)/Frameworks";
				IPHONEOS_DEPLOYMENT_TARGET = 10.0;
				LD_RUNPATH_SEARCH_PATHS = (
					"$(inherited)",
					"@executable_path/Frameworks",
					"@loader_path/Frameworks",
				);
				PRODUCT_BUNDLE_IDENTIFIER = com.adobe.mobile.AEPIdentity;
				PRODUCT_NAME = "$(TARGET_NAME:c99extidentifier)";
				SKIP_INSTALL = YES;
				SWIFT_VERSION = 5.0;
				TARGETED_DEVICE_FAMILY = "1,2";
			};
			name = Release;
		};
		3FE6DE4424C642330065EA05 /* Debug */ = {
			isa = XCBuildConfiguration;
			buildSettings = {
				ALWAYS_EMBED_SWIFT_STANDARD_LIBRARIES = YES;
				CLANG_ENABLE_MODULES = YES;
				CODE_SIGN_STYLE = Automatic;
				DEVELOPMENT_TEAM = FKGEE875K4;
				INFOPLIST_FILE = AEPIdentity/Tests/Info.plist;
				IPHONEOS_DEPLOYMENT_TARGET = 10.0;
				LD_RUNPATH_SEARCH_PATHS = (
					"$(inherited)",
					"@executable_path/Frameworks",
					"@loader_path/Frameworks",
				);
				PRODUCT_BUNDLE_IDENTIFIER = com.adobe.mobile.AEPIdentityTests;
				PRODUCT_NAME = "$(TARGET_NAME)";
				SWIFT_OPTIMIZATION_LEVEL = "-Onone";
				SWIFT_VERSION = 5.0;
				TARGETED_DEVICE_FAMILY = "1,2";
			};
			name = Debug;
		};
		3FE6DE4524C642330065EA05 /* Release */ = {
			isa = XCBuildConfiguration;
			buildSettings = {
				ALWAYS_EMBED_SWIFT_STANDARD_LIBRARIES = YES;
				CLANG_ENABLE_MODULES = YES;
				CODE_SIGN_STYLE = Automatic;
				DEVELOPMENT_TEAM = FKGEE875K4;
				INFOPLIST_FILE = AEPIdentity/Tests/Info.plist;
				IPHONEOS_DEPLOYMENT_TARGET = 10.0;
				LD_RUNPATH_SEARCH_PATHS = (
					"$(inherited)",
					"@executable_path/Frameworks",
					"@loader_path/Frameworks",
				);
				PRODUCT_BUNDLE_IDENTIFIER = com.adobe.mobile.AEPIdentityTests;
				PRODUCT_NAME = "$(TARGET_NAME)";
				SWIFT_VERSION = 5.0;
				TARGETED_DEVICE_FAMILY = "1,2";
			};
			name = Release;
		};
/* End XCBuildConfiguration section */

/* Begin XCConfigurationList section */
		21CAC0D02422917600C11388 /* Build configuration list for PBXProject "AEPCore" */ = {
			isa = XCConfigurationList;
			buildConfigurations = (
				21CAC0E82422917600C11388 /* Debug */,
				21CAC0E92422917600C11388 /* Release */,
			);
			defaultConfigurationIsVisible = 0;
			defaultConfigurationName = Release;
		};
		21CAC0EA2422917600C11388 /* Build configuration list for PBXNativeTarget "AEPCore" */ = {
			isa = XCConfigurationList;
			buildConfigurations = (
				21CAC0EB2422917600C11388 /* Debug */,
				21CAC0EC2422917600C11388 /* Release */,
			);
			defaultConfigurationIsVisible = 0;
			defaultConfigurationName = Release;
		};
		21CAC0ED2422917600C11388 /* Build configuration list for PBXNativeTarget "AEPCoreTests" */ = {
			isa = XCConfigurationList;
			buildConfigurations = (
				21CAC0EE2422917600C11388 /* Debug */,
				21CAC0EF2422917600C11388 /* Release */,
			);
			defaultConfigurationIsVisible = 0;
			defaultConfigurationName = Release;
		};
		3F03979C24BE5DD30019F095 /* Build configuration list for PBXNativeTarget "AEPServices" */ = {
			isa = XCConfigurationList;
			buildConfigurations = (
				3F03979824BE5DD30019F095 /* Debug */,
				3F03979924BE5DD30019F095 /* Release */,
			);
			defaultConfigurationIsVisible = 0;
			defaultConfigurationName = Release;
		};
		3F03979D24BE5DD30019F095 /* Build configuration list for PBXNativeTarget "AEPServicesTests" */ = {
			isa = XCConfigurationList;
			buildConfigurations = (
				3F03979A24BE5DD30019F095 /* Debug */,
				3F03979B24BE5DD30019F095 /* Release */,
			);
			defaultConfigurationIsVisible = 0;
			defaultConfigurationName = Release;
		};
		3F03986024C0008D0019F095 /* Build configuration list for PBXNativeTarget "AEPEventHubTests" */ = {
			isa = XCConfigurationList;
			buildConfigurations = (
				3F03986124C0008D0019F095 /* Debug */,
				3F03986224C0008D0019F095 /* Release */,
			);
			defaultConfigurationIsVisible = 0;
			defaultConfigurationName = Release;
		};
		3FE6DDAE24C62C090065EA05 /* Build configuration list for PBXNativeTarget "AEPServicesMock" */ = {
			isa = XCConfigurationList;
			buildConfigurations = (
				3FE6DDAF24C62C090065EA05 /* Debug */,
				3FE6DDB024C62C090065EA05 /* Release */,
			);
			defaultConfigurationIsVisible = 0;
			defaultConfigurationName = Release;
		};
		3FE6DDE224C62EE60065EA05 /* Build configuration list for PBXNativeTarget "AEPLifecycle" */ = {
			isa = XCConfigurationList;
			buildConfigurations = (
				3FE6DDE324C62EE60065EA05 /* Debug */,
				3FE6DDE424C62EE60065EA05 /* Release */,
			);
			defaultConfigurationIsVisible = 0;
			defaultConfigurationName = Release;
		};
		3FE6DDE524C62EE60065EA05 /* Build configuration list for PBXNativeTarget "AEPLifecycleTests" */ = {
			isa = XCConfigurationList;
			buildConfigurations = (
				3FE6DDE624C62EE60065EA05 /* Debug */,
				3FE6DDE724C62EE60065EA05 /* Release */,
			);
			defaultConfigurationIsVisible = 0;
			defaultConfigurationName = Release;
		};
		3FE6DE4024C642330065EA05 /* Build configuration list for PBXNativeTarget "AEPIdentity" */ = {
			isa = XCConfigurationList;
			buildConfigurations = (
				3FE6DE4124C642330065EA05 /* Debug */,
				3FE6DE4224C642330065EA05 /* Release */,
			);
			defaultConfigurationIsVisible = 0;
			defaultConfigurationName = Release;
		};
		3FE6DE4324C642330065EA05 /* Build configuration list for PBXNativeTarget "AEPIdentityTests" */ = {
			isa = XCConfigurationList;
			buildConfigurations = (
				3FE6DE4424C642330065EA05 /* Debug */,
				3FE6DE4524C642330065EA05 /* Release */,
			);
			defaultConfigurationIsVisible = 0;
			defaultConfigurationName = Release;
		};
/* End XCConfigurationList section */

/* Begin XCRemoteSwiftPackageReference section */
		3FE6DE9324C64B8D0065EA05 /* XCRemoteSwiftPackageReference "aepsdk-rulesengine-ios" */ = {
			isa = XCRemoteSwiftPackageReference;
			repositoryURL = "https://github.com/adobe/aepsdk-rulesengine-ios.git";
			requirement = {
				branch = dev;
				kind = branch;
			};
		};
/* End XCRemoteSwiftPackageReference section */

/* Begin XCSwiftPackageProductDependency section */
		3FB66A9B24CA003700502CAF /* SwiftRulesEngine */ = {
			isa = XCSwiftPackageProductDependency;
			package = 3FE6DE9324C64B8D0065EA05 /* XCRemoteSwiftPackageReference "aepsdk-rulesengine-ios" */;
			productName = SwiftRulesEngine;
		};
/* End XCSwiftPackageProductDependency section */
	};
	rootObject = 21CAC0CD2422917600C11388 /* Project object */;
}<|MERGE_RESOLUTION|>--- conflicted
+++ resolved
@@ -7,8 +7,6 @@
 	objects = {
 
 /* Begin PBXBuildFile section */
-<<<<<<< HEAD
-=======
 		2107F02624C9FDFE002935CF /* PushIDManageable.swift in Sources */ = {isa = PBXBuildFile; fileRef = 2107F02524C9FDFE002935CF /* PushIDManageable.swift */; };
 		2107F02824C9FE1B002935CF /* PushIDManager.swift in Sources */ = {isa = PBXBuildFile; fileRef = 2107F02724C9FE1B002935CF /* PushIDManager.swift */; };
 		2107F02A24C9FF46002935CF /* PushIDManagerTests.swift in Sources */ = {isa = PBXBuildFile; fileRef = 2107F02924C9FF46002935CF /* PushIDManagerTests.swift */; };
@@ -20,7 +18,6 @@
 		213E87B92433E9BD00033447 /* SharedStateTestHelper.swift in Sources */ = {isa = PBXBuildFile; fileRef = 213E87B82433E9BD00033447 /* SharedStateTestHelper.swift */; };
 		214149C72429A39B00FCE512 /* SlowMockExtension.swift in Sources */ = {isa = PBXBuildFile; fileRef = 214149C52429A39B00FCE512 /* SlowMockExtension.swift */; };
 		215AA6232465E06600CEB4F4 /* ADBMobileConfig.json in Resources */ = {isa = PBXBuildFile; fileRef = 215AA6222465E06600CEB4F4 /* ADBMobileConfig.json */; };
->>>>>>> 64324d5d
 		215C859D24C6492800CCCD26 /* MockHitQueue.swift in Sources */ = {isa = PBXBuildFile; fileRef = 215C859B24C6492800CCCD26 /* MockHitQueue.swift */; };
 		215C859E24C6492800CCCD26 /* MockHitProcessor.swift in Sources */ = {isa = PBXBuildFile; fileRef = 215C859C24C6492800CCCD26 /* MockHitProcessor.swift */; };
 		21629DB22461CC48009D05BF /* AEPCore+LifecycleTests.swift in Sources */ = {isa = PBXBuildFile; fileRef = 21629DB12461CC48009D05BF /* AEPCore+LifecycleTests.swift */; };
@@ -220,8 +217,6 @@
 		3FE6DE8224C643620065EA05 /* AEPIdentityTests.swift in Sources */ = {isa = PBXBuildFile; fileRef = 3FE6DE7624C643620065EA05 /* AEPIdentityTests.swift */; };
 		3FE6DE8324C643620065EA05 /* IdentityPropertiesTests.swift in Sources */ = {isa = PBXBuildFile; fileRef = 3FE6DE7724C643620065EA05 /* IdentityPropertiesTests.swift */; };
 		3FE6DE8824C643EA0065EA05 /* TestableExtensionRuntime.swift in Sources */ = {isa = PBXBuildFile; fileRef = 3FE6DE8724C643EA0065EA05 /* TestableExtensionRuntime.swift */; };
-<<<<<<< HEAD
-=======
 		3FE6DE9A24C64BC00065EA05 /* AEPRulesEngine.swift in Sources */ = {isa = PBXBuildFile; fileRef = 3FE6DE9924C64BC00065EA05 /* AEPRulesEngine.swift */; };
 		3FE6DE9C24C64C590065EA05 /* LaunchRule.swift in Sources */ = {isa = PBXBuildFile; fileRef = 3FE6DE9B24C64C590065EA05 /* LaunchRule.swift */; };
 		3FE6DEA224C65C7D0065EA05 /* SwiftRulesEngine in Frameworks */ = {isa = PBXBuildFile; productRef = 3FE6DEA124C65C7D0065EA05 /* SwiftRulesEngine */; };
@@ -230,7 +225,6 @@
 		7861452924C74D9B004CB317 /* CachedRules.swift in Sources */ = {isa = PBXBuildFile; fileRef = 7861452824C74D9A004CB317 /* CachedRules.swift */; };
 		7861452B24C74F56004CB317 /* testRulesDownloader.zip in Resources */ = {isa = PBXBuildFile; fileRef = 7861452A24C74F56004CB317 /* testRulesDownloader.zip */; };
 		7861452D24C74F75004CB317 /* MockRulesDownloaderNetworkService.swift in Sources */ = {isa = PBXBuildFile; fileRef = 7861452C24C74F75004CB317 /* MockRulesDownloaderNetworkService.swift */; };
->>>>>>> 64324d5d
 		7861452F24C7502B004CB317 /* MockUnzipper.swift in Sources */ = {isa = PBXBuildFile; fileRef = 7861452E24C7502B004CB317 /* MockUnzipper.swift */; };
 		7861453124C75057004CB317 /* MockDiskCache.swift in Sources */ = {isa = PBXBuildFile; fileRef = 7861453024C75056004CB317 /* MockDiskCache.swift */; };
 /* End PBXBuildFile section */
@@ -337,8 +331,6 @@
 /* End PBXContainerItemProxy section */
 
 /* Begin PBXFileReference section */
-<<<<<<< HEAD
-=======
 		2107F02524C9FDFE002935CF /* PushIDManageable.swift */ = {isa = PBXFileReference; lastKnownFileType = sourcecode.swift; path = PushIDManageable.swift; sourceTree = "<group>"; };
 		2107F02724C9FE1B002935CF /* PushIDManager.swift */ = {isa = PBXFileReference; lastKnownFileType = sourcecode.swift; path = PushIDManager.swift; sourceTree = "<group>"; };
 		2107F02924C9FF46002935CF /* PushIDManagerTests.swift */ = {isa = PBXFileReference; lastKnownFileType = sourcecode.swift; path = PushIDManagerTests.swift; sourceTree = "<group>"; };
@@ -350,7 +342,6 @@
 		213E87B82433E9BD00033447 /* SharedStateTestHelper.swift */ = {isa = PBXFileReference; lastKnownFileType = sourcecode.swift; path = SharedStateTestHelper.swift; sourceTree = "<group>"; };
 		214149C52429A39B00FCE512 /* SlowMockExtension.swift */ = {isa = PBXFileReference; lastKnownFileType = sourcecode.swift; path = SlowMockExtension.swift; sourceTree = "<group>"; };
 		215AA6222465E06600CEB4F4 /* ADBMobileConfig.json */ = {isa = PBXFileReference; lastKnownFileType = text.json; path = ADBMobileConfig.json; sourceTree = "<group>"; };
->>>>>>> 64324d5d
 		215C859B24C6492800CCCD26 /* MockHitQueue.swift */ = {isa = PBXFileReference; fileEncoding = 4; lastKnownFileType = sourcecode.swift; name = MockHitQueue.swift; path = AEPServices/Mocks/MockHitQueue.swift; sourceTree = SOURCE_ROOT; };
 		215C859C24C6492800CCCD26 /* MockHitProcessor.swift */ = {isa = PBXFileReference; fileEncoding = 4; lastKnownFileType = sourcecode.swift; name = MockHitProcessor.swift; path = AEPServices/Mocks/MockHitProcessor.swift; sourceTree = SOURCE_ROOT; };
 		21629DB12461CC48009D05BF /* AEPCore+LifecycleTests.swift */ = {isa = PBXFileReference; lastKnownFileType = sourcecode.swift; path = "AEPCore+LifecycleTests.swift"; sourceTree = "<group>"; };
@@ -560,8 +551,6 @@
 		3FE6DE7624C643620065EA05 /* AEPIdentityTests.swift */ = {isa = PBXFileReference; fileEncoding = 4; lastKnownFileType = sourcecode.swift; path = AEPIdentityTests.swift; sourceTree = "<group>"; };
 		3FE6DE7724C643620065EA05 /* IdentityPropertiesTests.swift */ = {isa = PBXFileReference; fileEncoding = 4; lastKnownFileType = sourcecode.swift; path = IdentityPropertiesTests.swift; sourceTree = "<group>"; };
 		3FE6DE8724C643EA0065EA05 /* TestableExtensionRuntime.swift */ = {isa = PBXFileReference; fileEncoding = 4; lastKnownFileType = sourcecode.swift; path = TestableExtensionRuntime.swift; sourceTree = "<group>"; };
-<<<<<<< HEAD
-=======
 		3FE6DE9924C64BC00065EA05 /* AEPRulesEngine.swift */ = {isa = PBXFileReference; lastKnownFileType = sourcecode.swift; path = AEPRulesEngine.swift; sourceTree = "<group>"; };
 		3FE6DE9B24C64C590065EA05 /* LaunchRule.swift */ = {isa = PBXFileReference; lastKnownFileType = sourcecode.swift; path = LaunchRule.swift; sourceTree = "<group>"; };
 		7861452424C74D8F004CB317 /* RulesDownloader.swift */ = {isa = PBXFileReference; fileEncoding = 4; lastKnownFileType = sourcecode.swift; path = RulesDownloader.swift; sourceTree = "<group>"; };
@@ -569,7 +558,6 @@
 		7861452824C74D9A004CB317 /* CachedRules.swift */ = {isa = PBXFileReference; fileEncoding = 4; lastKnownFileType = sourcecode.swift; path = CachedRules.swift; sourceTree = "<group>"; };
 		7861452A24C74F56004CB317 /* testRulesDownloader.zip */ = {isa = PBXFileReference; lastKnownFileType = archive.zip; path = testRulesDownloader.zip; sourceTree = "<group>"; };
 		7861452C24C74F75004CB317 /* MockRulesDownloaderNetworkService.swift */ = {isa = PBXFileReference; fileEncoding = 4; lastKnownFileType = sourcecode.swift; path = MockRulesDownloaderNetworkService.swift; sourceTree = "<group>"; };
->>>>>>> 64324d5d
 		7861452E24C7502B004CB317 /* MockUnzipper.swift */ = {isa = PBXFileReference; fileEncoding = 4; lastKnownFileType = sourcecode.swift; name = MockUnzipper.swift; path = AEPServices/Mocks/MockUnzipper.swift; sourceTree = SOURCE_ROOT; };
 		7861453024C75056004CB317 /* MockDiskCache.swift */ = {isa = PBXFileReference; fileEncoding = 4; lastKnownFileType = sourcecode.swift; name = MockDiskCache.swift; path = AEPServices/Mocks/MockDiskCache.swift; sourceTree = SOURCE_ROOT; };
 /* End PBXFileReference section */
