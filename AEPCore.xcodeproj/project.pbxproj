--- conflicted
+++ resolved
@@ -205,13 +205,7 @@
 		3FE6DE5B24C643060065EA05 /* IdentityProperties.swift in Sources */ = {isa = PBXBuildFile; fileRef = 3FE6DE4824C643050065EA05 /* IdentityProperties.swift */; };
 		3FE6DE5C24C643060065EA05 /* Identity+PublicAPI.swift in Sources */ = {isa = PBXBuildFile; fileRef = 3FE6DE4924C643050065EA05 /* Identity+PublicAPI.swift */; };
 		3FE6DE5D24C643060065EA05 /* IdentityConstants.swift in Sources */ = {isa = PBXBuildFile; fileRef = 3FE6DE4A24C643050065EA05 /* IdentityConstants.swift */; };
-<<<<<<< HEAD
-		3FE6DE5E24C643060065EA05 /* IdentityAPI.swift in Sources */ = {isa = PBXBuildFile; fileRef = 3FE6DE4B24C643050065EA05 /* IdentityAPI.swift */; };
-		3FE6DE5F24C643060065EA05 /* NetworkService+Identity.swift in Sources */ = {isa = PBXBuildFile; fileRef = 3FE6DE4C24C643050065EA05 /* NetworkService+Identity.swift */; };
-=======
-		3FE6DE5E24C643060065EA05 /* Identity.swift in Sources */ = {isa = PBXBuildFile; fileRef = 3FE6DE4B24C643050065EA05 /* Identity.swift */; };
 		3FE6DE5F24C643060065EA05 /* Networking+Identity.swift in Sources */ = {isa = PBXBuildFile; fileRef = 3FE6DE4C24C643050065EA05 /* Networking+Identity.swift */; };
->>>>>>> 0bb72475
 		3FE6DE6024C643060065EA05 /* IdentityState.swift in Sources */ = {isa = PBXBuildFile; fileRef = 3FE6DE4D24C643050065EA05 /* IdentityState.swift */; };
 		3FE6DE6124C643060065EA05 /* MID.swift in Sources */ = {isa = PBXBuildFile; fileRef = 3FE6DE4E24C643060065EA05 /* MID.swift */; };
 		3FE6DE6224C643060065EA05 /* Event+Identity.swift in Sources */ = {isa = PBXBuildFile; fileRef = 3FE6DE4F24C643060065EA05 /* Event+Identity.swift */; };
@@ -237,11 +231,6 @@
 		3FE6DE8224C643620065EA05 /* IdentityTests.swift in Sources */ = {isa = PBXBuildFile; fileRef = 3FE6DE7624C643620065EA05 /* IdentityTests.swift */; };
 		3FE6DE8324C643620065EA05 /* IdentityPropertiesTests.swift in Sources */ = {isa = PBXBuildFile; fileRef = 3FE6DE7724C643620065EA05 /* IdentityPropertiesTests.swift */; };
 		3FE6DE8824C643EA0065EA05 /* TestableExtensionRuntime.swift in Sources */ = {isa = PBXBuildFile; fileRef = 3FE6DE8724C643EA0065EA05 /* TestableExtensionRuntime.swift */; };
-<<<<<<< HEAD
-		7861452F24C7502B004CB317 /* MockUnzipper.swift in Sources */ = {isa = PBXBuildFile; fileRef = 7861452E24C7502B004CB317 /* MockUnzipper.swift */; };
-		7861453124C75057004CB317 /* MockDiskCache.swift in Sources */ = {isa = PBXBuildFile; fileRef = 7861453024C75056004CB317 /* MockDiskCache.swift */; };
-=======
->>>>>>> 0bb72475
 /* End PBXBuildFile section */
 
 /* Begin PBXContainerItemProxy section */
@@ -565,13 +554,7 @@
 		3FE6DE4824C643050065EA05 /* IdentityProperties.swift */ = {isa = PBXFileReference; fileEncoding = 4; lastKnownFileType = sourcecode.swift; path = IdentityProperties.swift; sourceTree = "<group>"; };
 		3FE6DE4924C643050065EA05 /* Identity+PublicAPI.swift */ = {isa = PBXFileReference; fileEncoding = 4; lastKnownFileType = sourcecode.swift; path = "Identity+PublicAPI.swift"; sourceTree = "<group>"; };
 		3FE6DE4A24C643050065EA05 /* IdentityConstants.swift */ = {isa = PBXFileReference; fileEncoding = 4; lastKnownFileType = sourcecode.swift; path = IdentityConstants.swift; sourceTree = "<group>"; };
-<<<<<<< HEAD
-		3FE6DE4B24C643050065EA05 /* IdentityAPI.swift */ = {isa = PBXFileReference; fileEncoding = 4; lastKnownFileType = sourcecode.swift; path = IdentityAPI.swift; sourceTree = "<group>"; };
-		3FE6DE4C24C643050065EA05 /* NetworkService+Identity.swift */ = {isa = PBXFileReference; fileEncoding = 4; lastKnownFileType = sourcecode.swift; path = "NetworkService+Identity.swift"; sourceTree = "<group>"; };
-=======
-		3FE6DE4B24C643050065EA05 /* Identity.swift */ = {isa = PBXFileReference; fileEncoding = 4; lastKnownFileType = sourcecode.swift; path = Identity.swift; sourceTree = "<group>"; };
 		3FE6DE4C24C643050065EA05 /* Networking+Identity.swift */ = {isa = PBXFileReference; fileEncoding = 4; lastKnownFileType = sourcecode.swift; path = "Networking+Identity.swift"; sourceTree = "<group>"; };
->>>>>>> 0bb72475
 		3FE6DE4D24C643050065EA05 /* IdentityState.swift */ = {isa = PBXFileReference; fileEncoding = 4; lastKnownFileType = sourcecode.swift; path = IdentityState.swift; sourceTree = "<group>"; };
 		3FE6DE4E24C643060065EA05 /* MID.swift */ = {isa = PBXFileReference; fileEncoding = 4; lastKnownFileType = sourcecode.swift; path = MID.swift; sourceTree = "<group>"; };
 		3FE6DE4F24C643060065EA05 /* Event+Identity.swift */ = {isa = PBXFileReference; fileEncoding = 4; lastKnownFileType = sourcecode.swift; path = "Event+Identity.swift"; sourceTree = "<group>"; };
@@ -597,11 +580,6 @@
 		3FE6DE7624C643620065EA05 /* IdentityTests.swift */ = {isa = PBXFileReference; fileEncoding = 4; lastKnownFileType = sourcecode.swift; path = IdentityTests.swift; sourceTree = "<group>"; };
 		3FE6DE7724C643620065EA05 /* IdentityPropertiesTests.swift */ = {isa = PBXFileReference; fileEncoding = 4; lastKnownFileType = sourcecode.swift; path = IdentityPropertiesTests.swift; sourceTree = "<group>"; };
 		3FE6DE8724C643EA0065EA05 /* TestableExtensionRuntime.swift */ = {isa = PBXFileReference; fileEncoding = 4; lastKnownFileType = sourcecode.swift; path = TestableExtensionRuntime.swift; sourceTree = "<group>"; };
-<<<<<<< HEAD
-		7861452E24C7502B004CB317 /* MockUnzipper.swift */ = {isa = PBXFileReference; fileEncoding = 4; lastKnownFileType = sourcecode.swift; name = MockUnzipper.swift; path = AEPServices/Mocks/MockUnzipper.swift; sourceTree = SOURCE_ROOT; };
-		7861453024C75056004CB317 /* MockDiskCache.swift */ = {isa = PBXFileReference; fileEncoding = 4; lastKnownFileType = sourcecode.swift; name = MockDiskCache.swift; path = AEPServices/Mocks/MockDiskCache.swift; sourceTree = SOURCE_ROOT; };
-=======
->>>>>>> 0bb72475
 /* End PBXFileReference section */
 
 /* Begin PBXFrameworksBuildPhase section */
@@ -1134,7 +1112,6 @@
 				3FE6DE5024C643060065EA05 /* CustomIdentity.swift */,
 				3FE6DE4F24C643060065EA05 /* Event+Identity.swift */,
 				3FE6DE5724C643060065EA05 /* Identifiable.swift */,
-				3FE6DE4B24C643050065EA05 /* IdentityAPI.swift */,
 				3FE6DE4A24C643050065EA05 /* IdentityConstants.swift */,
 				3FE6DE5124C643060065EA05 /* IdentityHit.swift */,
 				3FE6DE5524C643060065EA05 /* IdentityHitProcessor.swift */,
@@ -1606,11 +1583,7 @@
 				3FB66ADE24CA004400502CAF /* Configuration.swift in Sources */,
 				3FB66ADD24CA004400502CAF /* JSONRulesParser.swift in Sources */,
 				3FB66AE424CA004400502CAF /* CachedRules.swift in Sources */,
-<<<<<<< HEAD
-=======
-				3FB66ACB24CA004400502CAF /* Configuration.swift in Sources */,
 				2467E43D24CB54B70022F6BE /* MockDiskCache.swift in Sources */,
->>>>>>> 0bb72475
 				3FB66AD624CA004400502CAF /* EventSource.swift in Sources */,
 				3FB66AD924CA004400502CAF /* LaunchRule.swift in Sources */,
 				3FB66AE524CA004400502CAF /* CachedConfiguration.swift in Sources */,
@@ -1813,7 +1786,6 @@
 				218E01C224C75C1500BEC470 /* HitQueuing+Privacy.swift in Sources */,
 				3FE6DE6424C643060065EA05 /* IdentityHit.swift in Sources */,
 				3FE6DE6824C643060065EA05 /* IdentityHitProcessor.swift in Sources */,
-				3FE6DE5E24C643060065EA05 /* IdentityAPI.swift in Sources */,
 				3FE6DE5924C643060065EA05 /* MobileVisitorAuthenticationState.swift in Sources */,
 				3FE6DE5A24C643060065EA05 /* URLQueryItem+Identity.swift in Sources */,
 				3FE6DE6724C643060065EA05 /* IdentityHitResponse.swift in Sources */,
