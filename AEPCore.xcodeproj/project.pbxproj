--- conflicted
+++ resolved
@@ -71,12 +71,9 @@
 		2182778F24B79320005A468A /* URLAppenderTests.swift in Sources */ = {isa = PBXBuildFile; fileRef = 2182778E24B79320005A468A /* URLAppenderTests.swift */; };
 		218CAD7524744A6D004DA1E8 /* NetworkServiceConstants.swift in Sources */ = {isa = PBXBuildFile; fileRef = 218CAD7424744A6D004DA1E8 /* NetworkServiceConstants.swift */; };
 		21A10255248170E5009AB015 /* MockConfigurationDownloaderNetworkService.swift in Sources */ = {isa = PBXBuildFile; fileRef = 21A10254248170E5009AB015 /* MockConfigurationDownloaderNetworkService.swift */; };
-<<<<<<< HEAD
+		21ABCAF324B39073008C4EDF /* MockDataStore.swift in Sources */ = {isa = PBXBuildFile; fileRef = 2181730224A51BD20053439A /* MockDataStore.swift */; };
 		21B0B61924B3A6C8002A1B1A /* Event+Identity.swift in Sources */ = {isa = PBXBuildFile; fileRef = 21B0B61824B3A6C8002A1B1A /* Event+Identity.swift */; };
 		21B0B61B24B3A7B7002A1B1A /* IdentityState.swift in Sources */ = {isa = PBXBuildFile; fileRef = 21B0B61A24B3A7B7002A1B1A /* IdentityState.swift */; };
-=======
-		21ABCAF324B39073008C4EDF /* MockDataStore.swift in Sources */ = {isa = PBXBuildFile; fileRef = 2181730224A51BD20053439A /* MockDataStore.swift */; };
->>>>>>> 157beba8
 		21C754B324785E52007B8871 /* ThreadSafeDictionaryTests.swift in Sources */ = {isa = PBXBuildFile; fileRef = 21C754B224785E52007B8871 /* ThreadSafeDictionaryTests.swift */; };
 		21CAC0E02422917600C11388 /* AEPCore.framework in Frameworks */ = {isa = PBXBuildFile; fileRef = 21CAC0D62422917600C11388 /* AEPCore.framework */; };
 		21CAC0E52422917600C11388 /* AEPCoreTests.swift in Sources */ = {isa = PBXBuildFile; fileRef = 21CAC0E42422917600C11388 /* AEPCoreTests.swift */; };
@@ -395,11 +392,8 @@
 				211728902491680000BB7BD3 /* NetworkService+IdentityTests.swift */,
 				2137BA142498317500F01D04 /* URL+IdentityTests.swift */,
 				2137BA162498318300F01D04 /* URLQueryItem+IdentityTests.swift */,
-<<<<<<< HEAD
+				2182778E24B79320005A468A /* URLAppenderTests.swift */,
 				212760FA24B4E1C5003AAC41 /* IdentityStateTests.swift */,
-=======
-				2182778E24B79320005A468A /* URLAppenderTests.swift */,
->>>>>>> 157beba8
 			);
 			path = IdentityTests;
 			sourceTree = "<group>";
