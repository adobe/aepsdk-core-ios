// !$*UTF8*$!
{
	archiveVersion = 1;
	classes = {
	};
	objectVersion = 52;
	objects = {

/* Begin PBXAggregateTarget section */
		3F39152124CA34BA00B58C3E /* AEP-All */ = {
			isa = PBXAggregateTarget;
			buildConfigurationList = 3F39152224CA34BA00B58C3E /* Build configuration list for PBXAggregateTarget "AEP-All" */;
			buildPhases = (
			);
			dependencies = (
				3F39152624CA34CA00B58C3E /* PBXTargetDependency */,
				3F39152824CA34CA00B58C3E /* PBXTargetDependency */,
				3F39152A24CA34CA00B58C3E /* PBXTargetDependency */,
				3F39152C24CA34CA00B58C3E /* PBXTargetDependency */,
				24B4936D24D4C6D200AA38D9 /* PBXTargetDependency */,
			);
			name = "AEP-All";
			productName = "AEP-All";
		};
/* End PBXAggregateTarget section */

/* Begin PBXBuildFile section */
		2107F02624C9FDFE002935CF /* PushIDManageable.swift in Sources */ = {isa = PBXBuildFile; fileRef = 2107F02524C9FDFE002935CF /* PushIDManageable.swift */; };
		2107F02824C9FE1B002935CF /* PushIDManager.swift in Sources */ = {isa = PBXBuildFile; fileRef = 2107F02724C9FE1B002935CF /* PushIDManager.swift */; };
		2107F02A24C9FF46002935CF /* PushIDManagerTests.swift in Sources */ = {isa = PBXBuildFile; fileRef = 2107F02924C9FF46002935CF /* PushIDManagerTests.swift */; };
		2107F02C24C9FF62002935CF /* MockPushIDManager.swift in Sources */ = {isa = PBXBuildFile; fileRef = 2107F02B24C9FF62002935CF /* MockPushIDManager.swift */; };
		2107F02E24C9FF88002935CF /* SHA256.swift in Sources */ = {isa = PBXBuildFile; fileRef = 2107F02D24C9FF88002935CF /* SHA256.swift */; };
		2107F03024C9FFB2002935CF /* SHA256Tests.swift in Sources */ = {isa = PBXBuildFile; fileRef = 2107F02F24C9FFB2002935CF /* SHA256Tests.swift */; };
		21377D4124E3383E004BAC01 /* V4Migrator.swift in Sources */ = {isa = PBXBuildFile; fileRef = 21377D4024E3383E004BAC01 /* V4Migrator.swift */; };
		213F8A0424D8DC5A0003B8AF /* WrapperType.swift in Sources */ = {isa = PBXBuildFile; fileRef = 213F8A0324D8DC5A0003B8AF /* WrapperType.swift */; };
		215A6CE224ED92C500FE0657 /* V4MigrationConstants.swift in Sources */ = {isa = PBXBuildFile; fileRef = 215A6CE124ED92C500FE0657 /* V4MigrationConstants.swift */; };
		215C859D24C6492800CCCD26 /* MockHitQueue.swift in Sources */ = {isa = PBXBuildFile; fileRef = 215C859B24C6492800CCCD26 /* MockHitQueue.swift */; };
		215C859E24C6492800CCCD26 /* MockHitProcessor.swift in Sources */ = {isa = PBXBuildFile; fileRef = 215C859C24C6492800CCCD26 /* MockHitProcessor.swift */; };
		21629DB22461CC48009D05BF /* AEPCore+LifecycleTests.swift in Sources */ = {isa = PBXBuildFile; fileRef = 21629DB12461CC48009D05BF /* AEPCore+LifecycleTests.swift */; };
		217E220524D1FD7900B70B3E /* SharedStateResult.swift in Sources */ = {isa = PBXBuildFile; fileRef = 217E220424D1FD7900B70B3E /* SharedStateResult.swift */; };
		218C813B24EC3EBC009B4F31 /* V5Migrator.swift in Sources */ = {isa = PBXBuildFile; fileRef = 218C813A24EC3EBC009B4F31 /* V5Migrator.swift */; };
		218C813E24EC4101009B4F31 /* V5MigrationConstants.swift in Sources */ = {isa = PBXBuildFile; fileRef = 218C813D24EC4101009B4F31 /* V5MigrationConstants.swift */; };
		218E01C024C7595000BEC470 /* HitQueuing+PrivacyTests.swift in Sources */ = {isa = PBXBuildFile; fileRef = 218E01BF24C7595000BEC470 /* HitQueuing+PrivacyTests.swift */; };
		21CAC0E02422917600C11388 /* AEPCore.framework in Frameworks */ = {isa = PBXBuildFile; fileRef = 21CAC0D62422917600C11388 /* AEPCore.framework */; };
		21CAC0E72422917600C11388 /* AEPCore.h in Headers */ = {isa = PBXBuildFile; fileRef = 21CAC0D92422917600C11388 /* AEPCore.h */; settings = {ATTRIBUTES = (Public, ); }; };
		21CD581124EC7B8900D9D590 /* V5MigratorTests.swift in Sources */ = {isa = PBXBuildFile; fileRef = 21CD581024EC7B8900D9D590 /* V5MigratorTests.swift */; };
		21F79AB724E704C5003204C3 /* IDParser.swift in Sources */ = {isa = PBXBuildFile; fileRef = 21F79AB624E704C5003204C3 /* IDParser.swift */; };
		21F79ABB24E70CDC003204C3 /* IDParsing.swift in Sources */ = {isa = PBXBuildFile; fileRef = 21F79ABA24E70CDC003204C3 /* IDParsing.swift */; };
		21F79ABF24E71B03003204C3 /* IDParserTests.swift in Sources */ = {isa = PBXBuildFile; fileRef = 21F79ABD24E7144F003204C3 /* IDParserTests.swift */; };
		21F79AC124E72204003204C3 /* V4MigratorTests.swift in Sources */ = {isa = PBXBuildFile; fileRef = 21F79AC024E72204003204C3 /* V4MigratorTests.swift */; };
		21FE152024F03254008A82FF /* IdentityPublicAPITests.swift in Sources */ = {isa = PBXBuildFile; fileRef = 21FE151F24F03254008A82FF /* IdentityPublicAPITests.swift */; };
		21FE152124F0335E008A82FF /* MockExtension.swift in Sources */ = {isa = PBXBuildFile; fileRef = 3F3951F524CA096100F7325B /* MockExtension.swift */; };
		21FE152224F03386008A82FF /* EventHub+Testable.swift in Sources */ = {isa = PBXBuildFile; fileRef = 3F3951FC24CA096100F7325B /* EventHub+Testable.swift */; };
		2420365224E35EEB0069C89D /* SignalHitProcessorTests.swift in Sources */ = {isa = PBXBuildFile; fileRef = 2420365124E35EEB0069C89D /* SignalHitProcessorTests.swift */; };
		243DCE4724C7AA2800E99AD9 /* AEPServices.h in Headers */ = {isa = PBXBuildFile; fileRef = 243DCE4624C7AA2800E99AD9 /* AEPServices.h */; };
		243DCE4824C7AA7C00E99AD9 /* AEPServices.h in Headers */ = {isa = PBXBuildFile; fileRef = 243DCE4624C7AA2800E99AD9 /* AEPServices.h */; settings = {ATTRIBUTES = (Public, ); }; };
		244DD7322512A82D000AAF97 /* AEPRulesEngine in Frameworks */ = {isa = PBXBuildFile; productRef = 244DD7312512A82D000AAF97 /* AEPRulesEngine */; };
		24543A1424E1DAFC002D8D9A /* MockURLService.swift in Sources */ = {isa = PBXBuildFile; fileRef = 24543A1324E1DAFC002D8D9A /* MockURLService.swift */; };
		24543A1524E1DC8E002D8D9A /* MockDiskCache.swift in Sources */ = {isa = PBXBuildFile; fileRef = 2467E43B24CB54B70022F6BE /* MockDiskCache.swift */; };
		24543A1624E1DC95002D8D9A /* MockUnzipper.swift in Sources */ = {isa = PBXBuildFile; fileRef = 2467E43C24CB54B70022F6BE /* MockUnzipper.swift */; };
		2467E43A24CA4DE20022F6BE /* Unzipping.swift in Sources */ = {isa = PBXBuildFile; fileRef = 2467E43924CA4DE20022F6BE /* Unzipping.swift */; };
		247FBD7D24E331A600FA6505 /* Event+SignalTests.swift in Sources */ = {isa = PBXBuildFile; fileRef = 247FBD7C24E331A600FA6505 /* Event+SignalTests.swift */; };
		24B4935824D4C31100AA38D9 /* AEPSignal.framework in Frameworks */ = {isa = PBXBuildFile; fileRef = 24B4934F24D4C31100AA38D9 /* AEPSignal.framework */; };
		24B4935D24D4C31100AA38D9 /* SignalTests.swift in Sources */ = {isa = PBXBuildFile; fileRef = 24B4935C24D4C31100AA38D9 /* SignalTests.swift */; };
		24B4935F24D4C31100AA38D9 /* AEPSignal.h in Headers */ = {isa = PBXBuildFile; fileRef = 24B4935124D4C31100AA38D9 /* AEPSignal.h */; settings = {ATTRIBUTES = (Public, ); }; };
		24B4936F24D4C6F900AA38D9 /* Signal.swift in Sources */ = {isa = PBXBuildFile; fileRef = 24B4936E24D4C6F900AA38D9 /* Signal.swift */; };
		24B4937124D4C86C00AA38D9 /* SignalConstants.swift in Sources */ = {isa = PBXBuildFile; fileRef = 24B4937024D4C86C00AA38D9 /* SignalConstants.swift */; };
		24B4937624D8AAAF00AA38D9 /* Event+Signal.swift in Sources */ = {isa = PBXBuildFile; fileRef = 24B4937524D8AAAF00AA38D9 /* Event+Signal.swift */; };
		24B4937824D8CEAC00AA38D9 /* SignalHitProcessor.swift in Sources */ = {isa = PBXBuildFile; fileRef = 24B4937724D8CEAC00AA38D9 /* SignalHitProcessor.swift */; };
		24B4937A24DA18BE00AA38D9 /* SignalHit.swift in Sources */ = {isa = PBXBuildFile; fileRef = 24B4937924DA18BE00AA38D9 /* SignalHit.swift */; };
		24D2A3D524DB5B370079DCCF /* HitQueuing+PrivacyStatus.swift in Sources */ = {isa = PBXBuildFile; fileRef = 24D2A3D424DB5B370079DCCF /* HitQueuing+PrivacyStatus.swift */; };
		3F03979024BE5DD30019F095 /* AEPServices.framework in Frameworks */ = {isa = PBXBuildFile; fileRef = 3F03978724BE5DD30019F095 /* AEPServices.framework */; };
		3F0397C324BE5FF30019F095 /* Caching.swift in Sources */ = {isa = PBXBuildFile; fileRef = 3F0397A024BE5FF30019F095 /* Caching.swift */; };
		3F0397C424BE5FF30019F095 /* Cache.swift in Sources */ = {isa = PBXBuildFile; fileRef = 3F0397A124BE5FF30019F095 /* Cache.swift */; };
		3F0397C524BE5FF30019F095 /* CacheEntry.swift in Sources */ = {isa = PBXBuildFile; fileRef = 3F0397A224BE5FF30019F095 /* CacheEntry.swift */; };
		3F0397C624BE5FF30019F095 /* DiskCacheService.swift in Sources */ = {isa = PBXBuildFile; fileRef = 3F0397A324BE5FF30019F095 /* DiskCacheService.swift */; };
		3F0397C724BE5FF30019F095 /* CacheExpiry.swift in Sources */ = {isa = PBXBuildFile; fileRef = 3F0397A424BE5FF30019F095 /* CacheExpiry.swift */; };
		3F0397C824BE5FF30019F095 /* ServiceProvider.swift in Sources */ = {isa = PBXBuildFile; fileRef = 3F0397A524BE5FF30019F095 /* ServiceProvider.swift */; };
		3F0397C924BE5FF30019F095 /* Logging.swift in Sources */ = {isa = PBXBuildFile; fileRef = 3F0397A724BE5FF30019F095 /* Logging.swift */; };
		3F0397CA24BE5FF30019F095 /* Log.swift in Sources */ = {isa = PBXBuildFile; fileRef = 3F0397A824BE5FF30019F095 /* Log.swift */; };
		3F0397CB24BE5FF30019F095 /* LogLevel.swift in Sources */ = {isa = PBXBuildFile; fileRef = 3F0397A924BE5FF30019F095 /* LogLevel.swift */; };
		3F0397CC24BE5FF30019F095 /* NetworkService.swift in Sources */ = {isa = PBXBuildFile; fileRef = 3F0397AB24BE5FF30019F095 /* NetworkService.swift */; };
		3F0397CD24BE5FF30019F095 /* NetworkServiceConstants.swift in Sources */ = {isa = PBXBuildFile; fileRef = 3F0397AC24BE5FF30019F095 /* NetworkServiceConstants.swift */; };
		3F0397CE24BE5FF30019F095 /* LoggingService.swift in Sources */ = {isa = PBXBuildFile; fileRef = 3F0397AD24BE5FF30019F095 /* LoggingService.swift */; };
		3F0397CF24BE5FF30019F095 /* Networking.swift in Sources */ = {isa = PBXBuildFile; fileRef = 3F0397AE24BE5FF30019F095 /* Networking.swift */; };
		3F0397D024BE5FF30019F095 /* HttpMethod.swift in Sources */ = {isa = PBXBuildFile; fileRef = 3F0397AF24BE5FF30019F095 /* HttpMethod.swift */; };
		3F0397D124BE5FF30019F095 /* HttpConnection.swift in Sources */ = {isa = PBXBuildFile; fileRef = 3F0397B024BE5FF30019F095 /* HttpConnection.swift */; };
		3F0397D224BE5FF30019F095 /* NetworkRequest.swift in Sources */ = {isa = PBXBuildFile; fileRef = 3F0397B124BE5FF30019F095 /* NetworkRequest.swift */; };
		3F0397D324BE5FF30019F095 /* SQLiteDataQueue.swift in Sources */ = {isa = PBXBuildFile; fileRef = 3F0397B324BE5FF30019F095 /* SQLiteDataQueue.swift */; };
		3F0397D424BE5FF30019F095 /* SQLiteWrapper.swift in Sources */ = {isa = PBXBuildFile; fileRef = 3F0397B424BE5FF30019F095 /* SQLiteWrapper.swift */; };
		3F0397D524BE5FF30019F095 /* DataQueue.swift in Sources */ = {isa = PBXBuildFile; fileRef = 3F0397B524BE5FF30019F095 /* DataQueue.swift */; };
		3F0397D624BE5FF30019F095 /* DataEntity.swift in Sources */ = {isa = PBXBuildFile; fileRef = 3F0397B624BE5FF30019F095 /* DataEntity.swift */; };
		3F0397D724BE5FF30019F095 /* DataQueueService.swift in Sources */ = {isa = PBXBuildFile; fileRef = 3F0397B724BE5FF30019F095 /* DataQueueService.swift */; };
		3F0397D824BE5FF30019F095 /* DataQueuing.swift in Sources */ = {isa = PBXBuildFile; fileRef = 3F0397B824BE5FF30019F095 /* DataQueuing.swift */; };
		3F0397DA24BE5FF30019F095 /* NamedCollectionProcessing.swift in Sources */ = {isa = PBXBuildFile; fileRef = 3F0397BB24BE5FF30019F095 /* NamedCollectionProcessing.swift */; };
		3F0397DB24BE5FF30019F095 /* NamedCollectionDataStore.swift in Sources */ = {isa = PBXBuildFile; fileRef = 3F0397BC24BE5FF30019F095 /* NamedCollectionDataStore.swift */; };
		3F0397DC24BE5FF30019F095 /* UserDefaultsNamedCollection.swift in Sources */ = {isa = PBXBuildFile; fileRef = 3F0397BD24BE5FF30019F095 /* UserDefaultsNamedCollection.swift */; };
		3F0397DD24BE5FF30019F095 /* ApplicationSystemInfoService.swift in Sources */ = {isa = PBXBuildFile; fileRef = 3F0397BE24BE5FF30019F095 /* ApplicationSystemInfoService.swift */; };
		3F0397DE24BE5FF30019F095 /* SystemInfoService.swift in Sources */ = {isa = PBXBuildFile; fileRef = 3F0397BF24BE5FF30019F095 /* SystemInfoService.swift */; };
		3F0397DF24BE5FF30019F095 /* URLOpening.swift in Sources */ = {isa = PBXBuildFile; fileRef = 3F0397C024BE5FF30019F095 /* URLOpening.swift */; };
		3F0397E024BE5FF30019F095 /* URLService.swift in Sources */ = {isa = PBXBuildFile; fileRef = 3F0397C124BE5FF30019F095 /* URLService.swift */; };
		3F0397F224BE60910019F095 /* HitProcessing.swift in Sources */ = {isa = PBXBuildFile; fileRef = 3F0397E324BE60910019F095 /* HitProcessing.swift */; };
		3F0397F324BE60910019F095 /* PersistentHitQueue.swift in Sources */ = {isa = PBXBuildFile; fileRef = 3F0397E424BE60910019F095 /* PersistentHitQueue.swift */; };
		3F0397F424BE60910019F095 /* HitQueuing.swift in Sources */ = {isa = PBXBuildFile; fileRef = 3F0397E524BE60910019F095 /* HitQueuing.swift */; };
		3F0397F524BE60910019F095 /* AtomicCounter.swift in Sources */ = {isa = PBXBuildFile; fileRef = 3F0397E624BE60910019F095 /* AtomicCounter.swift */; };
		3F0397F624BE60910019F095 /* FileUnzipper.swift in Sources */ = {isa = PBXBuildFile; fileRef = 3F0397E824BE60910019F095 /* FileUnzipper.swift */; };
		3F0397F724BE60910019F095 /* ZipArchive.swift in Sources */ = {isa = PBXBuildFile; fileRef = 3F0397E924BE60910019F095 /* ZipArchive.swift */; };
		3F0397F824BE60910019F095 /* ZipEntry.swift in Sources */ = {isa = PBXBuildFile; fileRef = 3F0397EA24BE60910019F095 /* ZipEntry.swift */; };
		3F0397F924BE60910019F095 /* FileManager+ZIP.swift in Sources */ = {isa = PBXBuildFile; fileRef = 3F0397EB24BE60910019F095 /* FileManager+ZIP.swift */; };
		3F0397FA24BE60910019F095 /* FileUnzipperConstants.swift in Sources */ = {isa = PBXBuildFile; fileRef = 3F0397EC24BE60910019F095 /* FileUnzipperConstants.swift */; };
		3F0397FB24BE60910019F095 /* ThreadSafeArray.swift in Sources */ = {isa = PBXBuildFile; fileRef = 3F0397ED24BE60910019F095 /* ThreadSafeArray.swift */; };
		3F0397FC24BE60910019F095 /* OperationOrderer.swift in Sources */ = {isa = PBXBuildFile; fileRef = 3F0397EE24BE60910019F095 /* OperationOrderer.swift */; };
		3F0397FD24BE60910019F095 /* ThreadSafeDictionary.swift in Sources */ = {isa = PBXBuildFile; fileRef = 3F0397EF24BE60910019F095 /* ThreadSafeDictionary.swift */; };
		3F0397FE24BE60910019F095 /* URLEncoder.swift in Sources */ = {isa = PBXBuildFile; fileRef = 3F0397F024BE60910019F095 /* URLEncoder.swift */; };
		3F0397FF24BE60910019F095 /* AnyCodable.swift in Sources */ = {isa = PBXBuildFile; fileRef = 3F0397F124BE60910019F095 /* AnyCodable.swift */; };
		3F03981524BE61520019F095 /* UnzipperTest.swift in Sources */ = {isa = PBXBuildFile; fileRef = 3F03980124BE61520019F095 /* UnzipperTest.swift */; };
		3F03981624BE61520019F095 /* SystemInfoServiceTest.swift in Sources */ = {isa = PBXBuildFile; fileRef = 3F03980224BE61520019F095 /* SystemInfoServiceTest.swift */; };
		3F03981724BE61520019F095 /* DataQueueService+Testable.swift in Sources */ = {isa = PBXBuildFile; fileRef = 3F03980324BE61520019F095 /* DataQueueService+Testable.swift */; };
		3F03981824BE61520019F095 /* DataQueueServiceTests.swift in Sources */ = {isa = PBXBuildFile; fileRef = 3F03980424BE61520019F095 /* DataQueueServiceTests.swift */; };
		3F03981924BE61520019F095 /* URLServiceTest.swift in Sources */ = {isa = PBXBuildFile; fileRef = 3F03980524BE61520019F095 /* URLServiceTest.swift */; };
		3F03981A24BE61520019F095 /* DiskCacheServiceTests.swift in Sources */ = {isa = PBXBuildFile; fileRef = 3F03980624BE61520019F095 /* DiskCacheServiceTests.swift */; };
		3F03981B24BE61520019F095 /* UserDefaultsNamedCollectionTest.swift in Sources */ = {isa = PBXBuildFile; fileRef = 3F03980724BE61520019F095 /* UserDefaultsNamedCollectionTest.swift */; };
		3F03981C24BE61520019F095 /* SQLiteWrapperTests.swift in Sources */ = {isa = PBXBuildFile; fileRef = 3F03980824BE61520019F095 /* SQLiteWrapperTests.swift */; };
		3F03981D24BE61520019F095 /* MockSystemInfoService.swift in Sources */ = {isa = PBXBuildFile; fileRef = 3F03980924BE61520019F095 /* MockSystemInfoService.swift */; };
		3F03981E24BE61520019F095 /* DataQueueTests.swift in Sources */ = {isa = PBXBuildFile; fileRef = 3F03980A24BE61520019F095 /* DataQueueTests.swift */; };
		3F03981F24BE61520019F095 /* NetworkServiceTests.swift in Sources */ = {isa = PBXBuildFile; fileRef = 3F03980B24BE61520019F095 /* NetworkServiceTests.swift */; };
		3F03982024BE61520019F095 /* LogLevelTest.swift in Sources */ = {isa = PBXBuildFile; fileRef = 3F03980C24BE61520019F095 /* LogLevelTest.swift */; };
		3F03982124BE61520019F095 /* NamedCollectionDataStoreTest.swift in Sources */ = {isa = PBXBuildFile; fileRef = 3F03980D24BE61520019F095 /* NamedCollectionDataStoreTest.swift */; };
		3F03982224BE61520019F095 /* OperationOrdererTests.swift in Sources */ = {isa = PBXBuildFile; fileRef = 3F03980F24BE61520019F095 /* OperationOrdererTests.swift */; };
		3F03982324BE61520019F095 /* PersistentHitQueueTests.swift in Sources */ = {isa = PBXBuildFile; fileRef = 3F03981024BE61520019F095 /* PersistentHitQueueTests.swift */; };
		3F03982424BE61520019F095 /* AnyCodableTests.swift in Sources */ = {isa = PBXBuildFile; fileRef = 3F03981124BE61520019F095 /* AnyCodableTests.swift */; };
		3F03982524BE61520019F095 /* ThreadSafeArrayTests.swift in Sources */ = {isa = PBXBuildFile; fileRef = 3F03981224BE61520019F095 /* ThreadSafeArrayTests.swift */; };
		3F03982624BE61520019F095 /* URLEncoderTests.swift in Sources */ = {isa = PBXBuildFile; fileRef = 3F03981324BE61520019F095 /* URLEncoderTests.swift */; };
		3F03982724BE61520019F095 /* ThreadSafeDictionaryTests.swift in Sources */ = {isa = PBXBuildFile; fileRef = 3F03981424BE61520019F095 /* ThreadSafeDictionaryTests.swift */; };
		3F03983824BE62AA0019F095 /* TestRules.zip in Resources */ = {isa = PBXBuildFile; fileRef = 3F03983424BE62AA0019F095 /* TestRules.zip */; };
		3F03983924BE62AA0019F095 /* TestImage.png in Resources */ = {isa = PBXBuildFile; fileRef = 3F03983524BE62AA0019F095 /* TestImage.png */; };
		3F03983A24BE62AA0019F095 /* ADBMobileConfig.json in Resources */ = {isa = PBXBuildFile; fileRef = 3F03983624BE62AA0019F095 /* ADBMobileConfig.json */; };
		3F03983B24BE62AA0019F095 /* TestConfig.json in Resources */ = {isa = PBXBuildFile; fileRef = 3F03983724BE62AA0019F095 /* TestConfig.json */; };
		3F03984224BE65170019F095 /* AEPServices.framework in Frameworks */ = {isa = PBXBuildFile; fileRef = 3F03978724BE5DD30019F095 /* AEPServices.framework */; };
		3F08FF9524D9F1D200D34DE3 /* EventDataMerger.swift in Sources */ = {isa = PBXBuildFile; fileRef = 3F08FF9424D9F1D200D34DE3 /* EventDataMerger.swift */; };
		3F08FF9724D9F1F300D34DE3 /* EventDataMergeTests.swift in Sources */ = {isa = PBXBuildFile; fileRef = 3F08FF9624D9F1F300D34DE3 /* EventDataMergeTests.swift */; };
		3F08FF9924DA03F000D34DE3 /* RulesEngineFunctionalTests.swift in Sources */ = {isa = PBXBuildFile; fileRef = 3F08FF9824DA03F000D34DE3 /* RulesEngineFunctionalTests.swift */; };
		3F08FF9B24DA0DA100D34DE3 /* rules_functional_1.zip in Resources */ = {isa = PBXBuildFile; fileRef = 3F08FF9A24DA0DA100D34DE3 /* rules_functional_1.zip */; };
		3F08FF9D24DA0DCF00D34DE3 /* RulesDownloaderTests.swift in Sources */ = {isa = PBXBuildFile; fileRef = 3F08FF9C24DA0DCF00D34DE3 /* RulesDownloaderTests.swift */; };
		3F08FFA924DBBDD700D34DE3 /* UserDefaults+Clear.swift in Sources */ = {isa = PBXBuildFile; fileRef = 3F08FFA724DBBDD700D34DE3 /* UserDefaults+Clear.swift */; };
		3F08FFAA24DBBDD700D34DE3 /* TestableNetworkService.swift in Sources */ = {isa = PBXBuildFile; fileRef = 3F08FFA824DBBDD700D34DE3 /* TestableNetworkService.swift */; };
		3F16761424E1B0630041B970 /* RulesConstants.swift in Sources */ = {isa = PBXBuildFile; fileRef = 3F16761324E1B0630041B970 /* RulesConstants.swift */; };
		3F16762824F031A00041B970 /* EventHubContractTests.swift in Sources */ = {isa = PBXBuildFile; fileRef = 3F16762724F031A00041B970 /* EventHubContractTests.swift */; };
		3F16762A24F032C60041B970 /* ContractExtensionOne.swift in Sources */ = {isa = PBXBuildFile; fileRef = 3F16762924F032C60041B970 /* ContractExtensionOne.swift */; };
		3F16762C24F032E60041B970 /* ContractExtensionTwo.swift in Sources */ = {isa = PBXBuildFile; fileRef = 3F16762B24F032E60041B970 /* ContractExtensionTwo.swift */; };
		3F2F12BB24F6D07E00600CB4 /* AEPIdentity.framework in Frameworks */ = {isa = PBXBuildFile; fileRef = 3FE6DE2F24C642330065EA05 /* AEPIdentity.framework */; };
		3F2F12BC24F6D07E00600CB4 /* AEPLifecycle.framework in Frameworks */ = {isa = PBXBuildFile; fileRef = 3FE6DDD124C62EE60065EA05 /* AEPLifecycle.framework */; };
		3F2F12BD24F6D07E00600CB4 /* AEPServices.framework in Frameworks */ = {isa = PBXBuildFile; fileRef = 3F03978724BE5DD30019F095 /* AEPServices.framework */; };
		3F2F12BE24F6D07E00600CB4 /* AEPSignal.framework in Frameworks */ = {isa = PBXBuildFile; fileRef = 24B4934F24D4C31100AA38D9 /* AEPSignal.framework */; };
		3F2F12C024F6D66C00600CB4 /* TestHelpers.swift in Sources */ = {isa = PBXBuildFile; fileRef = 3F2F12BF24F6D66C00600CB4 /* TestHelpers.swift */; };
		3F39153024CA47B600B58C3E /* JSONRulesParserTests.swift in Sources */ = {isa = PBXBuildFile; fileRef = 3F39152F24CA47B600B58C3E /* JSONRulesParserTests.swift */; };
		3F39153324CB7E2400B58C3E /* MobileCore+IdentityTests.swift in Sources */ = {isa = PBXBuildFile; fileRef = 3F39153224CB7E2400B58C3E /* MobileCore+IdentityTests.swift */; };
		3F39520724CA096100F7325B /* MobileCoreTests.swift in Sources */ = {isa = PBXBuildFile; fileRef = 3F3951E824CA096100F7325B /* MobileCoreTests.swift */; };
		3F39520824CA096100F7325B /* SharedStateTest.swift in Sources */ = {isa = PBXBuildFile; fileRef = 3F3951EA24CA096100F7325B /* SharedStateTest.swift */; };
		3F39520924CA096100F7325B /* EventHubTests.swift in Sources */ = {isa = PBXBuildFile; fileRef = 3F3951EB24CA096100F7325B /* EventHubTests.swift */; };
		3F39520A24CA096100F7325B /* TestRules.zip in Resources */ = {isa = PBXBuildFile; fileRef = 3F3951ED24CA096100F7325B /* TestRules.zip */; };
		3F39520B24CA096100F7325B /* TestImage.png in Resources */ = {isa = PBXBuildFile; fileRef = 3F3951EE24CA096100F7325B /* TestImage.png */; };
		3F39520C24CA096100F7325B /* rules_1.json in Resources */ = {isa = PBXBuildFile; fileRef = 3F3951EF24CA096100F7325B /* rules_1.json */; };
		3F39520D24CA096100F7325B /* ADBMobileConfig.json in Resources */ = {isa = PBXBuildFile; fileRef = 3F3951F024CA096100F7325B /* ADBMobileConfig.json */; };
		3F39520E24CA096100F7325B /* TestConfig.json in Resources */ = {isa = PBXBuildFile; fileRef = 3F3951F124CA096100F7325B /* TestConfig.json */; };
		3F39520F24CA096100F7325B /* testRulesDownloader.zip in Resources */ = {isa = PBXBuildFile; fileRef = 3F3951F224CA096100F7325B /* testRulesDownloader.zip */; };
		3F39521024CA096100F7325B /* SlowMockExtension.swift in Sources */ = {isa = PBXBuildFile; fileRef = 3F3951F424CA096100F7325B /* SlowMockExtension.swift */; };
		3F39521224CA096100F7325B /* MockExtensionTwo.swift in Sources */ = {isa = PBXBuildFile; fileRef = 3F3951F624CA096100F7325B /* MockExtensionTwo.swift */; };
		3F39521324CA096100F7325B /* MobileCore+ConfigurationTests.swift in Sources */ = {isa = PBXBuildFile; fileRef = 3F3951F724CA096100F7325B /* MobileCore+ConfigurationTests.swift */; };
		3F39521524CA096200F7325B /* MockConfigurationDownloader.swift in Sources */ = {isa = PBXBuildFile; fileRef = 3F3951FA24CA096100F7325B /* MockConfigurationDownloader.swift */; };
		3F39521624CA096200F7325B /* MockNetworkServiceOverrider.swift in Sources */ = {isa = PBXBuildFile; fileRef = 3F3951FB24CA096100F7325B /* MockNetworkServiceOverrider.swift */; };
		3F39521824CA096200F7325B /* MockRulesDownloaderNetworkService.swift in Sources */ = {isa = PBXBuildFile; fileRef = 3F3951FD24CA096100F7325B /* MockRulesDownloaderNetworkService.swift */; };
		3F39521924CA096200F7325B /* SharedStateTestHelper.swift in Sources */ = {isa = PBXBuildFile; fileRef = 3F3951FE24CA096100F7325B /* SharedStateTestHelper.swift */; };
		3F39521A24CA096200F7325B /* MockConfigurationDownloaderNetworkService.swift in Sources */ = {isa = PBXBuildFile; fileRef = 3F3951FF24CA096100F7325B /* MockConfigurationDownloaderNetworkService.swift */; };
		3F39521D24CA096200F7325B /* ConfigurationStateTests.swift in Sources */ = {isa = PBXBuildFile; fileRef = 3F39520324CA096100F7325B /* ConfigurationStateTests.swift */; };
		3F39521E24CA096200F7325B /* ConfigurationDownloaderTests.swift in Sources */ = {isa = PBXBuildFile; fileRef = 3F39520424CA096100F7325B /* ConfigurationDownloaderTests.swift */; };
		3F39522024CA096200F7325B /* LaunchIDManagerTests.swift in Sources */ = {isa = PBXBuildFile; fileRef = 3F39520624CA096100F7325B /* LaunchIDManagerTests.swift */; };
		3F4256FF24F474F4005D4006 /* IdentityIntegrationTests.swift in Sources */ = {isa = PBXBuildFile; fileRef = 3F4256FE24F474F4005D4006 /* IdentityIntegrationTests.swift */; };
		3F42570124F474F4005D4006 /* AEPCore.framework in Frameworks */ = {isa = PBXBuildFile; fileRef = 21CAC0D62422917600C11388 /* AEPCore.framework */; };
		3F42571024F4754F005D4006 /* TestableNetworkService.swift in Sources */ = {isa = PBXBuildFile; fileRef = 3F42570F24F4754F005D4006 /* TestableNetworkService.swift */; };
		3F5D45F42513F20B0040E298 /* AEPRulesEngine in Frameworks */ = {isa = PBXBuildFile; productRef = 3F5D45F32513F20B0040E298 /* AEPRulesEngine */; };
		3F5F9ED12502D34500C8A0B4 /* ConfigurationIntegrationTests.swift in Sources */ = {isa = PBXBuildFile; fileRef = 3F5F9ED02502D34500C8A0B4 /* ConfigurationIntegrationTests.swift */; };
		3FB5F7D024D2848900F0F6DF /* ConfigurationFunctionalTests.swift in Sources */ = {isa = PBXBuildFile; fileRef = 3FB5F7CF24D2848900F0F6DF /* ConfigurationFunctionalTests.swift */; };
		3FB66AC524CA004400502CAF /* CoreConstants.swift in Sources */ = {isa = PBXBuildFile; fileRef = 3FB66A9E24CA004400502CAF /* CoreConstants.swift */; };
		3FB66AC624CA004400502CAF /* MobileCore.swift in Sources */ = {isa = PBXBuildFile; fileRef = 3FB66A9F24CA004400502CAF /* MobileCore.swift */; };
		3FB66AC924CA004400502CAF /* MobileCore+Configuration.swift in Sources */ = {isa = PBXBuildFile; fileRef = 3FB66AA224CA004400502CAF /* MobileCore+Configuration.swift */; };
		3FB66ACA24CA004400502CAF /* MobileCore+Lifecycle.swift in Sources */ = {isa = PBXBuildFile; fileRef = 3FB66AA324CA004400502CAF /* MobileCore+Lifecycle.swift */; };
		3FB66ACC24CA004400502CAF /* EventHubPlaceholderExtension.swift in Sources */ = {isa = PBXBuildFile; fileRef = 3FB66AA624CA004400502CAF /* EventHubPlaceholderExtension.swift */; };
		3FB66ACD24CA004400502CAF /* EventHubConstants.swift in Sources */ = {isa = PBXBuildFile; fileRef = 3FB66AA724CA004400502CAF /* EventHubConstants.swift */; };
		3FB66ACE24CA004400502CAF /* ExtensionContainer.swift in Sources */ = {isa = PBXBuildFile; fileRef = 3FB66AA824CA004400502CAF /* ExtensionContainer.swift */; };
		3FB66ACF24CA004400502CAF /* Event.swift in Sources */ = {isa = PBXBuildFile; fileRef = 3FB66AA924CA004400502CAF /* Event.swift */; };
		3FB66AD024CA004400502CAF /* AEPError.swift in Sources */ = {isa = PBXBuildFile; fileRef = 3FB66AAA24CA004400502CAF /* AEPError.swift */; };
		3FB66AD124CA004400502CAF /* SharedState.swift in Sources */ = {isa = PBXBuildFile; fileRef = 3FB66AAB24CA004400502CAF /* SharedState.swift */; };
		3FB66AD224CA004400502CAF /* EventHub.swift in Sources */ = {isa = PBXBuildFile; fileRef = 3FB66AAC24CA004400502CAF /* EventHub.swift */; };
		3FB66AD324CA004400502CAF /* ExtensionRuntime.swift in Sources */ = {isa = PBXBuildFile; fileRef = 3FB66AAD24CA004400502CAF /* ExtensionRuntime.swift */; };
		3FB66AD424CA004400502CAF /* EventType.swift in Sources */ = {isa = PBXBuildFile; fileRef = 3FB66AAE24CA004400502CAF /* EventType.swift */; };
		3FB66AD524CA004400502CAF /* EventHubError.swift in Sources */ = {isa = PBXBuildFile; fileRef = 3FB66AAF24CA004400502CAF /* EventHubError.swift */; };
		3FB66AD624CA004400502CAF /* EventSource.swift in Sources */ = {isa = PBXBuildFile; fileRef = 3FB66AB024CA004400502CAF /* EventSource.swift */; };
		3FB66AD724CA004400502CAF /* EventListenerContainer.swift in Sources */ = {isa = PBXBuildFile; fileRef = 3FB66AB124CA004400502CAF /* EventListenerContainer.swift */; };
		3FB66AD824CA004400502CAF /* Extension.swift in Sources */ = {isa = PBXBuildFile; fileRef = 3FB66AB224CA004400502CAF /* Extension.swift */; };
		3FB66AD924CA004400502CAF /* LaunchRule.swift in Sources */ = {isa = PBXBuildFile; fileRef = 3FB66AB424CA004400502CAF /* LaunchRule.swift */; };
		3FB66ADA24CA004400502CAF /* RulesDownloader.swift in Sources */ = {isa = PBXBuildFile; fileRef = 3FB66AB524CA004400502CAF /* RulesDownloader.swift */; };
		3FB66ADB24CA004400502CAF /* LaunchRulesEngine.swift in Sources */ = {isa = PBXBuildFile; fileRef = 3FB66AB624CA004400502CAF /* LaunchRulesEngine.swift */; };
		3FB66ADC24CA004400502CAF /* RulesLoader.swift in Sources */ = {isa = PBXBuildFile; fileRef = 3FB66AB724CA004400502CAF /* RulesLoader.swift */; };
		3FB66ADD24CA004400502CAF /* JSONRulesParser.swift in Sources */ = {isa = PBXBuildFile; fileRef = 3FB66AB824CA004400502CAF /* JSONRulesParser.swift */; };
		3FB66ADE24CA004400502CAF /* Configuration.swift in Sources */ = {isa = PBXBuildFile; fileRef = 3FB66ABA24CA004400502CAF /* Configuration.swift */; };
		3FB66ADF24CA004400502CAF /* ConfigurationConstants.swift in Sources */ = {isa = PBXBuildFile; fileRef = 3FB66ABB24CA004400502CAF /* ConfigurationConstants.swift */; };
		3FB66AE024CA004400502CAF /* ConfigurationState.swift in Sources */ = {isa = PBXBuildFile; fileRef = 3FB66ABC24CA004400502CAF /* ConfigurationState.swift */; };
		3FB66AE124CA004400502CAF /* LaunchIDManager.swift in Sources */ = {isa = PBXBuildFile; fileRef = 3FB66ABD24CA004400502CAF /* LaunchIDManager.swift */; };
		3FB66AE224CA004400502CAF /* Event+Configuration.swift in Sources */ = {isa = PBXBuildFile; fileRef = 3FB66ABE24CA004400502CAF /* Event+Configuration.swift */; };
		3FB66AE324CA004400502CAF /* ConfigurationDownloadable.swift in Sources */ = {isa = PBXBuildFile; fileRef = 3FB66ABF24CA004400502CAF /* ConfigurationDownloadable.swift */; };
		3FB66AE424CA004400502CAF /* CachedRules.swift in Sources */ = {isa = PBXBuildFile; fileRef = 3FB66AC024CA004400502CAF /* CachedRules.swift */; };
		3FB66AE524CA004400502CAF /* CachedConfiguration.swift in Sources */ = {isa = PBXBuildFile; fileRef = 3FB66AC124CA004400502CAF /* CachedConfiguration.swift */; };
		3FB66AE624CA004400502CAF /* ConfigurationDownloader.swift in Sources */ = {isa = PBXBuildFile; fileRef = 3FB66AC224CA004400502CAF /* ConfigurationDownloader.swift */; };
		3FB66AE724CA004400502CAF /* PrivacyStatus.swift in Sources */ = {isa = PBXBuildFile; fileRef = 3FB66AC324CA004400502CAF /* PrivacyStatus.swift */; };
		3FB66AE824CA004400502CAF /* Cacheable.swift in Sources */ = {isa = PBXBuildFile; fileRef = 3FB66AC424CA004400502CAF /* Cacheable.swift */; };
		3FE6DDBA24C62CAF0065EA05 /* AEPServicesMocks.framework in Frameworks */ = {isa = PBXBuildFile; fileRef = 3FE6DDA924C62C090065EA05 /* AEPServicesMocks.framework */; };
		3FE6DDBC24C62DA80065EA05 /* AEPServicesMocks.framework in Frameworks */ = {isa = PBXBuildFile; fileRef = 3FE6DDA924C62C090065EA05 /* AEPServicesMocks.framework */; };
		3FE6DDDA24C62EE60065EA05 /* AEPLifecycle.framework in Frameworks */ = {isa = PBXBuildFile; fileRef = 3FE6DDD124C62EE60065EA05 /* AEPLifecycle.framework */; };
		3FE6DDE124C62EE60065EA05 /* AEPLifecycle.h in Headers */ = {isa = PBXBuildFile; fileRef = 3FE6DDD324C62EE60065EA05 /* AEPLifecycle.h */; settings = {ATTRIBUTES = (Public, ); }; };
		3FE6DDF024C62F610065EA05 /* AEPServicesMock.h in Headers */ = {isa = PBXBuildFile; fileRef = 3FE6DDE824C62F610065EA05 /* AEPServicesMock.h */; settings = {ATTRIBUTES = (Public, ); }; };
		3FE6DDF124C62F610065EA05 /* MockNetworkServiceOverrider.swift in Sources */ = {isa = PBXBuildFile; fileRef = 3FE6DDE924C62F610065EA05 /* MockNetworkServiceOverrider.swift */; };
		3FE6DDF224C62F610065EA05 /* MockTask.swift in Sources */ = {isa = PBXBuildFile; fileRef = 3FE6DDEA24C62F610065EA05 /* MockTask.swift */; };
		3FE6DDF324C62F610065EA05 /* MockDataStore.swift in Sources */ = {isa = PBXBuildFile; fileRef = 3FE6DDEB24C62F610065EA05 /* MockDataStore.swift */; };
		3FE6DDF524C62F620065EA05 /* MockURLSession.swift in Sources */ = {isa = PBXBuildFile; fileRef = 3FE6DDED24C62F610065EA05 /* MockURLSession.swift */; };
		3FE6DDF624C62F620065EA05 /* MockSystemInfoService.swift in Sources */ = {isa = PBXBuildFile; fileRef = 3FE6DDEE24C62F610065EA05 /* MockSystemInfoService.swift */; };
		3FE6DDF724C62F620065EA05 /* MockDataQueue.swift in Sources */ = {isa = PBXBuildFile; fileRef = 3FE6DDEF24C62F610065EA05 /* MockDataQueue.swift */; };
		3FE6DDFF24C630DF0065EA05 /* LifecycleMetricsBuilderTests.swift in Sources */ = {isa = PBXBuildFile; fileRef = 3FE6DDF824C630DE0065EA05 /* LifecycleMetricsBuilderTests.swift */; };
		3FE6DE0024C630DF0065EA05 /* LifecycleContextDataTests.swift in Sources */ = {isa = PBXBuildFile; fileRef = 3FE6DDF924C630DE0065EA05 /* LifecycleContextDataTests.swift */; };
		3FE6DE0224C630DF0065EA05 /* LifecycleMetricsTests.swift in Sources */ = {isa = PBXBuildFile; fileRef = 3FE6DDFB24C630DE0065EA05 /* LifecycleMetricsTests.swift */; };
		3FE6DE0324C630DF0065EA05 /* LifecycleFunctionalTests.swift in Sources */ = {isa = PBXBuildFile; fileRef = 3FE6DDFC24C630DE0065EA05 /* LifecycleFunctionalTests.swift */; };
		3FE6DE0424C630DF0065EA05 /* LifecycleStateTests.swift in Sources */ = {isa = PBXBuildFile; fileRef = 3FE6DDFD24C630DE0065EA05 /* LifecycleStateTests.swift */; };
		3FE6DE0524C630DF0065EA05 /* LifecycleSessionTests.swift in Sources */ = {isa = PBXBuildFile; fileRef = 3FE6DDFE24C630DE0065EA05 /* LifecycleSessionTests.swift */; };
		3FE6DE0E24C630EB0065EA05 /* LifecycleState.swift in Sources */ = {isa = PBXBuildFile; fileRef = 3FE6DE0624C630EA0065EA05 /* LifecycleState.swift */; };
		3FE6DE0F24C630EB0065EA05 /* LifecycleMetrics.swift in Sources */ = {isa = PBXBuildFile; fileRef = 3FE6DE0724C630EB0065EA05 /* LifecycleMetrics.swift */; };
		3FE6DE1024C630EB0065EA05 /* Event+Lifecycle.swift in Sources */ = {isa = PBXBuildFile; fileRef = 3FE6DE0824C630EB0065EA05 /* Event+Lifecycle.swift */; };
		3FE6DE1224C630EB0065EA05 /* Lifecycle.swift in Sources */ = {isa = PBXBuildFile; fileRef = 3FE6DE0A24C630EB0065EA05 /* Lifecycle.swift */; };
		3FE6DE1324C630EB0065EA05 /* LifecycleContextData.swift in Sources */ = {isa = PBXBuildFile; fileRef = 3FE6DE0B24C630EB0065EA05 /* LifecycleContextData.swift */; };
		3FE6DE1424C630EB0065EA05 /* LifecycleConstants.swift in Sources */ = {isa = PBXBuildFile; fileRef = 3FE6DE0C24C630EB0065EA05 /* LifecycleConstants.swift */; };
		3FE6DE1524C630EB0065EA05 /* LifecycleMetricsBuilder.swift in Sources */ = {isa = PBXBuildFile; fileRef = 3FE6DE0D24C630EB0065EA05 /* LifecycleMetricsBuilder.swift */; };
		3FE6DE1724C631100065EA05 /* LifecycleSession.swift in Sources */ = {isa = PBXBuildFile; fileRef = 3FE6DE1624C631100065EA05 /* LifecycleSession.swift */; };
		3FE6DE3824C642330065EA05 /* AEPIdentity.framework in Frameworks */ = {isa = PBXBuildFile; fileRef = 3FE6DE2F24C642330065EA05 /* AEPIdentity.framework */; };
		3FE6DE3F24C642330065EA05 /* AEPIdentity.h in Headers */ = {isa = PBXBuildFile; fileRef = 3FE6DE3124C642330065EA05 /* AEPIdentity.h */; settings = {ATTRIBUTES = (Public, ); }; };
		3FE6DE5924C643060065EA05 /* MobileVisitorAuthenticationState.swift in Sources */ = {isa = PBXBuildFile; fileRef = 3FE6DE4624C643050065EA05 /* MobileVisitorAuthenticationState.swift */; };
		3FE6DE5A24C643060065EA05 /* URLQueryItem+Identity.swift in Sources */ = {isa = PBXBuildFile; fileRef = 3FE6DE4724C643050065EA05 /* URLQueryItem+Identity.swift */; };
		3FE6DE5B24C643060065EA05 /* IdentityProperties.swift in Sources */ = {isa = PBXBuildFile; fileRef = 3FE6DE4824C643050065EA05 /* IdentityProperties.swift */; };
		3FE6DE5C24C643060065EA05 /* Identity+PublicAPI.swift in Sources */ = {isa = PBXBuildFile; fileRef = 3FE6DE4924C643050065EA05 /* Identity+PublicAPI.swift */; };
		3FE6DE5D24C643060065EA05 /* IdentityConstants.swift in Sources */ = {isa = PBXBuildFile; fileRef = 3FE6DE4A24C643050065EA05 /* IdentityConstants.swift */; };
		3FE6DE5F24C643060065EA05 /* Networking+Identity.swift in Sources */ = {isa = PBXBuildFile; fileRef = 3FE6DE4C24C643050065EA05 /* Networking+Identity.swift */; };
		3FE6DE6024C643060065EA05 /* IdentityState.swift in Sources */ = {isa = PBXBuildFile; fileRef = 3FE6DE4D24C643050065EA05 /* IdentityState.swift */; };
		3FE6DE6124C643060065EA05 /* MID.swift in Sources */ = {isa = PBXBuildFile; fileRef = 3FE6DE4E24C643060065EA05 /* MID.swift */; };
		3FE6DE6224C643060065EA05 /* Event+Identity.swift in Sources */ = {isa = PBXBuildFile; fileRef = 3FE6DE4F24C643060065EA05 /* Event+Identity.swift */; };
		3FE6DE6324C643060065EA05 /* CustomIdentity.swift in Sources */ = {isa = PBXBuildFile; fileRef = 3FE6DE5024C643060065EA05 /* CustomIdentity.swift */; };
		3FE6DE6424C643060065EA05 /* IdentityHit.swift in Sources */ = {isa = PBXBuildFile; fileRef = 3FE6DE5124C643060065EA05 /* IdentityHit.swift */; };
		3FE6DE6524C643060065EA05 /* URLAppender.swift in Sources */ = {isa = PBXBuildFile; fileRef = 3FE6DE5224C643060065EA05 /* URLAppender.swift */; };
		3FE6DE6624C643060065EA05 /* MobileIdentities.swift in Sources */ = {isa = PBXBuildFile; fileRef = 3FE6DE5324C643060065EA05 /* MobileIdentities.swift */; };
		3FE6DE6724C643060065EA05 /* IdentityHitResponse.swift in Sources */ = {isa = PBXBuildFile; fileRef = 3FE6DE5424C643060065EA05 /* IdentityHitResponse.swift */; };
		3FE6DE6824C643060065EA05 /* IdentityHitProcessor.swift in Sources */ = {isa = PBXBuildFile; fileRef = 3FE6DE5524C643060065EA05 /* IdentityHitProcessor.swift */; };
		3FE6DE6924C643060065EA05 /* Identity.swift in Sources */ = {isa = PBXBuildFile; fileRef = 3FE6DE5624C643060065EA05 /* Identity.swift */; };
		3FE6DE6A24C643060065EA05 /* Identifiable.swift in Sources */ = {isa = PBXBuildFile; fileRef = 3FE6DE5724C643060065EA05 /* Identifiable.swift */; };
		3FE6DE6B24C643060065EA05 /* URL+Identity.swift in Sources */ = {isa = PBXBuildFile; fileRef = 3FE6DE5824C643060065EA05 /* URL+Identity.swift */; };
		3FE6DE7824C643620065EA05 /* MIDTests.swift in Sources */ = {isa = PBXBuildFile; fileRef = 3FE6DE6C24C643610065EA05 /* MIDTests.swift */; };
		3FE6DE7924C643620065EA05 /* MobileIdentitiesTests.swift in Sources */ = {isa = PBXBuildFile; fileRef = 3FE6DE6D24C643610065EA05 /* MobileIdentitiesTests.swift */; };
		3FE6DE7A24C643620065EA05 /* URL+IdentityTests.swift in Sources */ = {isa = PBXBuildFile; fileRef = 3FE6DE6E24C643610065EA05 /* URL+IdentityTests.swift */; };
		3FE6DE7B24C643620065EA05 /* URLQueryItem+IdentityTests.swift in Sources */ = {isa = PBXBuildFile; fileRef = 3FE6DE6F24C643610065EA05 /* URLQueryItem+IdentityTests.swift */; };
		3FE6DE7C24C643620065EA05 /* IdentityStateTests.swift in Sources */ = {isa = PBXBuildFile; fileRef = 3FE6DE7024C643620065EA05 /* IdentityStateTests.swift */; };
		3FE6DE7D24C643620065EA05 /* IdentityFunctionalTests.swift in Sources */ = {isa = PBXBuildFile; fileRef = 3FE6DE7124C643620065EA05 /* IdentityFunctionalTests.swift */; };
		3FE6DE7E24C643620065EA05 /* URLAppenderTests.swift in Sources */ = {isa = PBXBuildFile; fileRef = 3FE6DE7224C643620065EA05 /* URLAppenderTests.swift */; };
		3FE6DE7F24C643620065EA05 /* IdentityHitProcessorTests.swift in Sources */ = {isa = PBXBuildFile; fileRef = 3FE6DE7324C643620065EA05 /* IdentityHitProcessorTests.swift */; };
		3FE6DE8024C643620065EA05 /* IdentityHitResponseTests.swift in Sources */ = {isa = PBXBuildFile; fileRef = 3FE6DE7424C643620065EA05 /* IdentityHitResponseTests.swift */; };
		3FE6DE8124C643620065EA05 /* NetworkService+IdentityTests.swift in Sources */ = {isa = PBXBuildFile; fileRef = 3FE6DE7524C643620065EA05 /* NetworkService+IdentityTests.swift */; };
		3FE6DE8224C643620065EA05 /* IdentityTests.swift in Sources */ = {isa = PBXBuildFile; fileRef = 3FE6DE7624C643620065EA05 /* IdentityTests.swift */; };
		3FE6DE8324C643620065EA05 /* IdentityPropertiesTests.swift in Sources */ = {isa = PBXBuildFile; fileRef = 3FE6DE7724C643620065EA05 /* IdentityPropertiesTests.swift */; };
		3FE6DE8824C643EA0065EA05 /* TestableExtensionRuntime.swift in Sources */ = {isa = PBXBuildFile; fileRef = 3FE6DE8724C643EA0065EA05 /* TestableExtensionRuntime.swift */; };
		3FF8171624D89B500064DFA1 /* Event+Timestamp.swift in Sources */ = {isa = PBXBuildFile; fileRef = 3FF8171224D89B500064DFA1 /* Event+Timestamp.swift */; };
		3FF8171724D89B500064DFA1 /* AEPCoreMocks.h in Headers */ = {isa = PBXBuildFile; fileRef = 3FF8171324D89B500064DFA1 /* AEPCoreMocks.h */; settings = {ATTRIBUTES = (Public, ); }; };
		3FF8171924D89B500064DFA1 /* TestableExtensionRuntime.swift in Sources */ = {isa = PBXBuildFile; fileRef = 3FF8171524D89B500064DFA1 /* TestableExtensionRuntime.swift */; };
		3FF8171C24D89B8F0064DFA1 /* AEPCoreMocks.framework in Frameworks */ = {isa = PBXBuildFile; fileRef = 3FF8170A24D89B160064DFA1 /* AEPCoreMocks.framework */; };
		3FF8172324D8ABF80064DFA1 /* AEPCoreMocks.framework in Frameworks */ = {isa = PBXBuildFile; fileRef = 3FF8170A24D89B160064DFA1 /* AEPCoreMocks.framework */; };
		3FF829452507E9F500483C74 /* ADBMobileConfig-OptedOut.json in Resources */ = {isa = PBXBuildFile; fileRef = 3FF829442507E9F500483C74 /* ADBMobileConfig-OptedOut.json */; };
		3FF829472507EBE400483C74 /* LifecycleIntegrationTests.swift in Sources */ = {isa = PBXBuildFile; fileRef = 3FF829462507EBE400483C74 /* LifecycleIntegrationTests.swift */; };
		3FF829492507F8AA00483C74 /* rules_lifecycle.json in Resources */ = {isa = PBXBuildFile; fileRef = 3FF829482507F8AA00483C74 /* rules_lifecycle.json */; };
		3FF8294C2507FB3800483C74 /* rules_lifecycle.zip in Resources */ = {isa = PBXBuildFile; fileRef = 3FF8294B2507FB3800483C74 /* rules_lifecycle.zip */; };
		3FF829692509937100483C74 /* SignalIntegrationTests.swift in Sources */ = {isa = PBXBuildFile; fileRef = 3FF829682509937100483C74 /* SignalIntegrationTests.swift */; };
		3FF8296C2509942300483C74 /* rules_signal.zip in Resources */ = {isa = PBXBuildFile; fileRef = 3FF8296A2509942200483C74 /* rules_signal.zip */; };
		3FF8296D2509942300483C74 /* rules_signal.json in Resources */ = {isa = PBXBuildFile; fileRef = 3FF8296B2509942300483C74 /* rules_signal.json */; };
		78AA4EBA2502DF2200205AE9 /* ZipArchiveTest.swift in Sources */ = {isa = PBXBuildFile; fileRef = 78AA4EB92502DF2200205AE9 /* ZipArchiveTest.swift */; };
		78AA4EBC2502E42400205AE9 /* TestCorruptFile.zip in Resources */ = {isa = PBXBuildFile; fileRef = 78AA4EBB2502E42400205AE9 /* TestCorruptFile.zip */; };
		78AA4EBE2502F4AF00205AE9 /* TestInvalidCompressionMethod.zip in Resources */ = {isa = PBXBuildFile; fileRef = 78AA4EBD2502F4AF00205AE9 /* TestInvalidCompressionMethod.zip */; };
		78AA4EC02509731B00205AE9 /* FileManager+ZipTests.swift in Sources */ = {isa = PBXBuildFile; fileRef = 78AA4EBF2509731A00205AE9 /* FileManager+ZipTests.swift */; };
		78AA4EC2250AB55800205AE9 /* TestLarge.zip in Resources */ = {isa = PBXBuildFile; fileRef = 78AA4EC1250AB55800205AE9 /* TestLarge.zip */; };
		BB00E26824D8C94600C578C1 /* TokenFinder.swift in Sources */ = {isa = PBXBuildFile; fileRef = BB00E26624D8C94600C578C1 /* TokenFinder.swift */; };
		BB00E26924D8C94600C578C1 /* Dictionary+Flatten.swift in Sources */ = {isa = PBXBuildFile; fileRef = BB00E26724D8C94600C578C1 /* Dictionary+Flatten.swift */; };
		BB00E26B24D8C9A600C578C1 /* Date+Format.swift in Sources */ = {isa = PBXBuildFile; fileRef = BB00E26A24D8C9A600C578C1 /* Date+Format.swift */; };
		BB00E26D24D9BF6C00C578C1 /* URLUtility.swift in Sources */ = {isa = PBXBuildFile; fileRef = BB00E26C24D9BF6C00C578C1 /* URLUtility.swift */; };
		BB00E26E24D9BFB700C578C1 /* URLUtility.swift in Sources */ = {isa = PBXBuildFile; fileRef = BB00E26C24D9BF6C00C578C1 /* URLUtility.swift */; };
		BB0E397224FD56100050C181 /* RulesEngineNativeLogging.swift in Sources */ = {isa = PBXBuildFile; fileRef = BB0E397124FD56100050C181 /* RulesEngineNativeLogging.swift */; };
		BB3E86DE24F86B6700E39C53 /* rules_testUrlenc.json in Resources */ = {isa = PBXBuildFile; fileRef = BB3E86DC24F86B4100E39C53 /* rules_testUrlenc.json */; };
		BB3E86E024F86E6200E39C53 /* rules_testUrlenc_invalidFnName.json in Resources */ = {isa = PBXBuildFile; fileRef = BB3E86DF24F86E6200E39C53 /* rules_testUrlenc_invalidFnName.json */; };
		BB3E86E224F975E000E39C53 /* rules_testMatcherWithDifferentTypesOfParameters.json in Resources */ = {isa = PBXBuildFile; fileRef = BB3E86E124F975E000E39C53 /* rules_testMatcherWithDifferentTypesOfParameters.json */; };
		BB3E86E424F99C9600E39C53 /* IdentityPublicAPITests.swift in Sources */ = {isa = PBXBuildFile; fileRef = BB3E86E324F99C9600E39C53 /* IdentityPublicAPITests.swift */; };
		BB59402B24CF6E1D00EE0C6C /* LaunchRulesEngineTests.swift in Sources */ = {isa = PBXBuildFile; fileRef = BB59402924CF6CA200EE0C6C /* LaunchRulesEngineTests.swift */; };
		BBA5129924F46C770030DAD1 /* rules_testGroupLogicalOperators.json in Resources */ = {isa = PBXBuildFile; fileRef = BBA5129724F4588E0030DAD1 /* rules_testGroupLogicalOperators.json */; };
		BBA5129B24F477550030DAD1 /* rules_testMatcherNe.json in Resources */ = {isa = PBXBuildFile; fileRef = BBA5129A24F477550030DAD1 /* rules_testMatcherNe.json */; };
		BBA5129D24F4899B0030DAD1 /* rules_testMatcherGt.json in Resources */ = {isa = PBXBuildFile; fileRef = BBA5129C24F4899B0030DAD1 /* rules_testMatcherGt.json */; };
		BBA5129F24F4A14C0030DAD1 /* rules_testMatcherGe.json in Resources */ = {isa = PBXBuildFile; fileRef = BBA5129E24F4A14C0030DAD1 /* rules_testMatcherGe.json */; };
		BBA512A124F4A15C0030DAD1 /* rules_testMatcherLt.json in Resources */ = {isa = PBXBuildFile; fileRef = BBA512A024F4A15C0030DAD1 /* rules_testMatcherLt.json */; };
		BBA512A324F4A16A0030DAD1 /* rules_testMatcherLe.json in Resources */ = {isa = PBXBuildFile; fileRef = BBA512A224F4A16A0030DAD1 /* rules_testMatcherLe.json */; };
		BBA512A524F4A1790030DAD1 /* rules_testMatcherCo.json in Resources */ = {isa = PBXBuildFile; fileRef = BBA512A424F4A1790030DAD1 /* rules_testMatcherCo.json */; };
		BBA512A724F4A18B0030DAD1 /* rules_testMatcherNc.json in Resources */ = {isa = PBXBuildFile; fileRef = BBA512A624F4A18B0030DAD1 /* rules_testMatcherNc.json */; };
		BBA512A924F4A7EE0030DAD1 /* rules_testMatcherNx.json in Resources */ = {isa = PBXBuildFile; fileRef = BBA512A824F4A7EE0030DAD1 /* rules_testMatcherNx.json */; };
		BBA512B324F5CF380030DAD1 /* rules_testAttachData.json in Resources */ = {isa = PBXBuildFile; fileRef = BBA512B124F5CF380030DAD1 /* rules_testAttachData.json */; };
		BBA512B424F5CF380030DAD1 /* rules_testModifyData.json in Resources */ = {isa = PBXBuildFile; fileRef = BBA512B224F5CF380030DAD1 /* rules_testModifyData.json */; };
		BBA512B524F5D0CC0030DAD1 /* EventHub+Testable.swift in Sources */ = {isa = PBXBuildFile; fileRef = 3F3951FC24CA096100F7325B /* EventHub+Testable.swift */; };
		BBA512B724F6C4D90030DAD1 /* rules_testAttachData_invalidJson.json in Resources */ = {isa = PBXBuildFile; fileRef = BBA512B624F6C4D90030DAD1 /* rules_testAttachData_invalidJson.json */; };
		BBA512BB24F6C6CA0030DAD1 /* rules_testModifyData_invalidJson.json in Resources */ = {isa = PBXBuildFile; fileRef = BBA512BA24F6C6CA0030DAD1 /* rules_testModifyData_invalidJson.json */; };
		BBE1294F24DBBBD60045CD8D /* Dictionary+FlattenTests.swift in Sources */ = {isa = PBXBuildFile; fileRef = BBE1294E24DBBBD60045CD8D /* Dictionary+FlattenTests.swift */; };
		BBE1295124DBCE870045CD8D /* TokenFinderTests.swift in Sources */ = {isa = PBXBuildFile; fileRef = BBE1295024DBCE870045CD8D /* TokenFinderTests.swift */; };
/* End PBXBuildFile section */

/* Begin PBXContainerItemProxy section */
		21CAC0E12422917600C11388 /* PBXContainerItemProxy */ = {
			isa = PBXContainerItemProxy;
			containerPortal = 21CAC0CD2422917600C11388 /* Project object */;
			proxyType = 1;
			remoteGlobalIDString = 21CAC0D52422917600C11388;
			remoteInfo = AEPCore;
		};
		24B4935924D4C31100AA38D9 /* PBXContainerItemProxy */ = {
			isa = PBXContainerItemProxy;
			containerPortal = 21CAC0CD2422917600C11388 /* Project object */;
			proxyType = 1;
			remoteGlobalIDString = 24B4934E24D4C31100AA38D9;
			remoteInfo = AEPSignal;
		};
		24B4936824D4C3C400AA38D9 /* PBXContainerItemProxy */ = {
			isa = PBXContainerItemProxy;
			containerPortal = 21CAC0CD2422917600C11388 /* Project object */;
			proxyType = 1;
			remoteGlobalIDString = 21CAC0D52422917600C11388;
			remoteInfo = AEPCore;
		};
		24B4936A24D4C3C400AA38D9 /* PBXContainerItemProxy */ = {
			isa = PBXContainerItemProxy;
			containerPortal = 21CAC0CD2422917600C11388 /* Project object */;
			proxyType = 1;
			remoteGlobalIDString = 3F03978624BE5DD30019F095;
			remoteInfo = AEPServices;
		};
		24B4936C24D4C6D200AA38D9 /* PBXContainerItemProxy */ = {
			isa = PBXContainerItemProxy;
			containerPortal = 21CAC0CD2422917600C11388 /* Project object */;
			proxyType = 1;
			remoteGlobalIDString = 24B4934E24D4C31100AA38D9;
			remoteInfo = AEPSignal;
		};
		24D2A3DB24DCB2540079DCCF /* PBXContainerItemProxy */ = {
			isa = PBXContainerItemProxy;
			containerPortal = 21CAC0CD2422917600C11388 /* Project object */;
			proxyType = 1;
			remoteGlobalIDString = 3FF8170924D89B160064DFA1;
			remoteInfo = AEPCoreMocks;
		};
		24D2A3DD24DCB2540079DCCF /* PBXContainerItemProxy */ = {
			isa = PBXContainerItemProxy;
			containerPortal = 21CAC0CD2422917600C11388 /* Project object */;
			proxyType = 1;
			remoteGlobalIDString = 3FE6DDA824C62C090065EA05;
			remoteInfo = AEPServicesMock;
		};
		3F03979124BE5DD30019F095 /* PBXContainerItemProxy */ = {
			isa = PBXContainerItemProxy;
			containerPortal = 21CAC0CD2422917600C11388 /* Project object */;
			proxyType = 1;
			remoteGlobalIDString = 3F03978624BE5DD30019F095;
			remoteInfo = AEPServices;
		};
		3F03983C24BE63570019F095 /* PBXContainerItemProxy */ = {
			isa = PBXContainerItemProxy;
			containerPortal = 21CAC0CD2422917600C11388 /* Project object */;
			proxyType = 1;
			remoteGlobalIDString = 3F03978624BE5DD30019F095;
			remoteInfo = AEPServices;
		};
		3F03984024BE65120019F095 /* PBXContainerItemProxy */ = {
			isa = PBXContainerItemProxy;
			containerPortal = 21CAC0CD2422917600C11388 /* Project object */;
			proxyType = 1;
			remoteGlobalIDString = 3F03978624BE5DD30019F095;
			remoteInfo = AEPServices;
		};
		3F39152524CA34CA00B58C3E /* PBXContainerItemProxy */ = {
			isa = PBXContainerItemProxy;
			containerPortal = 21CAC0CD2422917600C11388 /* Project object */;
			proxyType = 1;
			remoteGlobalIDString = 21CAC0D52422917600C11388;
			remoteInfo = AEPCore;
		};
		3F39152724CA34CA00B58C3E /* PBXContainerItemProxy */ = {
			isa = PBXContainerItemProxy;
			containerPortal = 21CAC0CD2422917600C11388 /* Project object */;
			proxyType = 1;
			remoteGlobalIDString = 3FE6DE2E24C642330065EA05;
			remoteInfo = AEPIdentity;
		};
		3F39152924CA34CA00B58C3E /* PBXContainerItemProxy */ = {
			isa = PBXContainerItemProxy;
			containerPortal = 21CAC0CD2422917600C11388 /* Project object */;
			proxyType = 1;
			remoteGlobalIDString = 3FE6DDD024C62EE60065EA05;
			remoteInfo = AEPLifecycle;
		};
		3F39152B24CA34CA00B58C3E /* PBXContainerItemProxy */ = {
			isa = PBXContainerItemProxy;
			containerPortal = 21CAC0CD2422917600C11388 /* Project object */;
			proxyType = 1;
			remoteGlobalIDString = 3F03978624BE5DD30019F095;
			remoteInfo = AEPServices;
		};
		3F39522124CA1CBF00F7325B /* PBXContainerItemProxy */ = {
			isa = PBXContainerItemProxy;
			containerPortal = 21CAC0CD2422917600C11388 /* Project object */;
			proxyType = 1;
			remoteGlobalIDString = 21CAC0D52422917600C11388;
			remoteInfo = AEPCore;
		};
		3F39522324CA1CC500F7325B /* PBXContainerItemProxy */ = {
			isa = PBXContainerItemProxy;
			containerPortal = 21CAC0CD2422917600C11388 /* Project object */;
			proxyType = 1;
			remoteGlobalIDString = 21CAC0D52422917600C11388;
			remoteInfo = AEPCore;
		};
		3F42570224F474F4005D4006 /* PBXContainerItemProxy */ = {
			isa = PBXContainerItemProxy;
			containerPortal = 21CAC0CD2422917600C11388 /* Project object */;
			proxyType = 1;
			remoteGlobalIDString = 21CAC0D52422917600C11388;
			remoteInfo = AEPCore;
		};
		3F42570724F47501005D4006 /* PBXContainerItemProxy */ = {
			isa = PBXContainerItemProxy;
			containerPortal = 21CAC0CD2422917600C11388 /* Project object */;
			proxyType = 1;
			remoteGlobalIDString = 3FE6DE2E24C642330065EA05;
			remoteInfo = AEPIdentity;
		};
		3F42570924F47501005D4006 /* PBXContainerItemProxy */ = {
			isa = PBXContainerItemProxy;
			containerPortal = 21CAC0CD2422917600C11388 /* Project object */;
			proxyType = 1;
			remoteGlobalIDString = 3FE6DDD024C62EE60065EA05;
			remoteInfo = AEPLifecycle;
		};
		3F42570B24F47501005D4006 /* PBXContainerItemProxy */ = {
			isa = PBXContainerItemProxy;
			containerPortal = 21CAC0CD2422917600C11388 /* Project object */;
			proxyType = 1;
			remoteGlobalIDString = 3F03978624BE5DD30019F095;
			remoteInfo = AEPServices;
		};
		3F42570D24F47501005D4006 /* PBXContainerItemProxy */ = {
			isa = PBXContainerItemProxy;
			containerPortal = 21CAC0CD2422917600C11388 /* Project object */;
			proxyType = 1;
			remoteGlobalIDString = 24B4934E24D4C31100AA38D9;
			remoteInfo = AEPSignal;
		};
		3FE6DDBD24C62DAB0065EA05 /* PBXContainerItemProxy */ = {
			isa = PBXContainerItemProxy;
			containerPortal = 21CAC0CD2422917600C11388 /* Project object */;
			proxyType = 1;
			remoteGlobalIDString = 3FE6DDA824C62C090065EA05;
			remoteInfo = AEPServicesMock;
		};
		3FE6DDDB24C62EE60065EA05 /* PBXContainerItemProxy */ = {
			isa = PBXContainerItemProxy;
			containerPortal = 21CAC0CD2422917600C11388 /* Project object */;
			proxyType = 1;
			remoteGlobalIDString = 3FE6DDD024C62EE60065EA05;
			remoteInfo = AEPLifecycle;
		};
		3FE6DE2024C6345A0065EA05 /* PBXContainerItemProxy */ = {
			isa = PBXContainerItemProxy;
			containerPortal = 21CAC0CD2422917600C11388 /* Project object */;
			proxyType = 1;
			remoteGlobalIDString = 3F03978624BE5DD30019F095;
			remoteInfo = AEPServices;
		};
		3FE6DE2424C634660065EA05 /* PBXContainerItemProxy */ = {
			isa = PBXContainerItemProxy;
			containerPortal = 21CAC0CD2422917600C11388 /* Project object */;
			proxyType = 1;
			remoteGlobalIDString = 3F03978624BE5DD30019F095;
			remoteInfo = AEPServices;
		};
		3FE6DE2624C634B50065EA05 /* PBXContainerItemProxy */ = {
			isa = PBXContainerItemProxy;
			containerPortal = 21CAC0CD2422917600C11388 /* Project object */;
			proxyType = 1;
			remoteGlobalIDString = 3FE6DDA824C62C090065EA05;
			remoteInfo = AEPServicesMock;
		};
		3FE6DE3924C642330065EA05 /* PBXContainerItemProxy */ = {
			isa = PBXContainerItemProxy;
			containerPortal = 21CAC0CD2422917600C11388 /* Project object */;
			proxyType = 1;
			remoteGlobalIDString = 3FE6DE2E24C642330065EA05;
			remoteInfo = AEPIdentity;
		};
		3FE6DE8424C6437F0065EA05 /* PBXContainerItemProxy */ = {
			isa = PBXContainerItemProxy;
			containerPortal = 21CAC0CD2422917600C11388 /* Project object */;
			proxyType = 1;
			remoteGlobalIDString = 3FE6DDA824C62C090065EA05;
			remoteInfo = AEPServicesMock;
		};
		3FE6DE8924C646360065EA05 /* PBXContainerItemProxy */ = {
			isa = PBXContainerItemProxy;
			containerPortal = 21CAC0CD2422917600C11388 /* Project object */;
			proxyType = 1;
			remoteGlobalIDString = 3F03978624BE5DD30019F095;
			remoteInfo = AEPServices;
		};
		3FF8171A24D89B8A0064DFA1 /* PBXContainerItemProxy */ = {
			isa = PBXContainerItemProxy;
			containerPortal = 21CAC0CD2422917600C11388 /* Project object */;
			proxyType = 1;
			remoteGlobalIDString = 3FF8170924D89B160064DFA1;
			remoteInfo = AEPCoreMocks;
		};
		3FF8171D24D89BCD0064DFA1 /* PBXContainerItemProxy */ = {
			isa = PBXContainerItemProxy;
			containerPortal = 21CAC0CD2422917600C11388 /* Project object */;
			proxyType = 1;
			remoteGlobalIDString = 21CAC0D52422917600C11388;
			remoteInfo = AEPCore;
		};
		3FF8172124D8ABF20064DFA1 /* PBXContainerItemProxy */ = {
			isa = PBXContainerItemProxy;
			containerPortal = 21CAC0CD2422917600C11388 /* Project object */;
			proxyType = 1;
			remoteGlobalIDString = 3FF8170924D89B160064DFA1;
			remoteInfo = AEPCoreMocks;
		};
/* End PBXContainerItemProxy section */

/* Begin PBXFileReference section */
		2107F02524C9FDFE002935CF /* PushIDManageable.swift */ = {isa = PBXFileReference; lastKnownFileType = sourcecode.swift; path = PushIDManageable.swift; sourceTree = "<group>"; };
		2107F02724C9FE1B002935CF /* PushIDManager.swift */ = {isa = PBXFileReference; lastKnownFileType = sourcecode.swift; path = PushIDManager.swift; sourceTree = "<group>"; };
		2107F02924C9FF46002935CF /* PushIDManagerTests.swift */ = {isa = PBXFileReference; lastKnownFileType = sourcecode.swift; path = PushIDManagerTests.swift; sourceTree = "<group>"; };
		2107F02B24C9FF62002935CF /* MockPushIDManager.swift */ = {isa = PBXFileReference; lastKnownFileType = sourcecode.swift; path = MockPushIDManager.swift; sourceTree = "<group>"; };
		2107F02D24C9FF88002935CF /* SHA256.swift */ = {isa = PBXFileReference; lastKnownFileType = sourcecode.swift; path = SHA256.swift; sourceTree = "<group>"; };
		2107F02F24C9FFB2002935CF /* SHA256Tests.swift */ = {isa = PBXFileReference; lastKnownFileType = sourcecode.swift; path = SHA256Tests.swift; sourceTree = "<group>"; };
		21377D4024E3383E004BAC01 /* V4Migrator.swift */ = {isa = PBXFileReference; lastKnownFileType = sourcecode.swift; path = V4Migrator.swift; sourceTree = "<group>"; };
		213F8A0324D8DC5A0003B8AF /* WrapperType.swift */ = {isa = PBXFileReference; lastKnownFileType = sourcecode.swift; path = WrapperType.swift; sourceTree = "<group>"; };
		215A6CE124ED92C500FE0657 /* V4MigrationConstants.swift */ = {isa = PBXFileReference; fileEncoding = 4; lastKnownFileType = sourcecode.swift; path = V4MigrationConstants.swift; sourceTree = "<group>"; };
		215C859B24C6492800CCCD26 /* MockHitQueue.swift */ = {isa = PBXFileReference; fileEncoding = 4; lastKnownFileType = sourcecode.swift; name = MockHitQueue.swift; path = AEPServices/Mocks/MockHitQueue.swift; sourceTree = SOURCE_ROOT; };
		215C859C24C6492800CCCD26 /* MockHitProcessor.swift */ = {isa = PBXFileReference; fileEncoding = 4; lastKnownFileType = sourcecode.swift; name = MockHitProcessor.swift; path = AEPServices/Mocks/MockHitProcessor.swift; sourceTree = SOURCE_ROOT; };
		21629DB12461CC48009D05BF /* AEPCore+LifecycleTests.swift */ = {isa = PBXFileReference; lastKnownFileType = sourcecode.swift; path = "AEPCore+LifecycleTests.swift"; sourceTree = "<group>"; };
		217E220424D1FD7900B70B3E /* SharedStateResult.swift */ = {isa = PBXFileReference; lastKnownFileType = sourcecode.swift; path = SharedStateResult.swift; sourceTree = "<group>"; };
		218C813A24EC3EBC009B4F31 /* V5Migrator.swift */ = {isa = PBXFileReference; lastKnownFileType = sourcecode.swift; path = V5Migrator.swift; sourceTree = "<group>"; };
		218C813D24EC4101009B4F31 /* V5MigrationConstants.swift */ = {isa = PBXFileReference; lastKnownFileType = sourcecode.swift; path = V5MigrationConstants.swift; sourceTree = "<group>"; };
		218E01BF24C7595000BEC470 /* HitQueuing+PrivacyTests.swift */ = {isa = PBXFileReference; lastKnownFileType = sourcecode.swift; path = "HitQueuing+PrivacyTests.swift"; sourceTree = "<group>"; };
		21CAC0D62422917600C11388 /* AEPCore.framework */ = {isa = PBXFileReference; explicitFileType = wrapper.framework; includeInIndex = 0; path = AEPCore.framework; sourceTree = BUILT_PRODUCTS_DIR; };
		21CAC0D92422917600C11388 /* AEPCore.h */ = {isa = PBXFileReference; lastKnownFileType = sourcecode.c.h; path = AEPCore.h; sourceTree = "<group>"; };
		21CAC0DA2422917600C11388 /* Info.plist */ = {isa = PBXFileReference; lastKnownFileType = text.plist.xml; path = Info.plist; sourceTree = "<group>"; };
		21CAC0DF2422917600C11388 /* AEPCoreTests.xctest */ = {isa = PBXFileReference; explicitFileType = wrapper.cfbundle; includeInIndex = 0; path = AEPCoreTests.xctest; sourceTree = BUILT_PRODUCTS_DIR; };
		21CAC0E62422917600C11388 /* Info.plist */ = {isa = PBXFileReference; lastKnownFileType = text.plist.xml; path = Info.plist; sourceTree = "<group>"; };
		21CD581024EC7B8900D9D590 /* V5MigratorTests.swift */ = {isa = PBXFileReference; lastKnownFileType = sourcecode.swift; path = V5MigratorTests.swift; sourceTree = "<group>"; };
		21F79AB624E704C5003204C3 /* IDParser.swift */ = {isa = PBXFileReference; lastKnownFileType = sourcecode.swift; path = IDParser.swift; sourceTree = "<group>"; };
		21F79ABA24E70CDC003204C3 /* IDParsing.swift */ = {isa = PBXFileReference; lastKnownFileType = sourcecode.swift; path = IDParsing.swift; sourceTree = "<group>"; };
		21F79ABD24E7144F003204C3 /* IDParserTests.swift */ = {isa = PBXFileReference; lastKnownFileType = sourcecode.swift; path = IDParserTests.swift; sourceTree = "<group>"; };
		21F79AC024E72204003204C3 /* V4MigratorTests.swift */ = {isa = PBXFileReference; lastKnownFileType = sourcecode.swift; path = V4MigratorTests.swift; sourceTree = "<group>"; };
		21FE151F24F03254008A82FF /* IdentityPublicAPITests.swift */ = {isa = PBXFileReference; lastKnownFileType = sourcecode.swift; path = IdentityPublicAPITests.swift; sourceTree = "<group>"; };
		2420365124E35EEB0069C89D /* SignalHitProcessorTests.swift */ = {isa = PBXFileReference; lastKnownFileType = sourcecode.swift; path = SignalHitProcessorTests.swift; sourceTree = "<group>"; };
		243DCE4624C7AA2800E99AD9 /* AEPServices.h */ = {isa = PBXFileReference; fileEncoding = 4; lastKnownFileType = sourcecode.c.h; path = AEPServices.h; sourceTree = "<group>"; };
		24543A1324E1DAFC002D8D9A /* MockURLService.swift */ = {isa = PBXFileReference; fileEncoding = 4; lastKnownFileType = sourcecode.swift; name = MockURLService.swift; path = AEPServices/Mocks/MockURLService.swift; sourceTree = SOURCE_ROOT; };
		2467E43924CA4DE20022F6BE /* Unzipping.swift */ = {isa = PBXFileReference; lastKnownFileType = sourcecode.swift; path = Unzipping.swift; sourceTree = "<group>"; };
		2467E43B24CB54B70022F6BE /* MockDiskCache.swift */ = {isa = PBXFileReference; fileEncoding = 4; lastKnownFileType = sourcecode.swift; name = MockDiskCache.swift; path = AEPServices/Mocks/MockDiskCache.swift; sourceTree = SOURCE_ROOT; };
		2467E43C24CB54B70022F6BE /* MockUnzipper.swift */ = {isa = PBXFileReference; fileEncoding = 4; lastKnownFileType = sourcecode.swift; name = MockUnzipper.swift; path = AEPServices/Mocks/MockUnzipper.swift; sourceTree = SOURCE_ROOT; };
		247FBD7C24E331A600FA6505 /* Event+SignalTests.swift */ = {isa = PBXFileReference; lastKnownFileType = sourcecode.swift; path = "Event+SignalTests.swift"; sourceTree = "<group>"; };
		2499461B24E5E67700D3F7B2 /* Package.swift */ = {isa = PBXFileReference; lastKnownFileType = sourcecode.swift; path = Package.swift; sourceTree = "<group>"; };
		24B4934F24D4C31100AA38D9 /* AEPSignal.framework */ = {isa = PBXFileReference; explicitFileType = wrapper.framework; includeInIndex = 0; path = AEPSignal.framework; sourceTree = BUILT_PRODUCTS_DIR; };
		24B4935124D4C31100AA38D9 /* AEPSignal.h */ = {isa = PBXFileReference; lastKnownFileType = sourcecode.c.h; path = AEPSignal.h; sourceTree = "<group>"; };
		24B4935224D4C31100AA38D9 /* Info.plist */ = {isa = PBXFileReference; lastKnownFileType = text.plist.xml; path = Info.plist; sourceTree = "<group>"; };
		24B4935724D4C31100AA38D9 /* AEPSignalTests.xctest */ = {isa = PBXFileReference; explicitFileType = wrapper.cfbundle; includeInIndex = 0; path = AEPSignalTests.xctest; sourceTree = BUILT_PRODUCTS_DIR; };
		24B4935C24D4C31100AA38D9 /* SignalTests.swift */ = {isa = PBXFileReference; lastKnownFileType = sourcecode.swift; path = SignalTests.swift; sourceTree = "<group>"; };
		24B4935E24D4C31100AA38D9 /* Info.plist */ = {isa = PBXFileReference; lastKnownFileType = text.plist.xml; path = Info.plist; sourceTree = "<group>"; };
		24B4936E24D4C6F900AA38D9 /* Signal.swift */ = {isa = PBXFileReference; lastKnownFileType = sourcecode.swift; path = Signal.swift; sourceTree = "<group>"; };
		24B4937024D4C86C00AA38D9 /* SignalConstants.swift */ = {isa = PBXFileReference; lastKnownFileType = sourcecode.swift; path = SignalConstants.swift; sourceTree = "<group>"; };
		24B4937524D8AAAF00AA38D9 /* Event+Signal.swift */ = {isa = PBXFileReference; lastKnownFileType = sourcecode.swift; path = "Event+Signal.swift"; sourceTree = "<group>"; };
		24B4937724D8CEAC00AA38D9 /* SignalHitProcessor.swift */ = {isa = PBXFileReference; lastKnownFileType = sourcecode.swift; path = SignalHitProcessor.swift; sourceTree = "<group>"; };
		24B4937924DA18BE00AA38D9 /* SignalHit.swift */ = {isa = PBXFileReference; lastKnownFileType = sourcecode.swift; path = SignalHit.swift; sourceTree = "<group>"; };
		24D2A3D424DB5B370079DCCF /* HitQueuing+PrivacyStatus.swift */ = {isa = PBXFileReference; lastKnownFileType = sourcecode.swift; path = "HitQueuing+PrivacyStatus.swift"; sourceTree = "<group>"; };
		3F03978724BE5DD30019F095 /* AEPServices.framework */ = {isa = PBXFileReference; explicitFileType = wrapper.framework; includeInIndex = 0; path = AEPServices.framework; sourceTree = BUILT_PRODUCTS_DIR; };
		3F03978F24BE5DD30019F095 /* AEPServicesTests.xctest */ = {isa = PBXFileReference; explicitFileType = wrapper.cfbundle; includeInIndex = 0; path = AEPServicesTests.xctest; sourceTree = BUILT_PRODUCTS_DIR; };
		3F03979624BE5DD30019F095 /* Info.plist */ = {isa = PBXFileReference; lastKnownFileType = text.plist.xml; path = Info.plist; sourceTree = "<group>"; };
		3F0397A024BE5FF30019F095 /* Caching.swift */ = {isa = PBXFileReference; fileEncoding = 4; lastKnownFileType = sourcecode.swift; path = Caching.swift; sourceTree = "<group>"; };
		3F0397A124BE5FF30019F095 /* Cache.swift */ = {isa = PBXFileReference; fileEncoding = 4; lastKnownFileType = sourcecode.swift; path = Cache.swift; sourceTree = "<group>"; };
		3F0397A224BE5FF30019F095 /* CacheEntry.swift */ = {isa = PBXFileReference; fileEncoding = 4; lastKnownFileType = sourcecode.swift; path = CacheEntry.swift; sourceTree = "<group>"; };
		3F0397A324BE5FF30019F095 /* DiskCacheService.swift */ = {isa = PBXFileReference; fileEncoding = 4; lastKnownFileType = sourcecode.swift; path = DiskCacheService.swift; sourceTree = "<group>"; };
		3F0397A424BE5FF30019F095 /* CacheExpiry.swift */ = {isa = PBXFileReference; fileEncoding = 4; lastKnownFileType = sourcecode.swift; path = CacheExpiry.swift; sourceTree = "<group>"; };
		3F0397A524BE5FF30019F095 /* ServiceProvider.swift */ = {isa = PBXFileReference; fileEncoding = 4; lastKnownFileType = sourcecode.swift; path = ServiceProvider.swift; sourceTree = "<group>"; };
		3F0397A724BE5FF30019F095 /* Logging.swift */ = {isa = PBXFileReference; fileEncoding = 4; lastKnownFileType = sourcecode.swift; path = Logging.swift; sourceTree = "<group>"; };
		3F0397A824BE5FF30019F095 /* Log.swift */ = {isa = PBXFileReference; fileEncoding = 4; lastKnownFileType = sourcecode.swift; path = Log.swift; sourceTree = "<group>"; };
		3F0397A924BE5FF30019F095 /* LogLevel.swift */ = {isa = PBXFileReference; fileEncoding = 4; lastKnownFileType = sourcecode.swift; path = LogLevel.swift; sourceTree = "<group>"; };
		3F0397AB24BE5FF30019F095 /* NetworkService.swift */ = {isa = PBXFileReference; fileEncoding = 4; lastKnownFileType = sourcecode.swift; path = NetworkService.swift; sourceTree = "<group>"; };
		3F0397AC24BE5FF30019F095 /* NetworkServiceConstants.swift */ = {isa = PBXFileReference; fileEncoding = 4; lastKnownFileType = sourcecode.swift; path = NetworkServiceConstants.swift; sourceTree = "<group>"; };
		3F0397AD24BE5FF30019F095 /* LoggingService.swift */ = {isa = PBXFileReference; fileEncoding = 4; lastKnownFileType = sourcecode.swift; path = LoggingService.swift; sourceTree = "<group>"; };
		3F0397AE24BE5FF30019F095 /* Networking.swift */ = {isa = PBXFileReference; fileEncoding = 4; lastKnownFileType = sourcecode.swift; path = Networking.swift; sourceTree = "<group>"; };
		3F0397AF24BE5FF30019F095 /* HttpMethod.swift */ = {isa = PBXFileReference; fileEncoding = 4; lastKnownFileType = sourcecode.swift; path = HttpMethod.swift; sourceTree = "<group>"; };
		3F0397B024BE5FF30019F095 /* HttpConnection.swift */ = {isa = PBXFileReference; fileEncoding = 4; lastKnownFileType = sourcecode.swift; path = HttpConnection.swift; sourceTree = "<group>"; };
		3F0397B124BE5FF30019F095 /* NetworkRequest.swift */ = {isa = PBXFileReference; fileEncoding = 4; lastKnownFileType = sourcecode.swift; path = NetworkRequest.swift; sourceTree = "<group>"; };
		3F0397B324BE5FF30019F095 /* SQLiteDataQueue.swift */ = {isa = PBXFileReference; fileEncoding = 4; lastKnownFileType = sourcecode.swift; path = SQLiteDataQueue.swift; sourceTree = "<group>"; };
		3F0397B424BE5FF30019F095 /* SQLiteWrapper.swift */ = {isa = PBXFileReference; fileEncoding = 4; lastKnownFileType = sourcecode.swift; path = SQLiteWrapper.swift; sourceTree = "<group>"; };
		3F0397B524BE5FF30019F095 /* DataQueue.swift */ = {isa = PBXFileReference; fileEncoding = 4; lastKnownFileType = sourcecode.swift; path = DataQueue.swift; sourceTree = "<group>"; };
		3F0397B624BE5FF30019F095 /* DataEntity.swift */ = {isa = PBXFileReference; fileEncoding = 4; lastKnownFileType = sourcecode.swift; path = DataEntity.swift; sourceTree = "<group>"; };
		3F0397B724BE5FF30019F095 /* DataQueueService.swift */ = {isa = PBXFileReference; fileEncoding = 4; lastKnownFileType = sourcecode.swift; path = DataQueueService.swift; sourceTree = "<group>"; };
		3F0397B824BE5FF30019F095 /* DataQueuing.swift */ = {isa = PBXFileReference; fileEncoding = 4; lastKnownFileType = sourcecode.swift; path = DataQueuing.swift; sourceTree = "<group>"; };
		3F0397B924BE5FF30019F095 /* Info.plist */ = {isa = PBXFileReference; fileEncoding = 4; lastKnownFileType = text.plist.xml; path = Info.plist; sourceTree = "<group>"; };
		3F0397BB24BE5FF30019F095 /* NamedCollectionProcessing.swift */ = {isa = PBXFileReference; fileEncoding = 4; lastKnownFileType = sourcecode.swift; path = NamedCollectionProcessing.swift; sourceTree = "<group>"; };
		3F0397BC24BE5FF30019F095 /* NamedCollectionDataStore.swift */ = {isa = PBXFileReference; fileEncoding = 4; lastKnownFileType = sourcecode.swift; path = NamedCollectionDataStore.swift; sourceTree = "<group>"; };
		3F0397BD24BE5FF30019F095 /* UserDefaultsNamedCollection.swift */ = {isa = PBXFileReference; fileEncoding = 4; lastKnownFileType = sourcecode.swift; path = UserDefaultsNamedCollection.swift; sourceTree = "<group>"; };
		3F0397BE24BE5FF30019F095 /* ApplicationSystemInfoService.swift */ = {isa = PBXFileReference; fileEncoding = 4; lastKnownFileType = sourcecode.swift; path = ApplicationSystemInfoService.swift; sourceTree = "<group>"; };
		3F0397BF24BE5FF30019F095 /* SystemInfoService.swift */ = {isa = PBXFileReference; fileEncoding = 4; lastKnownFileType = sourcecode.swift; path = SystemInfoService.swift; sourceTree = "<group>"; };
		3F0397C024BE5FF30019F095 /* URLOpening.swift */ = {isa = PBXFileReference; fileEncoding = 4; lastKnownFileType = sourcecode.swift; path = URLOpening.swift; sourceTree = "<group>"; };
		3F0397C124BE5FF30019F095 /* URLService.swift */ = {isa = PBXFileReference; fileEncoding = 4; lastKnownFileType = sourcecode.swift; path = URLService.swift; sourceTree = "<group>"; };
		3F0397E324BE60910019F095 /* HitProcessing.swift */ = {isa = PBXFileReference; fileEncoding = 4; lastKnownFileType = sourcecode.swift; path = HitProcessing.swift; sourceTree = "<group>"; };
		3F0397E424BE60910019F095 /* PersistentHitQueue.swift */ = {isa = PBXFileReference; fileEncoding = 4; lastKnownFileType = sourcecode.swift; path = PersistentHitQueue.swift; sourceTree = "<group>"; };
		3F0397E524BE60910019F095 /* HitQueuing.swift */ = {isa = PBXFileReference; fileEncoding = 4; lastKnownFileType = sourcecode.swift; path = HitQueuing.swift; sourceTree = "<group>"; };
		3F0397E624BE60910019F095 /* AtomicCounter.swift */ = {isa = PBXFileReference; fileEncoding = 4; lastKnownFileType = sourcecode.swift; path = AtomicCounter.swift; sourceTree = "<group>"; };
		3F0397E824BE60910019F095 /* FileUnzipper.swift */ = {isa = PBXFileReference; fileEncoding = 4; lastKnownFileType = sourcecode.swift; path = FileUnzipper.swift; sourceTree = "<group>"; };
		3F0397E924BE60910019F095 /* ZipArchive.swift */ = {isa = PBXFileReference; fileEncoding = 4; lastKnownFileType = sourcecode.swift; path = ZipArchive.swift; sourceTree = "<group>"; };
		3F0397EA24BE60910019F095 /* ZipEntry.swift */ = {isa = PBXFileReference; fileEncoding = 4; lastKnownFileType = sourcecode.swift; path = ZipEntry.swift; sourceTree = "<group>"; };
		3F0397EB24BE60910019F095 /* FileManager+ZIP.swift */ = {isa = PBXFileReference; fileEncoding = 4; lastKnownFileType = sourcecode.swift; path = "FileManager+ZIP.swift"; sourceTree = "<group>"; };
		3F0397EC24BE60910019F095 /* FileUnzipperConstants.swift */ = {isa = PBXFileReference; fileEncoding = 4; lastKnownFileType = sourcecode.swift; path = FileUnzipperConstants.swift; sourceTree = "<group>"; };
		3F0397ED24BE60910019F095 /* ThreadSafeArray.swift */ = {isa = PBXFileReference; fileEncoding = 4; lastKnownFileType = sourcecode.swift; path = ThreadSafeArray.swift; sourceTree = "<group>"; };
		3F0397EE24BE60910019F095 /* OperationOrderer.swift */ = {isa = PBXFileReference; fileEncoding = 4; lastKnownFileType = sourcecode.swift; path = OperationOrderer.swift; sourceTree = "<group>"; };
		3F0397EF24BE60910019F095 /* ThreadSafeDictionary.swift */ = {isa = PBXFileReference; fileEncoding = 4; lastKnownFileType = sourcecode.swift; path = ThreadSafeDictionary.swift; sourceTree = "<group>"; };
		3F0397F024BE60910019F095 /* URLEncoder.swift */ = {isa = PBXFileReference; fileEncoding = 4; lastKnownFileType = sourcecode.swift; path = URLEncoder.swift; sourceTree = "<group>"; };
		3F0397F124BE60910019F095 /* AnyCodable.swift */ = {isa = PBXFileReference; fileEncoding = 4; lastKnownFileType = sourcecode.swift; path = AnyCodable.swift; sourceTree = "<group>"; };
		3F03980124BE61520019F095 /* UnzipperTest.swift */ = {isa = PBXFileReference; fileEncoding = 4; lastKnownFileType = sourcecode.swift; path = UnzipperTest.swift; sourceTree = "<group>"; };
		3F03980224BE61520019F095 /* SystemInfoServiceTest.swift */ = {isa = PBXFileReference; fileEncoding = 4; lastKnownFileType = sourcecode.swift; path = SystemInfoServiceTest.swift; sourceTree = "<group>"; };
		3F03980324BE61520019F095 /* DataQueueService+Testable.swift */ = {isa = PBXFileReference; fileEncoding = 4; lastKnownFileType = sourcecode.swift; path = "DataQueueService+Testable.swift"; sourceTree = "<group>"; };
		3F03980424BE61520019F095 /* DataQueueServiceTests.swift */ = {isa = PBXFileReference; fileEncoding = 4; lastKnownFileType = sourcecode.swift; path = DataQueueServiceTests.swift; sourceTree = "<group>"; };
		3F03980524BE61520019F095 /* URLServiceTest.swift */ = {isa = PBXFileReference; fileEncoding = 4; lastKnownFileType = sourcecode.swift; path = URLServiceTest.swift; sourceTree = "<group>"; };
		3F03980624BE61520019F095 /* DiskCacheServiceTests.swift */ = {isa = PBXFileReference; fileEncoding = 4; lastKnownFileType = sourcecode.swift; path = DiskCacheServiceTests.swift; sourceTree = "<group>"; };
		3F03980724BE61520019F095 /* UserDefaultsNamedCollectionTest.swift */ = {isa = PBXFileReference; fileEncoding = 4; lastKnownFileType = sourcecode.swift; path = UserDefaultsNamedCollectionTest.swift; sourceTree = "<group>"; };
		3F03980824BE61520019F095 /* SQLiteWrapperTests.swift */ = {isa = PBXFileReference; fileEncoding = 4; lastKnownFileType = sourcecode.swift; path = SQLiteWrapperTests.swift; sourceTree = "<group>"; };
		3F03980924BE61520019F095 /* MockSystemInfoService.swift */ = {isa = PBXFileReference; fileEncoding = 4; lastKnownFileType = sourcecode.swift; path = MockSystemInfoService.swift; sourceTree = "<group>"; };
		3F03980A24BE61520019F095 /* DataQueueTests.swift */ = {isa = PBXFileReference; fileEncoding = 4; lastKnownFileType = sourcecode.swift; path = DataQueueTests.swift; sourceTree = "<group>"; };
		3F03980B24BE61520019F095 /* NetworkServiceTests.swift */ = {isa = PBXFileReference; fileEncoding = 4; lastKnownFileType = sourcecode.swift; path = NetworkServiceTests.swift; sourceTree = "<group>"; };
		3F03980C24BE61520019F095 /* LogLevelTest.swift */ = {isa = PBXFileReference; fileEncoding = 4; lastKnownFileType = sourcecode.swift; path = LogLevelTest.swift; sourceTree = "<group>"; };
		3F03980D24BE61520019F095 /* NamedCollectionDataStoreTest.swift */ = {isa = PBXFileReference; fileEncoding = 4; lastKnownFileType = sourcecode.swift; path = NamedCollectionDataStoreTest.swift; sourceTree = "<group>"; };
		3F03980F24BE61520019F095 /* OperationOrdererTests.swift */ = {isa = PBXFileReference; fileEncoding = 4; lastKnownFileType = sourcecode.swift; path = OperationOrdererTests.swift; sourceTree = "<group>"; };
		3F03981024BE61520019F095 /* PersistentHitQueueTests.swift */ = {isa = PBXFileReference; fileEncoding = 4; lastKnownFileType = sourcecode.swift; path = PersistentHitQueueTests.swift; sourceTree = "<group>"; };
		3F03981124BE61520019F095 /* AnyCodableTests.swift */ = {isa = PBXFileReference; fileEncoding = 4; lastKnownFileType = sourcecode.swift; path = AnyCodableTests.swift; sourceTree = "<group>"; };
		3F03981224BE61520019F095 /* ThreadSafeArrayTests.swift */ = {isa = PBXFileReference; fileEncoding = 4; lastKnownFileType = sourcecode.swift; path = ThreadSafeArrayTests.swift; sourceTree = "<group>"; };
		3F03981324BE61520019F095 /* URLEncoderTests.swift */ = {isa = PBXFileReference; fileEncoding = 4; lastKnownFileType = sourcecode.swift; path = URLEncoderTests.swift; sourceTree = "<group>"; };
		3F03981424BE61520019F095 /* ThreadSafeDictionaryTests.swift */ = {isa = PBXFileReference; fileEncoding = 4; lastKnownFileType = sourcecode.swift; path = ThreadSafeDictionaryTests.swift; sourceTree = "<group>"; };
		3F03983424BE62AA0019F095 /* TestRules.zip */ = {isa = PBXFileReference; lastKnownFileType = archive.zip; path = TestRules.zip; sourceTree = "<group>"; };
		3F03983524BE62AA0019F095 /* TestImage.png */ = {isa = PBXFileReference; lastKnownFileType = image.png; path = TestImage.png; sourceTree = "<group>"; };
		3F03983624BE62AA0019F095 /* ADBMobileConfig.json */ = {isa = PBXFileReference; fileEncoding = 4; lastKnownFileType = text.json; path = ADBMobileConfig.json; sourceTree = "<group>"; };
		3F03983724BE62AA0019F095 /* TestConfig.json */ = {isa = PBXFileReference; fileEncoding = 4; lastKnownFileType = text.json; path = TestConfig.json; sourceTree = "<group>"; };
		3F08FF9424D9F1D200D34DE3 /* EventDataMerger.swift */ = {isa = PBXFileReference; fileEncoding = 4; lastKnownFileType = sourcecode.swift; path = EventDataMerger.swift; sourceTree = "<group>"; };
		3F08FF9624D9F1F300D34DE3 /* EventDataMergeTests.swift */ = {isa = PBXFileReference; fileEncoding = 4; lastKnownFileType = sourcecode.swift; path = EventDataMergeTests.swift; sourceTree = "<group>"; };
		3F08FF9824DA03F000D34DE3 /* RulesEngineFunctionalTests.swift */ = {isa = PBXFileReference; lastKnownFileType = sourcecode.swift; path = RulesEngineFunctionalTests.swift; sourceTree = "<group>"; };
		3F08FF9A24DA0DA100D34DE3 /* rules_functional_1.zip */ = {isa = PBXFileReference; lastKnownFileType = archive.zip; path = rules_functional_1.zip; sourceTree = "<group>"; };
		3F08FF9C24DA0DCF00D34DE3 /* RulesDownloaderTests.swift */ = {isa = PBXFileReference; fileEncoding = 4; lastKnownFileType = sourcecode.swift; path = RulesDownloaderTests.swift; sourceTree = "<group>"; };
		3F08FFA724DBBDD700D34DE3 /* UserDefaults+Clear.swift */ = {isa = PBXFileReference; fileEncoding = 4; lastKnownFileType = sourcecode.swift; name = "UserDefaults+Clear.swift"; path = "AEPCore/Mocks/UserDefaults+Clear.swift"; sourceTree = SOURCE_ROOT; };
		3F08FFA824DBBDD700D34DE3 /* TestableNetworkService.swift */ = {isa = PBXFileReference; fileEncoding = 4; lastKnownFileType = sourcecode.swift; name = TestableNetworkService.swift; path = AEPCore/Mocks/TestableNetworkService.swift; sourceTree = SOURCE_ROOT; };
		3F16761324E1B0630041B970 /* RulesConstants.swift */ = {isa = PBXFileReference; lastKnownFileType = sourcecode.swift; path = RulesConstants.swift; sourceTree = "<group>"; };
		3F16762724F031A00041B970 /* EventHubContractTests.swift */ = {isa = PBXFileReference; fileEncoding = 4; lastKnownFileType = sourcecode.swift; path = EventHubContractTests.swift; sourceTree = "<group>"; };
		3F16762924F032C60041B970 /* ContractExtensionOne.swift */ = {isa = PBXFileReference; lastKnownFileType = sourcecode.swift; path = ContractExtensionOne.swift; sourceTree = "<group>"; };
		3F16762B24F032E60041B970 /* ContractExtensionTwo.swift */ = {isa = PBXFileReference; lastKnownFileType = sourcecode.swift; path = ContractExtensionTwo.swift; sourceTree = "<group>"; };
		3F2F12BF24F6D66C00600CB4 /* TestHelpers.swift */ = {isa = PBXFileReference; lastKnownFileType = sourcecode.swift; path = TestHelpers.swift; sourceTree = "<group>"; };
		3F39152F24CA47B600B58C3E /* JSONRulesParserTests.swift */ = {isa = PBXFileReference; fileEncoding = 4; lastKnownFileType = sourcecode.swift; path = JSONRulesParserTests.swift; sourceTree = "<group>"; };
		3F39153224CB7E2400B58C3E /* MobileCore+IdentityTests.swift */ = {isa = PBXFileReference; lastKnownFileType = sourcecode.swift; path = "MobileCore+IdentityTests.swift"; sourceTree = "<group>"; };
		3F3951E824CA096100F7325B /* MobileCoreTests.swift */ = {isa = PBXFileReference; fileEncoding = 4; lastKnownFileType = sourcecode.swift; path = MobileCoreTests.swift; sourceTree = "<group>"; };
		3F3951EA24CA096100F7325B /* SharedStateTest.swift */ = {isa = PBXFileReference; fileEncoding = 4; lastKnownFileType = sourcecode.swift; path = SharedStateTest.swift; sourceTree = "<group>"; };
		3F3951EB24CA096100F7325B /* EventHubTests.swift */ = {isa = PBXFileReference; fileEncoding = 4; lastKnownFileType = sourcecode.swift; path = EventHubTests.swift; sourceTree = "<group>"; };
		3F3951ED24CA096100F7325B /* TestRules.zip */ = {isa = PBXFileReference; lastKnownFileType = archive.zip; path = TestRules.zip; sourceTree = "<group>"; };
		3F3951EE24CA096100F7325B /* TestImage.png */ = {isa = PBXFileReference; lastKnownFileType = image.png; path = TestImage.png; sourceTree = "<group>"; };
		3F3951EF24CA096100F7325B /* rules_1.json */ = {isa = PBXFileReference; fileEncoding = 4; lastKnownFileType = text.json; path = rules_1.json; sourceTree = "<group>"; };
		3F3951F024CA096100F7325B /* ADBMobileConfig.json */ = {isa = PBXFileReference; fileEncoding = 4; lastKnownFileType = text.json; path = ADBMobileConfig.json; sourceTree = "<group>"; };
		3F3951F124CA096100F7325B /* TestConfig.json */ = {isa = PBXFileReference; fileEncoding = 4; lastKnownFileType = text.json; path = TestConfig.json; sourceTree = "<group>"; };
		3F3951F224CA096100F7325B /* testRulesDownloader.zip */ = {isa = PBXFileReference; lastKnownFileType = archive.zip; path = testRulesDownloader.zip; sourceTree = "<group>"; };
		3F3951F424CA096100F7325B /* SlowMockExtension.swift */ = {isa = PBXFileReference; fileEncoding = 4; lastKnownFileType = sourcecode.swift; path = SlowMockExtension.swift; sourceTree = "<group>"; };
		3F3951F524CA096100F7325B /* MockExtension.swift */ = {isa = PBXFileReference; fileEncoding = 4; lastKnownFileType = sourcecode.swift; path = MockExtension.swift; sourceTree = "<group>"; };
		3F3951F624CA096100F7325B /* MockExtensionTwo.swift */ = {isa = PBXFileReference; fileEncoding = 4; lastKnownFileType = sourcecode.swift; path = MockExtensionTwo.swift; sourceTree = "<group>"; };
		3F3951F724CA096100F7325B /* MobileCore+ConfigurationTests.swift */ = {isa = PBXFileReference; fileEncoding = 4; lastKnownFileType = sourcecode.swift; path = "MobileCore+ConfigurationTests.swift"; sourceTree = "<group>"; };
		3F3951FA24CA096100F7325B /* MockConfigurationDownloader.swift */ = {isa = PBXFileReference; fileEncoding = 4; lastKnownFileType = sourcecode.swift; path = MockConfigurationDownloader.swift; sourceTree = "<group>"; };
		3F3951FB24CA096100F7325B /* MockNetworkServiceOverrider.swift */ = {isa = PBXFileReference; fileEncoding = 4; lastKnownFileType = sourcecode.swift; path = MockNetworkServiceOverrider.swift; sourceTree = "<group>"; };
		3F3951FC24CA096100F7325B /* EventHub+Testable.swift */ = {isa = PBXFileReference; fileEncoding = 4; lastKnownFileType = sourcecode.swift; path = "EventHub+Testable.swift"; sourceTree = "<group>"; };
		3F3951FD24CA096100F7325B /* MockRulesDownloaderNetworkService.swift */ = {isa = PBXFileReference; fileEncoding = 4; lastKnownFileType = sourcecode.swift; path = MockRulesDownloaderNetworkService.swift; sourceTree = "<group>"; };
		3F3951FE24CA096100F7325B /* SharedStateTestHelper.swift */ = {isa = PBXFileReference; fileEncoding = 4; lastKnownFileType = sourcecode.swift; path = SharedStateTestHelper.swift; sourceTree = "<group>"; };
		3F3951FF24CA096100F7325B /* MockConfigurationDownloaderNetworkService.swift */ = {isa = PBXFileReference; fileEncoding = 4; lastKnownFileType = sourcecode.swift; path = MockConfigurationDownloaderNetworkService.swift; sourceTree = "<group>"; };
		3F39520124CA096100F7325B /* TestableExtensionRuntime.swift */ = {isa = PBXFileReference; fileEncoding = 4; lastKnownFileType = sourcecode.swift; path = TestableExtensionRuntime.swift; sourceTree = "<group>"; };
		3F39520324CA096100F7325B /* ConfigurationStateTests.swift */ = {isa = PBXFileReference; fileEncoding = 4; lastKnownFileType = sourcecode.swift; path = ConfigurationStateTests.swift; sourceTree = "<group>"; };
		3F39520424CA096100F7325B /* ConfigurationDownloaderTests.swift */ = {isa = PBXFileReference; fileEncoding = 4; lastKnownFileType = sourcecode.swift; path = ConfigurationDownloaderTests.swift; sourceTree = "<group>"; };
		3F39520624CA096100F7325B /* LaunchIDManagerTests.swift */ = {isa = PBXFileReference; fileEncoding = 4; lastKnownFileType = sourcecode.swift; path = LaunchIDManagerTests.swift; sourceTree = "<group>"; };
		3F4256FC24F474F4005D4006 /* AEPIntegrationTests.xctest */ = {isa = PBXFileReference; explicitFileType = wrapper.cfbundle; includeInIndex = 0; path = AEPIntegrationTests.xctest; sourceTree = BUILT_PRODUCTS_DIR; };
		3F4256FE24F474F4005D4006 /* IdentityIntegrationTests.swift */ = {isa = PBXFileReference; lastKnownFileType = sourcecode.swift; path = IdentityIntegrationTests.swift; sourceTree = "<group>"; };
		3F42570024F474F4005D4006 /* Info.plist */ = {isa = PBXFileReference; lastKnownFileType = text.plist.xml; path = Info.plist; sourceTree = "<group>"; };
		3F42570F24F4754F005D4006 /* TestableNetworkService.swift */ = {isa = PBXFileReference; lastKnownFileType = sourcecode.swift; path = TestableNetworkService.swift; sourceTree = "<group>"; };
		3F5D45F12513CC6B0040E298 /* aepsdk-rulesengine-ios */ = {isa = PBXFileReference; lastKnownFileType = folder; name = "aepsdk-rulesengine-ios"; path = "../aepsdk-rulesengine-ios"; sourceTree = "<group>"; };
		3F5F9ED02502D34500C8A0B4 /* ConfigurationIntegrationTests.swift */ = {isa = PBXFileReference; lastKnownFileType = sourcecode.swift; path = ConfigurationIntegrationTests.swift; sourceTree = "<group>"; };
		3FB5F7CF24D2848900F0F6DF /* ConfigurationFunctionalTests.swift */ = {isa = PBXFileReference; lastKnownFileType = sourcecode.swift; path = ConfigurationFunctionalTests.swift; sourceTree = "<group>"; };
		3FB66A9E24CA004400502CAF /* CoreConstants.swift */ = {isa = PBXFileReference; fileEncoding = 4; lastKnownFileType = sourcecode.swift; path = CoreConstants.swift; sourceTree = "<group>"; };
		3FB66A9F24CA004400502CAF /* MobileCore.swift */ = {isa = PBXFileReference; fileEncoding = 4; lastKnownFileType = sourcecode.swift; path = MobileCore.swift; sourceTree = "<group>"; };
		3FB66AA224CA004400502CAF /* MobileCore+Configuration.swift */ = {isa = PBXFileReference; fileEncoding = 4; lastKnownFileType = sourcecode.swift; path = "MobileCore+Configuration.swift"; sourceTree = "<group>"; };
		3FB66AA324CA004400502CAF /* MobileCore+Lifecycle.swift */ = {isa = PBXFileReference; fileEncoding = 4; lastKnownFileType = sourcecode.swift; path = "MobileCore+Lifecycle.swift"; sourceTree = "<group>"; };
		3FB66AA624CA004400502CAF /* EventHubPlaceholderExtension.swift */ = {isa = PBXFileReference; fileEncoding = 4; lastKnownFileType = sourcecode.swift; path = EventHubPlaceholderExtension.swift; sourceTree = "<group>"; };
		3FB66AA724CA004400502CAF /* EventHubConstants.swift */ = {isa = PBXFileReference; fileEncoding = 4; lastKnownFileType = sourcecode.swift; path = EventHubConstants.swift; sourceTree = "<group>"; };
		3FB66AA824CA004400502CAF /* ExtensionContainer.swift */ = {isa = PBXFileReference; fileEncoding = 4; lastKnownFileType = sourcecode.swift; path = ExtensionContainer.swift; sourceTree = "<group>"; };
		3FB66AA924CA004400502CAF /* Event.swift */ = {isa = PBXFileReference; fileEncoding = 4; lastKnownFileType = sourcecode.swift; path = Event.swift; sourceTree = "<group>"; };
		3FB66AAA24CA004400502CAF /* AEPError.swift */ = {isa = PBXFileReference; fileEncoding = 4; lastKnownFileType = sourcecode.swift; path = AEPError.swift; sourceTree = "<group>"; };
		3FB66AAB24CA004400502CAF /* SharedState.swift */ = {isa = PBXFileReference; fileEncoding = 4; lastKnownFileType = sourcecode.swift; path = SharedState.swift; sourceTree = "<group>"; };
		3FB66AAC24CA004400502CAF /* EventHub.swift */ = {isa = PBXFileReference; fileEncoding = 4; lastKnownFileType = sourcecode.swift; path = EventHub.swift; sourceTree = "<group>"; };
		3FB66AAD24CA004400502CAF /* ExtensionRuntime.swift */ = {isa = PBXFileReference; fileEncoding = 4; lastKnownFileType = sourcecode.swift; path = ExtensionRuntime.swift; sourceTree = "<group>"; };
		3FB66AAE24CA004400502CAF /* EventType.swift */ = {isa = PBXFileReference; fileEncoding = 4; lastKnownFileType = sourcecode.swift; path = EventType.swift; sourceTree = "<group>"; };
		3FB66AAF24CA004400502CAF /* EventHubError.swift */ = {isa = PBXFileReference; fileEncoding = 4; lastKnownFileType = sourcecode.swift; path = EventHubError.swift; sourceTree = "<group>"; };
		3FB66AB024CA004400502CAF /* EventSource.swift */ = {isa = PBXFileReference; fileEncoding = 4; lastKnownFileType = sourcecode.swift; path = EventSource.swift; sourceTree = "<group>"; };
		3FB66AB124CA004400502CAF /* EventListenerContainer.swift */ = {isa = PBXFileReference; fileEncoding = 4; lastKnownFileType = sourcecode.swift; path = EventListenerContainer.swift; sourceTree = "<group>"; };
		3FB66AB224CA004400502CAF /* Extension.swift */ = {isa = PBXFileReference; fileEncoding = 4; lastKnownFileType = sourcecode.swift; path = Extension.swift; sourceTree = "<group>"; };
		3FB66AB424CA004400502CAF /* LaunchRule.swift */ = {isa = PBXFileReference; fileEncoding = 4; lastKnownFileType = sourcecode.swift; path = LaunchRule.swift; sourceTree = "<group>"; };
		3FB66AB524CA004400502CAF /* RulesDownloader.swift */ = {isa = PBXFileReference; fileEncoding = 4; lastKnownFileType = sourcecode.swift; path = RulesDownloader.swift; sourceTree = "<group>"; };
		3FB66AB624CA004400502CAF /* LaunchRulesEngine.swift */ = {isa = PBXFileReference; fileEncoding = 4; lastKnownFileType = sourcecode.swift; path = LaunchRulesEngine.swift; sourceTree = "<group>"; };
		3FB66AB724CA004400502CAF /* RulesLoader.swift */ = {isa = PBXFileReference; fileEncoding = 4; lastKnownFileType = sourcecode.swift; path = RulesLoader.swift; sourceTree = "<group>"; };
		3FB66AB824CA004400502CAF /* JSONRulesParser.swift */ = {isa = PBXFileReference; fileEncoding = 4; lastKnownFileType = sourcecode.swift; path = JSONRulesParser.swift; sourceTree = "<group>"; };
		3FB66ABA24CA004400502CAF /* Configuration.swift */ = {isa = PBXFileReference; fileEncoding = 4; lastKnownFileType = sourcecode.swift; path = Configuration.swift; sourceTree = "<group>"; };
		3FB66ABB24CA004400502CAF /* ConfigurationConstants.swift */ = {isa = PBXFileReference; fileEncoding = 4; lastKnownFileType = sourcecode.swift; path = ConfigurationConstants.swift; sourceTree = "<group>"; };
		3FB66ABC24CA004400502CAF /* ConfigurationState.swift */ = {isa = PBXFileReference; fileEncoding = 4; lastKnownFileType = sourcecode.swift; path = ConfigurationState.swift; sourceTree = "<group>"; };
		3FB66ABD24CA004400502CAF /* LaunchIDManager.swift */ = {isa = PBXFileReference; fileEncoding = 4; lastKnownFileType = sourcecode.swift; path = LaunchIDManager.swift; sourceTree = "<group>"; };
		3FB66ABE24CA004400502CAF /* Event+Configuration.swift */ = {isa = PBXFileReference; fileEncoding = 4; lastKnownFileType = sourcecode.swift; path = "Event+Configuration.swift"; sourceTree = "<group>"; };
		3FB66ABF24CA004400502CAF /* ConfigurationDownloadable.swift */ = {isa = PBXFileReference; fileEncoding = 4; lastKnownFileType = sourcecode.swift; path = ConfigurationDownloadable.swift; sourceTree = "<group>"; };
		3FB66AC024CA004400502CAF /* CachedRules.swift */ = {isa = PBXFileReference; fileEncoding = 4; lastKnownFileType = sourcecode.swift; path = CachedRules.swift; sourceTree = "<group>"; };
		3FB66AC124CA004400502CAF /* CachedConfiguration.swift */ = {isa = PBXFileReference; fileEncoding = 4; lastKnownFileType = sourcecode.swift; path = CachedConfiguration.swift; sourceTree = "<group>"; };
		3FB66AC224CA004400502CAF /* ConfigurationDownloader.swift */ = {isa = PBXFileReference; fileEncoding = 4; lastKnownFileType = sourcecode.swift; path = ConfigurationDownloader.swift; sourceTree = "<group>"; };
		3FB66AC324CA004400502CAF /* PrivacyStatus.swift */ = {isa = PBXFileReference; fileEncoding = 4; lastKnownFileType = sourcecode.swift; path = PrivacyStatus.swift; sourceTree = "<group>"; };
		3FB66AC424CA004400502CAF /* Cacheable.swift */ = {isa = PBXFileReference; fileEncoding = 4; lastKnownFileType = sourcecode.swift; path = Cacheable.swift; sourceTree = "<group>"; };
		3FE6DDA924C62C090065EA05 /* AEPServicesMocks.framework */ = {isa = PBXFileReference; explicitFileType = wrapper.framework; includeInIndex = 0; path = AEPServicesMocks.framework; sourceTree = BUILT_PRODUCTS_DIR; };
		3FE6DDD124C62EE60065EA05 /* AEPLifecycle.framework */ = {isa = PBXFileReference; explicitFileType = wrapper.framework; includeInIndex = 0; path = AEPLifecycle.framework; sourceTree = BUILT_PRODUCTS_DIR; };
		3FE6DDD324C62EE60065EA05 /* AEPLifecycle.h */ = {isa = PBXFileReference; lastKnownFileType = sourcecode.c.h; path = AEPLifecycle.h; sourceTree = "<group>"; };
		3FE6DDD424C62EE60065EA05 /* Info.plist */ = {isa = PBXFileReference; lastKnownFileType = text.plist.xml; path = Info.plist; sourceTree = "<group>"; };
		3FE6DDD924C62EE60065EA05 /* AEPLifecycleTests.xctest */ = {isa = PBXFileReference; explicitFileType = wrapper.cfbundle; includeInIndex = 0; path = AEPLifecycleTests.xctest; sourceTree = BUILT_PRODUCTS_DIR; };
		3FE6DDE024C62EE60065EA05 /* Info.plist */ = {isa = PBXFileReference; lastKnownFileType = text.plist.xml; path = Info.plist; sourceTree = "<group>"; };
		3FE6DDE824C62F610065EA05 /* AEPServicesMock.h */ = {isa = PBXFileReference; fileEncoding = 4; lastKnownFileType = sourcecode.c.h; name = AEPServicesMock.h; path = AEPServices/Mocks/AEPServicesMock.h; sourceTree = SOURCE_ROOT; };
		3FE6DDE924C62F610065EA05 /* MockNetworkServiceOverrider.swift */ = {isa = PBXFileReference; fileEncoding = 4; lastKnownFileType = sourcecode.swift; name = MockNetworkServiceOverrider.swift; path = AEPServices/Mocks/MockNetworkServiceOverrider.swift; sourceTree = SOURCE_ROOT; };
		3FE6DDEA24C62F610065EA05 /* MockTask.swift */ = {isa = PBXFileReference; fileEncoding = 4; lastKnownFileType = sourcecode.swift; name = MockTask.swift; path = AEPServices/Mocks/MockTask.swift; sourceTree = SOURCE_ROOT; };
		3FE6DDEB24C62F610065EA05 /* MockDataStore.swift */ = {isa = PBXFileReference; fileEncoding = 4; lastKnownFileType = sourcecode.swift; name = MockDataStore.swift; path = AEPServices/Mocks/MockDataStore.swift; sourceTree = SOURCE_ROOT; };
		3FE6DDEC24C62F610065EA05 /* Info.plist */ = {isa = PBXFileReference; lastKnownFileType = text.plist; name = Info.plist; path = AEPServices/Mocks/Info.plist; sourceTree = SOURCE_ROOT; };
		3FE6DDED24C62F610065EA05 /* MockURLSession.swift */ = {isa = PBXFileReference; fileEncoding = 4; lastKnownFileType = sourcecode.swift; name = MockURLSession.swift; path = AEPServices/Mocks/MockURLSession.swift; sourceTree = SOURCE_ROOT; };
		3FE6DDEE24C62F610065EA05 /* MockSystemInfoService.swift */ = {isa = PBXFileReference; fileEncoding = 4; lastKnownFileType = sourcecode.swift; name = MockSystemInfoService.swift; path = AEPServices/Mocks/MockSystemInfoService.swift; sourceTree = SOURCE_ROOT; };
		3FE6DDEF24C62F610065EA05 /* MockDataQueue.swift */ = {isa = PBXFileReference; fileEncoding = 4; lastKnownFileType = sourcecode.swift; name = MockDataQueue.swift; path = AEPServices/Mocks/MockDataQueue.swift; sourceTree = SOURCE_ROOT; };
		3FE6DDF824C630DE0065EA05 /* LifecycleMetricsBuilderTests.swift */ = {isa = PBXFileReference; fileEncoding = 4; lastKnownFileType = sourcecode.swift; path = LifecycleMetricsBuilderTests.swift; sourceTree = "<group>"; };
		3FE6DDF924C630DE0065EA05 /* LifecycleContextDataTests.swift */ = {isa = PBXFileReference; fileEncoding = 4; lastKnownFileType = sourcecode.swift; path = LifecycleContextDataTests.swift; sourceTree = "<group>"; };
		3FE6DDFB24C630DE0065EA05 /* LifecycleMetricsTests.swift */ = {isa = PBXFileReference; fileEncoding = 4; lastKnownFileType = sourcecode.swift; path = LifecycleMetricsTests.swift; sourceTree = "<group>"; };
		3FE6DDFC24C630DE0065EA05 /* LifecycleFunctionalTests.swift */ = {isa = PBXFileReference; fileEncoding = 4; lastKnownFileType = sourcecode.swift; path = LifecycleFunctionalTests.swift; sourceTree = "<group>"; };
		3FE6DDFD24C630DE0065EA05 /* LifecycleStateTests.swift */ = {isa = PBXFileReference; fileEncoding = 4; lastKnownFileType = sourcecode.swift; path = LifecycleStateTests.swift; sourceTree = "<group>"; };
		3FE6DDFE24C630DE0065EA05 /* LifecycleSessionTests.swift */ = {isa = PBXFileReference; fileEncoding = 4; lastKnownFileType = sourcecode.swift; path = LifecycleSessionTests.swift; sourceTree = "<group>"; };
		3FE6DE0624C630EA0065EA05 /* LifecycleState.swift */ = {isa = PBXFileReference; fileEncoding = 4; lastKnownFileType = sourcecode.swift; path = LifecycleState.swift; sourceTree = "<group>"; };
		3FE6DE0724C630EB0065EA05 /* LifecycleMetrics.swift */ = {isa = PBXFileReference; fileEncoding = 4; lastKnownFileType = sourcecode.swift; path = LifecycleMetrics.swift; sourceTree = "<group>"; };
		3FE6DE0824C630EB0065EA05 /* Event+Lifecycle.swift */ = {isa = PBXFileReference; fileEncoding = 4; lastKnownFileType = sourcecode.swift; path = "Event+Lifecycle.swift"; sourceTree = "<group>"; };
		3FE6DE0A24C630EB0065EA05 /* Lifecycle.swift */ = {isa = PBXFileReference; fileEncoding = 4; lastKnownFileType = sourcecode.swift; path = Lifecycle.swift; sourceTree = "<group>"; };
		3FE6DE0B24C630EB0065EA05 /* LifecycleContextData.swift */ = {isa = PBXFileReference; fileEncoding = 4; lastKnownFileType = sourcecode.swift; path = LifecycleContextData.swift; sourceTree = "<group>"; };
		3FE6DE0C24C630EB0065EA05 /* LifecycleConstants.swift */ = {isa = PBXFileReference; fileEncoding = 4; lastKnownFileType = sourcecode.swift; path = LifecycleConstants.swift; sourceTree = "<group>"; };
		3FE6DE0D24C630EB0065EA05 /* LifecycleMetricsBuilder.swift */ = {isa = PBXFileReference; fileEncoding = 4; lastKnownFileType = sourcecode.swift; path = LifecycleMetricsBuilder.swift; sourceTree = "<group>"; };
		3FE6DE1624C631100065EA05 /* LifecycleSession.swift */ = {isa = PBXFileReference; fileEncoding = 4; lastKnownFileType = sourcecode.swift; path = LifecycleSession.swift; sourceTree = "<group>"; };
		3FE6DE2F24C642330065EA05 /* AEPIdentity.framework */ = {isa = PBXFileReference; explicitFileType = wrapper.framework; includeInIndex = 0; path = AEPIdentity.framework; sourceTree = BUILT_PRODUCTS_DIR; };
		3FE6DE3124C642330065EA05 /* AEPIdentity.h */ = {isa = PBXFileReference; lastKnownFileType = sourcecode.c.h; path = AEPIdentity.h; sourceTree = "<group>"; };
		3FE6DE3224C642330065EA05 /* Info.plist */ = {isa = PBXFileReference; lastKnownFileType = text.plist.xml; path = Info.plist; sourceTree = "<group>"; };
		3FE6DE3724C642330065EA05 /* AEPIdentityTests.xctest */ = {isa = PBXFileReference; explicitFileType = wrapper.cfbundle; includeInIndex = 0; path = AEPIdentityTests.xctest; sourceTree = BUILT_PRODUCTS_DIR; };
		3FE6DE3E24C642330065EA05 /* Info.plist */ = {isa = PBXFileReference; lastKnownFileType = text.plist.xml; path = Info.plist; sourceTree = "<group>"; };
		3FE6DE4624C643050065EA05 /* MobileVisitorAuthenticationState.swift */ = {isa = PBXFileReference; fileEncoding = 4; lastKnownFileType = sourcecode.swift; path = MobileVisitorAuthenticationState.swift; sourceTree = "<group>"; };
		3FE6DE4724C643050065EA05 /* URLQueryItem+Identity.swift */ = {isa = PBXFileReference; fileEncoding = 4; lastKnownFileType = sourcecode.swift; path = "URLQueryItem+Identity.swift"; sourceTree = "<group>"; };
		3FE6DE4824C643050065EA05 /* IdentityProperties.swift */ = {isa = PBXFileReference; fileEncoding = 4; lastKnownFileType = sourcecode.swift; path = IdentityProperties.swift; sourceTree = "<group>"; };
		3FE6DE4924C643050065EA05 /* Identity+PublicAPI.swift */ = {isa = PBXFileReference; fileEncoding = 4; lastKnownFileType = sourcecode.swift; path = "Identity+PublicAPI.swift"; sourceTree = "<group>"; };
		3FE6DE4A24C643050065EA05 /* IdentityConstants.swift */ = {isa = PBXFileReference; fileEncoding = 4; lastKnownFileType = sourcecode.swift; path = IdentityConstants.swift; sourceTree = "<group>"; };
		3FE6DE4C24C643050065EA05 /* Networking+Identity.swift */ = {isa = PBXFileReference; fileEncoding = 4; lastKnownFileType = sourcecode.swift; path = "Networking+Identity.swift"; sourceTree = "<group>"; };
		3FE6DE4D24C643050065EA05 /* IdentityState.swift */ = {isa = PBXFileReference; fileEncoding = 4; lastKnownFileType = sourcecode.swift; path = IdentityState.swift; sourceTree = "<group>"; };
		3FE6DE4E24C643060065EA05 /* MID.swift */ = {isa = PBXFileReference; fileEncoding = 4; lastKnownFileType = sourcecode.swift; path = MID.swift; sourceTree = "<group>"; };
		3FE6DE4F24C643060065EA05 /* Event+Identity.swift */ = {isa = PBXFileReference; fileEncoding = 4; lastKnownFileType = sourcecode.swift; path = "Event+Identity.swift"; sourceTree = "<group>"; };
		3FE6DE5024C643060065EA05 /* CustomIdentity.swift */ = {isa = PBXFileReference; fileEncoding = 4; lastKnownFileType = sourcecode.swift; path = CustomIdentity.swift; sourceTree = "<group>"; };
		3FE6DE5124C643060065EA05 /* IdentityHit.swift */ = {isa = PBXFileReference; fileEncoding = 4; lastKnownFileType = sourcecode.swift; path = IdentityHit.swift; sourceTree = "<group>"; };
		3FE6DE5224C643060065EA05 /* URLAppender.swift */ = {isa = PBXFileReference; fileEncoding = 4; lastKnownFileType = sourcecode.swift; path = URLAppender.swift; sourceTree = "<group>"; };
		3FE6DE5324C643060065EA05 /* MobileIdentities.swift */ = {isa = PBXFileReference; fileEncoding = 4; lastKnownFileType = sourcecode.swift; path = MobileIdentities.swift; sourceTree = "<group>"; };
		3FE6DE5424C643060065EA05 /* IdentityHitResponse.swift */ = {isa = PBXFileReference; fileEncoding = 4; lastKnownFileType = sourcecode.swift; path = IdentityHitResponse.swift; sourceTree = "<group>"; };
		3FE6DE5524C643060065EA05 /* IdentityHitProcessor.swift */ = {isa = PBXFileReference; fileEncoding = 4; lastKnownFileType = sourcecode.swift; path = IdentityHitProcessor.swift; sourceTree = "<group>"; };
		3FE6DE5624C643060065EA05 /* Identity.swift */ = {isa = PBXFileReference; fileEncoding = 4; lastKnownFileType = sourcecode.swift; path = Identity.swift; sourceTree = "<group>"; };
		3FE6DE5724C643060065EA05 /* Identifiable.swift */ = {isa = PBXFileReference; fileEncoding = 4; lastKnownFileType = sourcecode.swift; path = Identifiable.swift; sourceTree = "<group>"; };
		3FE6DE5824C643060065EA05 /* URL+Identity.swift */ = {isa = PBXFileReference; fileEncoding = 4; lastKnownFileType = sourcecode.swift; path = "URL+Identity.swift"; sourceTree = "<group>"; };
		3FE6DE6C24C643610065EA05 /* MIDTests.swift */ = {isa = PBXFileReference; fileEncoding = 4; lastKnownFileType = sourcecode.swift; path = MIDTests.swift; sourceTree = "<group>"; };
		3FE6DE6D24C643610065EA05 /* MobileIdentitiesTests.swift */ = {isa = PBXFileReference; fileEncoding = 4; lastKnownFileType = sourcecode.swift; path = MobileIdentitiesTests.swift; sourceTree = "<group>"; };
		3FE6DE6E24C643610065EA05 /* URL+IdentityTests.swift */ = {isa = PBXFileReference; fileEncoding = 4; lastKnownFileType = sourcecode.swift; path = "URL+IdentityTests.swift"; sourceTree = "<group>"; };
		3FE6DE6F24C643610065EA05 /* URLQueryItem+IdentityTests.swift */ = {isa = PBXFileReference; fileEncoding = 4; lastKnownFileType = sourcecode.swift; path = "URLQueryItem+IdentityTests.swift"; sourceTree = "<group>"; };
		3FE6DE7024C643620065EA05 /* IdentityStateTests.swift */ = {isa = PBXFileReference; fileEncoding = 4; lastKnownFileType = sourcecode.swift; path = IdentityStateTests.swift; sourceTree = "<group>"; };
		3FE6DE7124C643620065EA05 /* IdentityFunctionalTests.swift */ = {isa = PBXFileReference; fileEncoding = 4; lastKnownFileType = sourcecode.swift; path = IdentityFunctionalTests.swift; sourceTree = "<group>"; };
		3FE6DE7224C643620065EA05 /* URLAppenderTests.swift */ = {isa = PBXFileReference; fileEncoding = 4; lastKnownFileType = sourcecode.swift; path = URLAppenderTests.swift; sourceTree = "<group>"; };
		3FE6DE7324C643620065EA05 /* IdentityHitProcessorTests.swift */ = {isa = PBXFileReference; fileEncoding = 4; lastKnownFileType = sourcecode.swift; path = IdentityHitProcessorTests.swift; sourceTree = "<group>"; };
		3FE6DE7424C643620065EA05 /* IdentityHitResponseTests.swift */ = {isa = PBXFileReference; fileEncoding = 4; lastKnownFileType = sourcecode.swift; path = IdentityHitResponseTests.swift; sourceTree = "<group>"; };
		3FE6DE7524C643620065EA05 /* NetworkService+IdentityTests.swift */ = {isa = PBXFileReference; fileEncoding = 4; lastKnownFileType = sourcecode.swift; path = "NetworkService+IdentityTests.swift"; sourceTree = "<group>"; };
		3FE6DE7624C643620065EA05 /* IdentityTests.swift */ = {isa = PBXFileReference; fileEncoding = 4; lastKnownFileType = sourcecode.swift; path = IdentityTests.swift; sourceTree = "<group>"; };
		3FE6DE7724C643620065EA05 /* IdentityPropertiesTests.swift */ = {isa = PBXFileReference; fileEncoding = 4; lastKnownFileType = sourcecode.swift; path = IdentityPropertiesTests.swift; sourceTree = "<group>"; };
		3FE6DE8724C643EA0065EA05 /* TestableExtensionRuntime.swift */ = {isa = PBXFileReference; fileEncoding = 4; lastKnownFileType = sourcecode.swift; path = TestableExtensionRuntime.swift; sourceTree = "<group>"; };
		3FF8170A24D89B160064DFA1 /* AEPCoreMocks.framework */ = {isa = PBXFileReference; explicitFileType = wrapper.framework; includeInIndex = 0; path = AEPCoreMocks.framework; sourceTree = BUILT_PRODUCTS_DIR; };
		3FF8171224D89B500064DFA1 /* Event+Timestamp.swift */ = {isa = PBXFileReference; fileEncoding = 4; lastKnownFileType = sourcecode.swift; name = "Event+Timestamp.swift"; path = "AEPCore/Mocks/Event+Timestamp.swift"; sourceTree = SOURCE_ROOT; };
		3FF8171324D89B500064DFA1 /* AEPCoreMocks.h */ = {isa = PBXFileReference; fileEncoding = 4; lastKnownFileType = sourcecode.c.h; name = AEPCoreMocks.h; path = AEPCore/Mocks/AEPCoreMocks.h; sourceTree = SOURCE_ROOT; };
		3FF8171424D89B500064DFA1 /* Info.plist */ = {isa = PBXFileReference; lastKnownFileType = text.plist; name = Info.plist; path = AEPCore/Mocks/Info.plist; sourceTree = SOURCE_ROOT; };
		3FF8171524D89B500064DFA1 /* TestableExtensionRuntime.swift */ = {isa = PBXFileReference; fileEncoding = 4; lastKnownFileType = sourcecode.swift; name = TestableExtensionRuntime.swift; path = AEPCore/Mocks/TestableExtensionRuntime.swift; sourceTree = SOURCE_ROOT; };
		3FF829442507E9F500483C74 /* ADBMobileConfig-OptedOut.json */ = {isa = PBXFileReference; lastKnownFileType = text.json; path = "ADBMobileConfig-OptedOut.json"; sourceTree = "<group>"; };
		3FF829462507EBE400483C74 /* LifecycleIntegrationTests.swift */ = {isa = PBXFileReference; lastKnownFileType = sourcecode.swift; path = LifecycleIntegrationTests.swift; sourceTree = "<group>"; };
		3FF829482507F8AA00483C74 /* rules_lifecycle.json */ = {isa = PBXFileReference; lastKnownFileType = text.json; path = rules_lifecycle.json; sourceTree = "<group>"; };
		3FF8294B2507FB3800483C74 /* rules_lifecycle.zip */ = {isa = PBXFileReference; lastKnownFileType = archive.zip; path = rules_lifecycle.zip; sourceTree = "<group>"; };
		3FF829682509937100483C74 /* SignalIntegrationTests.swift */ = {isa = PBXFileReference; lastKnownFileType = sourcecode.swift; path = SignalIntegrationTests.swift; sourceTree = "<group>"; };
		3FF8296A2509942200483C74 /* rules_signal.zip */ = {isa = PBXFileReference; lastKnownFileType = archive.zip; path = rules_signal.zip; sourceTree = "<group>"; };
		3FF8296B2509942300483C74 /* rules_signal.json */ = {isa = PBXFileReference; fileEncoding = 4; lastKnownFileType = text.json; path = rules_signal.json; sourceTree = "<group>"; };
		78AA4EB92502DF2200205AE9 /* ZipArchiveTest.swift */ = {isa = PBXFileReference; lastKnownFileType = sourcecode.swift; path = ZipArchiveTest.swift; sourceTree = "<group>"; };
		78AA4EBB2502E42400205AE9 /* TestCorruptFile.zip */ = {isa = PBXFileReference; lastKnownFileType = archive.zip; path = TestCorruptFile.zip; sourceTree = "<group>"; };
		78AA4EBD2502F4AF00205AE9 /* TestInvalidCompressionMethod.zip */ = {isa = PBXFileReference; lastKnownFileType = archive.zip; path = TestInvalidCompressionMethod.zip; sourceTree = "<group>"; };
		78AA4EBF2509731A00205AE9 /* FileManager+ZipTests.swift */ = {isa = PBXFileReference; lastKnownFileType = sourcecode.swift; path = "FileManager+ZipTests.swift"; sourceTree = "<group>"; };
		78AA4EC1250AB55800205AE9 /* TestLarge.zip */ = {isa = PBXFileReference; lastKnownFileType = archive.zip; path = TestLarge.zip; sourceTree = "<group>"; };
		BB00E26624D8C94600C578C1 /* TokenFinder.swift */ = {isa = PBXFileReference; fileEncoding = 4; lastKnownFileType = sourcecode.swift; path = TokenFinder.swift; sourceTree = "<group>"; };
		BB00E26724D8C94600C578C1 /* Dictionary+Flatten.swift */ = {isa = PBXFileReference; fileEncoding = 4; lastKnownFileType = sourcecode.swift; path = "Dictionary+Flatten.swift"; sourceTree = "<group>"; };
		BB00E26A24D8C9A600C578C1 /* Date+Format.swift */ = {isa = PBXFileReference; fileEncoding = 4; lastKnownFileType = sourcecode.swift; path = "Date+Format.swift"; sourceTree = "<group>"; };
		BB00E26C24D9BF6C00C578C1 /* URLUtility.swift */ = {isa = PBXFileReference; lastKnownFileType = sourcecode.swift; path = URLUtility.swift; sourceTree = "<group>"; };
		BB0E397124FD56100050C181 /* RulesEngineNativeLogging.swift */ = {isa = PBXFileReference; lastKnownFileType = sourcecode.swift; path = RulesEngineNativeLogging.swift; sourceTree = "<group>"; };
		BB3E86DC24F86B4100E39C53 /* rules_testUrlenc.json */ = {isa = PBXFileReference; lastKnownFileType = text.json; path = rules_testUrlenc.json; sourceTree = "<group>"; };
		BB3E86DF24F86E6200E39C53 /* rules_testUrlenc_invalidFnName.json */ = {isa = PBXFileReference; fileEncoding = 4; lastKnownFileType = text.json; path = rules_testUrlenc_invalidFnName.json; sourceTree = "<group>"; };
		BB3E86E124F975E000E39C53 /* rules_testMatcherWithDifferentTypesOfParameters.json */ = {isa = PBXFileReference; fileEncoding = 4; lastKnownFileType = text.json; path = rules_testMatcherWithDifferentTypesOfParameters.json; sourceTree = "<group>"; };
		BB3E86E324F99C9600E39C53 /* IdentityPublicAPITests.swift */ = {isa = PBXFileReference; fileEncoding = 4; lastKnownFileType = sourcecode.swift; name = IdentityPublicAPITests.swift; path = AEPIdentity/Tests/IdentityPublicAPITests.swift; sourceTree = SOURCE_ROOT; };
		BB59402924CF6CA200EE0C6C /* LaunchRulesEngineTests.swift */ = {isa = PBXFileReference; lastKnownFileType = sourcecode.swift; path = LaunchRulesEngineTests.swift; sourceTree = "<group>"; };
		BBA5129724F4588E0030DAD1 /* rules_testGroupLogicalOperators.json */ = {isa = PBXFileReference; lastKnownFileType = text.json; path = rules_testGroupLogicalOperators.json; sourceTree = "<group>"; };
		BBA5129A24F477550030DAD1 /* rules_testMatcherNe.json */ = {isa = PBXFileReference; lastKnownFileType = text.json; path = rules_testMatcherNe.json; sourceTree = "<group>"; };
		BBA5129C24F4899B0030DAD1 /* rules_testMatcherGt.json */ = {isa = PBXFileReference; lastKnownFileType = text.json; path = rules_testMatcherGt.json; sourceTree = "<group>"; };
		BBA5129E24F4A14C0030DAD1 /* rules_testMatcherGe.json */ = {isa = PBXFileReference; lastKnownFileType = text.json; path = rules_testMatcherGe.json; sourceTree = "<group>"; };
		BBA512A024F4A15C0030DAD1 /* rules_testMatcherLt.json */ = {isa = PBXFileReference; lastKnownFileType = text.json; path = rules_testMatcherLt.json; sourceTree = "<group>"; };
		BBA512A224F4A16A0030DAD1 /* rules_testMatcherLe.json */ = {isa = PBXFileReference; lastKnownFileType = text.json; path = rules_testMatcherLe.json; sourceTree = "<group>"; };
		BBA512A424F4A1790030DAD1 /* rules_testMatcherCo.json */ = {isa = PBXFileReference; lastKnownFileType = text.json; path = rules_testMatcherCo.json; sourceTree = "<group>"; };
		BBA512A624F4A18B0030DAD1 /* rules_testMatcherNc.json */ = {isa = PBXFileReference; lastKnownFileType = text.json; path = rules_testMatcherNc.json; sourceTree = "<group>"; };
		BBA512A824F4A7EE0030DAD1 /* rules_testMatcherNx.json */ = {isa = PBXFileReference; lastKnownFileType = text.json; path = rules_testMatcherNx.json; sourceTree = "<group>"; };
		BBA512B124F5CF380030DAD1 /* rules_testAttachData.json */ = {isa = PBXFileReference; fileEncoding = 4; lastKnownFileType = text.json; path = rules_testAttachData.json; sourceTree = "<group>"; };
		BBA512B224F5CF380030DAD1 /* rules_testModifyData.json */ = {isa = PBXFileReference; fileEncoding = 4; lastKnownFileType = text.json; path = rules_testModifyData.json; sourceTree = "<group>"; };
		BBA512B624F6C4D90030DAD1 /* rules_testAttachData_invalidJson.json */ = {isa = PBXFileReference; fileEncoding = 4; lastKnownFileType = text.json; path = rules_testAttachData_invalidJson.json; sourceTree = "<group>"; };
		BBA512BA24F6C6CA0030DAD1 /* rules_testModifyData_invalidJson.json */ = {isa = PBXFileReference; fileEncoding = 4; lastKnownFileType = text.json; path = rules_testModifyData_invalidJson.json; sourceTree = "<group>"; };
		BBE1294E24DBBBD60045CD8D /* Dictionary+FlattenTests.swift */ = {isa = PBXFileReference; lastKnownFileType = sourcecode.swift; path = "Dictionary+FlattenTests.swift"; sourceTree = "<group>"; };
		BBE1295024DBCE870045CD8D /* TokenFinderTests.swift */ = {isa = PBXFileReference; lastKnownFileType = sourcecode.swift; path = TokenFinderTests.swift; sourceTree = "<group>"; };
/* End PBXFileReference section */

/* Begin PBXFrameworksBuildPhase section */
		21CAC0D32422917600C11388 /* Frameworks */ = {
			isa = PBXFrameworksBuildPhase;
			buildActionMask = 2147483647;
			files = (
<<<<<<< HEAD
				3F5D45F42513F20B0040E298 /* AEPRulesEngine in Frameworks */,
=======
				244DD7322512A82D000AAF97 /* AEPRulesEngine in Frameworks */,
>>>>>>> 4d939d36
			);
			runOnlyForDeploymentPostprocessing = 0;
		};
		21CAC0DC2422917600C11388 /* Frameworks */ = {
			isa = PBXFrameworksBuildPhase;
			buildActionMask = 2147483647;
			files = (
				3FF8171C24D89B8F0064DFA1 /* AEPCoreMocks.framework in Frameworks */,
				3FE6DDBC24C62DA80065EA05 /* AEPServicesMocks.framework in Frameworks */,
				3F03984224BE65170019F095 /* AEPServices.framework in Frameworks */,
				21CAC0E02422917600C11388 /* AEPCore.framework in Frameworks */,
			);
			runOnlyForDeploymentPostprocessing = 0;
		};
		24B4934C24D4C31100AA38D9 /* Frameworks */ = {
			isa = PBXFrameworksBuildPhase;
			buildActionMask = 2147483647;
			files = (
			);
			runOnlyForDeploymentPostprocessing = 0;
		};
		24B4935424D4C31100AA38D9 /* Frameworks */ = {
			isa = PBXFrameworksBuildPhase;
			buildActionMask = 2147483647;
			files = (
				24B4935824D4C31100AA38D9 /* AEPSignal.framework in Frameworks */,
			);
			runOnlyForDeploymentPostprocessing = 0;
		};
		3F03978424BE5DD30019F095 /* Frameworks */ = {
			isa = PBXFrameworksBuildPhase;
			buildActionMask = 2147483647;
			files = (
			);
			runOnlyForDeploymentPostprocessing = 0;
		};
		3F03978C24BE5DD30019F095 /* Frameworks */ = {
			isa = PBXFrameworksBuildPhase;
			buildActionMask = 2147483647;
			files = (
				3FE6DDBA24C62CAF0065EA05 /* AEPServicesMocks.framework in Frameworks */,
				3F03979024BE5DD30019F095 /* AEPServices.framework in Frameworks */,
			);
			runOnlyForDeploymentPostprocessing = 0;
		};
		3F4256F924F474F4005D4006 /* Frameworks */ = {
			isa = PBXFrameworksBuildPhase;
			buildActionMask = 2147483647;
			files = (
				3F2F12BB24F6D07E00600CB4 /* AEPIdentity.framework in Frameworks */,
				3F2F12BC24F6D07E00600CB4 /* AEPLifecycle.framework in Frameworks */,
				3F2F12BD24F6D07E00600CB4 /* AEPServices.framework in Frameworks */,
				3F2F12BE24F6D07E00600CB4 /* AEPSignal.framework in Frameworks */,
				3F42570124F474F4005D4006 /* AEPCore.framework in Frameworks */,
			);
			runOnlyForDeploymentPostprocessing = 0;
		};
		3FE6DDA624C62C090065EA05 /* Frameworks */ = {
			isa = PBXFrameworksBuildPhase;
			buildActionMask = 2147483647;
			files = (
			);
			runOnlyForDeploymentPostprocessing = 0;
		};
		3FE6DDCE24C62EE60065EA05 /* Frameworks */ = {
			isa = PBXFrameworksBuildPhase;
			buildActionMask = 2147483647;
			files = (
			);
			runOnlyForDeploymentPostprocessing = 0;
		};
		3FE6DDD624C62EE60065EA05 /* Frameworks */ = {
			isa = PBXFrameworksBuildPhase;
			buildActionMask = 2147483647;
			files = (
				3FF8172324D8ABF80064DFA1 /* AEPCoreMocks.framework in Frameworks */,
				3FE6DDDA24C62EE60065EA05 /* AEPLifecycle.framework in Frameworks */,
			);
			runOnlyForDeploymentPostprocessing = 0;
		};
		3FE6DE2C24C642330065EA05 /* Frameworks */ = {
			isa = PBXFrameworksBuildPhase;
			buildActionMask = 2147483647;
			files = (
			);
			runOnlyForDeploymentPostprocessing = 0;
		};
		3FE6DE3424C642330065EA05 /* Frameworks */ = {
			isa = PBXFrameworksBuildPhase;
			buildActionMask = 2147483647;
			files = (
				3FE6DE3824C642330065EA05 /* AEPIdentity.framework in Frameworks */,
			);
			runOnlyForDeploymentPostprocessing = 0;
		};
		3FF8170724D89B160064DFA1 /* Frameworks */ = {
			isa = PBXFrameworksBuildPhase;
			buildActionMask = 2147483647;
			files = (
			);
			runOnlyForDeploymentPostprocessing = 0;
		};
/* End PBXFrameworksBuildPhase section */

/* Begin PBXGroup section */
		21377D3F24E33830004BAC01 /* migration */ = {
			isa = PBXGroup;
			children = (
				21377D4024E3383E004BAC01 /* V4Migrator.swift */,
				215A6CE124ED92C500FE0657 /* V4MigrationConstants.swift */,
				218C813A24EC3EBC009B4F31 /* V5Migrator.swift */,
				218C813D24EC4101009B4F31 /* V5MigrationConstants.swift */,
				21F79AB624E704C5003204C3 /* IDParser.swift */,
				21F79ABA24E70CDC003204C3 /* IDParsing.swift */,
			);
			path = migration;
			sourceTree = "<group>";
		};
		21CAC0CC2422917600C11388 = {
			isa = PBXGroup;
			children = (
				3F5D45F12513CC6B0040E298 /* aepsdk-rulesengine-ios */,
				21CAC0D82422917600C11388 /* AEPCore */,
				3FE6DE3024C642330065EA05 /* AEPIdentity */,
				3FE6DDD224C62EE60065EA05 /* AEPLifecycle */,
				3F03978824BE5DD30019F095 /* AEPServices */,
				24B4935024D4C31100AA38D9 /* AEPSignal */,
				3F4256FD24F474F4005D4006 /* AEPIntegrationTests */,
				3F03983E24BE635D0019F095 /* Frameworks */,
				21CAC0D72422917600C11388 /* Products */,
				2499461B24E5E67700D3F7B2 /* Package.swift */,
			);
			sourceTree = "<group>";
		};
		21CAC0D72422917600C11388 /* Products */ = {
			isa = PBXGroup;
			children = (
				21CAC0D62422917600C11388 /* AEPCore.framework */,
				21CAC0DF2422917600C11388 /* AEPCoreTests.xctest */,
				3F03978724BE5DD30019F095 /* AEPServices.framework */,
				3F03978F24BE5DD30019F095 /* AEPServicesTests.xctest */,
				3FE6DDA924C62C090065EA05 /* AEPServicesMocks.framework */,
				3FE6DDD124C62EE60065EA05 /* AEPLifecycle.framework */,
				3FE6DDD924C62EE60065EA05 /* AEPLifecycleTests.xctest */,
				3FE6DE2F24C642330065EA05 /* AEPIdentity.framework */,
				3FE6DE3724C642330065EA05 /* AEPIdentityTests.xctest */,
				3FF8170A24D89B160064DFA1 /* AEPCoreMocks.framework */,
				24B4934F24D4C31100AA38D9 /* AEPSignal.framework */,
				24B4935724D4C31100AA38D9 /* AEPSignalTests.xctest */,
				3F4256FC24F474F4005D4006 /* AEPIntegrationTests.xctest */,
			);
			name = Products;
			sourceTree = "<group>";
		};
		21CAC0D82422917600C11388 /* AEPCore */ = {
			isa = PBXGroup;
			children = (
				3FF8170424D89AC50064DFA1 /* mocks */,
				24B4934124D2310700AA38D9 /* src */,
				24B4934224D231D800AA38D9 /* tests */,
			);
			name = AEPCore;
			sourceTree = "<group>";
		};
		21D4A658246D991200DFCD02 /* LifecycleTests */ = {
			isa = PBXGroup;
			children = (
				21629DB12461CC48009D05BF /* AEPCore+LifecycleTests.swift */,
			);
			path = LifecycleTests;
			sourceTree = "<group>";
		};
		21F79ABC24E71427003204C3 /* MigrationTests */ = {
			isa = PBXGroup;
			children = (
				21F79ABD24E7144F003204C3 /* IDParserTests.swift */,
				21F79AC024E72204003204C3 /* V4MigratorTests.swift */,
				21CD581024EC7B8900D9D590 /* V5MigratorTests.swift */,
			);
			path = MigrationTests;
			sourceTree = "<group>";
		};
		24B4934124D2310700AA38D9 /* src */ = {
			isa = PBXGroup;
			children = (
				21377D3F24E33830004BAC01 /* migration */,
				3FB66AB924CA004400502CAF /* configuration */,
				3FB66A9D24CA004400502CAF /* core */,
				3FB66AA524CA004400502CAF /* eventhub */,
				3FB66AB324CA004400502CAF /* rules */,
				21CAC0D92422917600C11388 /* AEPCore.h */,
				21CAC0DA2422917600C11388 /* Info.plist */,
			);
			name = src;
			path = AEPCore/Sources;
			sourceTree = "<group>";
		};
		24B4934224D231D800AA38D9 /* tests */ = {
			isa = PBXGroup;
			children = (
				21F79ABC24E71427003204C3 /* MigrationTests */,
				3F39520024CA096100F7325B /* ConfigurationTests */,
				3F3951E924CA096100F7325B /* EventHubTests */,
				21D4A658246D991200DFCD02 /* LifecycleTests */,
				3F3951F324CA096100F7325B /* MockExtensions */,
				3F39152E24CA47B600B58C3E /* RulesTests */,
				3F3951F824CA096100F7325B /* TestHelpers */,
				3F3951EC24CA096100F7325B /* TestResources */,
				3FB5F7CC24D283F300F0F6DF /* FunctionalTests */,
				3F3951F724CA096100F7325B /* MobileCore+ConfigurationTests.swift */,
				3F39153224CB7E2400B58C3E /* MobileCore+IdentityTests.swift */,
				3F3951E824CA096100F7325B /* MobileCoreTests.swift */,
				21CAC0E62422917600C11388 /* Info.plist */,
			);
			name = tests;
			path = AEPCore/Tests;
			sourceTree = "<group>";
		};
		24B4934324D2360700AA38D9 /* src */ = {
			isa = PBXGroup;
			children = (
				3FE6DE3124C642330065EA05 /* AEPIdentity.h */,
				3FE6DE5024C643060065EA05 /* CustomIdentity.swift */,
				3FE6DE4F24C643060065EA05 /* Event+Identity.swift */,
				3FE6DE5724C643060065EA05 /* Identifiable.swift */,
				3FE6DE5624C643060065EA05 /* Identity.swift */,
				3FE6DE4A24C643050065EA05 /* IdentityConstants.swift */,
				3FE6DE5124C643060065EA05 /* IdentityHit.swift */,
				3FE6DE5524C643060065EA05 /* IdentityHitProcessor.swift */,
				3FE6DE5424C643060065EA05 /* IdentityHitResponse.swift */,
				3FE6DE4824C643050065EA05 /* IdentityProperties.swift */,
				3FE6DE4D24C643050065EA05 /* IdentityState.swift */,
				3FE6DE4924C643050065EA05 /* Identity+PublicAPI.swift */,
				3FE6DE3224C642330065EA05 /* Info.plist */,
				3FE6DE4E24C643060065EA05 /* MID.swift */,
				3FE6DE5324C643060065EA05 /* MobileIdentities.swift */,
				3FE6DE4624C643050065EA05 /* MobileVisitorAuthenticationState.swift */,
				3FE6DE4C24C643050065EA05 /* Networking+Identity.swift */,
				2107F02524C9FDFE002935CF /* PushIDManageable.swift */,
				2107F02724C9FE1B002935CF /* PushIDManager.swift */,
				3FE6DE5224C643060065EA05 /* URLAppender.swift */,
				3FE6DE4724C643050065EA05 /* URLQueryItem+Identity.swift */,
				3FE6DE5824C643060065EA05 /* URL+Identity.swift */,
			);
			name = src;
			path = AEPIdentity/Sources;
			sourceTree = "<group>";
		};
		24B4934424D2361000AA38D9 /* tests */ = {
			isa = PBXGroup;
			children = (
				3FE6DE8624C643EA0065EA05 /* TestHelpers */,
				218E01BF24C7595000BEC470 /* HitQueuing+PrivacyTests.swift */,
				BB3E86E324F99C9600E39C53 /* IdentityPublicAPITests.swift */,
				3FE6DE7124C643620065EA05 /* IdentityFunctionalTests.swift */,
				3FE6DE7324C643620065EA05 /* IdentityHitProcessorTests.swift */,
				3FE6DE7424C643620065EA05 /* IdentityHitResponseTests.swift */,
				3FE6DE7724C643620065EA05 /* IdentityPropertiesTests.swift */,
				3FE6DE7024C643620065EA05 /* IdentityStateTests.swift */,
				3FE6DE7624C643620065EA05 /* IdentityTests.swift */,
				3FE6DE3E24C642330065EA05 /* Info.plist */,
				3FE6DE6C24C643610065EA05 /* MIDTests.swift */,
				3FE6DE6D24C643610065EA05 /* MobileIdentitiesTests.swift */,
				3FE6DE7524C643620065EA05 /* NetworkService+IdentityTests.swift */,
				3FE6DE7224C643620065EA05 /* URLAppenderTests.swift */,
				3FE6DE6F24C643610065EA05 /* URLQueryItem+IdentityTests.swift */,
				3FE6DE6E24C643610065EA05 /* URL+IdentityTests.swift */,
				2107F02924C9FF46002935CF /* PushIDManagerTests.swift */,
				21FE151F24F03254008A82FF /* IdentityPublicAPITests.swift */,
			);
			name = tests;
			path = AEPIdentity/Tests;
			sourceTree = "<group>";
		};
		24B4934524D23AAB00AA38D9 /* tests */ = {
			isa = PBXGroup;
			children = (
				3F39153624CB823100B58C3E /* FunctionalTests */,
				3FE6DDE024C62EE60065EA05 /* Info.plist */,
				3FE6DDF924C630DE0065EA05 /* LifecycleContextDataTests.swift */,
				3FE6DDF824C630DE0065EA05 /* LifecycleMetricsBuilderTests.swift */,
				3FE6DDFB24C630DE0065EA05 /* LifecycleMetricsTests.swift */,
				3FE6DDFE24C630DE0065EA05 /* LifecycleSessionTests.swift */,
				3FE6DDFD24C630DE0065EA05 /* LifecycleStateTests.swift */,
			);
			name = tests;
			path = AEPLifecycle/Tests;
			sourceTree = "<group>";
		};
		24B4934624D23AB200AA38D9 /* src */ = {
			isa = PBXGroup;
			children = (
				3FE6DDD324C62EE60065EA05 /* AEPLifecycle.h */,
				3FE6DE0824C630EB0065EA05 /* Event+Lifecycle.swift */,
				3FE6DDD424C62EE60065EA05 /* Info.plist */,
				3FE6DE0A24C630EB0065EA05 /* Lifecycle.swift */,
				3FE6DE0C24C630EB0065EA05 /* LifecycleConstants.swift */,
				3FE6DE0B24C630EB0065EA05 /* LifecycleContextData.swift */,
				3FE6DE0724C630EB0065EA05 /* LifecycleMetrics.swift */,
				3FE6DE0D24C630EB0065EA05 /* LifecycleMetricsBuilder.swift */,
				3FE6DE1624C631100065EA05 /* LifecycleSession.swift */,
				3FE6DE0624C630EA0065EA05 /* LifecycleState.swift */,
			);
			name = src;
			path = AEPLifecycle/Sources;
			sourceTree = "<group>";
		};
		24B4934724D337A800AA38D9 /* tests */ = {
			isa = PBXGroup;
			children = (
				3F03983324BE62AA0019F095 /* resources */,
				3F03980024BE61520019F095 /* services */,
				3F03980E24BE61520019F095 /* utility */,
				3F03979624BE5DD30019F095 /* Info.plist */,
			);
			name = tests;
			path = AEPServices/Tests;
			sourceTree = "<group>";
		};
		24B4934824D337B300AA38D9 /* src */ = {
			isa = PBXGroup;
			children = (
				3F03979F24BE5FF30019F095 /* cache */,
				3F0397B224BE5FF30019F095 /* dataqueue */,
				3F0397A624BE5FF30019F095 /* log */,
				3F0397AA24BE5FF30019F095 /* network */,
				3F0397BA24BE5FF30019F095 /* storage */,
				3F0397E124BE60910019F095 /* utility */,
				243DCE4624C7AA2800E99AD9 /* AEPServices.h */,
				3F0397BE24BE5FF30019F095 /* ApplicationSystemInfoService.swift */,
				3F0397B924BE5FF30019F095 /* Info.plist */,
				3F0397A524BE5FF30019F095 /* ServiceProvider.swift */,
				3F0397BF24BE5FF30019F095 /* SystemInfoService.swift */,
				3F0397C024BE5FF30019F095 /* URLOpening.swift */,
				3F0397C124BE5FF30019F095 /* URLService.swift */,
			);
			name = src;
			path = AEPServices/Sources;
			sourceTree = "<group>";
		};
		24B4934924D3380400AA38D9 /* mock */ = {
			isa = PBXGroup;
			children = (
				3FE6DDE824C62F610065EA05 /* AEPServicesMock.h */,
				3FE6DDEC24C62F610065EA05 /* Info.plist */,
				3FE6DDEF24C62F610065EA05 /* MockDataQueue.swift */,
				3FE6DDEB24C62F610065EA05 /* MockDataStore.swift */,
				2467E43B24CB54B70022F6BE /* MockDiskCache.swift */,
				215C859C24C6492800CCCD26 /* MockHitProcessor.swift */,
				215C859B24C6492800CCCD26 /* MockHitQueue.swift */,
				3FE6DDE924C62F610065EA05 /* MockNetworkServiceOverrider.swift */,
				3FE6DDEE24C62F610065EA05 /* MockSystemInfoService.swift */,
				3FE6DDEA24C62F610065EA05 /* MockTask.swift */,
				2467E43C24CB54B70022F6BE /* MockUnzipper.swift */,
				24543A1324E1DAFC002D8D9A /* MockURLService.swift */,
				3FE6DDED24C62F610065EA05 /* MockURLSession.swift */,
			);
			name = mock;
			path = AEPServices/Mocks;
			sourceTree = "<group>";
		};
		24B4935024D4C31100AA38D9 /* AEPSignal */ = {
			isa = PBXGroup;
			children = (
				24B4936724D4C36200AA38D9 /* src */,
				24B4936624D4C35B00AA38D9 /* tests */,
			);
			name = AEPSignal;
			sourceTree = "<group>";
		};
		24B4936624D4C35B00AA38D9 /* tests */ = {
			isa = PBXGroup;
			children = (
				247FBD7C24E331A600FA6505 /* Event+SignalTests.swift */,
				2420365124E35EEB0069C89D /* SignalHitProcessorTests.swift */,
				24B4935C24D4C31100AA38D9 /* SignalTests.swift */,
				24B4935E24D4C31100AA38D9 /* Info.plist */,
			);
			name = tests;
			path = AEPSignal/Tests;
			sourceTree = "<group>";
		};
		24B4936724D4C36200AA38D9 /* src */ = {
			isa = PBXGroup;
			children = (
				24B4935124D4C31100AA38D9 /* AEPSignal.h */,
				24B4935224D4C31100AA38D9 /* Info.plist */,
				24B4937524D8AAAF00AA38D9 /* Event+Signal.swift */,
				24B4936E24D4C6F900AA38D9 /* Signal.swift */,
				24B4937024D4C86C00AA38D9 /* SignalConstants.swift */,
				24B4937924DA18BE00AA38D9 /* SignalHit.swift */,
				24B4937724D8CEAC00AA38D9 /* SignalHitProcessor.swift */,
			);
			name = src;
			path = AEPSignal/Sources;
			sourceTree = "<group>";
		};
		3F03978824BE5DD30019F095 /* AEPServices */ = {
			isa = PBXGroup;
			children = (
				24B4934924D3380400AA38D9 /* mock */,
				24B4934824D337B300AA38D9 /* src */,
				24B4934724D337A800AA38D9 /* tests */,
			);
			name = AEPServices;
			sourceTree = "<group>";
		};
		3F03979F24BE5FF30019F095 /* cache */ = {
			isa = PBXGroup;
			children = (
				3F0397A124BE5FF30019F095 /* Cache.swift */,
				3F0397A224BE5FF30019F095 /* CacheEntry.swift */,
				3F0397A424BE5FF30019F095 /* CacheExpiry.swift */,
				3F0397A024BE5FF30019F095 /* Caching.swift */,
				3F0397A324BE5FF30019F095 /* DiskCacheService.swift */,
			);
			path = cache;
			sourceTree = "<group>";
		};
		3F0397A624BE5FF30019F095 /* log */ = {
			isa = PBXGroup;
			children = (
				3F0397A824BE5FF30019F095 /* Log.swift */,
				3F0397A924BE5FF30019F095 /* LogLevel.swift */,
				3F0397A724BE5FF30019F095 /* Logging.swift */,
				3F0397AD24BE5FF30019F095 /* LoggingService.swift */,
			);
			path = log;
			sourceTree = "<group>";
		};
		3F0397AA24BE5FF30019F095 /* network */ = {
			isa = PBXGroup;
			children = (
				3F0397B024BE5FF30019F095 /* HttpConnection.swift */,
				3F0397AF24BE5FF30019F095 /* HttpMethod.swift */,
				3F0397B124BE5FF30019F095 /* NetworkRequest.swift */,
				3F0397AB24BE5FF30019F095 /* NetworkService.swift */,
				3F0397AC24BE5FF30019F095 /* NetworkServiceConstants.swift */,
				3F0397AE24BE5FF30019F095 /* Networking.swift */,
			);
			path = network;
			sourceTree = "<group>";
		};
		3F0397B224BE5FF30019F095 /* dataqueue */ = {
			isa = PBXGroup;
			children = (
				3F0397B624BE5FF30019F095 /* DataEntity.swift */,
				3F0397B524BE5FF30019F095 /* DataQueue.swift */,
				3F0397B824BE5FF30019F095 /* DataQueuing.swift */,
				3F0397B724BE5FF30019F095 /* DataQueueService.swift */,
				3F0397B324BE5FF30019F095 /* SQLiteDataQueue.swift */,
				3F0397B424BE5FF30019F095 /* SQLiteWrapper.swift */,
			);
			path = dataqueue;
			sourceTree = "<group>";
		};
		3F0397BA24BE5FF30019F095 /* storage */ = {
			isa = PBXGroup;
			children = (
				3F0397BC24BE5FF30019F095 /* NamedCollectionDataStore.swift */,
				3F0397BB24BE5FF30019F095 /* NamedCollectionProcessing.swift */,
				3F0397BD24BE5FF30019F095 /* UserDefaultsNamedCollection.swift */,
			);
			path = storage;
			sourceTree = "<group>";
		};
		3F0397E124BE60910019F095 /* utility */ = {
			isa = PBXGroup;
			children = (
				3F0397E224BE60910019F095 /* hitprocessor */,
				3F0397E724BE60910019F095 /* unzip */,
				3F0397F124BE60910019F095 /* AnyCodable.swift */,
				3F0397E624BE60910019F095 /* AtomicCounter.swift */,
				3F0397EE24BE60910019F095 /* OperationOrderer.swift */,
				2107F02D24C9FF88002935CF /* SHA256.swift */,
				3F0397ED24BE60910019F095 /* ThreadSafeArray.swift */,
				3F0397EF24BE60910019F095 /* ThreadSafeDictionary.swift */,
				3F0397F024BE60910019F095 /* URLEncoder.swift */,
				BB00E26A24D8C9A600C578C1 /* Date+Format.swift */,
			);
			path = utility;
			sourceTree = "<group>";
		};
		3F0397E224BE60910019F095 /* hitprocessor */ = {
			isa = PBXGroup;
			children = (
				3F0397E324BE60910019F095 /* HitProcessing.swift */,
				3F0397E524BE60910019F095 /* HitQueuing.swift */,
				3F0397E424BE60910019F095 /* PersistentHitQueue.swift */,
			);
			path = hitprocessor;
			sourceTree = "<group>";
		};
		3F0397E724BE60910019F095 /* unzip */ = {
			isa = PBXGroup;
			children = (
				3F0397EB24BE60910019F095 /* FileManager+ZIP.swift */,
				3F0397E824BE60910019F095 /* FileUnzipper.swift */,
				3F0397EC24BE60910019F095 /* FileUnzipperConstants.swift */,
				2467E43924CA4DE20022F6BE /* Unzipping.swift */,
				3F0397E924BE60910019F095 /* ZipArchive.swift */,
				3F0397EA24BE60910019F095 /* ZipEntry.swift */,
			);
			path = unzip;
			sourceTree = "<group>";
		};
		3F03980024BE61520019F095 /* services */ = {
			isa = PBXGroup;
			children = (
				3F03980424BE61520019F095 /* DataQueueServiceTests.swift */,
				3F03980324BE61520019F095 /* DataQueueService+Testable.swift */,
				3F03980A24BE61520019F095 /* DataQueueTests.swift */,
				3F03980624BE61520019F095 /* DiskCacheServiceTests.swift */,
				3F03980C24BE61520019F095 /* LogLevelTest.swift */,
				3F03980924BE61520019F095 /* MockSystemInfoService.swift */,
				3F03980D24BE61520019F095 /* NamedCollectionDataStoreTest.swift */,
				3F03980B24BE61520019F095 /* NetworkServiceTests.swift */,
				3F03980824BE61520019F095 /* SQLiteWrapperTests.swift */,
				3F03980224BE61520019F095 /* SystemInfoServiceTest.swift */,
				3F03980124BE61520019F095 /* UnzipperTest.swift */,
				78AA4EB92502DF2200205AE9 /* ZipArchiveTest.swift */,
				78AA4EBF2509731A00205AE9 /* FileManager+ZipTests.swift */,
				3F03980524BE61520019F095 /* URLServiceTest.swift */,
				3F03980724BE61520019F095 /* UserDefaultsNamedCollectionTest.swift */,
			);
			path = services;
			sourceTree = "<group>";
		};
		3F03980E24BE61520019F095 /* utility */ = {
			isa = PBXGroup;
			children = (
				3F03981124BE61520019F095 /* AnyCodableTests.swift */,
				3F03980F24BE61520019F095 /* OperationOrdererTests.swift */,
				3F03981024BE61520019F095 /* PersistentHitQueueTests.swift */,
				2107F02F24C9FFB2002935CF /* SHA256Tests.swift */,
				3F03981224BE61520019F095 /* ThreadSafeArrayTests.swift */,
				3F03981424BE61520019F095 /* ThreadSafeDictionaryTests.swift */,
				3F03981324BE61520019F095 /* URLEncoderTests.swift */,
			);
			path = utility;
			sourceTree = "<group>";
		};
		3F03983324BE62AA0019F095 /* resources */ = {
			isa = PBXGroup;
			children = (
				3F03983624BE62AA0019F095 /* ADBMobileConfig.json */,
				3F03983724BE62AA0019F095 /* TestConfig.json */,
				3F03983524BE62AA0019F095 /* TestImage.png */,
				3F03983424BE62AA0019F095 /* TestRules.zip */,
				78AA4EBB2502E42400205AE9 /* TestCorruptFile.zip */,
				78AA4EBD2502F4AF00205AE9 /* TestInvalidCompressionMethod.zip */,
				78AA4EC1250AB55800205AE9 /* TestLarge.zip */,
			);
			path = resources;
			sourceTree = "<group>";
		};
		3F03983E24BE635D0019F095 /* Frameworks */ = {
			isa = PBXGroup;
			children = (
			);
			name = Frameworks;
			sourceTree = "<group>";
		};
		3F39152E24CA47B600B58C3E /* RulesTests */ = {
			isa = PBXGroup;
			children = (
				3F08FF9C24DA0DCF00D34DE3 /* RulesDownloaderTests.swift */,
				3F08FF9624D9F1F300D34DE3 /* EventDataMergeTests.swift */,
				3F39152F24CA47B600B58C3E /* JSONRulesParserTests.swift */,
				BB59402924CF6CA200EE0C6C /* LaunchRulesEngineTests.swift */,
				BBE1294E24DBBBD60045CD8D /* Dictionary+FlattenTests.swift */,
				BBE1295024DBCE870045CD8D /* TokenFinderTests.swift */,
			);
			path = RulesTests;
			sourceTree = "<group>";
		};
		3F39153624CB823100B58C3E /* FunctionalTests */ = {
			isa = PBXGroup;
			children = (
				3FE6DDFC24C630DE0065EA05 /* LifecycleFunctionalTests.swift */,
			);
			path = FunctionalTests;
			sourceTree = "<group>";
		};
		3F3951E924CA096100F7325B /* EventHubTests */ = {
			isa = PBXGroup;
			children = (
				3F3951EB24CA096100F7325B /* EventHubTests.swift */,
				3F3951EA24CA096100F7325B /* SharedStateTest.swift */,
			);
			path = EventHubTests;
			sourceTree = "<group>";
		};
		3F3951EC24CA096100F7325B /* TestResources */ = {
			isa = PBXGroup;
			children = (
				3F08FF9A24DA0DA100D34DE3 /* rules_functional_1.zip */,
				3F3951ED24CA096100F7325B /* TestRules.zip */,
				3F3951EE24CA096100F7325B /* TestImage.png */,
				3F3951EF24CA096100F7325B /* rules_1.json */,
				3F3951F024CA096100F7325B /* ADBMobileConfig.json */,
				3F3951F124CA096100F7325B /* TestConfig.json */,
				3F3951F224CA096100F7325B /* testRulesDownloader.zip */,
				BBA5129724F4588E0030DAD1 /* rules_testGroupLogicalOperators.json */,
				BBA5129A24F477550030DAD1 /* rules_testMatcherNe.json */,
				BBA5129C24F4899B0030DAD1 /* rules_testMatcherGt.json */,
				BBA5129E24F4A14C0030DAD1 /* rules_testMatcherGe.json */,
				BBA512A024F4A15C0030DAD1 /* rules_testMatcherLt.json */,
				BBA512A224F4A16A0030DAD1 /* rules_testMatcherLe.json */,
				BBA512A424F4A1790030DAD1 /* rules_testMatcherCo.json */,
				BBA512A624F4A18B0030DAD1 /* rules_testMatcherNc.json */,
				BBA512A824F4A7EE0030DAD1 /* rules_testMatcherNx.json */,
				BBA512B124F5CF380030DAD1 /* rules_testAttachData.json */,
				BBA512B624F6C4D90030DAD1 /* rules_testAttachData_invalidJson.json */,
				BBA512B224F5CF380030DAD1 /* rules_testModifyData.json */,
				BBA512BA24F6C6CA0030DAD1 /* rules_testModifyData_invalidJson.json */,
				BB3E86DC24F86B4100E39C53 /* rules_testUrlenc.json */,
				BB3E86DF24F86E6200E39C53 /* rules_testUrlenc_invalidFnName.json */,
				BB3E86E124F975E000E39C53 /* rules_testMatcherWithDifferentTypesOfParameters.json */,
			);
			path = TestResources;
			sourceTree = "<group>";
		};
		3F3951F324CA096100F7325B /* MockExtensions */ = {
			isa = PBXGroup;
			children = (
				3F3951F424CA096100F7325B /* SlowMockExtension.swift */,
				3F3951F524CA096100F7325B /* MockExtension.swift */,
				3F3951F624CA096100F7325B /* MockExtensionTwo.swift */,
			);
			path = MockExtensions;
			sourceTree = "<group>";
		};
		3F3951F824CA096100F7325B /* TestHelpers */ = {
			isa = PBXGroup;
			children = (
				3F3951FA24CA096100F7325B /* MockConfigurationDownloader.swift */,
				3F3951FB24CA096100F7325B /* MockNetworkServiceOverrider.swift */,
				3F3951FC24CA096100F7325B /* EventHub+Testable.swift */,
				3F3951FD24CA096100F7325B /* MockRulesDownloaderNetworkService.swift */,
				3F3951FE24CA096100F7325B /* SharedStateTestHelper.swift */,
				3F3951FF24CA096100F7325B /* MockConfigurationDownloaderNetworkService.swift */,
			);
			path = TestHelpers;
			sourceTree = "<group>";
		};
		3F39520024CA096100F7325B /* ConfigurationTests */ = {
			isa = PBXGroup;
			children = (
				3F39520424CA096100F7325B /* ConfigurationDownloaderTests.swift */,
				3F39520324CA096100F7325B /* ConfigurationStateTests.swift */,
				3F39520624CA096100F7325B /* LaunchIDManagerTests.swift */,
				3F39520124CA096100F7325B /* TestableExtensionRuntime.swift */,
			);
			path = ConfigurationTests;
			sourceTree = "<group>";
		};
		3F4256FD24F474F4005D4006 /* AEPIntegrationTests */ = {
			isa = PBXGroup;
			children = (
				3FF829432507E9C900483C74 /* resources */,
				3F42570F24F4754F005D4006 /* TestableNetworkService.swift */,
				3F4256FE24F474F4005D4006 /* IdentityIntegrationTests.swift */,
				3F42570024F474F4005D4006 /* Info.plist */,
				3F2F12BF24F6D66C00600CB4 /* TestHelpers.swift */,
				3F5F9ED02502D34500C8A0B4 /* ConfigurationIntegrationTests.swift */,
				3FF829462507EBE400483C74 /* LifecycleIntegrationTests.swift */,
				3FF829682509937100483C74 /* SignalIntegrationTests.swift */,
			);
			path = AEPIntegrationTests;
			sourceTree = "<group>";
		};
		3FB5F7CC24D283F300F0F6DF /* FunctionalTests */ = {
			isa = PBXGroup;
			children = (
				3F16762724F031A00041B970 /* EventHubContractTests.swift */,
				3F16762924F032C60041B970 /* ContractExtensionOne.swift */,
				3F16762B24F032E60041B970 /* ContractExtensionTwo.swift */,
				3FB5F7CF24D2848900F0F6DF /* ConfigurationFunctionalTests.swift */,
				3F08FF9824DA03F000D34DE3 /* RulesEngineFunctionalTests.swift */,
			);
			path = FunctionalTests;
			sourceTree = "<group>";
		};
		3FB66A9D24CA004400502CAF /* core */ = {
			isa = PBXGroup;
			children = (
				3FB66A9E24CA004400502CAF /* CoreConstants.swift */,
				3FB66A9F24CA004400502CAF /* MobileCore.swift */,
				3FB66AA224CA004400502CAF /* MobileCore+Configuration.swift */,
				3FB66AA324CA004400502CAF /* MobileCore+Lifecycle.swift */,
				213F8A0324D8DC5A0003B8AF /* WrapperType.swift */,
			);
			path = core;
			sourceTree = "<group>";
		};
		3FB66AA524CA004400502CAF /* eventhub */ = {
			isa = PBXGroup;
			children = (
				3FB66AAA24CA004400502CAF /* AEPError.swift */,
				3FB66AA924CA004400502CAF /* Event.swift */,
				3FB66AAC24CA004400502CAF /* EventHub.swift */,
				3FB66AA724CA004400502CAF /* EventHubConstants.swift */,
				3FB66AAF24CA004400502CAF /* EventHubError.swift */,
				3FB66AA624CA004400502CAF /* EventHubPlaceholderExtension.swift */,
				3FB66AB124CA004400502CAF /* EventListenerContainer.swift */,
				3FB66AB024CA004400502CAF /* EventSource.swift */,
				3FB66AAE24CA004400502CAF /* EventType.swift */,
				3FB66AB224CA004400502CAF /* Extension.swift */,
				3FB66AA824CA004400502CAF /* ExtensionContainer.swift */,
				3FB66AAD24CA004400502CAF /* ExtensionRuntime.swift */,
				3FB66AAB24CA004400502CAF /* SharedState.swift */,
				217E220424D1FD7900B70B3E /* SharedStateResult.swift */,
			);
			path = eventhub;
			sourceTree = "<group>";
		};
		3FB66AB324CA004400502CAF /* rules */ = {
			isa = PBXGroup;
			children = (
				3F08FF9424D9F1D200D34DE3 /* EventDataMerger.swift */,
				BB00E26724D8C94600C578C1 /* Dictionary+Flatten.swift */,
				BB00E26624D8C94600C578C1 /* TokenFinder.swift */,
				3FB66AB624CA004400502CAF /* LaunchRulesEngine.swift */,
				3FB66AB824CA004400502CAF /* JSONRulesParser.swift */,
				3FB66AB424CA004400502CAF /* LaunchRule.swift */,
				3FB66AB524CA004400502CAF /* RulesDownloader.swift */,
				3FB66AB724CA004400502CAF /* RulesLoader.swift */,
				BB00E26C24D9BF6C00C578C1 /* URLUtility.swift */,
				3F16761324E1B0630041B970 /* RulesConstants.swift */,
				BB0E397124FD56100050C181 /* RulesEngineNativeLogging.swift */,
			);
			path = rules;
			sourceTree = "<group>";
		};
		3FB66AB924CA004400502CAF /* configuration */ = {
			isa = PBXGroup;
			children = (
				3FB66AC424CA004400502CAF /* Cacheable.swift */,
				3FB66AC124CA004400502CAF /* CachedConfiguration.swift */,
				3FB66AC024CA004400502CAF /* CachedRules.swift */,
				3FB66ABA24CA004400502CAF /* Configuration.swift */,
				3FB66ABB24CA004400502CAF /* ConfigurationConstants.swift */,
				3FB66ABF24CA004400502CAF /* ConfigurationDownloadable.swift */,
				3FB66AC224CA004400502CAF /* ConfigurationDownloader.swift */,
				3FB66ABC24CA004400502CAF /* ConfigurationState.swift */,
				3FB66ABE24CA004400502CAF /* Event+Configuration.swift */,
				24D2A3D424DB5B370079DCCF /* HitQueuing+PrivacyStatus.swift */,
				3FB66ABD24CA004400502CAF /* LaunchIDManager.swift */,
				3FB66AC324CA004400502CAF /* PrivacyStatus.swift */,
			);
			path = configuration;
			sourceTree = "<group>";
		};
		3FE6DDD224C62EE60065EA05 /* AEPLifecycle */ = {
			isa = PBXGroup;
			children = (
				24B4934624D23AB200AA38D9 /* src */,
				24B4934524D23AAB00AA38D9 /* tests */,
			);
			name = AEPLifecycle;
			sourceTree = "<group>";
		};
		3FE6DE3024C642330065EA05 /* AEPIdentity */ = {
			isa = PBXGroup;
			children = (
				24B4934324D2360700AA38D9 /* src */,
				24B4934424D2361000AA38D9 /* tests */,
			);
			name = AEPIdentity;
			sourceTree = "<group>";
		};
		3FE6DE8624C643EA0065EA05 /* TestHelpers */ = {
			isa = PBXGroup;
			children = (
				2107F02B24C9FF62002935CF /* MockPushIDManager.swift */,
				3FE6DE8724C643EA0065EA05 /* TestableExtensionRuntime.swift */,
			);
			path = TestHelpers;
			sourceTree = "<group>";
		};
		3FF8170424D89AC50064DFA1 /* mocks */ = {
			isa = PBXGroup;
			children = (
				3FF8171324D89B500064DFA1 /* AEPCoreMocks.h */,
				3FF8171224D89B500064DFA1 /* Event+Timestamp.swift */,
				3FF8171424D89B500064DFA1 /* Info.plist */,
				3FF8171524D89B500064DFA1 /* TestableExtensionRuntime.swift */,
				3F08FFA824DBBDD700D34DE3 /* TestableNetworkService.swift */,
				3F08FFA724DBBDD700D34DE3 /* UserDefaults+Clear.swift */,
			);
			path = mocks;
			sourceTree = "<group>";
		};
		3FF829432507E9C900483C74 /* resources */ = {
			isa = PBXGroup;
			children = (
				3FF829442507E9F500483C74 /* ADBMobileConfig-OptedOut.json */,
				3FF829482507F8AA00483C74 /* rules_lifecycle.json */,
				3FF8294B2507FB3800483C74 /* rules_lifecycle.zip */,
				3FF8296B2509942300483C74 /* rules_signal.json */,
				3FF8296A2509942200483C74 /* rules_signal.zip */,
			);
			path = resources;
			sourceTree = "<group>";
		};
/* End PBXGroup section */

/* Begin PBXHeadersBuildPhase section */
		21CAC0D12422917600C11388 /* Headers */ = {
			isa = PBXHeadersBuildPhase;
			buildActionMask = 2147483647;
			files = (
				21CAC0E72422917600C11388 /* AEPCore.h in Headers */,
				243DCE4724C7AA2800E99AD9 /* AEPServices.h in Headers */,
			);
			runOnlyForDeploymentPostprocessing = 0;
		};
		24B4934A24D4C31100AA38D9 /* Headers */ = {
			isa = PBXHeadersBuildPhase;
			buildActionMask = 2147483647;
			files = (
				24B4935F24D4C31100AA38D9 /* AEPSignal.h in Headers */,
			);
			runOnlyForDeploymentPostprocessing = 0;
		};
		3F03978224BE5DD30019F095 /* Headers */ = {
			isa = PBXHeadersBuildPhase;
			buildActionMask = 2147483647;
			files = (
				243DCE4824C7AA7C00E99AD9 /* AEPServices.h in Headers */,
			);
			runOnlyForDeploymentPostprocessing = 0;
		};
		3FE6DDA424C62C090065EA05 /* Headers */ = {
			isa = PBXHeadersBuildPhase;
			buildActionMask = 2147483647;
			files = (
				3FE6DDF024C62F610065EA05 /* AEPServicesMock.h in Headers */,
			);
			runOnlyForDeploymentPostprocessing = 0;
		};
		3FE6DDCC24C62EE60065EA05 /* Headers */ = {
			isa = PBXHeadersBuildPhase;
			buildActionMask = 2147483647;
			files = (
				3FE6DDE124C62EE60065EA05 /* AEPLifecycle.h in Headers */,
			);
			runOnlyForDeploymentPostprocessing = 0;
		};
		3FE6DE2A24C642330065EA05 /* Headers */ = {
			isa = PBXHeadersBuildPhase;
			buildActionMask = 2147483647;
			files = (
				3FE6DE3F24C642330065EA05 /* AEPIdentity.h in Headers */,
			);
			runOnlyForDeploymentPostprocessing = 0;
		};
		3FF8170524D89B160064DFA1 /* Headers */ = {
			isa = PBXHeadersBuildPhase;
			buildActionMask = 2147483647;
			files = (
				3FF8171724D89B500064DFA1 /* AEPCoreMocks.h in Headers */,
			);
			runOnlyForDeploymentPostprocessing = 0;
		};
/* End PBXHeadersBuildPhase section */

/* Begin PBXNativeTarget section */
		21CAC0D52422917600C11388 /* AEPCore */ = {
			isa = PBXNativeTarget;
			buildConfigurationList = 21CAC0EA2422917600C11388 /* Build configuration list for PBXNativeTarget "AEPCore" */;
			buildPhases = (
				21CAC0D12422917600C11388 /* Headers */,
				21CAC0D22422917600C11388 /* Sources */,
				21CAC0D42422917600C11388 /* Resources */,
				21CAC0D32422917600C11388 /* Frameworks */,
				BB6812FF24E19B55007FDCF7 /* ShellScript */,
			);
			buildRules = (
			);
			dependencies = (
				3F5D45F62513F23F0040E298 /* PBXTargetDependency */,
				3F03983D24BE63570019F095 /* PBXTargetDependency */,
			);
			name = AEPCore;
			packageProductDependencies = (
<<<<<<< HEAD
				3F5D45F32513F20B0040E298 /* AEPRulesEngine */,
=======
				244DD7312512A82D000AAF97 /* AEPRulesEngine */,
>>>>>>> 4d939d36
			);
			productName = AEPCore;
			productReference = 21CAC0D62422917600C11388 /* AEPCore.framework */;
			productType = "com.apple.product-type.framework";
		};
		21CAC0DE2422917600C11388 /* AEPCoreTests */ = {
			isa = PBXNativeTarget;
			buildConfigurationList = 21CAC0ED2422917600C11388 /* Build configuration list for PBXNativeTarget "AEPCoreTests" */;
			buildPhases = (
				21CAC0DB2422917600C11388 /* Sources */,
				21CAC0DC2422917600C11388 /* Frameworks */,
				21CAC0DD2422917600C11388 /* Resources */,
			);
			buildRules = (
			);
			dependencies = (
				3FF8171B24D89B8A0064DFA1 /* PBXTargetDependency */,
				3FE6DDBE24C62DAB0065EA05 /* PBXTargetDependency */,
				3F03984124BE65120019F095 /* PBXTargetDependency */,
				21CAC0E22422917600C11388 /* PBXTargetDependency */,
			);
			name = AEPCoreTests;
			productName = AEPCoreTests;
			productReference = 21CAC0DF2422917600C11388 /* AEPCoreTests.xctest */;
			productType = "com.apple.product-type.bundle.unit-test";
		};
		24B4934E24D4C31100AA38D9 /* AEPSignal */ = {
			isa = PBXNativeTarget;
			buildConfigurationList = 24B4936424D4C31100AA38D9 /* Build configuration list for PBXNativeTarget "AEPSignal" */;
			buildPhases = (
				24B4934A24D4C31100AA38D9 /* Headers */,
				24B4934B24D4C31100AA38D9 /* Sources */,
				24B4934C24D4C31100AA38D9 /* Frameworks */,
				24B4934D24D4C31100AA38D9 /* Resources */,
				BB68130724E19C32007FDCF7 /* ShellScript */,
			);
			buildRules = (
			);
			dependencies = (
				24B4936924D4C3C400AA38D9 /* PBXTargetDependency */,
				24B4936B24D4C3C400AA38D9 /* PBXTargetDependency */,
			);
			name = AEPSignal;
			productName = AEPSignal;
			productReference = 24B4934F24D4C31100AA38D9 /* AEPSignal.framework */;
			productType = "com.apple.product-type.framework";
		};
		24B4935624D4C31100AA38D9 /* AEPSignalTests */ = {
			isa = PBXNativeTarget;
			buildConfigurationList = 24B4936524D4C31100AA38D9 /* Build configuration list for PBXNativeTarget "AEPSignalTests" */;
			buildPhases = (
				24B4935324D4C31100AA38D9 /* Sources */,
				24B4935424D4C31100AA38D9 /* Frameworks */,
				24B4935524D4C31100AA38D9 /* Resources */,
			);
			buildRules = (
			);
			dependencies = (
				24D2A3DC24DCB2540079DCCF /* PBXTargetDependency */,
				24D2A3DE24DCB2540079DCCF /* PBXTargetDependency */,
				24B4935A24D4C31100AA38D9 /* PBXTargetDependency */,
			);
			name = AEPSignalTests;
			productName = AEPSignalTests;
			productReference = 24B4935724D4C31100AA38D9 /* AEPSignalTests.xctest */;
			productType = "com.apple.product-type.bundle.unit-test";
		};
		3F03978624BE5DD30019F095 /* AEPServices */ = {
			isa = PBXNativeTarget;
			buildConfigurationList = 3F03979C24BE5DD30019F095 /* Build configuration list for PBXNativeTarget "AEPServices" */;
			buildPhases = (
				3F03978224BE5DD30019F095 /* Headers */,
				3F03978324BE5DD30019F095 /* Sources */,
				3F03978424BE5DD30019F095 /* Frameworks */,
				3F03978524BE5DD30019F095 /* Resources */,
				BB68130424E19C23007FDCF7 /* ShellScript */,
			);
			buildRules = (
			);
			dependencies = (
			);
			name = AEPServices;
			productName = AEPServices;
			productReference = 3F03978724BE5DD30019F095 /* AEPServices.framework */;
			productType = "com.apple.product-type.framework";
		};
		3F03978E24BE5DD30019F095 /* AEPServicesTests */ = {
			isa = PBXNativeTarget;
			buildConfigurationList = 3F03979D24BE5DD30019F095 /* Build configuration list for PBXNativeTarget "AEPServicesTests" */;
			buildPhases = (
				3F03978B24BE5DD30019F095 /* Sources */,
				3F03978C24BE5DD30019F095 /* Frameworks */,
				3F03978D24BE5DD30019F095 /* Resources */,
			);
			buildRules = (
			);
			dependencies = (
				3F03979224BE5DD30019F095 /* PBXTargetDependency */,
			);
			name = AEPServicesTests;
			productName = AEPServicesTests;
			productReference = 3F03978F24BE5DD30019F095 /* AEPServicesTests.xctest */;
			productType = "com.apple.product-type.bundle.unit-test";
		};
		3F4256FB24F474F4005D4006 /* AEPIntegrationTests */ = {
			isa = PBXNativeTarget;
			buildConfigurationList = 3F42570624F474F4005D4006 /* Build configuration list for PBXNativeTarget "AEPIntegrationTests" */;
			buildPhases = (
				3FF8294A2507FAEA00483C74 /* Run Script */,
				3F4256F824F474F4005D4006 /* Sources */,
				3F4256F924F474F4005D4006 /* Frameworks */,
				3F4256FA24F474F4005D4006 /* Resources */,
			);
			buildRules = (
			);
			dependencies = (
				3F42570824F47501005D4006 /* PBXTargetDependency */,
				3F42570A24F47501005D4006 /* PBXTargetDependency */,
				3F42570C24F47501005D4006 /* PBXTargetDependency */,
				3F42570E24F47501005D4006 /* PBXTargetDependency */,
				3F42570324F474F4005D4006 /* PBXTargetDependency */,
			);
			name = AEPIntegrationTests;
			productName = AEPIntegrationTests;
			productReference = 3F4256FC24F474F4005D4006 /* AEPIntegrationTests.xctest */;
			productType = "com.apple.product-type.bundle.unit-test";
		};
		3FE6DDA824C62C090065EA05 /* AEPServicesMocks */ = {
			isa = PBXNativeTarget;
			buildConfigurationList = 3FE6DDAE24C62C090065EA05 /* Build configuration list for PBXNativeTarget "AEPServicesMocks" */;
			buildPhases = (
				3FE6DDA424C62C090065EA05 /* Headers */,
				3FE6DDA524C62C090065EA05 /* Sources */,
				3FE6DDA624C62C090065EA05 /* Frameworks */,
				3FE6DDA724C62C090065EA05 /* Resources */,
				BB68130624E19C2E007FDCF7 /* ShellScript */,
			);
			buildRules = (
			);
			dependencies = (
				3FE6DE2124C6345A0065EA05 /* PBXTargetDependency */,
			);
			name = AEPServicesMocks;
			productName = AEPServicesMock;
			productReference = 3FE6DDA924C62C090065EA05 /* AEPServicesMocks.framework */;
			productType = "com.apple.product-type.framework";
		};
		3FE6DDD024C62EE60065EA05 /* AEPLifecycle */ = {
			isa = PBXNativeTarget;
			buildConfigurationList = 3FE6DDE224C62EE60065EA05 /* Build configuration list for PBXNativeTarget "AEPLifecycle" */;
			buildPhases = (
				3FE6DDCC24C62EE60065EA05 /* Headers */,
				3FE6DDCD24C62EE60065EA05 /* Sources */,
				3FE6DDCE24C62EE60065EA05 /* Frameworks */,
				3FE6DDCF24C62EE60065EA05 /* Resources */,
				BB68130224E19C15007FDCF7 /* ShellScript */,
			);
			buildRules = (
			);
			dependencies = (
				3F39522424CA1CC500F7325B /* PBXTargetDependency */,
				3FE6DE2524C634660065EA05 /* PBXTargetDependency */,
			);
			name = AEPLifecycle;
			productName = AEPLifecycle;
			productReference = 3FE6DDD124C62EE60065EA05 /* AEPLifecycle.framework */;
			productType = "com.apple.product-type.framework";
		};
		3FE6DDD824C62EE60065EA05 /* AEPLifecycleTests */ = {
			isa = PBXNativeTarget;
			buildConfigurationList = 3FE6DDE524C62EE60065EA05 /* Build configuration list for PBXNativeTarget "AEPLifecycleTests" */;
			buildPhases = (
				3FE6DDD524C62EE60065EA05 /* Sources */,
				3FE6DDD624C62EE60065EA05 /* Frameworks */,
				3FE6DDD724C62EE60065EA05 /* Resources */,
			);
			buildRules = (
			);
			dependencies = (
				3FF8172224D8ABF20064DFA1 /* PBXTargetDependency */,
				3FE6DE2724C634B50065EA05 /* PBXTargetDependency */,
				3FE6DDDC24C62EE60065EA05 /* PBXTargetDependency */,
			);
			name = AEPLifecycleTests;
			productName = AEPLifecycleTests;
			productReference = 3FE6DDD924C62EE60065EA05 /* AEPLifecycleTests.xctest */;
			productType = "com.apple.product-type.bundle.unit-test";
		};
		3FE6DE2E24C642330065EA05 /* AEPIdentity */ = {
			isa = PBXNativeTarget;
			buildConfigurationList = 3FE6DE4024C642330065EA05 /* Build configuration list for PBXNativeTarget "AEPIdentity" */;
			buildPhases = (
				3FE6DE2A24C642330065EA05 /* Headers */,
				3FE6DE2B24C642330065EA05 /* Sources */,
				3FE6DE2C24C642330065EA05 /* Frameworks */,
				3FE6DE2D24C642330065EA05 /* Resources */,
				BB68130124E19C10007FDCF7 /* ShellScript */,
			);
			buildRules = (
			);
			dependencies = (
				3F39522224CA1CBF00F7325B /* PBXTargetDependency */,
				3FE6DE8A24C646360065EA05 /* PBXTargetDependency */,
			);
			name = AEPIdentity;
			productName = AEPIdentity;
			productReference = 3FE6DE2F24C642330065EA05 /* AEPIdentity.framework */;
			productType = "com.apple.product-type.framework";
		};
		3FE6DE3624C642330065EA05 /* AEPIdentityTests */ = {
			isa = PBXNativeTarget;
			buildConfigurationList = 3FE6DE4324C642330065EA05 /* Build configuration list for PBXNativeTarget "AEPIdentityTests" */;
			buildPhases = (
				3FE6DE3324C642330065EA05 /* Sources */,
				3FE6DE3424C642330065EA05 /* Frameworks */,
				3FE6DE3524C642330065EA05 /* Resources */,
			);
			buildRules = (
			);
			dependencies = (
				3FE6DE8524C6437F0065EA05 /* PBXTargetDependency */,
				3FE6DE3A24C642330065EA05 /* PBXTargetDependency */,
			);
			name = AEPIdentityTests;
			productName = AEPIdentityTests;
			productReference = 3FE6DE3724C642330065EA05 /* AEPIdentityTests.xctest */;
			productType = "com.apple.product-type.bundle.unit-test";
		};
		3FF8170924D89B160064DFA1 /* AEPCoreMocks */ = {
			isa = PBXNativeTarget;
			buildConfigurationList = 3FF8170F24D89B160064DFA1 /* Build configuration list for PBXNativeTarget "AEPCoreMocks" */;
			buildPhases = (
				3FF8170524D89B160064DFA1 /* Headers */,
				3FF8170624D89B160064DFA1 /* Sources */,
				3FF8170724D89B160064DFA1 /* Frameworks */,
				3FF8170824D89B160064DFA1 /* Resources */,
				BB68130024E19C06007FDCF7 /* ShellScript */,
			);
			buildRules = (
			);
			dependencies = (
				3FF8171E24D89BCD0064DFA1 /* PBXTargetDependency */,
			);
			name = AEPCoreMocks;
			productName = AEPCoreMocks;
			productReference = 3FF8170A24D89B160064DFA1 /* AEPCoreMocks.framework */;
			productType = "com.apple.product-type.framework";
		};
/* End PBXNativeTarget section */

/* Begin PBXProject section */
		21CAC0CD2422917600C11388 /* Project object */ = {
			isa = PBXProject;
			attributes = {
				LastSwiftUpdateCheck = 1130;
				LastUpgradeCheck = 1130;
				ORGANIZATIONNAME = Adobe;
				TargetAttributes = {
					21CAC0D52422917600C11388 = {
						CreatedOnToolsVersion = 11.3.1;
						LastSwiftMigration = 1130;
					};
					21CAC0DE2422917600C11388 = {
						CreatedOnToolsVersion = 11.3.1;
						LastSwiftMigration = 1160;
					};
					24B4934E24D4C31100AA38D9 = {
						CreatedOnToolsVersion = 11.6;
						LastSwiftMigration = 1160;
					};
					24B4935624D4C31100AA38D9 = {
						CreatedOnToolsVersion = 11.6;
					};
					3F03978624BE5DD30019F095 = {
						CreatedOnToolsVersion = 11.5;
						LastSwiftMigration = 1150;
					};
					3F03978E24BE5DD30019F095 = {
						CreatedOnToolsVersion = 11.5;
					};
					3F39152124CA34BA00B58C3E = {
						CreatedOnToolsVersion = 11.3.1;
					};
					3F4256FB24F474F4005D4006 = {
						CreatedOnToolsVersion = 11.3.1;
					};
					3FE6DDA824C62C090065EA05 = {
						CreatedOnToolsVersion = 11.5;
						LastSwiftMigration = 1150;
					};
					3FE6DDD024C62EE60065EA05 = {
						CreatedOnToolsVersion = 11.5;
						LastSwiftMigration = 1150;
					};
					3FE6DDD824C62EE60065EA05 = {
						CreatedOnToolsVersion = 11.5;
						LastSwiftMigration = 1150;
					};
					3FE6DE2E24C642330065EA05 = {
						CreatedOnToolsVersion = 11.5;
						LastSwiftMigration = 1150;
					};
					3FE6DE3624C642330065EA05 = {
						CreatedOnToolsVersion = 11.5;
						LastSwiftMigration = 1150;
					};
					3FF8170924D89B160064DFA1 = {
						CreatedOnToolsVersion = 11.3.1;
						LastSwiftMigration = 1130;
					};
				};
			};
			buildConfigurationList = 21CAC0D02422917600C11388 /* Build configuration list for PBXProject "AEPCore" */;
			compatibilityVersion = "Xcode 9.3";
			developmentRegion = en;
			hasScannedForEncodings = 0;
			knownRegions = (
				en,
				Base,
			);
			mainGroup = 21CAC0CC2422917600C11388;
			packageReferences = (
			);
			productRefGroup = 21CAC0D72422917600C11388 /* Products */;
			projectDirPath = "";
			projectRoot = "";
			targets = (
				21CAC0D52422917600C11388 /* AEPCore */,
				3FF8170924D89B160064DFA1 /* AEPCoreMocks */,
				21CAC0DE2422917600C11388 /* AEPCoreTests */,
				3FE6DE2E24C642330065EA05 /* AEPIdentity */,
				3FE6DE3624C642330065EA05 /* AEPIdentityTests */,
				3FE6DDD024C62EE60065EA05 /* AEPLifecycle */,
				3FE6DDD824C62EE60065EA05 /* AEPLifecycleTests */,
				3F03978624BE5DD30019F095 /* AEPServices */,
				3FE6DDA824C62C090065EA05 /* AEPServicesMocks */,
				3F03978E24BE5DD30019F095 /* AEPServicesTests */,
				24B4934E24D4C31100AA38D9 /* AEPSignal */,
				24B4935624D4C31100AA38D9 /* AEPSignalTests */,
				3F39152124CA34BA00B58C3E /* AEP-All */,
				3F4256FB24F474F4005D4006 /* AEPIntegrationTests */,
			);
		};
/* End PBXProject section */

/* Begin PBXResourcesBuildPhase section */
		21CAC0D42422917600C11388 /* Resources */ = {
			isa = PBXResourcesBuildPhase;
			buildActionMask = 2147483647;
			files = (
			);
			runOnlyForDeploymentPostprocessing = 0;
		};
		21CAC0DD2422917600C11388 /* Resources */ = {
			isa = PBXResourcesBuildPhase;
			buildActionMask = 2147483647;
			files = (
				BB3E86DE24F86B6700E39C53 /* rules_testUrlenc.json in Resources */,
				BBA512A724F4A18B0030DAD1 /* rules_testMatcherNc.json in Resources */,
				BBA512B424F5CF380030DAD1 /* rules_testModifyData.json in Resources */,
				3F08FF9B24DA0DA100D34DE3 /* rules_functional_1.zip in Resources */,
				3F39520C24CA096100F7325B /* rules_1.json in Resources */,
				BBA512A524F4A1790030DAD1 /* rules_testMatcherCo.json in Resources */,
				BBA512A924F4A7EE0030DAD1 /* rules_testMatcherNx.json in Resources */,
				BBA512A124F4A15C0030DAD1 /* rules_testMatcherLt.json in Resources */,
				BB3E86E224F975E000E39C53 /* rules_testMatcherWithDifferentTypesOfParameters.json in Resources */,
				3F39520D24CA096100F7325B /* ADBMobileConfig.json in Resources */,
				BBA5129D24F4899B0030DAD1 /* rules_testMatcherGt.json in Resources */,
				3F39520F24CA096100F7325B /* testRulesDownloader.zip in Resources */,
				3F39520A24CA096100F7325B /* TestRules.zip in Resources */,
				3F39520E24CA096100F7325B /* TestConfig.json in Resources */,
				3F39520B24CA096100F7325B /* TestImage.png in Resources */,
				BBA512BB24F6C6CA0030DAD1 /* rules_testModifyData_invalidJson.json in Resources */,
				BB3E86E024F86E6200E39C53 /* rules_testUrlenc_invalidFnName.json in Resources */,
				BBA512A324F4A16A0030DAD1 /* rules_testMatcherLe.json in Resources */,
				BBA5129B24F477550030DAD1 /* rules_testMatcherNe.json in Resources */,
				BBA5129924F46C770030DAD1 /* rules_testGroupLogicalOperators.json in Resources */,
				BBA5129F24F4A14C0030DAD1 /* rules_testMatcherGe.json in Resources */,
				BBA512B724F6C4D90030DAD1 /* rules_testAttachData_invalidJson.json in Resources */,
				BBA512B324F5CF380030DAD1 /* rules_testAttachData.json in Resources */,
			);
			runOnlyForDeploymentPostprocessing = 0;
		};
		24B4934D24D4C31100AA38D9 /* Resources */ = {
			isa = PBXResourcesBuildPhase;
			buildActionMask = 2147483647;
			files = (
			);
			runOnlyForDeploymentPostprocessing = 0;
		};
		24B4935524D4C31100AA38D9 /* Resources */ = {
			isa = PBXResourcesBuildPhase;
			buildActionMask = 2147483647;
			files = (
			);
			runOnlyForDeploymentPostprocessing = 0;
		};
		3F03978524BE5DD30019F095 /* Resources */ = {
			isa = PBXResourcesBuildPhase;
			buildActionMask = 2147483647;
			files = (
			);
			runOnlyForDeploymentPostprocessing = 0;
		};
		3F03978D24BE5DD30019F095 /* Resources */ = {
			isa = PBXResourcesBuildPhase;
			buildActionMask = 2147483647;
			files = (
				3F03983824BE62AA0019F095 /* TestRules.zip in Resources */,
				3F03983B24BE62AA0019F095 /* TestConfig.json in Resources */,
				3F03983A24BE62AA0019F095 /* ADBMobileConfig.json in Resources */,
				78AA4EBC2502E42400205AE9 /* TestCorruptFile.zip in Resources */,
				78AA4EC2250AB55800205AE9 /* TestLarge.zip in Resources */,
				78AA4EBE2502F4AF00205AE9 /* TestInvalidCompressionMethod.zip in Resources */,
				3F03983924BE62AA0019F095 /* TestImage.png in Resources */,
			);
			runOnlyForDeploymentPostprocessing = 0;
		};
		3F4256FA24F474F4005D4006 /* Resources */ = {
			isa = PBXResourcesBuildPhase;
			buildActionMask = 2147483647;
			files = (
				3FF829492507F8AA00483C74 /* rules_lifecycle.json in Resources */,
				3FF8296C2509942300483C74 /* rules_signal.zip in Resources */,
				3FF8296D2509942300483C74 /* rules_signal.json in Resources */,
				3FF8294C2507FB3800483C74 /* rules_lifecycle.zip in Resources */,
				3FF829452507E9F500483C74 /* ADBMobileConfig-OptedOut.json in Resources */,
			);
			runOnlyForDeploymentPostprocessing = 0;
		};
		3FE6DDA724C62C090065EA05 /* Resources */ = {
			isa = PBXResourcesBuildPhase;
			buildActionMask = 2147483647;
			files = (
			);
			runOnlyForDeploymentPostprocessing = 0;
		};
		3FE6DDCF24C62EE60065EA05 /* Resources */ = {
			isa = PBXResourcesBuildPhase;
			buildActionMask = 2147483647;
			files = (
			);
			runOnlyForDeploymentPostprocessing = 0;
		};
		3FE6DDD724C62EE60065EA05 /* Resources */ = {
			isa = PBXResourcesBuildPhase;
			buildActionMask = 2147483647;
			files = (
			);
			runOnlyForDeploymentPostprocessing = 0;
		};
		3FE6DE2D24C642330065EA05 /* Resources */ = {
			isa = PBXResourcesBuildPhase;
			buildActionMask = 2147483647;
			files = (
			);
			runOnlyForDeploymentPostprocessing = 0;
		};
		3FE6DE3524C642330065EA05 /* Resources */ = {
			isa = PBXResourcesBuildPhase;
			buildActionMask = 2147483647;
			files = (
			);
			runOnlyForDeploymentPostprocessing = 0;
		};
		3FF8170824D89B160064DFA1 /* Resources */ = {
			isa = PBXResourcesBuildPhase;
			buildActionMask = 2147483647;
			files = (
			);
			runOnlyForDeploymentPostprocessing = 0;
		};
/* End PBXResourcesBuildPhase section */

/* Begin PBXShellScriptBuildPhase section */
		3FF8294A2507FAEA00483C74 /* Run Script */ = {
			isa = PBXShellScriptBuildPhase;
			buildActionMask = 2147483647;
			files = (
			);
			inputFileListPaths = (
			);
			inputPaths = (
			);
			name = "Run Script";
			outputFileListPaths = (
			);
			outputPaths = (
			);
			runOnlyForDeploymentPostprocessing = 0;
			shellPath = /bin/sh;
			shellScript = "# Type a script or drag a script file from your workspace to insert its path.\ncd ${PROJECT_DIR}/AEPIntegrationTests/resources\nzip -r rules_lifecycle.zip rules_lifecycle.json\nzip -r rules_signal.zip rules_signal.json\n\n";
		};
		BB6812FF24E19B55007FDCF7 /* ShellScript */ = {
			isa = PBXShellScriptBuildPhase;
			buildActionMask = 2147483647;
			files = (
			);
			inputFileListPaths = (
			);
			inputPaths = (
			);
			outputFileListPaths = (
			);
			outputPaths = (
			);
			runOnlyForDeploymentPostprocessing = 0;
			shellPath = /bin/zsh;
			shellScript = "cd ${PROJECT_DIR}\nif which swiftlint >/dev/null; then\n  swiftlint\nelse\n  echo \"error: SwiftLint not installed, download from https://github.com/realm/SwiftLint\"\nfi\nif which swiftformat >/dev/null; then\n   swiftformat .\nelse\necho \"error: SwiftFormat not installed, download from https://github.com/nicklockwood/SwiftFormat\"\nfi\n";
		};
		BB68130024E19C06007FDCF7 /* ShellScript */ = {
			isa = PBXShellScriptBuildPhase;
			buildActionMask = 2147483647;
			files = (
			);
			inputFileListPaths = (
			);
			inputPaths = (
			);
			outputFileListPaths = (
			);
			outputPaths = (
			);
			runOnlyForDeploymentPostprocessing = 0;
			shellPath = /bin/zsh;
			shellScript = "cd ${PROJECT_DIR}\nif which swiftlint >/dev/null; then\n  swiftlint\nelse\n  echo \"error: SwiftLint not installed, download from https://github.com/realm/SwiftLint\"\nfi\nif which swiftformat >/dev/null; then\n   swiftformat .\nelse\necho \"error: SwiftFormat not installed, download from https://github.com/nicklockwood/SwiftFormat\"\nfi\n\n";
		};
		BB68130124E19C10007FDCF7 /* ShellScript */ = {
			isa = PBXShellScriptBuildPhase;
			buildActionMask = 2147483647;
			files = (
			);
			inputFileListPaths = (
			);
			inputPaths = (
			);
			outputFileListPaths = (
			);
			outputPaths = (
			);
			runOnlyForDeploymentPostprocessing = 0;
			shellPath = /bin/zsh;
			shellScript = "cd ${PROJECT_DIR}\nif which swiftlint >/dev/null; then\n  swiftlint\nelse\n  echo \"error: SwiftLint not installed, download from https://github.com/realm/SwiftLint\"\nfi\nif which swiftformat >/dev/null; then\n   swiftformat .\nelse\necho \"error: SwiftFormat not installed, download from https://github.com/nicklockwood/SwiftFormat\"\nfi\n";
		};
		BB68130224E19C15007FDCF7 /* ShellScript */ = {
			isa = PBXShellScriptBuildPhase;
			buildActionMask = 2147483647;
			files = (
			);
			inputFileListPaths = (
			);
			inputPaths = (
			);
			outputFileListPaths = (
			);
			outputPaths = (
			);
			runOnlyForDeploymentPostprocessing = 0;
			shellPath = /bin/zsh;
			shellScript = "cd ${PROJECT_DIR}\nif which swiftlint >/dev/null; then\n  swiftlint\nelse\n  echo \"error: SwiftLint not installed, download from https://github.com/realm/SwiftLint\"\nfi\nif which swiftformat >/dev/null; then\n   swiftformat .\nelse\necho \"error: SwiftFormat not installed, download from https://github.com/nicklockwood/SwiftFormat\"\nfi\n";
		};
		BB68130424E19C23007FDCF7 /* ShellScript */ = {
			isa = PBXShellScriptBuildPhase;
			buildActionMask = 2147483647;
			files = (
			);
			inputFileListPaths = (
			);
			inputPaths = (
			);
			outputFileListPaths = (
			);
			outputPaths = (
			);
			runOnlyForDeploymentPostprocessing = 0;
			shellPath = /bin/zsh;
			shellScript = "cd ${PROJECT_DIR}\nif which swiftlint >/dev/null; then\n  swiftlint\nelse\n  echo \"error: SwiftLint not installed, download from https://github.com/realm/SwiftLint\"\nfi\nif which swiftformat >/dev/null; then\n   swiftformat .\nelse\necho \"error: SwiftFormat not installed, download from https://github.com/nicklockwood/SwiftFormat\"\nfi\n";
		};
		BB68130624E19C2E007FDCF7 /* ShellScript */ = {
			isa = PBXShellScriptBuildPhase;
			buildActionMask = 2147483647;
			files = (
			);
			inputFileListPaths = (
			);
			inputPaths = (
			);
			outputFileListPaths = (
			);
			outputPaths = (
			);
			runOnlyForDeploymentPostprocessing = 0;
			shellPath = /bin/zsh;
			shellScript = "cd ${PROJECT_DIR}\nif which swiftlint >/dev/null; then\n  swiftlint\nelse\n  echo \"error: SwiftLint not installed, download from https://github.com/realm/SwiftLint\"\nfi\nif which swiftformat >/dev/null; then\n   swiftformat .\nelse\necho \"error: SwiftFormat not installed, download from https://github.com/nicklockwood/SwiftFormat\"\nfi\n";
		};
		BB68130724E19C32007FDCF7 /* ShellScript */ = {
			isa = PBXShellScriptBuildPhase;
			buildActionMask = 2147483647;
			files = (
			);
			inputFileListPaths = (
			);
			inputPaths = (
			);
			outputFileListPaths = (
			);
			outputPaths = (
			);
			runOnlyForDeploymentPostprocessing = 0;
			shellPath = /bin/zsh;
			shellScript = "cd ${PROJECT_DIR}\nif which swiftlint >/dev/null; then\n  swiftlint\nelse\n  echo \"error: SwiftLint not installed, download from https://github.com/realm/SwiftLint\"\nfi\nif which swiftformat >/dev/null; then\n   swiftformat .\nelse\necho \"error: SwiftFormat not installed, download from https://github.com/nicklockwood/SwiftFormat\"\nfi\n";
		};
/* End PBXShellScriptBuildPhase section */

/* Begin PBXSourcesBuildPhase section */
		21CAC0D22422917600C11388 /* Sources */ = {
			isa = PBXSourcesBuildPhase;
			buildActionMask = 2147483647;
			files = (
				218C813B24EC3EBC009B4F31 /* V5Migrator.swift in Sources */,
				3FB66ACD24CA004400502CAF /* EventHubConstants.swift in Sources */,
				3FB66ADF24CA004400502CAF /* ConfigurationConstants.swift in Sources */,
				3FB66ADE24CA004400502CAF /* Configuration.swift in Sources */,
				3FB66ADD24CA004400502CAF /* JSONRulesParser.swift in Sources */,
				3FB66AE424CA004400502CAF /* CachedRules.swift in Sources */,
				3FB66AD624CA004400502CAF /* EventSource.swift in Sources */,
				218C813E24EC4101009B4F31 /* V5MigrationConstants.swift in Sources */,
				3F16761424E1B0630041B970 /* RulesConstants.swift in Sources */,
				BB00E26824D8C94600C578C1 /* TokenFinder.swift in Sources */,
				24D2A3D524DB5B370079DCCF /* HitQueuing+PrivacyStatus.swift in Sources */,
				3FB66AD924CA004400502CAF /* LaunchRule.swift in Sources */,
				BB0E397224FD56100050C181 /* RulesEngineNativeLogging.swift in Sources */,
				21F79ABB24E70CDC003204C3 /* IDParsing.swift in Sources */,
				3FB66AE524CA004400502CAF /* CachedConfiguration.swift in Sources */,
				3FB66AC924CA004400502CAF /* MobileCore+Configuration.swift in Sources */,
				3FB66AC524CA004400502CAF /* CoreConstants.swift in Sources */,
				3FB66AE224CA004400502CAF /* Event+Configuration.swift in Sources */,
				3FB66AD124CA004400502CAF /* SharedState.swift in Sources */,
				215A6CE224ED92C500FE0657 /* V4MigrationConstants.swift in Sources */,
				217E220524D1FD7900B70B3E /* SharedStateResult.swift in Sources */,
				BB00E26924D8C94600C578C1 /* Dictionary+Flatten.swift in Sources */,
				3FB66AD524CA004400502CAF /* EventHubError.swift in Sources */,
				3FB66AD324CA004400502CAF /* ExtensionRuntime.swift in Sources */,
				3FB66AE324CA004400502CAF /* ConfigurationDownloadable.swift in Sources */,
				3FB66ADB24CA004400502CAF /* LaunchRulesEngine.swift in Sources */,
				21377D4124E3383E004BAC01 /* V4Migrator.swift in Sources */,
				3FB66ACA24CA004400502CAF /* MobileCore+Lifecycle.swift in Sources */,
				3FB66AE624CA004400502CAF /* ConfigurationDownloader.swift in Sources */,
				213F8A0424D8DC5A0003B8AF /* WrapperType.swift in Sources */,
				3FB66ACF24CA004400502CAF /* Event.swift in Sources */,
				3FB66ACE24CA004400502CAF /* ExtensionContainer.swift in Sources */,
				21F79AB724E704C5003204C3 /* IDParser.swift in Sources */,
				3FB66AE024CA004400502CAF /* ConfigurationState.swift in Sources */,
				3FB66AE724CA004400502CAF /* PrivacyStatus.swift in Sources */,
				3FB66AC624CA004400502CAF /* MobileCore.swift in Sources */,
				3FB66AD824CA004400502CAF /* Extension.swift in Sources */,
				BB00E26E24D9BFB700C578C1 /* URLUtility.swift in Sources */,
				3FB66AD724CA004400502CAF /* EventListenerContainer.swift in Sources */,
				3FB66AD224CA004400502CAF /* EventHub.swift in Sources */,
				3FB66ADC24CA004400502CAF /* RulesLoader.swift in Sources */,
				3FB66ACC24CA004400502CAF /* EventHubPlaceholderExtension.swift in Sources */,
				3FB66AE824CA004400502CAF /* Cacheable.swift in Sources */,
				3FB66ADA24CA004400502CAF /* RulesDownloader.swift in Sources */,
				3FB66AE124CA004400502CAF /* LaunchIDManager.swift in Sources */,
				3F08FF9524D9F1D200D34DE3 /* EventDataMerger.swift in Sources */,
				3FB66AD024CA004400502CAF /* AEPError.swift in Sources */,
				3FB66AD424CA004400502CAF /* EventType.swift in Sources */,
			);
			runOnlyForDeploymentPostprocessing = 0;
		};
		21CAC0DB2422917600C11388 /* Sources */ = {
			isa = PBXSourcesBuildPhase;
			buildActionMask = 2147483647;
			files = (
				BB59402B24CF6E1D00EE0C6C /* LaunchRulesEngineTests.swift in Sources */,
				3F39521324CA096100F7325B /* MobileCore+ConfigurationTests.swift in Sources */,
				BBA512B524F5D0CC0030DAD1 /* EventHub+Testable.swift in Sources */,
				21629DB22461CC48009D05BF /* AEPCore+LifecycleTests.swift in Sources */,
				3F08FF9924DA03F000D34DE3 /* RulesEngineFunctionalTests.swift in Sources */,
				3F16762C24F032E60041B970 /* ContractExtensionTwo.swift in Sources */,
				3F16762824F031A00041B970 /* EventHubContractTests.swift in Sources */,
				BBE1295124DBCE870045CD8D /* TokenFinderTests.swift in Sources */,
				3F39521624CA096200F7325B /* MockNetworkServiceOverrider.swift in Sources */,
				3F16762A24F032C60041B970 /* ContractExtensionOne.swift in Sources */,
				3F39521924CA096200F7325B /* SharedStateTestHelper.swift in Sources */,
				21CD581124EC7B8900D9D590 /* V5MigratorTests.swift in Sources */,
				3F08FF9724D9F1F300D34DE3 /* EventDataMergeTests.swift in Sources */,
				3F39520824CA096100F7325B /* SharedStateTest.swift in Sources */,
				21F79AC124E72204003204C3 /* V4MigratorTests.swift in Sources */,
				3F39522024CA096200F7325B /* LaunchIDManagerTests.swift in Sources */,
				3F08FF9D24DA0DCF00D34DE3 /* RulesDownloaderTests.swift in Sources */,
				BBE1294F24DBBBD60045CD8D /* Dictionary+FlattenTests.swift in Sources */,
				3F39521824CA096200F7325B /* MockRulesDownloaderNetworkService.swift in Sources */,
				3F39521224CA096100F7325B /* MockExtensionTwo.swift in Sources */,
				3F39520924CA096100F7325B /* EventHubTests.swift in Sources */,
				21F79ABF24E71B03003204C3 /* IDParserTests.swift in Sources */,
				3F39521E24CA096200F7325B /* ConfigurationDownloaderTests.swift in Sources */,
				3F39153324CB7E2400B58C3E /* MobileCore+IdentityTests.swift in Sources */,
				3F39521024CA096100F7325B /* SlowMockExtension.swift in Sources */,
				3F39520724CA096100F7325B /* MobileCoreTests.swift in Sources */,
				3F39521D24CA096200F7325B /* ConfigurationStateTests.swift in Sources */,
				3F39521524CA096200F7325B /* MockConfigurationDownloader.swift in Sources */,
				3F39153024CA47B600B58C3E /* JSONRulesParserTests.swift in Sources */,
				3F39521A24CA096200F7325B /* MockConfigurationDownloaderNetworkService.swift in Sources */,
				3FB5F7D024D2848900F0F6DF /* ConfigurationFunctionalTests.swift in Sources */,
			);
			runOnlyForDeploymentPostprocessing = 0;
		};
		24B4934B24D4C31100AA38D9 /* Sources */ = {
			isa = PBXSourcesBuildPhase;
			buildActionMask = 2147483647;
			files = (
				24B4936F24D4C6F900AA38D9 /* Signal.swift in Sources */,
				24B4937124D4C86C00AA38D9 /* SignalConstants.swift in Sources */,
				24B4937824D8CEAC00AA38D9 /* SignalHitProcessor.swift in Sources */,
				24B4937624D8AAAF00AA38D9 /* Event+Signal.swift in Sources */,
				24B4937A24DA18BE00AA38D9 /* SignalHit.swift in Sources */,
			);
			runOnlyForDeploymentPostprocessing = 0;
		};
		24B4935324D4C31100AA38D9 /* Sources */ = {
			isa = PBXSourcesBuildPhase;
			buildActionMask = 2147483647;
			files = (
				247FBD7D24E331A600FA6505 /* Event+SignalTests.swift in Sources */,
				24B4935D24D4C31100AA38D9 /* SignalTests.swift in Sources */,
				2420365224E35EEB0069C89D /* SignalHitProcessorTests.swift in Sources */,
			);
			runOnlyForDeploymentPostprocessing = 0;
		};
		3F03978324BE5DD30019F095 /* Sources */ = {
			isa = PBXSourcesBuildPhase;
			buildActionMask = 2147483647;
			files = (
				3F0397CE24BE5FF30019F095 /* LoggingService.swift in Sources */,
				3F0397C924BE5FF30019F095 /* Logging.swift in Sources */,
				3F0397D224BE5FF30019F095 /* NetworkRequest.swift in Sources */,
				3F0397F224BE60910019F095 /* HitProcessing.swift in Sources */,
				3F0397FB24BE60910019F095 /* ThreadSafeArray.swift in Sources */,
				3F0397DF24BE5FF30019F095 /* URLOpening.swift in Sources */,
				3F0397CC24BE5FF30019F095 /* NetworkService.swift in Sources */,
				3F0397C424BE5FF30019F095 /* Cache.swift in Sources */,
				3F0397D724BE5FF30019F095 /* DataQueueService.swift in Sources */,
				3F0397F324BE60910019F095 /* PersistentHitQueue.swift in Sources */,
				3F0397CD24BE5FF30019F095 /* NetworkServiceConstants.swift in Sources */,
				3F0397C724BE5FF30019F095 /* CacheExpiry.swift in Sources */,
				3F0397C624BE5FF30019F095 /* DiskCacheService.swift in Sources */,
				3F0397FC24BE60910019F095 /* OperationOrderer.swift in Sources */,
				3F0397D324BE5FF30019F095 /* SQLiteDataQueue.swift in Sources */,
				3F0397C324BE5FF30019F095 /* Caching.swift in Sources */,
				3F0397F924BE60910019F095 /* FileManager+ZIP.swift in Sources */,
				3F0397FD24BE60910019F095 /* ThreadSafeDictionary.swift in Sources */,
				3F0397F824BE60910019F095 /* ZipEntry.swift in Sources */,
				3F0397F424BE60910019F095 /* HitQueuing.swift in Sources */,
				3F0397DB24BE5FF30019F095 /* NamedCollectionDataStore.swift in Sources */,
				2107F02E24C9FF88002935CF /* SHA256.swift in Sources */,
				3F0397C524BE5FF30019F095 /* CacheEntry.swift in Sources */,
				3F0397F524BE60910019F095 /* AtomicCounter.swift in Sources */,
				3F0397DA24BE5FF30019F095 /* NamedCollectionProcessing.swift in Sources */,
				3F0397FE24BE60910019F095 /* URLEncoder.swift in Sources */,
				3F0397FF24BE60910019F095 /* AnyCodable.swift in Sources */,
				3F0397D124BE5FF30019F095 /* HttpConnection.swift in Sources */,
				3F0397D824BE5FF30019F095 /* DataQueuing.swift in Sources */,
				3F0397E024BE5FF30019F095 /* URLService.swift in Sources */,
				3F0397CA24BE5FF30019F095 /* Log.swift in Sources */,
				3F0397DC24BE5FF30019F095 /* UserDefaultsNamedCollection.swift in Sources */,
				3F0397D524BE5FF30019F095 /* DataQueue.swift in Sources */,
				BB00E26D24D9BF6C00C578C1 /* URLUtility.swift in Sources */,
				3F0397DE24BE5FF30019F095 /* SystemInfoService.swift in Sources */,
				3F0397F624BE60910019F095 /* FileUnzipper.swift in Sources */,
				3F0397D424BE5FF30019F095 /* SQLiteWrapper.swift in Sources */,
				3F0397D024BE5FF30019F095 /* HttpMethod.swift in Sources */,
				3F0397CB24BE5FF30019F095 /* LogLevel.swift in Sources */,
				BB00E26B24D8C9A600C578C1 /* Date+Format.swift in Sources */,
				3F0397FA24BE60910019F095 /* FileUnzipperConstants.swift in Sources */,
				3F0397CF24BE5FF30019F095 /* Networking.swift in Sources */,
				3F0397DD24BE5FF30019F095 /* ApplicationSystemInfoService.swift in Sources */,
				3F0397D624BE5FF30019F095 /* DataEntity.swift in Sources */,
				3F0397C824BE5FF30019F095 /* ServiceProvider.swift in Sources */,
				2467E43A24CA4DE20022F6BE /* Unzipping.swift in Sources */,
				3F0397F724BE60910019F095 /* ZipArchive.swift in Sources */,
			);
			runOnlyForDeploymentPostprocessing = 0;
		};
		3F03978B24BE5DD30019F095 /* Sources */ = {
			isa = PBXSourcesBuildPhase;
			buildActionMask = 2147483647;
			files = (
				3F03981624BE61520019F095 /* SystemInfoServiceTest.swift in Sources */,
				3F03981E24BE61520019F095 /* DataQueueTests.swift in Sources */,
				3F03981524BE61520019F095 /* UnzipperTest.swift in Sources */,
				3F03982424BE61520019F095 /* AnyCodableTests.swift in Sources */,
				3F03982224BE61520019F095 /* OperationOrdererTests.swift in Sources */,
				3F03982124BE61520019F095 /* NamedCollectionDataStoreTest.swift in Sources */,
				3F03982724BE61520019F095 /* ThreadSafeDictionaryTests.swift in Sources */,
				3F03982624BE61520019F095 /* URLEncoderTests.swift in Sources */,
				2107F03024C9FFB2002935CF /* SHA256Tests.swift in Sources */,
				78AA4EBA2502DF2200205AE9 /* ZipArchiveTest.swift in Sources */,
				3F03981924BE61520019F095 /* URLServiceTest.swift in Sources */,
				3F03982324BE61520019F095 /* PersistentHitQueueTests.swift in Sources */,
				3F03981724BE61520019F095 /* DataQueueService+Testable.swift in Sources */,
				3F03981824BE61520019F095 /* DataQueueServiceTests.swift in Sources */,
				3F03981B24BE61520019F095 /* UserDefaultsNamedCollectionTest.swift in Sources */,
				78AA4EC02509731B00205AE9 /* FileManager+ZipTests.swift in Sources */,
				3F03981C24BE61520019F095 /* SQLiteWrapperTests.swift in Sources */,
				3F03981D24BE61520019F095 /* MockSystemInfoService.swift in Sources */,
				3F03982524BE61520019F095 /* ThreadSafeArrayTests.swift in Sources */,
				3F03981F24BE61520019F095 /* NetworkServiceTests.swift in Sources */,
				3F03982024BE61520019F095 /* LogLevelTest.swift in Sources */,
				3F03981A24BE61520019F095 /* DiskCacheServiceTests.swift in Sources */,
			);
			runOnlyForDeploymentPostprocessing = 0;
		};
		3F4256F824F474F4005D4006 /* Sources */ = {
			isa = PBXSourcesBuildPhase;
			buildActionMask = 2147483647;
			files = (
				3F42571024F4754F005D4006 /* TestableNetworkService.swift in Sources */,
				3F5F9ED12502D34500C8A0B4 /* ConfigurationIntegrationTests.swift in Sources */,
				3FF829472507EBE400483C74 /* LifecycleIntegrationTests.swift in Sources */,
				3F4256FF24F474F4005D4006 /* IdentityIntegrationTests.swift in Sources */,
				3FF829692509937100483C74 /* SignalIntegrationTests.swift in Sources */,
				3F2F12C024F6D66C00600CB4 /* TestHelpers.swift in Sources */,
			);
			runOnlyForDeploymentPostprocessing = 0;
		};
		3FE6DDA524C62C090065EA05 /* Sources */ = {
			isa = PBXSourcesBuildPhase;
			buildActionMask = 2147483647;
			files = (
				215C859E24C6492800CCCD26 /* MockHitProcessor.swift in Sources */,
				24543A1524E1DC8E002D8D9A /* MockDiskCache.swift in Sources */,
				3FE6DDF524C62F620065EA05 /* MockURLSession.swift in Sources */,
				24543A1624E1DC95002D8D9A /* MockUnzipper.swift in Sources */,
				3FE6DDF724C62F620065EA05 /* MockDataQueue.swift in Sources */,
				215C859D24C6492800CCCD26 /* MockHitQueue.swift in Sources */,
				3FE6DDF224C62F610065EA05 /* MockTask.swift in Sources */,
				3FE6DDF324C62F610065EA05 /* MockDataStore.swift in Sources */,
				3FE6DDF624C62F620065EA05 /* MockSystemInfoService.swift in Sources */,
				24543A1424E1DAFC002D8D9A /* MockURLService.swift in Sources */,
				3FE6DDF124C62F610065EA05 /* MockNetworkServiceOverrider.swift in Sources */,
			);
			runOnlyForDeploymentPostprocessing = 0;
		};
		3FE6DDCD24C62EE60065EA05 /* Sources */ = {
			isa = PBXSourcesBuildPhase;
			buildActionMask = 2147483647;
			files = (
				3FE6DE0F24C630EB0065EA05 /* LifecycleMetrics.swift in Sources */,
				3FE6DE1424C630EB0065EA05 /* LifecycleConstants.swift in Sources */,
				3FE6DE1724C631100065EA05 /* LifecycleSession.swift in Sources */,
				3FE6DE1024C630EB0065EA05 /* Event+Lifecycle.swift in Sources */,
				3FE6DE1224C630EB0065EA05 /* Lifecycle.swift in Sources */,
				3FE6DE1324C630EB0065EA05 /* LifecycleContextData.swift in Sources */,
				3FE6DE1524C630EB0065EA05 /* LifecycleMetricsBuilder.swift in Sources */,
				3FE6DE0E24C630EB0065EA05 /* LifecycleState.swift in Sources */,
			);
			runOnlyForDeploymentPostprocessing = 0;
		};
		3FE6DDD524C62EE60065EA05 /* Sources */ = {
			isa = PBXSourcesBuildPhase;
			buildActionMask = 2147483647;
			files = (
				3FE6DE0324C630DF0065EA05 /* LifecycleFunctionalTests.swift in Sources */,
				3FE6DE0224C630DF0065EA05 /* LifecycleMetricsTests.swift in Sources */,
				3FE6DE0424C630DF0065EA05 /* LifecycleStateTests.swift in Sources */,
				3FE6DE0024C630DF0065EA05 /* LifecycleContextDataTests.swift in Sources */,
				3FE6DDFF24C630DF0065EA05 /* LifecycleMetricsBuilderTests.swift in Sources */,
				3FE6DE0524C630DF0065EA05 /* LifecycleSessionTests.swift in Sources */,
			);
			runOnlyForDeploymentPostprocessing = 0;
		};
		3FE6DE2B24C642330065EA05 /* Sources */ = {
			isa = PBXSourcesBuildPhase;
			buildActionMask = 2147483647;
			files = (
				3FE6DE5F24C643060065EA05 /* Networking+Identity.swift in Sources */,
				2107F02624C9FDFE002935CF /* PushIDManageable.swift in Sources */,
				3FE6DE6024C643060065EA05 /* IdentityState.swift in Sources */,
				3FE6DE5D24C643060065EA05 /* IdentityConstants.swift in Sources */,
				3FE6DE6424C643060065EA05 /* IdentityHit.swift in Sources */,
				3FE6DE6824C643060065EA05 /* IdentityHitProcessor.swift in Sources */,
				3FE6DE5924C643060065EA05 /* MobileVisitorAuthenticationState.swift in Sources */,
				3FE6DE5A24C643060065EA05 /* URLQueryItem+Identity.swift in Sources */,
				3FE6DE6724C643060065EA05 /* IdentityHitResponse.swift in Sources */,
				3FE6DE6224C643060065EA05 /* Event+Identity.swift in Sources */,
				3FE6DE6324C643060065EA05 /* CustomIdentity.swift in Sources */,
				3FE6DE5C24C643060065EA05 /* Identity+PublicAPI.swift in Sources */,
				3FE6DE6924C643060065EA05 /* Identity.swift in Sources */,
				3FE6DE6A24C643060065EA05 /* Identifiable.swift in Sources */,
				3FE6DE6124C643060065EA05 /* MID.swift in Sources */,
				3FE6DE6524C643060065EA05 /* URLAppender.swift in Sources */,
				2107F02824C9FE1B002935CF /* PushIDManager.swift in Sources */,
				3FE6DE5B24C643060065EA05 /* IdentityProperties.swift in Sources */,
				3FE6DE6624C643060065EA05 /* MobileIdentities.swift in Sources */,
				3FE6DE6B24C643060065EA05 /* URL+Identity.swift in Sources */,
			);
			runOnlyForDeploymentPostprocessing = 0;
		};
		3FE6DE3324C642330065EA05 /* Sources */ = {
			isa = PBXSourcesBuildPhase;
			buildActionMask = 2147483647;
			files = (
				3FE6DE8024C643620065EA05 /* IdentityHitResponseTests.swift in Sources */,
				3FE6DE7824C643620065EA05 /* MIDTests.swift in Sources */,
				3FE6DE8324C643620065EA05 /* IdentityPropertiesTests.swift in Sources */,
				3FE6DE7C24C643620065EA05 /* IdentityStateTests.swift in Sources */,
				21FE152024F03254008A82FF /* IdentityPublicAPITests.swift in Sources */,
				2107F02C24C9FF62002935CF /* MockPushIDManager.swift in Sources */,
				3FE6DE7D24C643620065EA05 /* IdentityFunctionalTests.swift in Sources */,
				2107F02A24C9FF46002935CF /* PushIDManagerTests.swift in Sources */,
				3FE6DE8124C643620065EA05 /* NetworkService+IdentityTests.swift in Sources */,
				3FE6DE8224C643620065EA05 /* IdentityTests.swift in Sources */,
				3FE6DE7A24C643620065EA05 /* URL+IdentityTests.swift in Sources */,
				3FE6DE7F24C643620065EA05 /* IdentityHitProcessorTests.swift in Sources */,
				3FE6DE8824C643EA0065EA05 /* TestableExtensionRuntime.swift in Sources */,
				3FE6DE7E24C643620065EA05 /* URLAppenderTests.swift in Sources */,
				218E01C024C7595000BEC470 /* HitQueuing+PrivacyTests.swift in Sources */,
				3FE6DE7B24C643620065EA05 /* URLQueryItem+IdentityTests.swift in Sources */,
				3FE6DE7924C643620065EA05 /* MobileIdentitiesTests.swift in Sources */,
				BB3E86E424F99C9600E39C53 /* IdentityPublicAPITests.swift in Sources */,
			);
			runOnlyForDeploymentPostprocessing = 0;
		};
		3FF8170624D89B160064DFA1 /* Sources */ = {
			isa = PBXSourcesBuildPhase;
			buildActionMask = 2147483647;
			files = (
				3F08FFA924DBBDD700D34DE3 /* UserDefaults+Clear.swift in Sources */,
				3FF8171924D89B500064DFA1 /* TestableExtensionRuntime.swift in Sources */,
				21FE152224F03386008A82FF /* EventHub+Testable.swift in Sources */,
				3F08FFAA24DBBDD700D34DE3 /* TestableNetworkService.swift in Sources */,
				3FF8171624D89B500064DFA1 /* Event+Timestamp.swift in Sources */,
				21FE152124F0335E008A82FF /* MockExtension.swift in Sources */,
			);
			runOnlyForDeploymentPostprocessing = 0;
		};
/* End PBXSourcesBuildPhase section */

/* Begin PBXTargetDependency section */
		21CAC0E22422917600C11388 /* PBXTargetDependency */ = {
			isa = PBXTargetDependency;
			target = 21CAC0D52422917600C11388 /* AEPCore */;
			targetProxy = 21CAC0E12422917600C11388 /* PBXContainerItemProxy */;
		};
		24B4935A24D4C31100AA38D9 /* PBXTargetDependency */ = {
			isa = PBXTargetDependency;
			target = 24B4934E24D4C31100AA38D9 /* AEPSignal */;
			targetProxy = 24B4935924D4C31100AA38D9 /* PBXContainerItemProxy */;
		};
		24B4936924D4C3C400AA38D9 /* PBXTargetDependency */ = {
			isa = PBXTargetDependency;
			target = 21CAC0D52422917600C11388 /* AEPCore */;
			targetProxy = 24B4936824D4C3C400AA38D9 /* PBXContainerItemProxy */;
		};
		24B4936B24D4C3C400AA38D9 /* PBXTargetDependency */ = {
			isa = PBXTargetDependency;
			target = 3F03978624BE5DD30019F095 /* AEPServices */;
			targetProxy = 24B4936A24D4C3C400AA38D9 /* PBXContainerItemProxy */;
		};
		24B4936D24D4C6D200AA38D9 /* PBXTargetDependency */ = {
			isa = PBXTargetDependency;
			target = 24B4934E24D4C31100AA38D9 /* AEPSignal */;
			targetProxy = 24B4936C24D4C6D200AA38D9 /* PBXContainerItemProxy */;
		};
		24D2A3DC24DCB2540079DCCF /* PBXTargetDependency */ = {
			isa = PBXTargetDependency;
			target = 3FF8170924D89B160064DFA1 /* AEPCoreMocks */;
			targetProxy = 24D2A3DB24DCB2540079DCCF /* PBXContainerItemProxy */;
		};
		24D2A3DE24DCB2540079DCCF /* PBXTargetDependency */ = {
			isa = PBXTargetDependency;
			target = 3FE6DDA824C62C090065EA05 /* AEPServicesMocks */;
			targetProxy = 24D2A3DD24DCB2540079DCCF /* PBXContainerItemProxy */;
		};
		3F03979224BE5DD30019F095 /* PBXTargetDependency */ = {
			isa = PBXTargetDependency;
			target = 3F03978624BE5DD30019F095 /* AEPServices */;
			targetProxy = 3F03979124BE5DD30019F095 /* PBXContainerItemProxy */;
		};
		3F03983D24BE63570019F095 /* PBXTargetDependency */ = {
			isa = PBXTargetDependency;
			target = 3F03978624BE5DD30019F095 /* AEPServices */;
			targetProxy = 3F03983C24BE63570019F095 /* PBXContainerItemProxy */;
		};
		3F03984124BE65120019F095 /* PBXTargetDependency */ = {
			isa = PBXTargetDependency;
			target = 3F03978624BE5DD30019F095 /* AEPServices */;
			targetProxy = 3F03984024BE65120019F095 /* PBXContainerItemProxy */;
		};
		3F39152624CA34CA00B58C3E /* PBXTargetDependency */ = {
			isa = PBXTargetDependency;
			target = 21CAC0D52422917600C11388 /* AEPCore */;
			targetProxy = 3F39152524CA34CA00B58C3E /* PBXContainerItemProxy */;
		};
		3F39152824CA34CA00B58C3E /* PBXTargetDependency */ = {
			isa = PBXTargetDependency;
			target = 3FE6DE2E24C642330065EA05 /* AEPIdentity */;
			targetProxy = 3F39152724CA34CA00B58C3E /* PBXContainerItemProxy */;
		};
		3F39152A24CA34CA00B58C3E /* PBXTargetDependency */ = {
			isa = PBXTargetDependency;
			target = 3FE6DDD024C62EE60065EA05 /* AEPLifecycle */;
			targetProxy = 3F39152924CA34CA00B58C3E /* PBXContainerItemProxy */;
		};
		3F39152C24CA34CA00B58C3E /* PBXTargetDependency */ = {
			isa = PBXTargetDependency;
			target = 3F03978624BE5DD30019F095 /* AEPServices */;
			targetProxy = 3F39152B24CA34CA00B58C3E /* PBXContainerItemProxy */;
		};
		3F39522224CA1CBF00F7325B /* PBXTargetDependency */ = {
			isa = PBXTargetDependency;
			target = 21CAC0D52422917600C11388 /* AEPCore */;
			targetProxy = 3F39522124CA1CBF00F7325B /* PBXContainerItemProxy */;
		};
		3F39522424CA1CC500F7325B /* PBXTargetDependency */ = {
			isa = PBXTargetDependency;
			target = 21CAC0D52422917600C11388 /* AEPCore */;
			targetProxy = 3F39522324CA1CC500F7325B /* PBXContainerItemProxy */;
		};
		3F42570324F474F4005D4006 /* PBXTargetDependency */ = {
			isa = PBXTargetDependency;
			target = 21CAC0D52422917600C11388 /* AEPCore */;
			targetProxy = 3F42570224F474F4005D4006 /* PBXContainerItemProxy */;
		};
		3F42570824F47501005D4006 /* PBXTargetDependency */ = {
			isa = PBXTargetDependency;
			target = 3FE6DE2E24C642330065EA05 /* AEPIdentity */;
			targetProxy = 3F42570724F47501005D4006 /* PBXContainerItemProxy */;
		};
		3F42570A24F47501005D4006 /* PBXTargetDependency */ = {
			isa = PBXTargetDependency;
			target = 3FE6DDD024C62EE60065EA05 /* AEPLifecycle */;
			targetProxy = 3F42570924F47501005D4006 /* PBXContainerItemProxy */;
		};
		3F42570C24F47501005D4006 /* PBXTargetDependency */ = {
			isa = PBXTargetDependency;
			target = 3F03978624BE5DD30019F095 /* AEPServices */;
			targetProxy = 3F42570B24F47501005D4006 /* PBXContainerItemProxy */;
		};
		3F42570E24F47501005D4006 /* PBXTargetDependency */ = {
			isa = PBXTargetDependency;
			target = 24B4934E24D4C31100AA38D9 /* AEPSignal */;
			targetProxy = 3F42570D24F47501005D4006 /* PBXContainerItemProxy */;
		};
		3F5D45F62513F23F0040E298 /* PBXTargetDependency */ = {
			isa = PBXTargetDependency;
			productRef = 3F5D45F52513F23F0040E298 /* AEPRulesEngine */;
		};
		3FE6DDBE24C62DAB0065EA05 /* PBXTargetDependency */ = {
			isa = PBXTargetDependency;
			target = 3FE6DDA824C62C090065EA05 /* AEPServicesMocks */;
			targetProxy = 3FE6DDBD24C62DAB0065EA05 /* PBXContainerItemProxy */;
		};
		3FE6DDDC24C62EE60065EA05 /* PBXTargetDependency */ = {
			isa = PBXTargetDependency;
			target = 3FE6DDD024C62EE60065EA05 /* AEPLifecycle */;
			targetProxy = 3FE6DDDB24C62EE60065EA05 /* PBXContainerItemProxy */;
		};
		3FE6DE2124C6345A0065EA05 /* PBXTargetDependency */ = {
			isa = PBXTargetDependency;
			target = 3F03978624BE5DD30019F095 /* AEPServices */;
			targetProxy = 3FE6DE2024C6345A0065EA05 /* PBXContainerItemProxy */;
		};
		3FE6DE2524C634660065EA05 /* PBXTargetDependency */ = {
			isa = PBXTargetDependency;
			target = 3F03978624BE5DD30019F095 /* AEPServices */;
			targetProxy = 3FE6DE2424C634660065EA05 /* PBXContainerItemProxy */;
		};
		3FE6DE2724C634B50065EA05 /* PBXTargetDependency */ = {
			isa = PBXTargetDependency;
			target = 3FE6DDA824C62C090065EA05 /* AEPServicesMocks */;
			targetProxy = 3FE6DE2624C634B50065EA05 /* PBXContainerItemProxy */;
		};
		3FE6DE3A24C642330065EA05 /* PBXTargetDependency */ = {
			isa = PBXTargetDependency;
			target = 3FE6DE2E24C642330065EA05 /* AEPIdentity */;
			targetProxy = 3FE6DE3924C642330065EA05 /* PBXContainerItemProxy */;
		};
		3FE6DE8524C6437F0065EA05 /* PBXTargetDependency */ = {
			isa = PBXTargetDependency;
			target = 3FE6DDA824C62C090065EA05 /* AEPServicesMocks */;
			targetProxy = 3FE6DE8424C6437F0065EA05 /* PBXContainerItemProxy */;
		};
		3FE6DE8A24C646360065EA05 /* PBXTargetDependency */ = {
			isa = PBXTargetDependency;
			target = 3F03978624BE5DD30019F095 /* AEPServices */;
			targetProxy = 3FE6DE8924C646360065EA05 /* PBXContainerItemProxy */;
		};
		3FF8171B24D89B8A0064DFA1 /* PBXTargetDependency */ = {
			isa = PBXTargetDependency;
			target = 3FF8170924D89B160064DFA1 /* AEPCoreMocks */;
			targetProxy = 3FF8171A24D89B8A0064DFA1 /* PBXContainerItemProxy */;
		};
		3FF8171E24D89BCD0064DFA1 /* PBXTargetDependency */ = {
			isa = PBXTargetDependency;
			target = 21CAC0D52422917600C11388 /* AEPCore */;
			targetProxy = 3FF8171D24D89BCD0064DFA1 /* PBXContainerItemProxy */;
		};
		3FF8172224D8ABF20064DFA1 /* PBXTargetDependency */ = {
			isa = PBXTargetDependency;
			target = 3FF8170924D89B160064DFA1 /* AEPCoreMocks */;
			targetProxy = 3FF8172124D8ABF20064DFA1 /* PBXContainerItemProxy */;
		};
/* End PBXTargetDependency section */

/* Begin XCBuildConfiguration section */
		21CAC0E82422917600C11388 /* Debug */ = {
			isa = XCBuildConfiguration;
			buildSettings = {
				ALWAYS_SEARCH_USER_PATHS = NO;
				BUILD_LIBRARY_FOR_DISTRIBUTION = YES;
				CLANG_ANALYZER_NONNULL = YES;
				CLANG_ANALYZER_NUMBER_OBJECT_CONVERSION = YES_AGGRESSIVE;
				CLANG_CXX_LANGUAGE_STANDARD = "gnu++14";
				CLANG_CXX_LIBRARY = "libc++";
				CLANG_ENABLE_MODULES = YES;
				CLANG_ENABLE_OBJC_ARC = YES;
				CLANG_ENABLE_OBJC_WEAK = YES;
				CLANG_WARN_BLOCK_CAPTURE_AUTORELEASING = YES;
				CLANG_WARN_BOOL_CONVERSION = YES;
				CLANG_WARN_COMMA = YES;
				CLANG_WARN_CONSTANT_CONVERSION = YES;
				CLANG_WARN_DEPRECATED_OBJC_IMPLEMENTATIONS = YES;
				CLANG_WARN_DIRECT_OBJC_ISA_USAGE = YES_ERROR;
				CLANG_WARN_DOCUMENTATION_COMMENTS = YES;
				CLANG_WARN_EMPTY_BODY = YES;
				CLANG_WARN_ENUM_CONVERSION = YES;
				CLANG_WARN_INFINITE_RECURSION = YES;
				CLANG_WARN_INT_CONVERSION = YES;
				CLANG_WARN_NON_LITERAL_NULL_CONVERSION = YES;
				CLANG_WARN_OBJC_IMPLICIT_RETAIN_SELF = YES;
				CLANG_WARN_OBJC_LITERAL_CONVERSION = YES;
				CLANG_WARN_OBJC_ROOT_CLASS = YES_ERROR;
				CLANG_WARN_RANGE_LOOP_ANALYSIS = YES;
				CLANG_WARN_STRICT_PROTOTYPES = YES;
				CLANG_WARN_SUSPICIOUS_MOVE = YES;
				CLANG_WARN_UNGUARDED_AVAILABILITY = YES_AGGRESSIVE;
				CLANG_WARN_UNREACHABLE_CODE = YES;
				CLANG_WARN__DUPLICATE_METHOD_MATCH = YES;
				COPY_PHASE_STRIP = NO;
				CURRENT_PROJECT_VERSION = 1;
				DEBUG_INFORMATION_FORMAT = dwarf;
				ENABLE_STRICT_OBJC_MSGSEND = YES;
				ENABLE_TESTABILITY = YES;
				GCC_C_LANGUAGE_STANDARD = gnu11;
				GCC_DYNAMIC_NO_PIC = NO;
				GCC_NO_COMMON_BLOCKS = YES;
				GCC_OPTIMIZATION_LEVEL = 0;
				GCC_PREPROCESSOR_DEFINITIONS = (
					"DEBUG=1",
					"$(inherited)",
				);
				GCC_WARN_64_TO_32_BIT_CONVERSION = YES;
				GCC_WARN_ABOUT_RETURN_TYPE = YES_ERROR;
				GCC_WARN_UNDECLARED_SELECTOR = YES;
				GCC_WARN_UNINITIALIZED_AUTOS = YES_AGGRESSIVE;
				GCC_WARN_UNUSED_FUNCTION = YES;
				GCC_WARN_UNUSED_VARIABLE = YES;
				IPHONEOS_DEPLOYMENT_TARGET = 10.0;
				MTL_ENABLE_DEBUG_INFO = INCLUDE_SOURCE;
				MTL_FAST_MATH = YES;
				ONLY_ACTIVE_ARCH = YES;
				SDKROOT = iphoneos;
				SWIFT_ACTIVE_COMPILATION_CONDITIONS = DEBUG;
				SWIFT_OPTIMIZATION_LEVEL = "-Onone";
				VERSIONING_SYSTEM = "apple-generic";
				VERSION_INFO_PREFIX = "";
			};
			name = Debug;
		};
		21CAC0E92422917600C11388 /* Release */ = {
			isa = XCBuildConfiguration;
			buildSettings = {
				ALWAYS_SEARCH_USER_PATHS = NO;
				BUILD_LIBRARY_FOR_DISTRIBUTION = YES;
				CLANG_ANALYZER_NONNULL = YES;
				CLANG_ANALYZER_NUMBER_OBJECT_CONVERSION = YES_AGGRESSIVE;
				CLANG_CXX_LANGUAGE_STANDARD = "gnu++14";
				CLANG_CXX_LIBRARY = "libc++";
				CLANG_ENABLE_MODULES = YES;
				CLANG_ENABLE_OBJC_ARC = YES;
				CLANG_ENABLE_OBJC_WEAK = YES;
				CLANG_WARN_BLOCK_CAPTURE_AUTORELEASING = YES;
				CLANG_WARN_BOOL_CONVERSION = YES;
				CLANG_WARN_COMMA = YES;
				CLANG_WARN_CONSTANT_CONVERSION = YES;
				CLANG_WARN_DEPRECATED_OBJC_IMPLEMENTATIONS = YES;
				CLANG_WARN_DIRECT_OBJC_ISA_USAGE = YES_ERROR;
				CLANG_WARN_DOCUMENTATION_COMMENTS = YES;
				CLANG_WARN_EMPTY_BODY = YES;
				CLANG_WARN_ENUM_CONVERSION = YES;
				CLANG_WARN_INFINITE_RECURSION = YES;
				CLANG_WARN_INT_CONVERSION = YES;
				CLANG_WARN_NON_LITERAL_NULL_CONVERSION = YES;
				CLANG_WARN_OBJC_IMPLICIT_RETAIN_SELF = YES;
				CLANG_WARN_OBJC_LITERAL_CONVERSION = YES;
				CLANG_WARN_OBJC_ROOT_CLASS = YES_ERROR;
				CLANG_WARN_RANGE_LOOP_ANALYSIS = YES;
				CLANG_WARN_STRICT_PROTOTYPES = YES;
				CLANG_WARN_SUSPICIOUS_MOVE = YES;
				CLANG_WARN_UNGUARDED_AVAILABILITY = YES_AGGRESSIVE;
				CLANG_WARN_UNREACHABLE_CODE = YES;
				CLANG_WARN__DUPLICATE_METHOD_MATCH = YES;
				COPY_PHASE_STRIP = NO;
				CURRENT_PROJECT_VERSION = 1;
				DEBUG_INFORMATION_FORMAT = "dwarf-with-dsym";
				ENABLE_NS_ASSERTIONS = NO;
				ENABLE_STRICT_OBJC_MSGSEND = YES;
				GCC_C_LANGUAGE_STANDARD = gnu11;
				GCC_NO_COMMON_BLOCKS = YES;
				GCC_WARN_64_TO_32_BIT_CONVERSION = YES;
				GCC_WARN_ABOUT_RETURN_TYPE = YES_ERROR;
				GCC_WARN_UNDECLARED_SELECTOR = YES;
				GCC_WARN_UNINITIALIZED_AUTOS = YES_AGGRESSIVE;
				GCC_WARN_UNUSED_FUNCTION = YES;
				GCC_WARN_UNUSED_VARIABLE = YES;
				IPHONEOS_DEPLOYMENT_TARGET = 10.0;
				MTL_ENABLE_DEBUG_INFO = NO;
				MTL_FAST_MATH = YES;
				SDKROOT = iphoneos;
				SWIFT_COMPILATION_MODE = wholemodule;
				SWIFT_OPTIMIZATION_LEVEL = "-O";
				VALIDATE_PRODUCT = YES;
				VERSIONING_SYSTEM = "apple-generic";
				VERSION_INFO_PREFIX = "";
			};
			name = Release;
		};
		21CAC0EB2422917600C11388 /* Debug */ = {
			isa = XCBuildConfiguration;
			buildSettings = {
				CLANG_ENABLE_MODULES = YES;
				CODE_SIGN_STYLE = Automatic;
				DEFINES_MODULE = YES;
				DEVELOPMENT_TEAM = "";
				DYLIB_COMPATIBILITY_VERSION = 1;
				DYLIB_CURRENT_VERSION = 1;
				DYLIB_INSTALL_NAME_BASE = "@rpath";
				INFOPLIST_FILE = AEPCore/Sources/Info.plist;
				INSTALL_PATH = "$(LOCAL_LIBRARY_DIR)/Frameworks";
				IPHONEOS_DEPLOYMENT_TARGET = 10.0;
				LD_RUNPATH_SEARCH_PATHS = (
					"$(inherited)",
					"@executable_path/Frameworks",
					"@loader_path/Frameworks",
				);
				PRODUCT_BUNDLE_IDENTIFIER = Adobe.AEPCore;
				PRODUCT_NAME = "$(TARGET_NAME:c99extidentifier)";
				SKIP_INSTALL = YES;
				SUPPORTS_MACCATALYST = NO;
				SWIFT_OPTIMIZATION_LEVEL = "-Onone";
				SWIFT_VERSION = 5.0;
				TARGETED_DEVICE_FAMILY = "1,2";
			};
			name = Debug;
		};
		21CAC0EC2422917600C11388 /* Release */ = {
			isa = XCBuildConfiguration;
			buildSettings = {
				CLANG_ENABLE_MODULES = YES;
				CODE_SIGN_STYLE = Automatic;
				DEFINES_MODULE = YES;
				DEVELOPMENT_TEAM = "";
				DYLIB_COMPATIBILITY_VERSION = 1;
				DYLIB_CURRENT_VERSION = 1;
				DYLIB_INSTALL_NAME_BASE = "@rpath";
				INFOPLIST_FILE = AEPCore/Sources/Info.plist;
				INSTALL_PATH = "$(LOCAL_LIBRARY_DIR)/Frameworks";
				IPHONEOS_DEPLOYMENT_TARGET = 10.0;
				LD_RUNPATH_SEARCH_PATHS = (
					"$(inherited)",
					"@executable_path/Frameworks",
					"@loader_path/Frameworks",
				);
				PRODUCT_BUNDLE_IDENTIFIER = Adobe.AEPCore;
				PRODUCT_NAME = "$(TARGET_NAME:c99extidentifier)";
				SKIP_INSTALL = YES;
				SUPPORTS_MACCATALYST = NO;
				SWIFT_VERSION = 5.0;
				TARGETED_DEVICE_FAMILY = "1,2";
			};
			name = Release;
		};
		21CAC0EE2422917600C11388 /* Debug */ = {
			isa = XCBuildConfiguration;
			buildSettings = {
				ALWAYS_EMBED_SWIFT_STANDARD_LIBRARIES = YES;
				BUILD_LIBRARY_FOR_DISTRIBUTION = NO;
				CLANG_ENABLE_MODULES = YES;
				CODE_SIGN_STYLE = Automatic;
				DEVELOPMENT_TEAM = FKGEE875K4;
				INFOPLIST_FILE = AEPCore/Tests/Info.plist;
				IPHONEOS_DEPLOYMENT_TARGET = 10.0;
				LD_RUNPATH_SEARCH_PATHS = (
					"$(inherited)",
					"@executable_path/Frameworks",
					"@loader_path/Frameworks",
				);
				PRODUCT_BUNDLE_IDENTIFIER = Adobe.AEPCoreTests;
				PRODUCT_NAME = "$(TARGET_NAME)";
				SWIFT_OPTIMIZATION_LEVEL = "-Onone";
				SWIFT_VERSION = 5.0;
				TARGETED_DEVICE_FAMILY = "1,2";
			};
			name = Debug;
		};
		21CAC0EF2422917600C11388 /* Release */ = {
			isa = XCBuildConfiguration;
			buildSettings = {
				ALWAYS_EMBED_SWIFT_STANDARD_LIBRARIES = YES;
				BUILD_LIBRARY_FOR_DISTRIBUTION = NO;
				CLANG_ENABLE_MODULES = YES;
				CODE_SIGN_STYLE = Automatic;
				DEVELOPMENT_TEAM = FKGEE875K4;
				INFOPLIST_FILE = AEPCore/Tests/Info.plist;
				IPHONEOS_DEPLOYMENT_TARGET = 10.0;
				LD_RUNPATH_SEARCH_PATHS = (
					"$(inherited)",
					"@executable_path/Frameworks",
					"@loader_path/Frameworks",
				);
				PRODUCT_BUNDLE_IDENTIFIER = Adobe.AEPCoreTests;
				PRODUCT_NAME = "$(TARGET_NAME)";
				SWIFT_VERSION = 5.0;
				TARGETED_DEVICE_FAMILY = "1,2";
			};
			name = Release;
		};
		24B4936024D4C31100AA38D9 /* Debug */ = {
			isa = XCBuildConfiguration;
			buildSettings = {
				CLANG_ENABLE_MODULES = YES;
				CODE_SIGN_STYLE = Automatic;
				DEFINES_MODULE = YES;
				DYLIB_COMPATIBILITY_VERSION = 1;
				DYLIB_CURRENT_VERSION = 1;
				DYLIB_INSTALL_NAME_BASE = "@rpath";
				INFOPLIST_FILE = AEPSignal/Sources/Info.plist;
				INSTALL_PATH = "$(LOCAL_LIBRARY_DIR)/Frameworks";
				IPHONEOS_DEPLOYMENT_TARGET = 10.0;
				LD_RUNPATH_SEARCH_PATHS = (
					"$(inherited)",
					"@executable_path/Frameworks",
					"@loader_path/Frameworks",
				);
				PRODUCT_BUNDLE_IDENTIFIER = Adobe.AEPSignal;
				PRODUCT_NAME = "$(TARGET_NAME:c99extidentifier)";
				SKIP_INSTALL = YES;
				SUPPORTS_MACCATALYST = NO;
				SWIFT_OPTIMIZATION_LEVEL = "-Onone";
				SWIFT_VERSION = 5.0;
				TARGETED_DEVICE_FAMILY = "1,2";
			};
			name = Debug;
		};
		24B4936124D4C31100AA38D9 /* Release */ = {
			isa = XCBuildConfiguration;
			buildSettings = {
				CLANG_ENABLE_MODULES = YES;
				CODE_SIGN_STYLE = Automatic;
				DEFINES_MODULE = YES;
				DYLIB_COMPATIBILITY_VERSION = 1;
				DYLIB_CURRENT_VERSION = 1;
				DYLIB_INSTALL_NAME_BASE = "@rpath";
				INFOPLIST_FILE = AEPSignal/Sources/Info.plist;
				INSTALL_PATH = "$(LOCAL_LIBRARY_DIR)/Frameworks";
				IPHONEOS_DEPLOYMENT_TARGET = 10.0;
				LD_RUNPATH_SEARCH_PATHS = (
					"$(inherited)",
					"@executable_path/Frameworks",
					"@loader_path/Frameworks",
				);
				PRODUCT_BUNDLE_IDENTIFIER = Adobe.AEPSignal;
				PRODUCT_NAME = "$(TARGET_NAME:c99extidentifier)";
				SKIP_INSTALL = YES;
				SUPPORTS_MACCATALYST = NO;
				SWIFT_VERSION = 5.0;
				TARGETED_DEVICE_FAMILY = "1,2";
			};
			name = Release;
		};
		24B4936224D4C31100AA38D9 /* Debug */ = {
			isa = XCBuildConfiguration;
			buildSettings = {
				ALWAYS_EMBED_SWIFT_STANDARD_LIBRARIES = YES;
				CODE_SIGN_STYLE = Automatic;
				INFOPLIST_FILE = AEPSignal/Tests/Info.plist;
				IPHONEOS_DEPLOYMENT_TARGET = 13.6;
				LD_RUNPATH_SEARCH_PATHS = (
					"$(inherited)",
					"@executable_path/Frameworks",
					"@loader_path/Frameworks",
				);
				PRODUCT_BUNDLE_IDENTIFIER = com.adobe.AEPSignalTests;
				PRODUCT_NAME = "$(TARGET_NAME)";
				SWIFT_VERSION = 5.0;
				TARGETED_DEVICE_FAMILY = "1,2";
			};
			name = Debug;
		};
		24B4936324D4C31100AA38D9 /* Release */ = {
			isa = XCBuildConfiguration;
			buildSettings = {
				ALWAYS_EMBED_SWIFT_STANDARD_LIBRARIES = YES;
				CODE_SIGN_STYLE = Automatic;
				INFOPLIST_FILE = AEPSignal/Tests/Info.plist;
				IPHONEOS_DEPLOYMENT_TARGET = 13.6;
				LD_RUNPATH_SEARCH_PATHS = (
					"$(inherited)",
					"@executable_path/Frameworks",
					"@loader_path/Frameworks",
				);
				PRODUCT_BUNDLE_IDENTIFIER = com.adobe.AEPSignalTests;
				PRODUCT_NAME = "$(TARGET_NAME)";
				SWIFT_VERSION = 5.0;
				TARGETED_DEVICE_FAMILY = "1,2";
			};
			name = Release;
		};
		3F03979824BE5DD30019F095 /* Debug */ = {
			isa = XCBuildConfiguration;
			buildSettings = {
				CLANG_ENABLE_MODULES = YES;
				CODE_SIGN_STYLE = Automatic;
				DEFINES_MODULE = YES;
				DYLIB_COMPATIBILITY_VERSION = 1;
				DYLIB_CURRENT_VERSION = 1;
				DYLIB_INSTALL_NAME_BASE = "@rpath";
				INFOPLIST_FILE = AEPServices/Sources/Info.plist;
				INSTALL_PATH = "$(LOCAL_LIBRARY_DIR)/Frameworks";
				IPHONEOS_DEPLOYMENT_TARGET = 10.0;
				LD_RUNPATH_SEARCH_PATHS = (
					"$(inherited)",
					"@executable_path/Frameworks",
					"@loader_path/Frameworks",
				);
				PRODUCT_BUNDLE_IDENTIFIER = com.adobe.mobile.AEPServices;
				PRODUCT_NAME = "$(TARGET_NAME:c99extidentifier)";
				SKIP_INSTALL = YES;
				SWIFT_OPTIMIZATION_LEVEL = "-Onone";
				SWIFT_VERSION = 5.0;
				TARGETED_DEVICE_FAMILY = "1,2";
			};
			name = Debug;
		};
		3F03979924BE5DD30019F095 /* Release */ = {
			isa = XCBuildConfiguration;
			buildSettings = {
				CLANG_ENABLE_MODULES = YES;
				CODE_SIGN_STYLE = Automatic;
				DEFINES_MODULE = YES;
				DYLIB_COMPATIBILITY_VERSION = 1;
				DYLIB_CURRENT_VERSION = 1;
				DYLIB_INSTALL_NAME_BASE = "@rpath";
				INFOPLIST_FILE = AEPServices/Sources/Info.plist;
				INSTALL_PATH = "$(LOCAL_LIBRARY_DIR)/Frameworks";
				IPHONEOS_DEPLOYMENT_TARGET = 10.0;
				LD_RUNPATH_SEARCH_PATHS = (
					"$(inherited)",
					"@executable_path/Frameworks",
					"@loader_path/Frameworks",
				);
				PRODUCT_BUNDLE_IDENTIFIER = com.adobe.mobile.AEPServices;
				PRODUCT_NAME = "$(TARGET_NAME:c99extidentifier)";
				SKIP_INSTALL = YES;
				SWIFT_VERSION = 5.0;
				TARGETED_DEVICE_FAMILY = "1,2";
			};
			name = Release;
		};
		3F03979A24BE5DD30019F095 /* Debug */ = {
			isa = XCBuildConfiguration;
			buildSettings = {
				ALWAYS_EMBED_SWIFT_STANDARD_LIBRARIES = YES;
				CODE_SIGN_STYLE = Automatic;
				DEVELOPMENT_TEAM = FKGEE875K4;
				INFOPLIST_FILE = AEPServices/Tests/Info.plist;
				IPHONEOS_DEPLOYMENT_TARGET = 10.0;
				LD_RUNPATH_SEARCH_PATHS = (
					"$(inherited)",
					"@executable_path/Frameworks",
					"@loader_path/Frameworks",
				);
				PRODUCT_BUNDLE_IDENTIFIER = com.adobe.mobile.AEPServicesTests;
				PRODUCT_NAME = "$(TARGET_NAME)";
				SWIFT_VERSION = 5.0;
				TARGETED_DEVICE_FAMILY = "1,2";
			};
			name = Debug;
		};
		3F03979B24BE5DD30019F095 /* Release */ = {
			isa = XCBuildConfiguration;
			buildSettings = {
				ALWAYS_EMBED_SWIFT_STANDARD_LIBRARIES = YES;
				CODE_SIGN_STYLE = Automatic;
				DEVELOPMENT_TEAM = FKGEE875K4;
				INFOPLIST_FILE = AEPServices/Tests/Info.plist;
				IPHONEOS_DEPLOYMENT_TARGET = 10.0;
				LD_RUNPATH_SEARCH_PATHS = (
					"$(inherited)",
					"@executable_path/Frameworks",
					"@loader_path/Frameworks",
				);
				PRODUCT_BUNDLE_IDENTIFIER = com.adobe.mobile.AEPServicesTests;
				PRODUCT_NAME = "$(TARGET_NAME)";
				SWIFT_VERSION = 5.0;
				TARGETED_DEVICE_FAMILY = "1,2";
			};
			name = Release;
		};
		3F39152324CA34BA00B58C3E /* Debug */ = {
			isa = XCBuildConfiguration;
			buildSettings = {
				CODE_SIGN_STYLE = Automatic;
				PRODUCT_NAME = "$(TARGET_NAME)";
			};
			name = Debug;
		};
		3F39152424CA34BA00B58C3E /* Release */ = {
			isa = XCBuildConfiguration;
			buildSettings = {
				CODE_SIGN_STYLE = Automatic;
				PRODUCT_NAME = "$(TARGET_NAME)";
			};
			name = Release;
		};
		3F42570424F474F4005D4006 /* Debug */ = {
			isa = XCBuildConfiguration;
			buildSettings = {
				CODE_SIGN_STYLE = Automatic;
				INFOPLIST_FILE = AEPIntegrationTests/Info.plist;
				IPHONEOS_DEPLOYMENT_TARGET = 13.2;
				LD_RUNPATH_SEARCH_PATHS = (
					"$(inherited)",
					"@executable_path/Frameworks",
					"@loader_path/Frameworks",
				);
				PRODUCT_BUNDLE_IDENTIFIER = com.adobe.mobile.AEPIntegrationTests;
				PRODUCT_NAME = "$(TARGET_NAME)";
				SWIFT_VERSION = 5.0;
				TARGETED_DEVICE_FAMILY = "1,2";
			};
			name = Debug;
		};
		3F42570524F474F4005D4006 /* Release */ = {
			isa = XCBuildConfiguration;
			buildSettings = {
				CODE_SIGN_STYLE = Automatic;
				INFOPLIST_FILE = AEPIntegrationTests/Info.plist;
				IPHONEOS_DEPLOYMENT_TARGET = 13.2;
				LD_RUNPATH_SEARCH_PATHS = (
					"$(inherited)",
					"@executable_path/Frameworks",
					"@loader_path/Frameworks",
				);
				PRODUCT_BUNDLE_IDENTIFIER = com.adobe.mobile.AEPIntegrationTests;
				PRODUCT_NAME = "$(TARGET_NAME)";
				SWIFT_VERSION = 5.0;
				TARGETED_DEVICE_FAMILY = "1,2";
			};
			name = Release;
		};
		3FE6DDAF24C62C090065EA05 /* Debug */ = {
			isa = XCBuildConfiguration;
			buildSettings = {
				CLANG_ENABLE_MODULES = YES;
				CODE_SIGN_STYLE = Automatic;
				DEFINES_MODULE = YES;
				DYLIB_COMPATIBILITY_VERSION = 1;
				DYLIB_CURRENT_VERSION = 1;
				DYLIB_INSTALL_NAME_BASE = "@rpath";
				INFOPLIST_FILE = AEPServices/Mocks/Info.plist;
				INSTALL_PATH = "$(LOCAL_LIBRARY_DIR)/Frameworks";
				IPHONEOS_DEPLOYMENT_TARGET = 10.0;
				LD_RUNPATH_SEARCH_PATHS = (
					"$(inherited)",
					"@executable_path/Frameworks",
					"@loader_path/Frameworks",
				);
				PRODUCT_BUNDLE_IDENTIFIER = com.adobe.mobile.AEPServicesMocks;
				PRODUCT_NAME = "$(TARGET_NAME:c99extidentifier)";
				SKIP_INSTALL = YES;
				SWIFT_OPTIMIZATION_LEVEL = "-Onone";
				SWIFT_VERSION = 5.0;
				TARGETED_DEVICE_FAMILY = "1,2";
			};
			name = Debug;
		};
		3FE6DDB024C62C090065EA05 /* Release */ = {
			isa = XCBuildConfiguration;
			buildSettings = {
				CLANG_ENABLE_MODULES = YES;
				CODE_SIGN_STYLE = Automatic;
				DEFINES_MODULE = YES;
				DYLIB_COMPATIBILITY_VERSION = 1;
				DYLIB_CURRENT_VERSION = 1;
				DYLIB_INSTALL_NAME_BASE = "@rpath";
				INFOPLIST_FILE = AEPServices/Mocks/Info.plist;
				INSTALL_PATH = "$(LOCAL_LIBRARY_DIR)/Frameworks";
				IPHONEOS_DEPLOYMENT_TARGET = 10.0;
				LD_RUNPATH_SEARCH_PATHS = (
					"$(inherited)",
					"@executable_path/Frameworks",
					"@loader_path/Frameworks",
				);
				PRODUCT_BUNDLE_IDENTIFIER = com.adobe.mobile.AEPServicesMocks;
				PRODUCT_NAME = "$(TARGET_NAME:c99extidentifier)";
				SKIP_INSTALL = YES;
				SWIFT_VERSION = 5.0;
				TARGETED_DEVICE_FAMILY = "1,2";
			};
			name = Release;
		};
		3FE6DDE324C62EE60065EA05 /* Debug */ = {
			isa = XCBuildConfiguration;
			buildSettings = {
				CLANG_ENABLE_MODULES = YES;
				CODE_SIGN_STYLE = Automatic;
				DEFINES_MODULE = YES;
				DYLIB_COMPATIBILITY_VERSION = 1;
				DYLIB_CURRENT_VERSION = 1;
				DYLIB_INSTALL_NAME_BASE = "@rpath";
				INFOPLIST_FILE = AEPLifecycle/Sources/Info.plist;
				INSTALL_PATH = "$(LOCAL_LIBRARY_DIR)/Frameworks";
				IPHONEOS_DEPLOYMENT_TARGET = 10.0;
				LD_RUNPATH_SEARCH_PATHS = (
					"$(inherited)",
					"@executable_path/Frameworks",
					"@loader_path/Frameworks",
				);
				PRODUCT_BUNDLE_IDENTIFIER = com.adobe.mobile.AEPLifecycle;
				PRODUCT_NAME = "$(TARGET_NAME:c99extidentifier)";
				SKIP_INSTALL = YES;
				SWIFT_OPTIMIZATION_LEVEL = "-Onone";
				SWIFT_VERSION = 5.0;
				TARGETED_DEVICE_FAMILY = "1,2";
			};
			name = Debug;
		};
		3FE6DDE424C62EE60065EA05 /* Release */ = {
			isa = XCBuildConfiguration;
			buildSettings = {
				CLANG_ENABLE_MODULES = YES;
				CODE_SIGN_STYLE = Automatic;
				DEFINES_MODULE = YES;
				DYLIB_COMPATIBILITY_VERSION = 1;
				DYLIB_CURRENT_VERSION = 1;
				DYLIB_INSTALL_NAME_BASE = "@rpath";
				INFOPLIST_FILE = AEPLifecycle/Sources/Info.plist;
				INSTALL_PATH = "$(LOCAL_LIBRARY_DIR)/Frameworks";
				IPHONEOS_DEPLOYMENT_TARGET = 10.0;
				LD_RUNPATH_SEARCH_PATHS = (
					"$(inherited)",
					"@executable_path/Frameworks",
					"@loader_path/Frameworks",
				);
				PRODUCT_BUNDLE_IDENTIFIER = com.adobe.mobile.AEPLifecycle;
				PRODUCT_NAME = "$(TARGET_NAME:c99extidentifier)";
				SKIP_INSTALL = YES;
				SWIFT_VERSION = 5.0;
				TARGETED_DEVICE_FAMILY = "1,2";
			};
			name = Release;
		};
		3FE6DDE624C62EE60065EA05 /* Debug */ = {
			isa = XCBuildConfiguration;
			buildSettings = {
				ALWAYS_EMBED_SWIFT_STANDARD_LIBRARIES = YES;
				CLANG_ENABLE_MODULES = YES;
				CODE_SIGN_STYLE = Automatic;
				INFOPLIST_FILE = AEPLifecycle/Tests/Info.plist;
				IPHONEOS_DEPLOYMENT_TARGET = 10.0;
				LD_RUNPATH_SEARCH_PATHS = (
					"$(inherited)",
					"@executable_path/Frameworks",
					"@loader_path/Frameworks",
				);
				PRODUCT_BUNDLE_IDENTIFIER = com.adobe.mobile.AEPLifecycleTests;
				PRODUCT_NAME = "$(TARGET_NAME)";
				SWIFT_OPTIMIZATION_LEVEL = "-Onone";
				SWIFT_VERSION = 5.0;
				TARGETED_DEVICE_FAMILY = "1,2";
			};
			name = Debug;
		};
		3FE6DDE724C62EE60065EA05 /* Release */ = {
			isa = XCBuildConfiguration;
			buildSettings = {
				ALWAYS_EMBED_SWIFT_STANDARD_LIBRARIES = YES;
				CLANG_ENABLE_MODULES = YES;
				CODE_SIGN_STYLE = Automatic;
				INFOPLIST_FILE = AEPLifecycle/Tests/Info.plist;
				IPHONEOS_DEPLOYMENT_TARGET = 10.0;
				LD_RUNPATH_SEARCH_PATHS = (
					"$(inherited)",
					"@executable_path/Frameworks",
					"@loader_path/Frameworks",
				);
				PRODUCT_BUNDLE_IDENTIFIER = com.adobe.mobile.AEPLifecycleTests;
				PRODUCT_NAME = "$(TARGET_NAME)";
				SWIFT_VERSION = 5.0;
				TARGETED_DEVICE_FAMILY = "1,2";
			};
			name = Release;
		};
		3FE6DE4124C642330065EA05 /* Debug */ = {
			isa = XCBuildConfiguration;
			buildSettings = {
				CLANG_ENABLE_MODULES = YES;
				CODE_SIGN_STYLE = Automatic;
				DEFINES_MODULE = YES;
				DYLIB_COMPATIBILITY_VERSION = 1;
				DYLIB_CURRENT_VERSION = 1;
				DYLIB_INSTALL_NAME_BASE = "@rpath";
				INFOPLIST_FILE = AEPIdentity/Sources/Info.plist;
				INSTALL_PATH = "$(LOCAL_LIBRARY_DIR)/Frameworks";
				IPHONEOS_DEPLOYMENT_TARGET = 10.0;
				LD_RUNPATH_SEARCH_PATHS = (
					"$(inherited)",
					"@executable_path/Frameworks",
					"@loader_path/Frameworks",
				);
				PRODUCT_BUNDLE_IDENTIFIER = com.adobe.mobile.AEPIdentity;
				PRODUCT_NAME = "$(TARGET_NAME:c99extidentifier)";
				SKIP_INSTALL = YES;
				SWIFT_OPTIMIZATION_LEVEL = "-Onone";
				SWIFT_VERSION = 5.0;
				TARGETED_DEVICE_FAMILY = "1,2";
			};
			name = Debug;
		};
		3FE6DE4224C642330065EA05 /* Release */ = {
			isa = XCBuildConfiguration;
			buildSettings = {
				CLANG_ENABLE_MODULES = YES;
				CODE_SIGN_STYLE = Automatic;
				DEFINES_MODULE = YES;
				DYLIB_COMPATIBILITY_VERSION = 1;
				DYLIB_CURRENT_VERSION = 1;
				DYLIB_INSTALL_NAME_BASE = "@rpath";
				INFOPLIST_FILE = AEPIdentity/Sources/Info.plist;
				INSTALL_PATH = "$(LOCAL_LIBRARY_DIR)/Frameworks";
				IPHONEOS_DEPLOYMENT_TARGET = 10.0;
				LD_RUNPATH_SEARCH_PATHS = (
					"$(inherited)",
					"@executable_path/Frameworks",
					"@loader_path/Frameworks",
				);
				PRODUCT_BUNDLE_IDENTIFIER = com.adobe.mobile.AEPIdentity;
				PRODUCT_NAME = "$(TARGET_NAME:c99extidentifier)";
				SKIP_INSTALL = YES;
				SWIFT_VERSION = 5.0;
				TARGETED_DEVICE_FAMILY = "1,2";
			};
			name = Release;
		};
		3FE6DE4424C642330065EA05 /* Debug */ = {
			isa = XCBuildConfiguration;
			buildSettings = {
				ALWAYS_EMBED_SWIFT_STANDARD_LIBRARIES = YES;
				CLANG_ENABLE_MODULES = YES;
				CODE_SIGN_STYLE = Automatic;
				INFOPLIST_FILE = AEPIdentity/Tests/Info.plist;
				IPHONEOS_DEPLOYMENT_TARGET = 10.0;
				LD_RUNPATH_SEARCH_PATHS = (
					"$(inherited)",
					"@executable_path/Frameworks",
					"@loader_path/Frameworks",
				);
				PRODUCT_BUNDLE_IDENTIFIER = com.adobe.mobile.AEPIdentityTests;
				PRODUCT_NAME = "$(TARGET_NAME)";
				SWIFT_OPTIMIZATION_LEVEL = "-Onone";
				SWIFT_VERSION = 5.0;
				TARGETED_DEVICE_FAMILY = "1,2";
			};
			name = Debug;
		};
		3FE6DE4524C642330065EA05 /* Release */ = {
			isa = XCBuildConfiguration;
			buildSettings = {
				ALWAYS_EMBED_SWIFT_STANDARD_LIBRARIES = YES;
				CLANG_ENABLE_MODULES = YES;
				CODE_SIGN_STYLE = Automatic;
				INFOPLIST_FILE = AEPIdentity/Tests/Info.plist;
				IPHONEOS_DEPLOYMENT_TARGET = 10.0;
				LD_RUNPATH_SEARCH_PATHS = (
					"$(inherited)",
					"@executable_path/Frameworks",
					"@loader_path/Frameworks",
				);
				PRODUCT_BUNDLE_IDENTIFIER = com.adobe.mobile.AEPIdentityTests;
				PRODUCT_NAME = "$(TARGET_NAME)";
				SWIFT_VERSION = 5.0;
				TARGETED_DEVICE_FAMILY = "1,2";
			};
			name = Release;
		};
		3FF8171024D89B160064DFA1 /* Debug */ = {
			isa = XCBuildConfiguration;
			buildSettings = {
				CLANG_ENABLE_MODULES = YES;
				CODE_SIGN_STYLE = Automatic;
				DEFINES_MODULE = YES;
				DYLIB_COMPATIBILITY_VERSION = 1;
				DYLIB_CURRENT_VERSION = 1;
				DYLIB_INSTALL_NAME_BASE = "@rpath";
				INFOPLIST_FILE = AEPCore/Mocks/Info.plist;
				INSTALL_PATH = "$(LOCAL_LIBRARY_DIR)/Frameworks";
				IPHONEOS_DEPLOYMENT_TARGET = 13.2;
				LD_RUNPATH_SEARCH_PATHS = (
					"$(inherited)",
					"@executable_path/Frameworks",
					"@loader_path/Frameworks",
				);
				PRODUCT_BUNDLE_IDENTIFIER = com.adobe.mobile.AEPCoreMocks;
				PRODUCT_NAME = "$(TARGET_NAME:c99extidentifier)";
				SKIP_INSTALL = YES;
				SWIFT_OPTIMIZATION_LEVEL = "-Onone";
				SWIFT_VERSION = 5.0;
				TARGETED_DEVICE_FAMILY = "1,2";
			};
			name = Debug;
		};
		3FF8171124D89B160064DFA1 /* Release */ = {
			isa = XCBuildConfiguration;
			buildSettings = {
				CLANG_ENABLE_MODULES = YES;
				CODE_SIGN_STYLE = Automatic;
				DEFINES_MODULE = YES;
				DYLIB_COMPATIBILITY_VERSION = 1;
				DYLIB_CURRENT_VERSION = 1;
				DYLIB_INSTALL_NAME_BASE = "@rpath";
				INFOPLIST_FILE = AEPCore/Mocks/Info.plist;
				INSTALL_PATH = "$(LOCAL_LIBRARY_DIR)/Frameworks";
				IPHONEOS_DEPLOYMENT_TARGET = 13.2;
				LD_RUNPATH_SEARCH_PATHS = (
					"$(inherited)",
					"@executable_path/Frameworks",
					"@loader_path/Frameworks",
				);
				PRODUCT_BUNDLE_IDENTIFIER = com.adobe.mobile.AEPCoreMocks;
				PRODUCT_NAME = "$(TARGET_NAME:c99extidentifier)";
				SKIP_INSTALL = YES;
				SWIFT_VERSION = 5.0;
				TARGETED_DEVICE_FAMILY = "1,2";
			};
			name = Release;
		};
/* End XCBuildConfiguration section */

/* Begin XCConfigurationList section */
		21CAC0D02422917600C11388 /* Build configuration list for PBXProject "AEPCore" */ = {
			isa = XCConfigurationList;
			buildConfigurations = (
				21CAC0E82422917600C11388 /* Debug */,
				21CAC0E92422917600C11388 /* Release */,
			);
			defaultConfigurationIsVisible = 0;
			defaultConfigurationName = Release;
		};
		21CAC0EA2422917600C11388 /* Build configuration list for PBXNativeTarget "AEPCore" */ = {
			isa = XCConfigurationList;
			buildConfigurations = (
				21CAC0EB2422917600C11388 /* Debug */,
				21CAC0EC2422917600C11388 /* Release */,
			);
			defaultConfigurationIsVisible = 0;
			defaultConfigurationName = Release;
		};
		21CAC0ED2422917600C11388 /* Build configuration list for PBXNativeTarget "AEPCoreTests" */ = {
			isa = XCConfigurationList;
			buildConfigurations = (
				21CAC0EE2422917600C11388 /* Debug */,
				21CAC0EF2422917600C11388 /* Release */,
			);
			defaultConfigurationIsVisible = 0;
			defaultConfigurationName = Release;
		};
		24B4936424D4C31100AA38D9 /* Build configuration list for PBXNativeTarget "AEPSignal" */ = {
			isa = XCConfigurationList;
			buildConfigurations = (
				24B4936024D4C31100AA38D9 /* Debug */,
				24B4936124D4C31100AA38D9 /* Release */,
			);
			defaultConfigurationIsVisible = 0;
			defaultConfigurationName = Release;
		};
		24B4936524D4C31100AA38D9 /* Build configuration list for PBXNativeTarget "AEPSignalTests" */ = {
			isa = XCConfigurationList;
			buildConfigurations = (
				24B4936224D4C31100AA38D9 /* Debug */,
				24B4936324D4C31100AA38D9 /* Release */,
			);
			defaultConfigurationIsVisible = 0;
			defaultConfigurationName = Release;
		};
		3F03979C24BE5DD30019F095 /* Build configuration list for PBXNativeTarget "AEPServices" */ = {
			isa = XCConfigurationList;
			buildConfigurations = (
				3F03979824BE5DD30019F095 /* Debug */,
				3F03979924BE5DD30019F095 /* Release */,
			);
			defaultConfigurationIsVisible = 0;
			defaultConfigurationName = Release;
		};
		3F03979D24BE5DD30019F095 /* Build configuration list for PBXNativeTarget "AEPServicesTests" */ = {
			isa = XCConfigurationList;
			buildConfigurations = (
				3F03979A24BE5DD30019F095 /* Debug */,
				3F03979B24BE5DD30019F095 /* Release */,
			);
			defaultConfigurationIsVisible = 0;
			defaultConfigurationName = Release;
		};
		3F39152224CA34BA00B58C3E /* Build configuration list for PBXAggregateTarget "AEP-All" */ = {
			isa = XCConfigurationList;
			buildConfigurations = (
				3F39152324CA34BA00B58C3E /* Debug */,
				3F39152424CA34BA00B58C3E /* Release */,
			);
			defaultConfigurationIsVisible = 0;
			defaultConfigurationName = Release;
		};
		3F42570624F474F4005D4006 /* Build configuration list for PBXNativeTarget "AEPIntegrationTests" */ = {
			isa = XCConfigurationList;
			buildConfigurations = (
				3F42570424F474F4005D4006 /* Debug */,
				3F42570524F474F4005D4006 /* Release */,
			);
			defaultConfigurationIsVisible = 0;
			defaultConfigurationName = Release;
		};
		3FE6DDAE24C62C090065EA05 /* Build configuration list for PBXNativeTarget "AEPServicesMocks" */ = {
			isa = XCConfigurationList;
			buildConfigurations = (
				3FE6DDAF24C62C090065EA05 /* Debug */,
				3FE6DDB024C62C090065EA05 /* Release */,
			);
			defaultConfigurationIsVisible = 0;
			defaultConfigurationName = Release;
		};
		3FE6DDE224C62EE60065EA05 /* Build configuration list for PBXNativeTarget "AEPLifecycle" */ = {
			isa = XCConfigurationList;
			buildConfigurations = (
				3FE6DDE324C62EE60065EA05 /* Debug */,
				3FE6DDE424C62EE60065EA05 /* Release */,
			);
			defaultConfigurationIsVisible = 0;
			defaultConfigurationName = Release;
		};
		3FE6DDE524C62EE60065EA05 /* Build configuration list for PBXNativeTarget "AEPLifecycleTests" */ = {
			isa = XCConfigurationList;
			buildConfigurations = (
				3FE6DDE624C62EE60065EA05 /* Debug */,
				3FE6DDE724C62EE60065EA05 /* Release */,
			);
			defaultConfigurationIsVisible = 0;
			defaultConfigurationName = Release;
		};
		3FE6DE4024C642330065EA05 /* Build configuration list for PBXNativeTarget "AEPIdentity" */ = {
			isa = XCConfigurationList;
			buildConfigurations = (
				3FE6DE4124C642330065EA05 /* Debug */,
				3FE6DE4224C642330065EA05 /* Release */,
			);
			defaultConfigurationIsVisible = 0;
			defaultConfigurationName = Release;
		};
		3FE6DE4324C642330065EA05 /* Build configuration list for PBXNativeTarget "AEPIdentityTests" */ = {
			isa = XCConfigurationList;
			buildConfigurations = (
				3FE6DE4424C642330065EA05 /* Debug */,
				3FE6DE4524C642330065EA05 /* Release */,
			);
			defaultConfigurationIsVisible = 0;
			defaultConfigurationName = Release;
		};
		3FF8170F24D89B160064DFA1 /* Build configuration list for PBXNativeTarget "AEPCoreMocks" */ = {
			isa = XCConfigurationList;
			buildConfigurations = (
				3FF8171024D89B160064DFA1 /* Debug */,
				3FF8171124D89B160064DFA1 /* Release */,
			);
			defaultConfigurationIsVisible = 0;
			defaultConfigurationName = Release;
		};
/* End XCConfigurationList section */

/* Begin XCSwiftPackageProductDependency section */
<<<<<<< HEAD
		3F5D45F32513F20B0040E298 /* AEPRulesEngine */ = {
			isa = XCSwiftPackageProductDependency;
			productName = AEPRulesEngine;
		};
		3F5D45F52513F23F0040E298 /* AEPRulesEngine */ = {
			isa = XCSwiftPackageProductDependency;
=======
		244DD7312512A82D000AAF97 /* AEPRulesEngine */ = {
			isa = XCSwiftPackageProductDependency;
			package = 3FE6DE9324C64B8D0065EA05 /* XCRemoteSwiftPackageReference "aepsdk-rulesengine-ios" */;
>>>>>>> 4d939d36
			productName = AEPRulesEngine;
		};
/* End XCSwiftPackageProductDependency section */
	};
	rootObject = 21CAC0CD2422917600C11388 /* Project object */;
}<|MERGE_RESOLUTION|>--- conflicted
+++ resolved
@@ -853,11 +853,7 @@
 			isa = PBXFrameworksBuildPhase;
 			buildActionMask = 2147483647;
 			files = (
-<<<<<<< HEAD
-				3F5D45F42513F20B0040E298 /* AEPRulesEngine in Frameworks */,
-=======
 				244DD7322512A82D000AAF97 /* AEPRulesEngine in Frameworks */,
->>>>>>> 4d939d36
 			);
 			runOnlyForDeploymentPostprocessing = 0;
 		};
@@ -1745,11 +1741,7 @@
 			);
 			name = AEPCore;
 			packageProductDependencies = (
-<<<<<<< HEAD
-				3F5D45F32513F20B0040E298 /* AEPRulesEngine */,
-=======
 				244DD7312512A82D000AAF97 /* AEPRulesEngine */,
->>>>>>> 4d939d36
 			);
 			productName = AEPCore;
 			productReference = 21CAC0D62422917600C11388 /* AEPCore.framework */;
@@ -3740,18 +3732,9 @@
 /* End XCConfigurationList section */
 
 /* Begin XCSwiftPackageProductDependency section */
-<<<<<<< HEAD
-		3F5D45F32513F20B0040E298 /* AEPRulesEngine */ = {
-			isa = XCSwiftPackageProductDependency;
-			productName = AEPRulesEngine;
-		};
-		3F5D45F52513F23F0040E298 /* AEPRulesEngine */ = {
-			isa = XCSwiftPackageProductDependency;
-=======
 		244DD7312512A82D000AAF97 /* AEPRulesEngine */ = {
 			isa = XCSwiftPackageProductDependency;
 			package = 3FE6DE9324C64B8D0065EA05 /* XCRemoteSwiftPackageReference "aepsdk-rulesengine-ios" */;
->>>>>>> 4d939d36
 			productName = AEPRulesEngine;
 		};
 /* End XCSwiftPackageProductDependency section */
