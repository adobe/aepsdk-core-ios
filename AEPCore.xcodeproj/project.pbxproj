--- conflicted
+++ resolved
@@ -292,11 +292,8 @@
 		3FF829692509937100483C74 /* SignalIntegrationTests.swift in Sources */ = {isa = PBXBuildFile; fileRef = 3FF829682509937100483C74 /* SignalIntegrationTests.swift */; };
 		3FF8296C2509942300483C74 /* rules_signal.zip in Resources */ = {isa = PBXBuildFile; fileRef = 3FF8296A2509942200483C74 /* rules_signal.zip */; };
 		3FF8296D2509942300483C74 /* rules_signal.json in Resources */ = {isa = PBXBuildFile; fileRef = 3FF8296B2509942300483C74 /* rules_signal.json */; };
-<<<<<<< HEAD
 		7814B25125CB52AC00841429 /* AlertMessageShowable.swift in Sources */ = {isa = PBXBuildFile; fileRef = 7814B25025CB52AC00841429 /* AlertMessageShowable.swift */; };
-=======
 		7814B23325CB455200841429 /* URL+Validator.swift in Sources */ = {isa = PBXBuildFile; fileRef = 7814B23225CB455200841429 /* URL+Validator.swift */; };
->>>>>>> 162fb446
 		786C000525B8EE2100F26D34 /* DefaultHeadersFormatter.swift in Sources */ = {isa = PBXBuildFile; fileRef = 786C000425B8EE2100F26D34 /* DefaultHeadersFormatter.swift */; };
 		786C001525B8EE6200F26D34 /* HttpConnectionConstants.swift in Sources */ = {isa = PBXBuildFile; fileRef = 786C001425B8EE6200F26D34 /* HttpConnectionConstants.swift */; };
 		786C004825B8F43E00F26D34 /* DefaultHeadersFormatterTests.swift in Sources */ = {isa = PBXBuildFile; fileRef = 786C004725B8F43E00F26D34 /* DefaultHeadersFormatterTests.swift */; };
@@ -878,11 +875,8 @@
 		3FF8296B2509942300483C74 /* rules_signal.json */ = {isa = PBXFileReference; fileEncoding = 4; lastKnownFileType = text.json; path = rules_signal.json; sourceTree = "<group>"; };
 		42E2B003910D73C12B88CC06 /* Pods_AEPIdentityTests.framework */ = {isa = PBXFileReference; explicitFileType = wrapper.framework; includeInIndex = 0; path = Pods_AEPIdentityTests.framework; sourceTree = BUILT_PRODUCTS_DIR; };
 		4E248A93FA9CBDD50605A356 /* Pods-AEPIntegrationTests.release.xcconfig */ = {isa = PBXFileReference; includeInIndex = 1; lastKnownFileType = text.xcconfig; name = "Pods-AEPIntegrationTests.release.xcconfig"; path = "Target Support Files/Pods-AEPIntegrationTests/Pods-AEPIntegrationTests.release.xcconfig"; sourceTree = "<group>"; };
-<<<<<<< HEAD
 		7814B25025CB52AC00841429 /* AlertMessageShowable.swift */ = {isa = PBXFileReference; lastKnownFileType = sourcecode.swift; path = AlertMessageShowable.swift; sourceTree = "<group>"; };
-=======
 		7814B23225CB455200841429 /* URL+Validator.swift */ = {isa = PBXFileReference; lastKnownFileType = sourcecode.swift; path = "URL+Validator.swift"; sourceTree = "<group>"; };
->>>>>>> 162fb446
 		786C000425B8EE2100F26D34 /* DefaultHeadersFormatter.swift */ = {isa = PBXFileReference; lastKnownFileType = sourcecode.swift; path = DefaultHeadersFormatter.swift; sourceTree = "<group>"; };
 		786C001425B8EE6200F26D34 /* HttpConnectionConstants.swift */ = {isa = PBXFileReference; lastKnownFileType = sourcecode.swift; path = HttpConnectionConstants.swift; sourceTree = "<group>"; };
 		786C004725B8F43E00F26D34 /* DefaultHeadersFormatterTests.swift */ = {isa = PBXFileReference; lastKnownFileType = sourcecode.swift; path = DefaultHeadersFormatterTests.swift; sourceTree = "<group>"; };
