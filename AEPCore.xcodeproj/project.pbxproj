--- conflicted
+++ resolved
@@ -144,17 +144,14 @@
 		3F08FFA924DBBDD700D34DE3 /* UserDefaults+Clear.swift in Sources */ = {isa = PBXBuildFile; fileRef = 3F08FFA724DBBDD700D34DE3 /* UserDefaults+Clear.swift */; };
 		3F08FFAA24DBBDD700D34DE3 /* TestableNetworkService.swift in Sources */ = {isa = PBXBuildFile; fileRef = 3F08FFA824DBBDD700D34DE3 /* TestableNetworkService.swift */; };
 		3F16761424E1B0630041B970 /* RulesConstants.swift in Sources */ = {isa = PBXBuildFile; fileRef = 3F16761324E1B0630041B970 /* RulesConstants.swift */; };
-<<<<<<< HEAD
 		3F2F12BB24F6D07E00600CB4 /* AEPIdentity.framework in Frameworks */ = {isa = PBXBuildFile; fileRef = 3FE6DE2F24C642330065EA05 /* AEPIdentity.framework */; };
 		3F2F12BC24F6D07E00600CB4 /* AEPLifecycle.framework in Frameworks */ = {isa = PBXBuildFile; fileRef = 3FE6DDD124C62EE60065EA05 /* AEPLifecycle.framework */; };
 		3F2F12BD24F6D07E00600CB4 /* AEPServices.framework in Frameworks */ = {isa = PBXBuildFile; fileRef = 3F03978724BE5DD30019F095 /* AEPServices.framework */; };
 		3F2F12BE24F6D07E00600CB4 /* AEPSignal.framework in Frameworks */ = {isa = PBXBuildFile; fileRef = 24B4934F24D4C31100AA38D9 /* AEPSignal.framework */; };
 		3F2F12C024F6D66C00600CB4 /* TestHelpers.swift in Sources */ = {isa = PBXBuildFile; fileRef = 3F2F12BF24F6D66C00600CB4 /* TestHelpers.swift */; };
-=======
 		3F16762824F031A00041B970 /* EventHubContractTests.swift in Sources */ = {isa = PBXBuildFile; fileRef = 3F16762724F031A00041B970 /* EventHubContractTests.swift */; };
 		3F16762A24F032C60041B970 /* ContractExtensionOne.swift in Sources */ = {isa = PBXBuildFile; fileRef = 3F16762924F032C60041B970 /* ContractExtensionOne.swift */; };
 		3F16762C24F032E60041B970 /* ContractExtensionTwo.swift in Sources */ = {isa = PBXBuildFile; fileRef = 3F16762B24F032E60041B970 /* ContractExtensionTwo.swift */; };
->>>>>>> b702a166
 		3F39153024CA47B600B58C3E /* JSONRulesParserTests.swift in Sources */ = {isa = PBXBuildFile; fileRef = 3F39152F24CA47B600B58C3E /* JSONRulesParserTests.swift */; };
 		3F39153324CB7E2400B58C3E /* MobileCore+IdentityTests.swift in Sources */ = {isa = PBXBuildFile; fileRef = 3F39153224CB7E2400B58C3E /* MobileCore+IdentityTests.swift */; };
 		3F39520724CA096100F7325B /* MobileCoreTests.swift in Sources */ = {isa = PBXBuildFile; fileRef = 3F3951E824CA096100F7325B /* MobileCoreTests.swift */; };
@@ -656,13 +653,10 @@
 		3F08FFA724DBBDD700D34DE3 /* UserDefaults+Clear.swift */ = {isa = PBXFileReference; fileEncoding = 4; lastKnownFileType = sourcecode.swift; name = "UserDefaults+Clear.swift"; path = "AEPCore/Mocks/UserDefaults+Clear.swift"; sourceTree = SOURCE_ROOT; };
 		3F08FFA824DBBDD700D34DE3 /* TestableNetworkService.swift */ = {isa = PBXFileReference; fileEncoding = 4; lastKnownFileType = sourcecode.swift; name = TestableNetworkService.swift; path = AEPCore/Mocks/TestableNetworkService.swift; sourceTree = SOURCE_ROOT; };
 		3F16761324E1B0630041B970 /* RulesConstants.swift */ = {isa = PBXFileReference; lastKnownFileType = sourcecode.swift; path = RulesConstants.swift; sourceTree = "<group>"; };
-<<<<<<< HEAD
 		3F2F12BF24F6D66C00600CB4 /* TestHelpers.swift */ = {isa = PBXFileReference; lastKnownFileType = sourcecode.swift; path = TestHelpers.swift; sourceTree = "<group>"; };
-=======
 		3F16762724F031A00041B970 /* EventHubContractTests.swift */ = {isa = PBXFileReference; fileEncoding = 4; lastKnownFileType = sourcecode.swift; path = EventHubContractTests.swift; sourceTree = "<group>"; };
 		3F16762924F032C60041B970 /* ContractExtensionOne.swift */ = {isa = PBXFileReference; lastKnownFileType = sourcecode.swift; path = ContractExtensionOne.swift; sourceTree = "<group>"; };
 		3F16762B24F032E60041B970 /* ContractExtensionTwo.swift */ = {isa = PBXFileReference; lastKnownFileType = sourcecode.swift; path = ContractExtensionTwo.swift; sourceTree = "<group>"; };
->>>>>>> b702a166
 		3F39152F24CA47B600B58C3E /* JSONRulesParserTests.swift */ = {isa = PBXFileReference; fileEncoding = 4; lastKnownFileType = sourcecode.swift; path = JSONRulesParserTests.swift; sourceTree = "<group>"; };
 		3F39153224CB7E2400B58C3E /* MobileCore+IdentityTests.swift */ = {isa = PBXFileReference; lastKnownFileType = sourcecode.swift; path = "MobileCore+IdentityTests.swift"; sourceTree = "<group>"; };
 		3F3951E824CA096100F7325B /* MobileCoreTests.swift */ = {isa = PBXFileReference; fileEncoding = 4; lastKnownFileType = sourcecode.swift; path = MobileCoreTests.swift; sourceTree = "<group>"; };
