// !$*UTF8*$!
{
	archiveVersion = 1;
	classes = {
	};
	objectVersion = 54;
	objects = {

/* Begin PBXAggregateTarget section */
		3F39152124CA34BA00B58C3E /* AEP-All */ = {
			isa = PBXAggregateTarget;
			buildConfigurationList = 3F39152224CA34BA00B58C3E /* Build configuration list for PBXAggregateTarget "AEP-All" */;
			buildPhases = (
			);
			dependencies = (
				3F39152624CA34CA00B58C3E /* PBXTargetDependency */,
				3F39152824CA34CA00B58C3E /* PBXTargetDependency */,
				3F39152A24CA34CA00B58C3E /* PBXTargetDependency */,
				3F39152C24CA34CA00B58C3E /* PBXTargetDependency */,
				24B4936D24D4C6D200AA38D9 /* PBXTargetDependency */,
			);
			name = "AEP-All";
			productName = "AEP-All";
		};
/* End PBXAggregateTarget section */

/* Begin PBXBuildFile section */
		1828CCDD7C5AFAAB33BEA6C8 /* Pods_AEPCoreTests.framework in Frameworks */ = {isa = PBXBuildFile; fileRef = 39282143E012E30EEE6674F2 /* Pods_AEPCoreTests.framework */; };
		2107F02624C9FDFE002935CF /* PushIDManageable.swift in Sources */ = {isa = PBXBuildFile; fileRef = 2107F02524C9FDFE002935CF /* PushIDManageable.swift */; };
		2107F02824C9FE1B002935CF /* PushIDManager.swift in Sources */ = {isa = PBXBuildFile; fileRef = 2107F02724C9FE1B002935CF /* PushIDManager.swift */; };
		2107F02A24C9FF46002935CF /* PushIDManagerTests.swift in Sources */ = {isa = PBXBuildFile; fileRef = 2107F02924C9FF46002935CF /* PushIDManagerTests.swift */; };
		2107F02C24C9FF62002935CF /* MockPushIDManager.swift in Sources */ = {isa = PBXBuildFile; fileRef = 2107F02B24C9FF62002935CF /* MockPushIDManager.swift */; };
		2124807A265D569D006CF300 /* LifecycleV2MetricsBuilder.swift in Sources */ = {isa = PBXBuildFile; fileRef = 21248079265D569D006CF300 /* LifecycleV2MetricsBuilder.swift */; };
		21248099265D589E006CF300 /* XDMDeviceType.swift in Sources */ = {isa = PBXBuildFile; fileRef = 21248098265D589E006CF300 /* XDMDeviceType.swift */; };
		212480A9265D591A006CF300 /* XDMEnvironmentType.swift in Sources */ = {isa = PBXBuildFile; fileRef = 212480A8265D591A006CF300 /* XDMEnvironmentType.swift */; };
		212480D7265D59F9006CF300 /* XDMApplication.swift in Sources */ = {isa = PBXBuildFile; fileRef = 212480D6265D59F9006CF300 /* XDMApplication.swift */; };
		212480F7265D5A7A006CF300 /* XDMCloseType.swift in Sources */ = {isa = PBXBuildFile; fileRef = 212480F6265D5A7A006CF300 /* XDMCloseType.swift */; };
		21248107265D5BC3006CF300 /* XDMDevice.swift in Sources */ = {isa = PBXBuildFile; fileRef = 21248106265D5BC3006CF300 /* XDMDevice.swift */; };
		21248117265D5E1C006CF300 /* XDMEnvironment.swift in Sources */ = {isa = PBXBuildFile; fileRef = 21248116265D5E1C006CF300 /* XDMEnvironment.swift */; };
		21248127265D606A006CF300 /* XDMMobileLifecycleDetails.swift in Sources */ = {isa = PBXBuildFile; fileRef = 21248126265D606A006CF300 /* XDMMobileLifecycleDetails.swift */; };
		2130A59D260AB448005DBA0F /* MockLegacyExtension.swift in Sources */ = {isa = PBXBuildFile; fileRef = 2130A59C260AB448005DBA0F /* MockLegacyExtension.swift */; };
		2130A5BB260AB582005DBA0F /* NotAnExtension.swift in Sources */ = {isa = PBXBuildFile; fileRef = 2130A5BA260AB582005DBA0F /* NotAnExtension.swift */; };
		21377D4124E3383E004BAC01 /* V4Migrator.swift in Sources */ = {isa = PBXBuildFile; fileRef = 21377D4024E3383E004BAC01 /* V4Migrator.swift */; };
		213F8A0424D8DC5A0003B8AF /* WrapperType.swift in Sources */ = {isa = PBXBuildFile; fileRef = 213F8A0324D8DC5A0003B8AF /* WrapperType.swift */; };
		214154A825186734005CEB80 /* CustomIdentityTests.swift in Sources */ = {isa = PBXBuildFile; fileRef = 214154A725186734005CEB80 /* CustomIdentityTests.swift */; };
		215A6CE224ED92C500FE0657 /* V4MigrationConstants.swift in Sources */ = {isa = PBXBuildFile; fileRef = 215A6CE124ED92C500FE0657 /* V4MigrationConstants.swift */; };
		21629DB22461CC48009D05BF /* AEPCore+LifecycleTests.swift in Sources */ = {isa = PBXBuildFile; fileRef = 21629DB12461CC48009D05BF /* AEPCore+LifecycleTests.swift */; };
		216A15C8257818B200D43848 /* Data+HexString.swift in Sources */ = {isa = PBXBuildFile; fileRef = 216A15C7257818B200D43848 /* Data+HexString.swift */; };
		216A15F5257818EF00D43848 /* Data+HexStringTests.swift in Sources */ = {isa = PBXBuildFile; fileRef = 216A15D7257818E900D43848 /* Data+HexStringTests.swift */; };
		217E220524D1FD7900B70B3E /* SharedStateResult.swift in Sources */ = {isa = PBXBuildFile; fileRef = 217E220424D1FD7900B70B3E /* SharedStateResult.swift */; };
		218C813B24EC3EBC009B4F31 /* V5Migrator.swift in Sources */ = {isa = PBXBuildFile; fileRef = 218C813A24EC3EBC009B4F31 /* V5Migrator.swift */; };
		218C813E24EC4101009B4F31 /* V5MigrationConstants.swift in Sources */ = {isa = PBXBuildFile; fileRef = 218C813D24EC4101009B4F31 /* V5MigrationConstants.swift */; };
		218E01C024C7595000BEC470 /* HitQueuing+PrivacyTests.swift in Sources */ = {isa = PBXBuildFile; fileRef = 218E01BF24C7595000BEC470 /* HitQueuing+PrivacyTests.swift */; };
		21A6737325434AE600A7E906 /* SharedStateType.swift in Sources */ = {isa = PBXBuildFile; fileRef = 21A6737225434AE600A7E906 /* SharedStateType.swift */; };
		21BA2E0D265D8DB70011207C /* XDMDeviceTypeTests.swift in Sources */ = {isa = PBXBuildFile; fileRef = 21BA2E0C265D8DB70011207C /* XDMDeviceTypeTests.swift */; };
		21BA2E1D265D8E480011207C /* XDMEnvironmentTypeTests.swift in Sources */ = {isa = PBXBuildFile; fileRef = 21BA2E1C265D8E480011207C /* XDMEnvironmentTypeTests.swift */; };
		21BA2E2D265D8EC60011207C /* XDMApplicationTests.swift in Sources */ = {isa = PBXBuildFile; fileRef = 21BA2E2C265D8EC60011207C /* XDMApplicationTests.swift */; };
		21BA2E3D265D91440011207C /* XDMCloseTypeTests.swift in Sources */ = {isa = PBXBuildFile; fileRef = 21BA2E3C265D91440011207C /* XDMCloseTypeTests.swift */; };
		21BA2E4D265D91830011207C /* XDMDeviceTests.swift in Sources */ = {isa = PBXBuildFile; fileRef = 21BA2E4C265D91830011207C /* XDMDeviceTests.swift */; };
		21BA2E89265D96150011207C /* XDMMobileLifecycleDetailsTests.swift in Sources */ = {isa = PBXBuildFile; fileRef = 21BA2E88265D96150011207C /* XDMMobileLifecycleDetailsTests.swift */; };
		21BA2EA9265D98C80011207C /* LifecycleV2MetricsBuilderTests.swift in Sources */ = {isa = PBXBuildFile; fileRef = 21BA2EA8265D98C80011207C /* LifecycleV2MetricsBuilderTests.swift */; };
		21CAC0E02422917600C11388 /* AEPCore.framework in Frameworks */ = {isa = PBXBuildFile; fileRef = 21CAC0D62422917600C11388 /* AEPCore.framework */; };
		21CAC0E72422917600C11388 /* AEPCore.h in Headers */ = {isa = PBXBuildFile; fileRef = 21CAC0D92422917600C11388 /* AEPCore.h */; settings = {ATTRIBUTES = (Public, ); }; };
		21CD581124EC7B8900D9D590 /* V5MigratorTests.swift in Sources */ = {isa = PBXBuildFile; fileRef = 21CD581024EC7B8900D9D590 /* V5MigratorTests.swift */; };
		21F79AB724E704C5003204C3 /* IDParser.swift in Sources */ = {isa = PBXBuildFile; fileRef = 21F79AB624E704C5003204C3 /* IDParser.swift */; };
		21F79ABB24E70CDC003204C3 /* IDParsing.swift in Sources */ = {isa = PBXBuildFile; fileRef = 21F79ABA24E70CDC003204C3 /* IDParsing.swift */; };
		21F79ABF24E71B03003204C3 /* IDParserTests.swift in Sources */ = {isa = PBXBuildFile; fileRef = 21F79ABD24E7144F003204C3 /* IDParserTests.swift */; };
		21F79AC124E72204003204C3 /* V4MigratorTests.swift in Sources */ = {isa = PBXBuildFile; fileRef = 21F79AC024E72204003204C3 /* V4MigratorTests.swift */; };
		21FE152024F03254008A82FF /* IdentityPublicAPITests.swift in Sources */ = {isa = PBXBuildFile; fileRef = 21FE151F24F03254008A82FF /* IdentityPublicAPITests.swift */; };
		2420365224E35EEB0069C89D /* SignalHitProcessorTests.swift in Sources */ = {isa = PBXBuildFile; fileRef = 2420365124E35EEB0069C89D /* SignalHitProcessorTests.swift */; };
		2438B92A29BF906F001D6F3A /* rules_testTimestampu.json in Resources */ = {isa = PBXBuildFile; fileRef = 2438B92929BF906F001D6F3A /* rules_testTimestampu.json */; };
		243DCE4724C7AA2800E99AD9 /* AEPServices.h in Headers */ = {isa = PBXBuildFile; fileRef = 243DCE4624C7AA2800E99AD9 /* AEPServices.h */; };
		243DCE4824C7AA7C00E99AD9 /* AEPServices.h in Headers */ = {isa = PBXBuildFile; fileRef = 243DCE4624C7AA2800E99AD9 /* AEPServices.h */; settings = {ATTRIBUTES = (Public, ); }; };
		245292632CA2199E00820CD4 /* PresentationErrorTests.swift in Sources */ = {isa = PBXBuildFile; fileRef = 245292622CA2199400820CD4 /* PresentationErrorTests.swift */; };
		2467E43A24CA4DE20022F6BE /* Unzipping.swift in Sources */ = {isa = PBXBuildFile; fileRef = 2467E43924CA4DE20022F6BE /* Unzipping.swift */; };
		246B1A2B272B48A80017716A /* EventTests.swift in Sources */ = {isa = PBXBuildFile; fileRef = 246B1A2A272B48A80017716A /* EventTests.swift */; };
		246EFA062790B20100C76A6B /* rules_signal.zip in Resources */ = {isa = PBXBuildFile; fileRef = 246EFA032790B20000C76A6B /* rules_signal.zip */; };
		246EFA072790B20100C76A6B /* rules_lifecycle.zip in Resources */ = {isa = PBXBuildFile; fileRef = 246EFA042790B20000C76A6B /* rules_lifecycle.zip */; };
		246EFA082790B20100C76A6B /* rules_pii.zip in Resources */ = {isa = PBXBuildFile; fileRef = 246EFA052790B20000C76A6B /* rules_pii.zip */; };
		246FD07426BDEC7A00FD130B /* MessageGestureRecognizer.swift in Sources */ = {isa = PBXBuildFile; fileRef = 246FD07326BDEC7A00FD130B /* MessageGestureRecognizer.swift */; };
		246FD07A26C1939900FD130B /* MessageAnimation.swift in Sources */ = {isa = PBXBuildFile; fileRef = 246FD07926C1939800FD130B /* MessageAnimation.swift */; };
		246FD07C26C2CDE500FD130B /* FullscreenMessage+FrameCalculation.swift in Sources */ = {isa = PBXBuildFile; fileRef = 246FD07B26C2CDE500FD130B /* FullscreenMessage+FrameCalculation.swift */; };
		246FD07E26CB002F00FD130B /* MessageSettingsTests.swift in Sources */ = {isa = PBXBuildFile; fileRef = 246FD07D26CB002F00FD130B /* MessageSettingsTests.swift */; };
		246FD08026CC520500FD130B /* MessageAlignmentTests.swift in Sources */ = {isa = PBXBuildFile; fileRef = 246FD07F26CC520500FD130B /* MessageAlignmentTests.swift */; };
		246FD08226CC521E00FD130B /* MessageAnimationTests.swift in Sources */ = {isa = PBXBuildFile; fileRef = 246FD08126CC521E00FD130B /* MessageAnimationTests.swift */; };
		246FD08426CC523F00FD130B /* MessageGestureTests.swift in Sources */ = {isa = PBXBuildFile; fileRef = 246FD08326CC523F00FD130B /* MessageGestureTests.swift */; };
		246FD08626CC529800FD130B /* MessageGestureRecognizerTests.swift in Sources */ = {isa = PBXBuildFile; fileRef = 246FD08526CC529800FD130B /* MessageGestureRecognizerTests.swift */; };
		246FD08826CC52F200FD130B /* MessagingDelegateTests.swift in Sources */ = {isa = PBXBuildFile; fileRef = 246FD08726CC52F200FD130B /* MessagingDelegateTests.swift */; };
		246FD08A26CC53E800FD130B /* FullscreenMessage+FrameCalculationTests.swift in Sources */ = {isa = PBXBuildFile; fileRef = 246FD08926CC53E800FD130B /* FullscreenMessage+FrameCalculationTests.swift */; };
		247FBD7D24E331A600FA6505 /* Event+SignalTests.swift in Sources */ = {isa = PBXBuildFile; fileRef = 247FBD7C24E331A600FA6505 /* Event+SignalTests.swift */; };
		249498E2254A0C920045E392 /* Date+FormatTests.swift in Sources */ = {isa = PBXBuildFile; fileRef = 249498E0254A0C910045E392 /* Date+FormatTests.swift */; };
		24A1FCE72704CE6000D28D26 /* rules_testHistory.json in Resources */ = {isa = PBXBuildFile; fileRef = 24A1FCE62704CE6000D28D26 /* rules_testHistory.json */; };
		24B4935824D4C31100AA38D9 /* AEPSignal.framework in Frameworks */ = {isa = PBXBuildFile; fileRef = 24B4934F24D4C31100AA38D9 /* AEPSignal.framework */; };
		24B4935D24D4C31100AA38D9 /* SignalTests.swift in Sources */ = {isa = PBXBuildFile; fileRef = 24B4935C24D4C31100AA38D9 /* SignalTests.swift */; };
		24B4935F24D4C31100AA38D9 /* AEPSignal.h in Headers */ = {isa = PBXBuildFile; fileRef = 24B4935124D4C31100AA38D9 /* AEPSignal.h */; settings = {ATTRIBUTES = (Public, ); }; };
		24B4936F24D4C6F900AA38D9 /* Signal.swift in Sources */ = {isa = PBXBuildFile; fileRef = 24B4936E24D4C6F900AA38D9 /* Signal.swift */; };
		24B4937124D4C86C00AA38D9 /* SignalConstants.swift in Sources */ = {isa = PBXBuildFile; fileRef = 24B4937024D4C86C00AA38D9 /* SignalConstants.swift */; };
		24B4937624D8AAAF00AA38D9 /* Event+Signal.swift in Sources */ = {isa = PBXBuildFile; fileRef = 24B4937524D8AAAF00AA38D9 /* Event+Signal.swift */; };
		24B4937824D8CEAC00AA38D9 /* SignalHitProcessor.swift in Sources */ = {isa = PBXBuildFile; fileRef = 24B4937724D8CEAC00AA38D9 /* SignalHitProcessor.swift */; };
		24B4937A24DA18BE00AA38D9 /* SignalHit.swift in Sources */ = {isa = PBXBuildFile; fileRef = 24B4937924DA18BE00AA38D9 /* SignalHit.swift */; };
		24B4BE592714F5A40000C3AA /* EventHistoryRequestTests.swift in Sources */ = {isa = PBXBuildFile; fileRef = 24B4BE582714F5A40000C3AA /* EventHistoryRequestTests.swift */; };
		24B4BE5B2714F7730000C3AA /* EventHistoryResponseTests.swift in Sources */ = {isa = PBXBuildFile; fileRef = 24B4BE5A2714F7730000C3AA /* EventHistoryResponseTests.swift */; };
		24B4BE5D2714F7B30000C3AA /* EventHistoryTests.swift in Sources */ = {isa = PBXBuildFile; fileRef = 24B4BE5C2714F7B30000C3AA /* EventHistoryTests.swift */; };
		24B4BE5F2714F7C80000C3AA /* EventHistoryDatabaseTests.swift in Sources */ = {isa = PBXBuildFile; fileRef = 24B4BE5E2714F7C80000C3AA /* EventHistoryDatabaseTests.swift */; };
		24B860492CB5B0A00072868A /* HttpConnectionTests.swift in Sources */ = {isa = PBXBuildFile; fileRef = 24B860482CB5B0A00072868A /* HttpConnectionTests.swift */; };
		24C5E14D26B8B00B005BEA72 /* MessageSettings.swift in Sources */ = {isa = PBXBuildFile; fileRef = 24C5E14C26B8B00B005BEA72 /* MessageSettings.swift */; };
		24C5E15D26B990CB005BEA72 /* MessageGesture.swift in Sources */ = {isa = PBXBuildFile; fileRef = 24C5E15C26B990CB005BEA72 /* MessageGesture.swift */; };
		24C5E17B26B999E4005BEA72 /* MessageAlignment.swift in Sources */ = {isa = PBXBuildFile; fileRef = 24C5E17A26B999E4005BEA72 /* MessageAlignment.swift */; };
		24CE74B126D40483008F9EFD /* XCTest.framework in Frameworks */ = {isa = PBXBuildFile; fileRef = 24CE74B026D40483008F9EFD /* XCTest.framework */; };
		24CF602B2538AC79006473BA /* MobileCore+Tracking.swift in Sources */ = {isa = PBXBuildFile; fileRef = 24CF602A2538AC79006473BA /* MobileCore+Tracking.swift */; };
		24CF603B2538C7E4006473BA /* MobileCore+TrackingTests.swift in Sources */ = {isa = PBXBuildFile; fileRef = 24CF603A2538C7E4006473BA /* MobileCore+TrackingTests.swift */; };
		24D2A3D524DB5B370079DCCF /* HitQueuing+PrivacyStatus.swift in Sources */ = {isa = PBXBuildFile; fileRef = 24D2A3D424DB5B370079DCCF /* HitQueuing+PrivacyStatus.swift */; };
		24D9D52E26AB788D002A441A /* FullscreenMessage+WKNavigationDelegate.swift in Sources */ = {isa = PBXBuildFile; fileRef = 24D9D52D26AB788C002A441A /* FullscreenMessage+WKNavigationDelegate.swift */; };
		24D9D54C26AB797D002A441A /* FullscreenMessage+WKScriptMessageHandler.swift in Sources */ = {isa = PBXBuildFile; fileRef = 24D9D54B26AB797D002A441A /* FullscreenMessage+WKScriptMessageHandler.swift */; };
		24E255D5270F406300AB9F07 /* EventData+FNV1A32Tests.swift in Sources */ = {isa = PBXBuildFile; fileRef = 24E255D4270F406300AB9F07 /* EventData+FNV1A32Tests.swift */; };
		24E255D7270F526D00AB9F07 /* String+FNV1A32Tests.swift in Sources */ = {isa = PBXBuildFile; fileRef = 24E255D6270F526D00AB9F07 /* String+FNV1A32Tests.swift */; };
		24EDE33126EFB7170068A65F /* EventHistory.swift in Sources */ = {isa = PBXBuildFile; fileRef = 24EDE33026EFB7170068A65F /* EventHistory.swift */; };
		24EDE33326EFB7470068A65F /* EventHistoryRequest.swift in Sources */ = {isa = PBXBuildFile; fileRef = 24EDE33226EFB7470068A65F /* EventHistoryRequest.swift */; };
		24EDE33526EFBDD60068A65F /* EventHistoryDatabase.swift in Sources */ = {isa = PBXBuildFile; fileRef = 24EDE33426EFBDD60068A65F /* EventHistoryDatabase.swift */; };
		24EDE33726F10B810068A65F /* EventData+FNV1A32.swift in Sources */ = {isa = PBXBuildFile; fileRef = 24EDE33626F10B810068A65F /* EventData+FNV1A32.swift */; };
		24EDE33926F10BA10068A65F /* String+FNV1A32.swift in Sources */ = {isa = PBXBuildFile; fileRef = 24EDE33826F10BA10068A65F /* String+FNV1A32.swift */; };
		24EDE33B26F39F450068A65F /* EventHistoryResult.swift in Sources */ = {isa = PBXBuildFile; fileRef = 24EDE33A26F39F450068A65F /* EventHistoryResult.swift */; };
		24FE9ABE2C9A268E008DA017 /* PresentationError.swift in Sources */ = {isa = PBXBuildFile; fileRef = 24FE9ABD2C9A268E008DA017 /* PresentationError.swift */; };
		2E00098F26D59EA100DE1F3B /* LifecycleV2FunctionalTests.swift in Sources */ = {isa = PBXBuildFile; fileRef = 2E00098E26D59EA100DE1F3B /* LifecycleV2FunctionalTests.swift */; };
		2E36F6CA26C1D8D200B194D9 /* LifecycleV2DataStoreCacheTests.swift in Sources */ = {isa = PBXBuildFile; fileRef = 2E36F6C926C1D8D200B194D9 /* LifecycleV2DataStoreCacheTests.swift */; };
		2EF54C262BF6C69800685C07 /* URLError+Recoverable.swift in Sources */ = {isa = PBXBuildFile; fileRef = 2EF54C252BF6C69800685C07 /* URLError+Recoverable.swift */; };
		2EF54C292BF6C87500685C07 /* URLError+RecoverableTests.swift in Sources */ = {isa = PBXBuildFile; fileRef = 2EF54C272BF6C79100685C07 /* URLError+RecoverableTests.swift */; };
		2EF8B38226BCC69C009D6475 /* LifecycleV2DataStoreCache.swift in Sources */ = {isa = PBXBuildFile; fileRef = 2EF8B38126BCC69C009D6475 /* LifecycleV2DataStoreCache.swift */; };
		3080C53E015AAAF2AC268368 /* Pods_AEPIdentityTests.framework in Frameworks */ = {isa = PBXBuildFile; fileRef = AE1AFF2E227272FC92CF7ABE /* Pods_AEPIdentityTests.framework */; };
		380ECFBFE9B4654A66A8F119 /* Pods_AEPIntegrationTests.framework in Frameworks */ = {isa = PBXBuildFile; fileRef = D855F28C43DD8DA6A4B6ACFE /* Pods_AEPIntegrationTests.framework */; };
		3F03979024BE5DD30019F095 /* AEPServices.framework in Frameworks */ = {isa = PBXBuildFile; fileRef = 3F03978724BE5DD30019F095 /* AEPServices.framework */; };
		3F0397C324BE5FF30019F095 /* Caching.swift in Sources */ = {isa = PBXBuildFile; fileRef = 3F0397A024BE5FF30019F095 /* Caching.swift */; };
		3F0397C424BE5FF30019F095 /* Cache.swift in Sources */ = {isa = PBXBuildFile; fileRef = 3F0397A124BE5FF30019F095 /* Cache.swift */; };
		3F0397C524BE5FF30019F095 /* CacheEntry.swift in Sources */ = {isa = PBXBuildFile; fileRef = 3F0397A224BE5FF30019F095 /* CacheEntry.swift */; };
		3F0397C624BE5FF30019F095 /* DiskCacheService.swift in Sources */ = {isa = PBXBuildFile; fileRef = 3F0397A324BE5FF30019F095 /* DiskCacheService.swift */; };
		3F0397C724BE5FF30019F095 /* CacheExpiry.swift in Sources */ = {isa = PBXBuildFile; fileRef = 3F0397A424BE5FF30019F095 /* CacheExpiry.swift */; };
		3F0397C824BE5FF30019F095 /* ServiceProvider.swift in Sources */ = {isa = PBXBuildFile; fileRef = 3F0397A524BE5FF30019F095 /* ServiceProvider.swift */; };
		3F0397C924BE5FF30019F095 /* Logging.swift in Sources */ = {isa = PBXBuildFile; fileRef = 3F0397A724BE5FF30019F095 /* Logging.swift */; };
		3F0397CA24BE5FF30019F095 /* Log.swift in Sources */ = {isa = PBXBuildFile; fileRef = 3F0397A824BE5FF30019F095 /* Log.swift */; };
		3F0397CB24BE5FF30019F095 /* LogLevel.swift in Sources */ = {isa = PBXBuildFile; fileRef = 3F0397A924BE5FF30019F095 /* LogLevel.swift */; };
		3F0397CC24BE5FF30019F095 /* NetworkService.swift in Sources */ = {isa = PBXBuildFile; fileRef = 3F0397AB24BE5FF30019F095 /* NetworkService.swift */; };
		3F0397CD24BE5FF30019F095 /* NetworkServiceConstants.swift in Sources */ = {isa = PBXBuildFile; fileRef = 3F0397AC24BE5FF30019F095 /* NetworkServiceConstants.swift */; };
		3F0397CE24BE5FF30019F095 /* LoggingService.swift in Sources */ = {isa = PBXBuildFile; fileRef = 3F0397AD24BE5FF30019F095 /* LoggingService.swift */; };
		3F0397CF24BE5FF30019F095 /* Networking.swift in Sources */ = {isa = PBXBuildFile; fileRef = 3F0397AE24BE5FF30019F095 /* Networking.swift */; };
		3F0397D024BE5FF30019F095 /* HttpMethod.swift in Sources */ = {isa = PBXBuildFile; fileRef = 3F0397AF24BE5FF30019F095 /* HttpMethod.swift */; };
		3F0397D124BE5FF30019F095 /* HttpConnection.swift in Sources */ = {isa = PBXBuildFile; fileRef = 3F0397B024BE5FF30019F095 /* HttpConnection.swift */; };
		3F0397D224BE5FF30019F095 /* NetworkRequest.swift in Sources */ = {isa = PBXBuildFile; fileRef = 3F0397B124BE5FF30019F095 /* NetworkRequest.swift */; };
		3F0397D324BE5FF30019F095 /* SQLiteDataQueue.swift in Sources */ = {isa = PBXBuildFile; fileRef = 3F0397B324BE5FF30019F095 /* SQLiteDataQueue.swift */; };
		3F0397D424BE5FF30019F095 /* SQLiteWrapper.swift in Sources */ = {isa = PBXBuildFile; fileRef = 3F0397B424BE5FF30019F095 /* SQLiteWrapper.swift */; };
		3F0397D524BE5FF30019F095 /* DataQueue.swift in Sources */ = {isa = PBXBuildFile; fileRef = 3F0397B524BE5FF30019F095 /* DataQueue.swift */; };
		3F0397D624BE5FF30019F095 /* DataEntity.swift in Sources */ = {isa = PBXBuildFile; fileRef = 3F0397B624BE5FF30019F095 /* DataEntity.swift */; };
		3F0397D724BE5FF30019F095 /* DataQueueService.swift in Sources */ = {isa = PBXBuildFile; fileRef = 3F0397B724BE5FF30019F095 /* DataQueueService.swift */; };
		3F0397D824BE5FF30019F095 /* DataQueuing.swift in Sources */ = {isa = PBXBuildFile; fileRef = 3F0397B824BE5FF30019F095 /* DataQueuing.swift */; };
		3F0397DA24BE5FF30019F095 /* NamedCollectionProcessing.swift in Sources */ = {isa = PBXBuildFile; fileRef = 3F0397BB24BE5FF30019F095 /* NamedCollectionProcessing.swift */; };
		3F0397DB24BE5FF30019F095 /* NamedCollectionDataStore.swift in Sources */ = {isa = PBXBuildFile; fileRef = 3F0397BC24BE5FF30019F095 /* NamedCollectionDataStore.swift */; };
		3F0397DC24BE5FF30019F095 /* UserDefaultsNamedCollection.swift in Sources */ = {isa = PBXBuildFile; fileRef = 3F0397BD24BE5FF30019F095 /* UserDefaultsNamedCollection.swift */; };
		3F0397DD24BE5FF30019F095 /* ApplicationSystemInfoService.swift in Sources */ = {isa = PBXBuildFile; fileRef = 3F0397BE24BE5FF30019F095 /* ApplicationSystemInfoService.swift */; };
		3F0397DE24BE5FF30019F095 /* SystemInfoService.swift in Sources */ = {isa = PBXBuildFile; fileRef = 3F0397BF24BE5FF30019F095 /* SystemInfoService.swift */; };
		3F0397DF24BE5FF30019F095 /* URLOpening.swift in Sources */ = {isa = PBXBuildFile; fileRef = 3F0397C024BE5FF30019F095 /* URLOpening.swift */; };
		3F0397E024BE5FF30019F095 /* URLService.swift in Sources */ = {isa = PBXBuildFile; fileRef = 3F0397C124BE5FF30019F095 /* URLService.swift */; };
		3F0397F224BE60910019F095 /* HitProcessing.swift in Sources */ = {isa = PBXBuildFile; fileRef = 3F0397E324BE60910019F095 /* HitProcessing.swift */; };
		3F0397F324BE60910019F095 /* PersistentHitQueue.swift in Sources */ = {isa = PBXBuildFile; fileRef = 3F0397E424BE60910019F095 /* PersistentHitQueue.swift */; };
		3F0397F424BE60910019F095 /* HitQueuing.swift in Sources */ = {isa = PBXBuildFile; fileRef = 3F0397E524BE60910019F095 /* HitQueuing.swift */; };
		3F0397F524BE60910019F095 /* AtomicCounter.swift in Sources */ = {isa = PBXBuildFile; fileRef = 3F0397E624BE60910019F095 /* AtomicCounter.swift */; };
		3F0397F624BE60910019F095 /* FileUnzipper.swift in Sources */ = {isa = PBXBuildFile; fileRef = 3F0397E824BE60910019F095 /* FileUnzipper.swift */; };
		3F0397F724BE60910019F095 /* ZipArchive.swift in Sources */ = {isa = PBXBuildFile; fileRef = 3F0397E924BE60910019F095 /* ZipArchive.swift */; };
		3F0397F824BE60910019F095 /* ZipEntry.swift in Sources */ = {isa = PBXBuildFile; fileRef = 3F0397EA24BE60910019F095 /* ZipEntry.swift */; };
		3F0397F924BE60910019F095 /* FileManager+ZIP.swift in Sources */ = {isa = PBXBuildFile; fileRef = 3F0397EB24BE60910019F095 /* FileManager+ZIP.swift */; };
		3F0397FA24BE60910019F095 /* FileUnzipperConstants.swift in Sources */ = {isa = PBXBuildFile; fileRef = 3F0397EC24BE60910019F095 /* FileUnzipperConstants.swift */; };
		3F0397FB24BE60910019F095 /* ThreadSafeArray.swift in Sources */ = {isa = PBXBuildFile; fileRef = 3F0397ED24BE60910019F095 /* ThreadSafeArray.swift */; };
		3F0397FC24BE60910019F095 /* OperationOrderer.swift in Sources */ = {isa = PBXBuildFile; fileRef = 3F0397EE24BE60910019F095 /* OperationOrderer.swift */; };
		3F0397FD24BE60910019F095 /* ThreadSafeDictionary.swift in Sources */ = {isa = PBXBuildFile; fileRef = 3F0397EF24BE60910019F095 /* ThreadSafeDictionary.swift */; };
		3F0397FE24BE60910019F095 /* URLEncoder.swift in Sources */ = {isa = PBXBuildFile; fileRef = 3F0397F024BE60910019F095 /* URLEncoder.swift */; };
		3F0397FF24BE60910019F095 /* AnyCodable.swift in Sources */ = {isa = PBXBuildFile; fileRef = 3F0397F124BE60910019F095 /* AnyCodable.swift */; };
		3F03981524BE61520019F095 /* UnzipperTest.swift in Sources */ = {isa = PBXBuildFile; fileRef = 3F03980124BE61520019F095 /* UnzipperTest.swift */; };
		3F03981624BE61520019F095 /* SystemInfoServiceTest.swift in Sources */ = {isa = PBXBuildFile; fileRef = 3F03980224BE61520019F095 /* SystemInfoServiceTest.swift */; };
		3F03981724BE61520019F095 /* DataQueueService+Testable.swift in Sources */ = {isa = PBXBuildFile; fileRef = 3F03980324BE61520019F095 /* DataQueueService+Testable.swift */; };
		3F03981824BE61520019F095 /* DataQueueServiceTests.swift in Sources */ = {isa = PBXBuildFile; fileRef = 3F03980424BE61520019F095 /* DataQueueServiceTests.swift */; };
		3F03981924BE61520019F095 /* URLServiceTest.swift in Sources */ = {isa = PBXBuildFile; fileRef = 3F03980524BE61520019F095 /* URLServiceTest.swift */; };
		3F03981A24BE61520019F095 /* DiskCacheServiceTests.swift in Sources */ = {isa = PBXBuildFile; fileRef = 3F03980624BE61520019F095 /* DiskCacheServiceTests.swift */; };
		3F03981B24BE61520019F095 /* FileSystemNamedCollectionTest.swift in Sources */ = {isa = PBXBuildFile; fileRef = 3F03980724BE61520019F095 /* FileSystemNamedCollectionTest.swift */; };
		3F03981C24BE61520019F095 /* SQLiteWrapperTests.swift in Sources */ = {isa = PBXBuildFile; fileRef = 3F03980824BE61520019F095 /* SQLiteWrapperTests.swift */; };
		3F03981E24BE61520019F095 /* DataQueueTests.swift in Sources */ = {isa = PBXBuildFile; fileRef = 3F03980A24BE61520019F095 /* DataQueueTests.swift */; };
		3F03981F24BE61520019F095 /* NetworkServiceTests.swift in Sources */ = {isa = PBXBuildFile; fileRef = 3F03980B24BE61520019F095 /* NetworkServiceTests.swift */; };
		3F03982024BE61520019F095 /* LogLevelTest.swift in Sources */ = {isa = PBXBuildFile; fileRef = 3F03980C24BE61520019F095 /* LogLevelTest.swift */; };
		3F03982124BE61520019F095 /* NamedCollectionDataStoreTest.swift in Sources */ = {isa = PBXBuildFile; fileRef = 3F03980D24BE61520019F095 /* NamedCollectionDataStoreTest.swift */; };
		3F03982224BE61520019F095 /* OperationOrdererTests.swift in Sources */ = {isa = PBXBuildFile; fileRef = 3F03980F24BE61520019F095 /* OperationOrdererTests.swift */; };
		3F03982324BE61520019F095 /* PersistentHitQueueTests.swift in Sources */ = {isa = PBXBuildFile; fileRef = 3F03981024BE61520019F095 /* PersistentHitQueueTests.swift */; };
		3F03982424BE61520019F095 /* AnyCodableTests.swift in Sources */ = {isa = PBXBuildFile; fileRef = 3F03981124BE61520019F095 /* AnyCodableTests.swift */; };
		3F03982524BE61520019F095 /* ThreadSafeArrayTests.swift in Sources */ = {isa = PBXBuildFile; fileRef = 3F03981224BE61520019F095 /* ThreadSafeArrayTests.swift */; };
		3F03982624BE61520019F095 /* URLEncoderTests.swift in Sources */ = {isa = PBXBuildFile; fileRef = 3F03981324BE61520019F095 /* URLEncoderTests.swift */; };
		3F03982724BE61520019F095 /* ThreadSafeDictionaryTests.swift in Sources */ = {isa = PBXBuildFile; fileRef = 3F03981424BE61520019F095 /* ThreadSafeDictionaryTests.swift */; };
		3F03983824BE62AA0019F095 /* TestRules.zip in Resources */ = {isa = PBXBuildFile; fileRef = 3F03983424BE62AA0019F095 /* TestRules.zip */; };
		3F03983924BE62AA0019F095 /* TestImage.png in Resources */ = {isa = PBXBuildFile; fileRef = 3F03983524BE62AA0019F095 /* TestImage.png */; };
		3F03983A24BE62AA0019F095 /* ADBMobileConfig.json in Resources */ = {isa = PBXBuildFile; fileRef = 3F03983624BE62AA0019F095 /* ADBMobileConfig.json */; };
		3F03983B24BE62AA0019F095 /* TestConfig.json in Resources */ = {isa = PBXBuildFile; fileRef = 3F03983724BE62AA0019F095 /* TestConfig.json */; };
		3F03984224BE65170019F095 /* AEPServices.framework in Frameworks */ = {isa = PBXBuildFile; fileRef = 3F03978724BE5DD30019F095 /* AEPServices.framework */; };
		3F08FF9524D9F1D200D34DE3 /* EventDataMerger.swift in Sources */ = {isa = PBXBuildFile; fileRef = 3F08FF9424D9F1D200D34DE3 /* EventDataMerger.swift */; };
		3F08FF9724D9F1F300D34DE3 /* EventDataMergeTests.swift in Sources */ = {isa = PBXBuildFile; fileRef = 3F08FF9624D9F1F300D34DE3 /* EventDataMergeTests.swift */; };
		3F08FF9B24DA0DA100D34DE3 /* rules_functional_1.zip in Resources */ = {isa = PBXBuildFile; fileRef = 3F08FF9A24DA0DA100D34DE3 /* rules_functional_1.zip */; };
		3F08FF9D24DA0DCF00D34DE3 /* RulesDownloaderTests.swift in Sources */ = {isa = PBXBuildFile; fileRef = 3F08FF9C24DA0DCF00D34DE3 /* RulesDownloaderTests.swift */; };
		3F16761424E1B0630041B970 /* RulesConstants.swift in Sources */ = {isa = PBXBuildFile; fileRef = 3F16761324E1B0630041B970 /* RulesConstants.swift */; };
		3F16762824F031A00041B970 /* EventHubContractTests.swift in Sources */ = {isa = PBXBuildFile; fileRef = 3F16762724F031A00041B970 /* EventHubContractTests.swift */; };
		3F16762A24F032C60041B970 /* ContractExtensionOne.swift in Sources */ = {isa = PBXBuildFile; fileRef = 3F16762924F032C60041B970 /* ContractExtensionOne.swift */; };
		3F16762C24F032E60041B970 /* ContractExtensionTwo.swift in Sources */ = {isa = PBXBuildFile; fileRef = 3F16762B24F032E60041B970 /* ContractExtensionTwo.swift */; };
		3F278C4D262E1FAB00E955E5 /* CachedRules.swift in Sources */ = {isa = PBXBuildFile; fileRef = 3F278C4C262E1FAB00E955E5 /* CachedRules.swift */; };
		3F2B1DA62631E7FE0030F50B /* RuleConsequence.swift in Sources */ = {isa = PBXBuildFile; fileRef = 3F2B1DA52631E7FE0030F50B /* RuleConsequence.swift */; };
		3F2B1DC5263221580030F50B /* LaunchRulesEngine+Downloader.swift in Sources */ = {isa = PBXBuildFile; fileRef = 3F2B1DC4263221580030F50B /* LaunchRulesEngine+Downloader.swift */; };
		3F2F12BB24F6D07E00600CB4 /* AEPIdentity.framework in Frameworks */ = {isa = PBXBuildFile; fileRef = 3FE6DE2F24C642330065EA05 /* AEPIdentity.framework */; };
		3F2F12BC24F6D07E00600CB4 /* AEPLifecycle.framework in Frameworks */ = {isa = PBXBuildFile; fileRef = 3FE6DDD124C62EE60065EA05 /* AEPLifecycle.framework */; };
		3F2F12BD24F6D07E00600CB4 /* AEPServices.framework in Frameworks */ = {isa = PBXBuildFile; fileRef = 3F03978724BE5DD30019F095 /* AEPServices.framework */; };
		3F2F12BE24F6D07E00600CB4 /* AEPSignal.framework in Frameworks */ = {isa = PBXBuildFile; fileRef = 24B4934F24D4C31100AA38D9 /* AEPSignal.framework */; };
		3F2F12C024F6D66C00600CB4 /* TestHelpers.swift in Sources */ = {isa = PBXBuildFile; fileRef = 3F2F12BF24F6D66C00600CB4 /* TestHelpers.swift */; };
		3F39153024CA47B600B58C3E /* JSONRulesParserTests.swift in Sources */ = {isa = PBXBuildFile; fileRef = 3F39152F24CA47B600B58C3E /* JSONRulesParserTests.swift */; };
		3F39153324CB7E2400B58C3E /* MobileCore+IdentityTests.swift in Sources */ = {isa = PBXBuildFile; fileRef = 3F39153224CB7E2400B58C3E /* MobileCore+IdentityTests.swift */; };
		3F39520724CA096100F7325B /* MobileCoreTests.swift in Sources */ = {isa = PBXBuildFile; fileRef = 3F3951E824CA096100F7325B /* MobileCoreTests.swift */; };
		3F39520824CA096100F7325B /* SharedStateTest.swift in Sources */ = {isa = PBXBuildFile; fileRef = 3F3951EA24CA096100F7325B /* SharedStateTest.swift */; };
		3F39520924CA096100F7325B /* EventHubTests.swift in Sources */ = {isa = PBXBuildFile; fileRef = 3F3951EB24CA096100F7325B /* EventHubTests.swift */; };
		3F39520A24CA096100F7325B /* TestRules.zip in Resources */ = {isa = PBXBuildFile; fileRef = 3F3951ED24CA096100F7325B /* TestRules.zip */; };
		3F39520B24CA096100F7325B /* TestImage.png in Resources */ = {isa = PBXBuildFile; fileRef = 3F3951EE24CA096100F7325B /* TestImage.png */; };
		3F39520C24CA096100F7325B /* rules_1.json in Resources */ = {isa = PBXBuildFile; fileRef = 3F3951EF24CA096100F7325B /* rules_1.json */; };
		3F39520D24CA096100F7325B /* ADBMobileConfig.json in Resources */ = {isa = PBXBuildFile; fileRef = 3F3951F024CA096100F7325B /* ADBMobileConfig.json */; };
		3F39520E24CA096100F7325B /* TestConfig.json in Resources */ = {isa = PBXBuildFile; fileRef = 3F3951F124CA096100F7325B /* TestConfig.json */; };
		3F39520F24CA096100F7325B /* testRulesDownloader.zip in Resources */ = {isa = PBXBuildFile; fileRef = 3F3951F224CA096100F7325B /* testRulesDownloader.zip */; };
		3F39521024CA096100F7325B /* SlowMockExtension.swift in Sources */ = {isa = PBXBuildFile; fileRef = 3F3951F424CA096100F7325B /* SlowMockExtension.swift */; };
		3F39521224CA096100F7325B /* MockExtensionTwo.swift in Sources */ = {isa = PBXBuildFile; fileRef = 3F3951F624CA096100F7325B /* MockExtensionTwo.swift */; };
		3F39521324CA096100F7325B /* MobileCore+ConfigurationTests.swift in Sources */ = {isa = PBXBuildFile; fileRef = 3F3951F724CA096100F7325B /* MobileCore+ConfigurationTests.swift */; };
		3F39521524CA096200F7325B /* MockConfigurationDownloader.swift in Sources */ = {isa = PBXBuildFile; fileRef = 3F3951FA24CA096100F7325B /* MockConfigurationDownloader.swift */; };
		3F39521824CA096200F7325B /* MockRulesDownloaderNetworkService.swift in Sources */ = {isa = PBXBuildFile; fileRef = 3F3951FD24CA096100F7325B /* MockRulesDownloaderNetworkService.swift */; };
		3F39521924CA096200F7325B /* SharedStateTestHelper.swift in Sources */ = {isa = PBXBuildFile; fileRef = 3F3951FE24CA096100F7325B /* SharedStateTestHelper.swift */; };
		3F39521A24CA096200F7325B /* MockConfigurationDownloaderNetworkService.swift in Sources */ = {isa = PBXBuildFile; fileRef = 3F3951FF24CA096100F7325B /* MockConfigurationDownloaderNetworkService.swift */; };
		3F39521D24CA096200F7325B /* ConfigurationStateTests.swift in Sources */ = {isa = PBXBuildFile; fileRef = 3F39520324CA096100F7325B /* ConfigurationStateTests.swift */; };
		3F39521E24CA096200F7325B /* ConfigurationDownloaderTests.swift in Sources */ = {isa = PBXBuildFile; fileRef = 3F39520424CA096100F7325B /* ConfigurationDownloaderTests.swift */; };
		3F39522024CA096200F7325B /* LaunchIDManagerTests.swift in Sources */ = {isa = PBXBuildFile; fileRef = 3F39520624CA096100F7325B /* LaunchIDManagerTests.swift */; };
		3F4256FF24F474F4005D4006 /* IdentityIntegrationTests.swift in Sources */ = {isa = PBXBuildFile; fileRef = 3F4256FE24F474F4005D4006 /* IdentityIntegrationTests.swift */; };
		3F42570124F474F4005D4006 /* AEPCore.framework in Frameworks */ = {isa = PBXBuildFile; fileRef = 21CAC0D62422917600C11388 /* AEPCore.framework */; };
		3F42571024F4754F005D4006 /* TestableNetworkService.swift in Sources */ = {isa = PBXBuildFile; fileRef = 3F42570F24F4754F005D4006 /* TestableNetworkService.swift */; };
		3F5D45F8251903030040E298 /* LaunchRuleTransformer.swift in Sources */ = {isa = PBXBuildFile; fileRef = 3F5D45F7251903020040E298 /* LaunchRuleTransformer.swift */; };
		3F5D45FB251904F00040E298 /* LaunchRuleTransformerTests.swift in Sources */ = {isa = PBXBuildFile; fileRef = 3F5D45F9251904C50040E298 /* LaunchRuleTransformerTests.swift */; };
		3F5D45FD25190E8D0040E298 /* rules_testTransform.json in Resources */ = {isa = PBXBuildFile; fileRef = 3F5D45FC25190E8C0040E298 /* rules_testTransform.json */; };
		3F5F9ED12502D34500C8A0B4 /* ConfigurationIntegrationTests.swift in Sources */ = {isa = PBXBuildFile; fileRef = 3F5F9ED02502D34500C8A0B4 /* ConfigurationIntegrationTests.swift */; };
		3FB5F7D024D2848900F0F6DF /* ConfigurationUpdateTests.swift in Sources */ = {isa = PBXBuildFile; fileRef = 3FB5F7CF24D2848900F0F6DF /* ConfigurationUpdateTests.swift */; };
		3FB66AC524CA004400502CAF /* CoreConstants.swift in Sources */ = {isa = PBXBuildFile; fileRef = 3FB66A9E24CA004400502CAF /* CoreConstants.swift */; };
		3FB66AC624CA004400502CAF /* MobileCore.swift in Sources */ = {isa = PBXBuildFile; fileRef = 3FB66A9F24CA004400502CAF /* MobileCore.swift */; };
		3FB66AC924CA004400502CAF /* MobileCore+Configuration.swift in Sources */ = {isa = PBXBuildFile; fileRef = 3FB66AA224CA004400502CAF /* MobileCore+Configuration.swift */; };
		3FB66ACA24CA004400502CAF /* MobileCore+Lifecycle.swift in Sources */ = {isa = PBXBuildFile; fileRef = 3FB66AA324CA004400502CAF /* MobileCore+Lifecycle.swift */; };
		3FB66ACC24CA004400502CAF /* EventHubPlaceholderExtension.swift in Sources */ = {isa = PBXBuildFile; fileRef = 3FB66AA624CA004400502CAF /* EventHubPlaceholderExtension.swift */; };
		3FB66ACD24CA004400502CAF /* EventHubConstants.swift in Sources */ = {isa = PBXBuildFile; fileRef = 3FB66AA724CA004400502CAF /* EventHubConstants.swift */; };
		3FB66ACE24CA004400502CAF /* ExtensionContainer.swift in Sources */ = {isa = PBXBuildFile; fileRef = 3FB66AA824CA004400502CAF /* ExtensionContainer.swift */; };
		3FB66ACF24CA004400502CAF /* Event.swift in Sources */ = {isa = PBXBuildFile; fileRef = 3FB66AA924CA004400502CAF /* Event.swift */; };
		3FB66AD024CA004400502CAF /* AEPError.swift in Sources */ = {isa = PBXBuildFile; fileRef = 3FB66AAA24CA004400502CAF /* AEPError.swift */; };
		3FB66AD124CA004400502CAF /* SharedState.swift in Sources */ = {isa = PBXBuildFile; fileRef = 3FB66AAB24CA004400502CAF /* SharedState.swift */; };
		3FB66AD224CA004400502CAF /* EventHub.swift in Sources */ = {isa = PBXBuildFile; fileRef = 3FB66AAC24CA004400502CAF /* EventHub.swift */; };
		3FB66AD324CA004400502CAF /* ExtensionRuntime.swift in Sources */ = {isa = PBXBuildFile; fileRef = 3FB66AAD24CA004400502CAF /* ExtensionRuntime.swift */; };
		3FB66AD424CA004400502CAF /* EventType.swift in Sources */ = {isa = PBXBuildFile; fileRef = 3FB66AAE24CA004400502CAF /* EventType.swift */; };
		3FB66AD524CA004400502CAF /* EventHubError.swift in Sources */ = {isa = PBXBuildFile; fileRef = 3FB66AAF24CA004400502CAF /* EventHubError.swift */; };
		3FB66AD624CA004400502CAF /* EventSource.swift in Sources */ = {isa = PBXBuildFile; fileRef = 3FB66AB024CA004400502CAF /* EventSource.swift */; };
		3FB66AD724CA004400502CAF /* EventListenerContainer.swift in Sources */ = {isa = PBXBuildFile; fileRef = 3FB66AB124CA004400502CAF /* EventListenerContainer.swift */; };
		3FB66AD824CA004400502CAF /* Extension.swift in Sources */ = {isa = PBXBuildFile; fileRef = 3FB66AB224CA004400502CAF /* Extension.swift */; };
		3FB66AD924CA004400502CAF /* LaunchRule.swift in Sources */ = {isa = PBXBuildFile; fileRef = 3FB66AB424CA004400502CAF /* LaunchRule.swift */; };
		3FB66ADA24CA004400502CAF /* RulesDownloader.swift in Sources */ = {isa = PBXBuildFile; fileRef = 3FB66AB524CA004400502CAF /* RulesDownloader.swift */; };
		3FB66ADB24CA004400502CAF /* LaunchRulesEngine.swift in Sources */ = {isa = PBXBuildFile; fileRef = 3FB66AB624CA004400502CAF /* LaunchRulesEngine.swift */; };
		3FB66ADC24CA004400502CAF /* RulesLoader.swift in Sources */ = {isa = PBXBuildFile; fileRef = 3FB66AB724CA004400502CAF /* RulesLoader.swift */; };
		3FB66ADD24CA004400502CAF /* JSONRulesParser.swift in Sources */ = {isa = PBXBuildFile; fileRef = 3FB66AB824CA004400502CAF /* JSONRulesParser.swift */; };
		3FB66ADE24CA004400502CAF /* Configuration.swift in Sources */ = {isa = PBXBuildFile; fileRef = 3FB66ABA24CA004400502CAF /* Configuration.swift */; };
		3FB66ADF24CA004400502CAF /* ConfigurationConstants.swift in Sources */ = {isa = PBXBuildFile; fileRef = 3FB66ABB24CA004400502CAF /* ConfigurationConstants.swift */; };
		3FB66AE024CA004400502CAF /* ConfigurationState.swift in Sources */ = {isa = PBXBuildFile; fileRef = 3FB66ABC24CA004400502CAF /* ConfigurationState.swift */; };
		3FB66AE124CA004400502CAF /* LaunchIDManager.swift in Sources */ = {isa = PBXBuildFile; fileRef = 3FB66ABD24CA004400502CAF /* LaunchIDManager.swift */; };
		3FB66AE224CA004400502CAF /* Event+Configuration.swift in Sources */ = {isa = PBXBuildFile; fileRef = 3FB66ABE24CA004400502CAF /* Event+Configuration.swift */; };
		3FB66AE324CA004400502CAF /* ConfigurationDownloadable.swift in Sources */ = {isa = PBXBuildFile; fileRef = 3FB66ABF24CA004400502CAF /* ConfigurationDownloadable.swift */; };
		3FB66AE524CA004400502CAF /* CachedConfiguration.swift in Sources */ = {isa = PBXBuildFile; fileRef = 3FB66AC124CA004400502CAF /* CachedConfiguration.swift */; };
		3FB66AE624CA004400502CAF /* ConfigurationDownloader.swift in Sources */ = {isa = PBXBuildFile; fileRef = 3FB66AC224CA004400502CAF /* ConfigurationDownloader.swift */; };
		3FB66AE724CA004400502CAF /* PrivacyStatus.swift in Sources */ = {isa = PBXBuildFile; fileRef = 3FB66AC324CA004400502CAF /* PrivacyStatus.swift */; };
		3FB66AE824CA004400502CAF /* Cacheable.swift in Sources */ = {isa = PBXBuildFile; fileRef = 3FB66AC424CA004400502CAF /* Cacheable.swift */; };
		3FE6DDBA24C62CAF0065EA05 /* AEPServicesMocks.framework in Frameworks */ = {isa = PBXBuildFile; fileRef = 3FE6DDA924C62C090065EA05 /* AEPServicesMocks.framework */; };
		3FE6DDBC24C62DA80065EA05 /* AEPServicesMocks.framework in Frameworks */ = {isa = PBXBuildFile; fileRef = 3FE6DDA924C62C090065EA05 /* AEPServicesMocks.framework */; };
		3FE6DDDA24C62EE60065EA05 /* AEPLifecycle.framework in Frameworks */ = {isa = PBXBuildFile; fileRef = 3FE6DDD124C62EE60065EA05 /* AEPLifecycle.framework */; };
		3FE6DDE124C62EE60065EA05 /* AEPLifecycle.h in Headers */ = {isa = PBXBuildFile; fileRef = 3FE6DDD324C62EE60065EA05 /* AEPLifecycle.h */; settings = {ATTRIBUTES = (Public, ); }; };
		3FE6DDF024C62F610065EA05 /* AEPServicesMock.h in Headers */ = {isa = PBXBuildFile; fileRef = 3FE6DDE824C62F610065EA05 /* AEPServicesMock.h */; settings = {ATTRIBUTES = (Public, ); }; };
		3FE6DDFF24C630DF0065EA05 /* LifecycleMetricsBuilderTests.swift in Sources */ = {isa = PBXBuildFile; fileRef = 3FE6DDF824C630DE0065EA05 /* LifecycleMetricsBuilderTests.swift */; };
		3FE6DE0024C630DF0065EA05 /* LifecycleContextDataTests.swift in Sources */ = {isa = PBXBuildFile; fileRef = 3FE6DDF924C630DE0065EA05 /* LifecycleContextDataTests.swift */; };
		3FE6DE0224C630DF0065EA05 /* LifecycleMetricsTests.swift in Sources */ = {isa = PBXBuildFile; fileRef = 3FE6DDFB24C630DE0065EA05 /* LifecycleMetricsTests.swift */; };
		3FE6DE0324C630DF0065EA05 /* LifecycleFunctionalTests.swift in Sources */ = {isa = PBXBuildFile; fileRef = 3FE6DDFC24C630DE0065EA05 /* LifecycleFunctionalTests.swift */; };
		3FE6DE0424C630DF0065EA05 /* LifecycleStateTests.swift in Sources */ = {isa = PBXBuildFile; fileRef = 3FE6DDFD24C630DE0065EA05 /* LifecycleStateTests.swift */; };
		3FE6DE0524C630DF0065EA05 /* LifecycleSessionTests.swift in Sources */ = {isa = PBXBuildFile; fileRef = 3FE6DDFE24C630DE0065EA05 /* LifecycleSessionTests.swift */; };
		3FE6DE0E24C630EB0065EA05 /* LifecycleState.swift in Sources */ = {isa = PBXBuildFile; fileRef = 3FE6DE0624C630EA0065EA05 /* LifecycleState.swift */; };
		3FE6DE0F24C630EB0065EA05 /* LifecycleMetrics.swift in Sources */ = {isa = PBXBuildFile; fileRef = 3FE6DE0724C630EB0065EA05 /* LifecycleMetrics.swift */; };
		3FE6DE1024C630EB0065EA05 /* Event+Lifecycle.swift in Sources */ = {isa = PBXBuildFile; fileRef = 3FE6DE0824C630EB0065EA05 /* Event+Lifecycle.swift */; };
		3FE6DE1224C630EB0065EA05 /* Lifecycle.swift in Sources */ = {isa = PBXBuildFile; fileRef = 3FE6DE0A24C630EB0065EA05 /* Lifecycle.swift */; };
		3FE6DE1324C630EB0065EA05 /* LifecycleContextData.swift in Sources */ = {isa = PBXBuildFile; fileRef = 3FE6DE0B24C630EB0065EA05 /* LifecycleContextData.swift */; };
		3FE6DE1424C630EB0065EA05 /* LifecycleConstants.swift in Sources */ = {isa = PBXBuildFile; fileRef = 3FE6DE0C24C630EB0065EA05 /* LifecycleConstants.swift */; };
		3FE6DE1524C630EB0065EA05 /* LifecycleMetricsBuilder.swift in Sources */ = {isa = PBXBuildFile; fileRef = 3FE6DE0D24C630EB0065EA05 /* LifecycleMetricsBuilder.swift */; };
		3FE6DE1724C631100065EA05 /* LifecycleSession.swift in Sources */ = {isa = PBXBuildFile; fileRef = 3FE6DE1624C631100065EA05 /* LifecycleSession.swift */; };
		3FE6DE3824C642330065EA05 /* AEPIdentity.framework in Frameworks */ = {isa = PBXBuildFile; fileRef = 3FE6DE2F24C642330065EA05 /* AEPIdentity.framework */; };
		3FE6DE3F24C642330065EA05 /* AEPIdentity.h in Headers */ = {isa = PBXBuildFile; fileRef = 3FE6DE3124C642330065EA05 /* AEPIdentity.h */; settings = {ATTRIBUTES = (Public, ); }; };
		3FE6DE5924C643060065EA05 /* MobileVisitorAuthenticationState.swift in Sources */ = {isa = PBXBuildFile; fileRef = 3FE6DE4624C643050065EA05 /* MobileVisitorAuthenticationState.swift */; };
		3FE6DE5A24C643060065EA05 /* URLQueryItem+Identity.swift in Sources */ = {isa = PBXBuildFile; fileRef = 3FE6DE4724C643050065EA05 /* URLQueryItem+Identity.swift */; };
		3FE6DE5B24C643060065EA05 /* IdentityProperties.swift in Sources */ = {isa = PBXBuildFile; fileRef = 3FE6DE4824C643050065EA05 /* IdentityProperties.swift */; };
		3FE6DE5C24C643060065EA05 /* Identity+PublicAPI.swift in Sources */ = {isa = PBXBuildFile; fileRef = 3FE6DE4924C643050065EA05 /* Identity+PublicAPI.swift */; };
		3FE6DE5D24C643060065EA05 /* IdentityConstants.swift in Sources */ = {isa = PBXBuildFile; fileRef = 3FE6DE4A24C643050065EA05 /* IdentityConstants.swift */; };
		3FE6DE5F24C643060065EA05 /* Networking+Identity.swift in Sources */ = {isa = PBXBuildFile; fileRef = 3FE6DE4C24C643050065EA05 /* Networking+Identity.swift */; };
		3FE6DE6024C643060065EA05 /* IdentityState.swift in Sources */ = {isa = PBXBuildFile; fileRef = 3FE6DE4D24C643050065EA05 /* IdentityState.swift */; };
		3FE6DE6124C643060065EA05 /* ECID.swift in Sources */ = {isa = PBXBuildFile; fileRef = 3FE6DE4E24C643060065EA05 /* ECID.swift */; };
		3FE6DE6224C643060065EA05 /* Event+Identity.swift in Sources */ = {isa = PBXBuildFile; fileRef = 3FE6DE4F24C643060065EA05 /* Event+Identity.swift */; };
		3FE6DE6324C643060065EA05 /* CustomIdentity.swift in Sources */ = {isa = PBXBuildFile; fileRef = 3FE6DE5024C643060065EA05 /* CustomIdentity.swift */; };
		3FE6DE6424C643060065EA05 /* IdentityHit.swift in Sources */ = {isa = PBXBuildFile; fileRef = 3FE6DE5124C643060065EA05 /* IdentityHit.swift */; };
		3FE6DE6524C643060065EA05 /* URLAppender.swift in Sources */ = {isa = PBXBuildFile; fileRef = 3FE6DE5224C643060065EA05 /* URLAppender.swift */; };
		3FE6DE6624C643060065EA05 /* MobileIdentities.swift in Sources */ = {isa = PBXBuildFile; fileRef = 3FE6DE5324C643060065EA05 /* MobileIdentities.swift */; };
		3FE6DE6724C643060065EA05 /* IdentityHitResponse.swift in Sources */ = {isa = PBXBuildFile; fileRef = 3FE6DE5424C643060065EA05 /* IdentityHitResponse.swift */; };
		3FE6DE6824C643060065EA05 /* IdentityHitProcessor.swift in Sources */ = {isa = PBXBuildFile; fileRef = 3FE6DE5524C643060065EA05 /* IdentityHitProcessor.swift */; };
		3FE6DE6924C643060065EA05 /* Identity.swift in Sources */ = {isa = PBXBuildFile; fileRef = 3FE6DE5624C643060065EA05 /* Identity.swift */; };
		3FE6DE6A24C643060065EA05 /* Identifiable.swift in Sources */ = {isa = PBXBuildFile; fileRef = 3FE6DE5724C643060065EA05 /* Identifiable.swift */; };
		3FE6DE6B24C643060065EA05 /* URL+Identity.swift in Sources */ = {isa = PBXBuildFile; fileRef = 3FE6DE5824C643060065EA05 /* URL+Identity.swift */; };
		3FE6DE7824C643620065EA05 /* ECIDTests.swift in Sources */ = {isa = PBXBuildFile; fileRef = 3FE6DE6C24C643610065EA05 /* ECIDTests.swift */; };
		3FE6DE7924C643620065EA05 /* MobileIdentitiesTests.swift in Sources */ = {isa = PBXBuildFile; fileRef = 3FE6DE6D24C643610065EA05 /* MobileIdentitiesTests.swift */; };
		3FE6DE7A24C643620065EA05 /* URL+IdentityTests.swift in Sources */ = {isa = PBXBuildFile; fileRef = 3FE6DE6E24C643610065EA05 /* URL+IdentityTests.swift */; };
		3FE6DE7B24C643620065EA05 /* URLQueryItem+IdentityTests.swift in Sources */ = {isa = PBXBuildFile; fileRef = 3FE6DE6F24C643610065EA05 /* URLQueryItem+IdentityTests.swift */; };
		3FE6DE7C24C643620065EA05 /* IdentityStateTests.swift in Sources */ = {isa = PBXBuildFile; fileRef = 3FE6DE7024C643620065EA05 /* IdentityStateTests.swift */; };
		3FE6DE7D24C643620065EA05 /* IdentityFunctionalTests.swift in Sources */ = {isa = PBXBuildFile; fileRef = 3FE6DE7124C643620065EA05 /* IdentityFunctionalTests.swift */; };
		3FE6DE7E24C643620065EA05 /* URLAppenderTests.swift in Sources */ = {isa = PBXBuildFile; fileRef = 3FE6DE7224C643620065EA05 /* URLAppenderTests.swift */; };
		3FE6DE7F24C643620065EA05 /* IdentityHitProcessorTests.swift in Sources */ = {isa = PBXBuildFile; fileRef = 3FE6DE7324C643620065EA05 /* IdentityHitProcessorTests.swift */; };
		3FE6DE8024C643620065EA05 /* IdentityHitResponseTests.swift in Sources */ = {isa = PBXBuildFile; fileRef = 3FE6DE7424C643620065EA05 /* IdentityHitResponseTests.swift */; };
		3FE6DE8124C643620065EA05 /* NetworkService+IdentityTests.swift in Sources */ = {isa = PBXBuildFile; fileRef = 3FE6DE7524C643620065EA05 /* NetworkService+IdentityTests.swift */; };
		3FE6DE8224C643620065EA05 /* IdentityTests.swift in Sources */ = {isa = PBXBuildFile; fileRef = 3FE6DE7624C643620065EA05 /* IdentityTests.swift */; };
		3FE6DE8324C643620065EA05 /* IdentityPropertiesTests.swift in Sources */ = {isa = PBXBuildFile; fileRef = 3FE6DE7724C643620065EA05 /* IdentityPropertiesTests.swift */; };
		3FE6DE8824C643EA0065EA05 /* TestableExtensionRuntime.swift in Sources */ = {isa = PBXBuildFile; fileRef = 3FE6DE8724C643EA0065EA05 /* TestableExtensionRuntime.swift */; };
		3FEEA0DD2522436E007EC317 /* rules_pii.json in Resources */ = {isa = PBXBuildFile; fileRef = 3FEEA0DB2522436E007EC317 /* rules_pii.json */; };
		3FF8171724D89B500064DFA1 /* AEPCoreMocks.h in Headers */ = {isa = PBXBuildFile; fileRef = 3FF8171324D89B500064DFA1 /* AEPCoreMocks.h */; settings = {ATTRIBUTES = (Public, ); }; };
		3FF8171C24D89B8F0064DFA1 /* AEPCoreMocks.framework in Frameworks */ = {isa = PBXBuildFile; fileRef = 3FF8170A24D89B160064DFA1 /* AEPCoreMocks.framework */; };
		3FF8172324D8ABF80064DFA1 /* AEPCoreMocks.framework in Frameworks */ = {isa = PBXBuildFile; fileRef = 3FF8170A24D89B160064DFA1 /* AEPCoreMocks.framework */; };
		3FF829452507E9F500483C74 /* ADBMobileConfig-OptedOut.json in Resources */ = {isa = PBXBuildFile; fileRef = 3FF829442507E9F500483C74 /* ADBMobileConfig-OptedOut.json */; };
		3FF829472507EBE400483C74 /* LifecycleIntegrationTests.swift in Sources */ = {isa = PBXBuildFile; fileRef = 3FF829462507EBE400483C74 /* LifecycleIntegrationTests.swift */; };
		3FF829492507F8AA00483C74 /* rules_lifecycle.json in Resources */ = {isa = PBXBuildFile; fileRef = 3FF829482507F8AA00483C74 /* rules_lifecycle.json */; };
		3FF829692509937100483C74 /* SignalIntegrationTests.swift in Sources */ = {isa = PBXBuildFile; fileRef = 3FF829682509937100483C74 /* SignalIntegrationTests.swift */; };
		3FF8296D2509942300483C74 /* rules_signal.json in Resources */ = {isa = PBXBuildFile; fileRef = 3FF8296B2509942300483C74 /* rules_signal.json */; };
<<<<<<< HEAD
		4C0111D52DB1D41700996757 /* Event+EventHistoryRequestTests.swift in Sources */ = {isa = PBXBuildFile; fileRef = 4C0111D42DB1D41600996757 /* Event+EventHistoryRequestTests.swift */; };
		4C16E6A52DFBAE3C00B66935 /* Array+Flatten.swift in Sources */ = {isa = PBXBuildFile; fileRef = 4C16E6A42DFBAE3C00B66935 /* Array+Flatten.swift */; };
		4C16E6A72E04C44100B66935 /* rules_testArrayFlatteningNotation.json in Resources */ = {isa = PBXBuildFile; fileRef = 4C16E6A62E04C44100B66935 /* rules_testArrayFlatteningNotation.json */; };
		4C2157812DC0620C0055C8C9 /* EventHubEventHistoryTests.swift in Sources */ = {isa = PBXBuildFile; fileRef = 4C2157802DC0620C0055C8C9 /* EventHubEventHistoryTests.swift */; };
		4C2157BA2DC158F40055C8C9 /* RulesEngineFunctionalTests.swift in Sources */ = {isa = PBXBuildFile; fileRef = 4C2157B82DC158F40055C8C9 /* RulesEngineFunctionalTests.swift */; };
		4C2157BB2DC158F40055C8C9 /* RulesEngineHistoricalTests.swift in Sources */ = {isa = PBXBuildFile; fileRef = 4C2157B92DC158F40055C8C9 /* RulesEngineHistoricalTests.swift */; };
		4C2157BE2DC1591D0055C8C9 /* MockEventHistory.swift in Sources */ = {isa = PBXBuildFile; fileRef = 4C2157BC2DC1591D0055C8C9 /* MockEventHistory.swift */; };
		4C2157BF2DC1591D0055C8C9 /* RulesEngineTestBase.swift in Sources */ = {isa = PBXBuildFile; fileRef = 4C2157BD2DC1591D0055C8C9 /* RulesEngineTestBase.swift */; };
		4C2157D42DC159270055C8C9 /* consequence_rules_testSchemaEventHistoryInsertIfNotExists.json in Resources */ = {isa = PBXBuildFile; fileRef = 4C2157CC2DC159270055C8C9 /* consequence_rules_testSchemaEventHistoryInsertIfNotExists.json */; };
		4C2157D52DC159270055C8C9 /* consequence_rules_testSchemaSchemaNull.json in Resources */ = {isa = PBXBuildFile; fileRef = 4C2157D32DC159270055C8C9 /* consequence_rules_testSchemaSchemaNull.json */; };
		4C2157D62DC159270055C8C9 /* consequence_rules_testSchemaDataEmpty.json in Resources */ = {isa = PBXBuildFile; fileRef = 4C2157C72DC159270055C8C9 /* consequence_rules_testSchemaDataEmpty.json */; };
		4C2157D72DC159270055C8C9 /* consequence_rules_testSchemaDataMissing.json in Resources */ = {isa = PBXBuildFile; fileRef = 4C2157C82DC159270055C8C9 /* consequence_rules_testSchemaDataMissing.json */; };
		4C2157D82DC159270055C8C9 /* consequence_rules_testSchemaEventHistoryInsert.json in Resources */ = {isa = PBXBuildFile; fileRef = 4C2157CA2DC159270055C8C9 /* consequence_rules_testSchemaEventHistoryInsert.json */; };
		4C2157D92DC159270055C8C9 /* consequence_rules_testDataOperationNull.json in Resources */ = {isa = PBXBuildFile; fileRef = 4C2157C62DC159270055C8C9 /* consequence_rules_testDataOperationNull.json */; };
		4C2157DA2DC159270055C8C9 /* consequence_rules_testSchemaIdMissing.json in Resources */ = {isa = PBXBuildFile; fileRef = 4C2157CE2DC159270055C8C9 /* consequence_rules_testSchemaIdMissing.json */; };
		4C2157DB2DC159270055C8C9 /* consequence_rules_testSchemaIdNull.json in Resources */ = {isa = PBXBuildFile; fileRef = 4C2157CF2DC159270055C8C9 /* consequence_rules_testSchemaIdNull.json */; };
		4C2157DC2DC159270055C8C9 /* consequence_rules_testDataContentMissing.json in Resources */ = {isa = PBXBuildFile; fileRef = 4C2157C12DC159270055C8C9 /* consequence_rules_testDataContentMissing.json */; };
		4C2157DE2DC159270055C8C9 /* consequence_rules_testSchemaSchemaMissing.json in Resources */ = {isa = PBXBuildFile; fileRef = 4C2157D22DC159270055C8C9 /* consequence_rules_testSchemaSchemaMissing.json */; };
		4C2157DF2DC159270055C8C9 /* consequence_rules_testDataContentEmpty.json in Resources */ = {isa = PBXBuildFile; fileRef = 4C2157C02DC159270055C8C9 /* consequence_rules_testDataContentEmpty.json */; };
		4C2157E02DC159270055C8C9 /* consequence_rules_testSchemaEventHistoryInsert_withTokens.json in Resources */ = {isa = PBXBuildFile; fileRef = 4C2157CB2DC159270055C8C9 /* consequence_rules_testSchemaEventHistoryInsert_withTokens.json */; };
		4C2157E12DC159270055C8C9 /* consequence_rules_testDataContentNull.json in Resources */ = {isa = PBXBuildFile; fileRef = 4C2157C22DC159270055C8C9 /* consequence_rules_testDataContentNull.json */; };
		4C2157E22DC159270055C8C9 /* consequence_rules_testDataOperationInvalid.json in Resources */ = {isa = PBXBuildFile; fileRef = 4C2157C42DC159270055C8C9 /* consequence_rules_testDataOperationInvalid.json */; };
		4C2157E32DC159270055C8C9 /* consequence_rules_testSchemaSchemaEmpty.json in Resources */ = {isa = PBXBuildFile; fileRef = 4C2157D02DC159270055C8C9 /* consequence_rules_testSchemaSchemaEmpty.json */; };
		4C2157E42DC159270055C8C9 /* consequence_rules_testDataOperationMissing.json in Resources */ = {isa = PBXBuildFile; fileRef = 4C2157C52DC159270055C8C9 /* consequence_rules_testDataOperationMissing.json */; };
		4C2157E52DC159270055C8C9 /* consequence_rules_testSchemaIdEmpty.json in Resources */ = {isa = PBXBuildFile; fileRef = 4C2157CD2DC159270055C8C9 /* consequence_rules_testSchemaIdEmpty.json */; };
		4C2157E62DC159270055C8C9 /* consequence_rules_testSchemaDataNull.json in Resources */ = {isa = PBXBuildFile; fileRef = 4C2157C92DC159270055C8C9 /* consequence_rules_testSchemaDataNull.json */; };
		4C2157E72DC159270055C8C9 /* consequence_rules_testDataOperationEmpty.json in Resources */ = {isa = PBXBuildFile; fileRef = 4C2157C32DC159270055C8C9 /* consequence_rules_testDataOperationEmpty.json */; };
		4C2157ED2DC178270055C8C9 /* JSONConditionMostRecentTests.swift in Sources */ = {isa = PBXBuildFile; fileRef = 4C2157EC2DC178270055C8C9 /* JSONConditionMostRecentTests.swift */; };
		4C2157EF2DC19CC10055C8C9 /* rules_testHistoryMostRecent.json in Resources */ = {isa = PBXBuildFile; fileRef = 4C2157EE2DC19CC10055C8C9 /* rules_testHistoryMostRecent.json */; };
		4CA311542DF8EDC800C6A24B /* JSONConditionHistoricalCountTests.swift in Sources */ = {isa = PBXBuildFile; fileRef = 4CA311532DF8EDC800C6A24B /* JSONConditionHistoricalCountTests.swift */; };
		4CA311562DFA2BFE00C6A24B /* consequence_rules_testSchemaInAppDetailSchema.json in Resources */ = {isa = PBXBuildFile; fileRef = 4CA311552DFA2BFE00C6A24B /* consequence_rules_testSchemaInAppDetailSchema.json */; };
		4CCC21A62D9623BC00F75340 /* Event+EventHistoryRequest.swift in Sources */ = {isa = PBXBuildFile; fileRef = 4CCC21A52D9623BC00F75340 /* Event+EventHistoryRequest.swift */; };
=======
		4C2157E92DC16C5E0055C8C9 /* TokenReplacementTests.swift in Sources */ = {isa = PBXBuildFile; fileRef = 4C2157E82DC16C5E0055C8C9 /* TokenReplacementTests.swift */; };
		4C2157EB2DC16F040055C8C9 /* TestableTraversable.swift in Sources */ = {isa = PBXBuildFile; fileRef = 4C2157EA2DC16F040055C8C9 /* TestableTraversable.swift */; };
>>>>>>> 81bd196d
		4CF0285D2C2CCBD3008ADE05 /* AnyCodable+Array.swift in Sources */ = {isa = PBXBuildFile; fileRef = 4CF028162C2CCA0F008ADE05 /* AnyCodable+Array.swift */; };
		4CF0285E2C2CCBD3008ADE05 /* CountDownLatch.swift in Sources */ = {isa = PBXBuildFile; fileRef = 4CF0281D2C2CCA0F008ADE05 /* CountDownLatch.swift */; };
		4CF0285F2C2CCBD3008ADE05 /* EventSpec.swift in Sources */ = {isa = PBXBuildFile; fileRef = 4CF028182C2CCA0F008ADE05 /* EventSpec.swift */; };
		4CF028602C2CCBD3008ADE05 /* FileManager+TestHelper.swift in Sources */ = {isa = PBXBuildFile; fileRef = 4CF028222C2CCA0F008ADE05 /* FileManager+TestHelper.swift */; };
		4CF028612C2CCBD3008ADE05 /* HttpConnection+DeepCopy.swift in Sources */ = {isa = PBXBuildFile; fileRef = 4CF028282C2CCA10008ADE05 /* HttpConnection+DeepCopy.swift */; };
		4CF028622C2CCBD3008ADE05 /* MockDataQueue.swift in Sources */ = {isa = PBXBuildFile; fileRef = 4CF028212C2CCA0F008ADE05 /* MockDataQueue.swift */; };
		4CF028632C2CCBD3008ADE05 /* MockDataStore.swift in Sources */ = {isa = PBXBuildFile; fileRef = 4CF028272C2CCA10008ADE05 /* MockDataStore.swift */; };
		4CF028642C2CCBD3008ADE05 /* MockHitProcessor.swift in Sources */ = {isa = PBXBuildFile; fileRef = 4CF028202C2CCA0F008ADE05 /* MockHitProcessor.swift */; };
		4CF028652C2CCBD3008ADE05 /* MockNetworkService.swift in Sources */ = {isa = PBXBuildFile; fileRef = 4CF028192C2CCA0F008ADE05 /* MockNetworkService.swift */; };
		4CF028662C2CCBD3008ADE05 /* NamedCollectionDataStore+TestHelper.swift in Sources */ = {isa = PBXBuildFile; fileRef = 4CF0281A2C2CCA0F008ADE05 /* NamedCollectionDataStore+TestHelper.swift */; };
		4CF028672C2CCBD3008ADE05 /* NetworkRequest+DeepCopy.swift in Sources */ = {isa = PBXBuildFile; fileRef = 4CF0281B2C2CCA0F008ADE05 /* NetworkRequest+DeepCopy.swift */; };
		4CF028682C2CCBD3008ADE05 /* NetworkRequestHelper.swift in Sources */ = {isa = PBXBuildFile; fileRef = 4CF028292C2CCA10008ADE05 /* NetworkRequestHelper.swift */; };
		4CF028692C2CCBD3008ADE05 /* NodeConfig.swift in Sources */ = {isa = PBXBuildFile; fileRef = 4CF028232C2CCA0F008ADE05 /* NodeConfig.swift */; };
		4CF0286A2C2CCBD3008ADE05 /* RealNetworkService.swift in Sources */ = {isa = PBXBuildFile; fileRef = 4CF028172C2CCA0F008ADE05 /* RealNetworkService.swift */; };
		4CF0286B2C2CCBD3008ADE05 /* TestableNetworkRequest.swift in Sources */ = {isa = PBXBuildFile; fileRef = 4CF0281C2C2CCA0F008ADE05 /* TestableNetworkRequest.swift */; };
		4CF0286C2C2CCBD3008ADE05 /* TestConstants.swift in Sources */ = {isa = PBXBuildFile; fileRef = 4CF028242C2CCA0F008ADE05 /* TestConstants.swift */; };
		4CF0286D2C2CCBD3008ADE05 /* TestUtils.swift in Sources */ = {isa = PBXBuildFile; fileRef = 4CF028262C2CCA10008ADE05 /* TestUtils.swift */; };
		4CF0286E2C2CCBD3008ADE05 /* URL+TestHelper.swift in Sources */ = {isa = PBXBuildFile; fileRef = 4CF0281E2C2CCA0F008ADE05 /* URL+TestHelper.swift */; };
		4CF0286F2C2CCBD3008ADE05 /* UserDefaults+TestHelper.swift in Sources */ = {isa = PBXBuildFile; fileRef = 4CF0281F2C2CCA0F008ADE05 /* UserDefaults+TestHelper.swift */; };
		4CF028702C2CCBD3008ADE05 /* XCTestCase+AnyCodableAsserts.swift in Sources */ = {isa = PBXBuildFile; fileRef = 4CF028252C2CCA0F008ADE05 /* XCTestCase+AnyCodableAsserts.swift */; };
		4CF028712C2CCBD3008ADE05 /* MockDiskCache.swift in Sources */ = {isa = PBXBuildFile; fileRef = 2467E43B24CB54B70022F6BE /* MockDiskCache.swift */; };
		4CF028722C2CCBD3008ADE05 /* MockFullscreenListener.swift in Sources */ = {isa = PBXBuildFile; fileRef = 24CE74AA26D401EC008F9EFD /* MockFullscreenListener.swift */; };
		4CF028732C2CCBD3008ADE05 /* MockHitQueue.swift in Sources */ = {isa = PBXBuildFile; fileRef = 215C859B24C6492800CCCD26 /* MockHitQueue.swift */; };
		4CF028742C2CCBD3008ADE05 /* MockLoggingService.swift in Sources */ = {isa = PBXBuildFile; fileRef = 31DF174E297030D300B4B07F /* MockLoggingService.swift */; };
		4CF028752C2CCBD3008ADE05 /* MockMessagingDelegate.swift in Sources */ = {isa = PBXBuildFile; fileRef = 24CE74AC26D40239008F9EFD /* MockMessagingDelegate.swift */; };
		4CF028762C2CCBD3008ADE05 /* MockSystemInfoService.swift in Sources */ = {isa = PBXBuildFile; fileRef = 3FE6DDEE24C62F610065EA05 /* MockSystemInfoService.swift */; };
		4CF028772C2CCBD3008ADE05 /* MockTask.swift in Sources */ = {isa = PBXBuildFile; fileRef = 3FE6DDEA24C62F610065EA05 /* MockTask.swift */; };
		4CF028782C2CCBD3008ADE05 /* MockUnzipper.swift in Sources */ = {isa = PBXBuildFile; fileRef = 2467E43C24CB54B70022F6BE /* MockUnzipper.swift */; };
		4CF028792C2CCBD3008ADE05 /* MockURLService.swift in Sources */ = {isa = PBXBuildFile; fileRef = 24543A1324E1DAFC002D8D9A /* MockURLService.swift */; };
		4CF0287A2C2CCBD3008ADE05 /* MockURLSession.swift in Sources */ = {isa = PBXBuildFile; fileRef = 3FE6DDED24C62F610065EA05 /* MockURLSession.swift */; };
		4CF0287B2C2CCBD3008ADE05 /* MockUIService.swift in Sources */ = {isa = PBXBuildFile; fileRef = 92027B9825C9EAF2007BE140 /* MockUIService.swift */; };
		4CF0287C2C2CCBD3008ADE05 /* MockWKScriptMessage.swift in Sources */ = {isa = PBXBuildFile; fileRef = 24CE74AE26D40278008F9EFD /* MockWKScriptMessage.swift */; };
		4CF0287D2C2CCBE1008ADE05 /* TestableNetworkService.swift in Sources */ = {isa = PBXBuildFile; fileRef = 3F08FFA824DBBDD700D34DE3 /* TestableNetworkService.swift */; };
		4CF0289A2C2D401E008ADE05 /* Event+Timestamp.swift in Sources */ = {isa = PBXBuildFile; fileRef = 4CF028922C2D401E008ADE05 /* Event+Timestamp.swift */; };
		4CF0289B2C2D401E008ADE05 /* MockEventHistoryDatabase.swift in Sources */ = {isa = PBXBuildFile; fileRef = 4CF028932C2D401E008ADE05 /* MockEventHistoryDatabase.swift */; };
		4CF0289C2C2D401E008ADE05 /* MockExtension.swift in Sources */ = {isa = PBXBuildFile; fileRef = 4CF028942C2D401E008ADE05 /* MockExtension.swift */; };
		4CF0289D2C2D401E008ADE05 /* InstrumentedExtension.swift in Sources */ = {isa = PBXBuildFile; fileRef = 4CF028952C2D401E008ADE05 /* InstrumentedExtension.swift */; };
		4CF0289E2C2D401E008ADE05 /* EventHub+TestHelper.swift in Sources */ = {isa = PBXBuildFile; fileRef = 4CF028962C2D401E008ADE05 /* EventHub+TestHelper.swift */; };
		4CF0289F2C2D401E008ADE05 /* Event+AnyCodableComparable.swift in Sources */ = {isa = PBXBuildFile; fileRef = 4CF028972C2D401E008ADE05 /* Event+AnyCodableComparable.swift */; };
		4CF028A02C2D401E008ADE05 /* TestBase.swift in Sources */ = {isa = PBXBuildFile; fileRef = 4CF028982C2D401E008ADE05 /* TestBase.swift */; };
		4CF028A12C2D401E008ADE05 /* TestableExtensionRuntime.swift in Sources */ = {isa = PBXBuildFile; fileRef = 4CF028992C2D401E008ADE05 /* TestableExtensionRuntime.swift */; };
		4CF7079D2DB9C86500C54A7F /* EventHistoryProvider.swift in Sources */ = {isa = PBXBuildFile; fileRef = 4CF7079C2DB9C86500C54A7F /* EventHistoryProvider.swift */; };
		4CF707A12DB9CDE000C54A7F /* EventHistoryStore.swift in Sources */ = {isa = PBXBuildFile; fileRef = 4CF707A02DB9CDE000C54A7F /* EventHistoryStore.swift */; };
		4CF791752CAB4F84003C1FD8 /* XCTest.framework in Frameworks */ = {isa = PBXBuildFile; fileRef = 4CF791742CAB4F84003C1FD8 /* XCTest.framework */; };
		4CF791762CAB4F84003C1FD8 /* XCTest.framework in Embed Frameworks */ = {isa = PBXBuildFile; fileRef = 4CF791742CAB4F84003C1FD8 /* XCTest.framework */; settings = {ATTRIBUTES = (CodeSignOnCopy, RemoveHeadersOnCopy, ); }; };
		4CF791792CAB4F97003C1FD8 /* CountDownLatch.swift in Sources */ = {isa = PBXBuildFile; fileRef = 4CF0281D2C2CCA0F008ADE05 /* CountDownLatch.swift */; };
		4CF7917A2CAB4F97003C1FD8 /* EventSpec.swift in Sources */ = {isa = PBXBuildFile; fileRef = 4CF028182C2CCA0F008ADE05 /* EventSpec.swift */; };
		4CF7917B2CAB4F97003C1FD8 /* FileManager+TestHelper.swift in Sources */ = {isa = PBXBuildFile; fileRef = 4CF028222C2CCA0F008ADE05 /* FileManager+TestHelper.swift */; };
		4CF7917C2CAB4F97003C1FD8 /* HttpConnection+DeepCopy.swift in Sources */ = {isa = PBXBuildFile; fileRef = 4CF028282C2CCA10008ADE05 /* HttpConnection+DeepCopy.swift */; };
		4CF7917D2CAB4F97003C1FD8 /* MockDataQueue.swift in Sources */ = {isa = PBXBuildFile; fileRef = 4CF028212C2CCA0F008ADE05 /* MockDataQueue.swift */; };
		4CF7917E2CAB4F97003C1FD8 /* MockDataStore.swift in Sources */ = {isa = PBXBuildFile; fileRef = 4CF028272C2CCA10008ADE05 /* MockDataStore.swift */; };
		4CF7917F2CAB4F97003C1FD8 /* MockHitProcessor.swift in Sources */ = {isa = PBXBuildFile; fileRef = 4CF028202C2CCA0F008ADE05 /* MockHitProcessor.swift */; };
		4CF791802CAB4F97003C1FD8 /* MockNetworkService.swift in Sources */ = {isa = PBXBuildFile; fileRef = 4CF028192C2CCA0F008ADE05 /* MockNetworkService.swift */; };
		4CF791812CAB4F97003C1FD8 /* NamedCollectionDataStore+TestHelper.swift in Sources */ = {isa = PBXBuildFile; fileRef = 4CF0281A2C2CCA0F008ADE05 /* NamedCollectionDataStore+TestHelper.swift */; };
		4CF791822CAB4F97003C1FD8 /* NetworkRequest+DeepCopy.swift in Sources */ = {isa = PBXBuildFile; fileRef = 4CF0281B2C2CCA0F008ADE05 /* NetworkRequest+DeepCopy.swift */; };
		4CF791832CAB4F97003C1FD8 /* NetworkRequestHelper.swift in Sources */ = {isa = PBXBuildFile; fileRef = 4CF028292C2CCA10008ADE05 /* NetworkRequestHelper.swift */; };
		4CF791842CAB4F97003C1FD8 /* NodeConfig.swift in Sources */ = {isa = PBXBuildFile; fileRef = 4CF028232C2CCA0F008ADE05 /* NodeConfig.swift */; };
		4CF791852CAB4F97003C1FD8 /* RealNetworkService.swift in Sources */ = {isa = PBXBuildFile; fileRef = 4CF028172C2CCA0F008ADE05 /* RealNetworkService.swift */; };
		4CF791862CAB4F97003C1FD8 /* TestableNetworkRequest.swift in Sources */ = {isa = PBXBuildFile; fileRef = 4CF0281C2C2CCA0F008ADE05 /* TestableNetworkRequest.swift */; };
		4CF791872CAB4F97003C1FD8 /* TestConstants.swift in Sources */ = {isa = PBXBuildFile; fileRef = 4CF028242C2CCA0F008ADE05 /* TestConstants.swift */; };
		4CF791882CAB4F97003C1FD8 /* TestUtils.swift in Sources */ = {isa = PBXBuildFile; fileRef = 4CF028262C2CCA10008ADE05 /* TestUtils.swift */; };
		4CF791892CAB4F97003C1FD8 /* URL+TestHelper.swift in Sources */ = {isa = PBXBuildFile; fileRef = 4CF0281E2C2CCA0F008ADE05 /* URL+TestHelper.swift */; };
		4CF7918A2CAB4F97003C1FD8 /* UserDefaults+TestHelper.swift in Sources */ = {isa = PBXBuildFile; fileRef = 4CF0281F2C2CCA0F008ADE05 /* UserDefaults+TestHelper.swift */; };
		4CF7918B2CAB4F97003C1FD8 /* XCTestCase+AnyCodableAsserts.swift in Sources */ = {isa = PBXBuildFile; fileRef = 4CF028252C2CCA0F008ADE05 /* XCTestCase+AnyCodableAsserts.swift */; };
		4CF7918D2CAB517F003C1FD8 /* MockDiskCache.swift in Sources */ = {isa = PBXBuildFile; fileRef = 2467E43B24CB54B70022F6BE /* MockDiskCache.swift */; };
		4CF7918E2CAB517F003C1FD8 /* MockFullscreenListener.swift in Sources */ = {isa = PBXBuildFile; fileRef = 24CE74AA26D401EC008F9EFD /* MockFullscreenListener.swift */; };
		4CF7918F2CAB517F003C1FD8 /* MockHitQueue.swift in Sources */ = {isa = PBXBuildFile; fileRef = 215C859B24C6492800CCCD26 /* MockHitQueue.swift */; };
		4CF791902CAB517F003C1FD8 /* MockLoggingService.swift in Sources */ = {isa = PBXBuildFile; fileRef = 31DF174E297030D300B4B07F /* MockLoggingService.swift */; };
		4CF791912CAB517F003C1FD8 /* MockMessagingDelegate.swift in Sources */ = {isa = PBXBuildFile; fileRef = 24CE74AC26D40239008F9EFD /* MockMessagingDelegate.swift */; };
		4CF791922CAB517F003C1FD8 /* MockSystemInfoService.swift in Sources */ = {isa = PBXBuildFile; fileRef = 3FE6DDEE24C62F610065EA05 /* MockSystemInfoService.swift */; };
		4CF791932CAB517F003C1FD8 /* MockTask.swift in Sources */ = {isa = PBXBuildFile; fileRef = 3FE6DDEA24C62F610065EA05 /* MockTask.swift */; };
		4CF791942CAB517F003C1FD8 /* MockUnzipper.swift in Sources */ = {isa = PBXBuildFile; fileRef = 2467E43C24CB54B70022F6BE /* MockUnzipper.swift */; };
		4CF791952CAB517F003C1FD8 /* MockURLService.swift in Sources */ = {isa = PBXBuildFile; fileRef = 24543A1324E1DAFC002D8D9A /* MockURLService.swift */; };
		4CF791962CAB517F003C1FD8 /* MockURLSession.swift in Sources */ = {isa = PBXBuildFile; fileRef = 3FE6DDED24C62F610065EA05 /* MockURLSession.swift */; };
		4CF791972CAB517F003C1FD8 /* MockUIService.swift in Sources */ = {isa = PBXBuildFile; fileRef = 92027B9825C9EAF2007BE140 /* MockUIService.swift */; };
		4CF791982CAB517F003C1FD8 /* MockWKScriptMessage.swift in Sources */ = {isa = PBXBuildFile; fileRef = 24CE74AE26D40278008F9EFD /* MockWKScriptMessage.swift */; };
		4CF791992CAB5377003C1FD8 /* AnyCodable+Array.swift in Sources */ = {isa = PBXBuildFile; fileRef = 4CF028162C2CCA0F008ADE05 /* AnyCodable+Array.swift */; };
		4CF7919B2CACCBF0003C1FD8 /* MobileCore+TestHelper.swift in Sources */ = {isa = PBXBuildFile; fileRef = 4CF7919A2CACCBF0003C1FD8 /* MobileCore+TestHelper.swift */; };
		752261862AA257F600D59847 /* FileSystemNamedCollection.swift in Sources */ = {isa = PBXBuildFile; fileRef = 752261852AA257F600D59847 /* FileSystemNamedCollection.swift */; };
		7522618B2AA929E300D59847 /* UserDefaultsMigrator.swift in Sources */ = {isa = PBXBuildFile; fileRef = 7522618A2AA929E300D59847 /* UserDefaultsMigrator.swift */; };
		7522618D2AABBE9600D59847 /* UserDefaultMigrationConstants.swift in Sources */ = {isa = PBXBuildFile; fileRef = 7522618C2AABBE9600D59847 /* UserDefaultMigrationConstants.swift */; };
		7522618F2AAF6E2400D59847 /* UserDefaultMigratorTests.swift in Sources */ = {isa = PBXBuildFile; fileRef = 7522618E2AAF6E2400D59847 /* UserDefaultMigratorTests.swift */; };
		7522C4842C233ACD004AF637 /* Event+Debug.swift in Sources */ = {isa = PBXBuildFile; fileRef = 7522C4832C233ACD004AF637 /* Event+Debug.swift */; };
		7522C4862C234180004AF637 /* DebugEventTests.swift in Sources */ = {isa = PBXBuildFile; fileRef = 7522C4852C234180004AF637 /* DebugEventTests.swift */; };
		753E9B432ABCDB1400A82A27 /* AEPLifecycle.framework in Frameworks */ = {isa = PBXBuildFile; fileRef = 3FE6DDD124C62EE60065EA05 /* AEPLifecycle.framework */; };
		753E9B442ABCDB7D00A82A27 /* AEPIdentity.framework in Frameworks */ = {isa = PBXBuildFile; fileRef = 3FE6DE2F24C642330065EA05 /* AEPIdentity.framework */; };
		75408CF72948EA0A00C44CE1 /* AtomicCounterTests.swift in Sources */ = {isa = PBXBuildFile; fileRef = 75408CF62948EA0A00C44CE1 /* AtomicCounterTests.swift */; };
		754965C42B607861000E49B0 /* PrivacyInfo.xcprivacy in Resources */ = {isa = PBXBuildFile; fileRef = 754965C32B607861000E49B0 /* PrivacyInfo.xcprivacy */; };
		754965C82B6421A0000E49B0 /* PrivacyInfo.xcprivacy in Resources */ = {isa = PBXBuildFile; fileRef = 754965C72B6421A0000E49B0 /* PrivacyInfo.xcprivacy */; };
		75550A3F2A9930A500747BB7 /* NamedCollectionDataStoreFunctionalTests.swift in Sources */ = {isa = PBXBuildFile; fileRef = 75550A3E2A9930A500747BB7 /* NamedCollectionDataStoreFunctionalTests.swift */; };
		75C0D9062AA1287B00EF74BC /* AEPServicesMocks.framework in Frameworks */ = {isa = PBXBuildFile; fileRef = 3FE6DDA924C62C090065EA05 /* AEPServicesMocks.framework */; };
		75ED44D12B56F0B400F2CEB1 /* rules_testAttachDataArray.json in Resources */ = {isa = PBXBuildFile; fileRef = 75ED44D02B56F0B300F2CEB1 /* rules_testAttachDataArray.json */; };
		75FC60EA29AD45C200EB7579 /* InitOptions.swift in Sources */ = {isa = PBXBuildFile; fileRef = 75FC60E929AD45C200EB7579 /* InitOptions.swift */; };
		7814B23325CB455200841429 /* URL+Validator.swift in Sources */ = {isa = PBXBuildFile; fileRef = 7814B23225CB455200841429 /* URL+Validator.swift */; };
		786C000525B8EE2100F26D34 /* DefaultHeadersFormatter.swift in Sources */ = {isa = PBXBuildFile; fileRef = 786C000425B8EE2100F26D34 /* DefaultHeadersFormatter.swift */; };
		786C001525B8EE6200F26D34 /* HttpConnectionConstants.swift in Sources */ = {isa = PBXBuildFile; fileRef = 786C001425B8EE6200F26D34 /* HttpConnectionConstants.swift */; };
		786C004825B8F43E00F26D34 /* DefaultHeadersFormatterTests.swift in Sources */ = {isa = PBXBuildFile; fileRef = 786C004725B8F43E00F26D34 /* DefaultHeadersFormatterTests.swift */; };
		787505E025A67BE200E5203E /* TestZipSlip.zip in Resources */ = {isa = PBXBuildFile; fileRef = 787505DF25A67BE200E5203E /* TestZipSlip.zip */; };
		78AA4EBA2502DF2200205AE9 /* ZipArchiveTest.swift in Sources */ = {isa = PBXBuildFile; fileRef = 78AA4EB92502DF2200205AE9 /* ZipArchiveTest.swift */; };
		78AA4EBC2502E42400205AE9 /* TestCorruptFile.zip in Resources */ = {isa = PBXBuildFile; fileRef = 78AA4EBB2502E42400205AE9 /* TestCorruptFile.zip */; };
		78AA4EBE2502F4AF00205AE9 /* TestInvalidCompressionMethod.zip in Resources */ = {isa = PBXBuildFile; fileRef = 78AA4EBD2502F4AF00205AE9 /* TestInvalidCompressionMethod.zip */; };
		78AA4EC02509731B00205AE9 /* FileManager+ZipTests.swift in Sources */ = {isa = PBXBuildFile; fileRef = 78AA4EBF2509731A00205AE9 /* FileManager+ZipTests.swift */; };
		78AA4EC2250AB55800205AE9 /* TestLarge.zip in Resources */ = {isa = PBXBuildFile; fileRef = 78AA4EC1250AB55800205AE9 /* TestLarge.zip */; };
		78AA4EC42513AD2000205AE9 /* ConfigurationFileInPathTests.swift in Sources */ = {isa = PBXBuildFile; fileRef = 78AA4EC32513AD2000205AE9 /* ConfigurationFileInPathTests.swift */; };
		78AA4EC62513AE3900205AE9 /* ConfigurationLifecycleResponseTests.swift in Sources */ = {isa = PBXBuildFile; fileRef = 78AA4EC52513AE3900205AE9 /* ConfigurationLifecycleResponseTests.swift */; };
		78AA4EC92513AEBD00205AE9 /* ConfigurationPrivacyStatusTests.swift in Sources */ = {isa = PBXBuildFile; fileRef = 78AA4EC82513AEBD00205AE9 /* ConfigurationPrivacyStatusTests.swift */; };
		78AA4ECB2513AF4200205AE9 /* ConfigurationAppIDTests.swift in Sources */ = {isa = PBXBuildFile; fileRef = 78AA4ECA2513AF4200205AE9 /* ConfigurationAppIDTests.swift */; };
		78B36A7825CA0D7700D6D25F /* UIUtils.swift in Sources */ = {isa = PBXBuildFile; fileRef = 78B36A7725CA0D7700D6D25F /* UIUtils.swift */; };
		78B36A9625CA1C2D00D6D25F /* Dismissible.swift in Sources */ = {isa = PBXBuildFile; fileRef = 78B36A9525CA1C2D00D6D25F /* Dismissible.swift */; };
		78B36AB425CA1FCE00D6D25F /* FullscreenPresentable.swift in Sources */ = {isa = PBXBuildFile; fileRef = 78B36AB325CA1FCE00D6D25F /* FullscreenPresentable.swift */; };
		78B36AEE25CA210E00D6D25F /* FloatingButtonPresentable.swift in Sources */ = {isa = PBXBuildFile; fileRef = 78B36AED25CA210E00D6D25F /* FloatingButtonPresentable.swift */; };
		78F2E2D427FF7B900073CE00 /* ServiceProviderTests.swift in Sources */ = {isa = PBXBuildFile; fileRef = 78F2E2D327FF7B900073CE00 /* ServiceProviderTests.swift */; };
		92027B3F25C9C1A8007BE140 /* UIService.swift in Sources */ = {isa = PBXBuildFile; fileRef = 92027B3E25C9C1A7007BE140 /* UIService.swift */; };
		923547EB25BF9C6600BEA9A3 /* AEPUIService.swift in Sources */ = {isa = PBXBuildFile; fileRef = 923547EA25BF9C6600BEA9A3 /* AEPUIService.swift */; };
		923547FC25BFF18200BEA9A3 /* FloatingButton.swift in Sources */ = {isa = PBXBuildFile; fileRef = 923547FB25BFF18200BEA9A3 /* FloatingButton.swift */; };
		9235481A25BFF19800BEA9A3 /* FloatingButtonDelegate.swift in Sources */ = {isa = PBXBuildFile; fileRef = 9235481925BFF19800BEA9A3 /* FloatingButtonDelegate.swift */; };
		9239714025A6380A0056A3E5 /* MessagingDelegate.swift in Sources */ = {isa = PBXBuildFile; fileRef = 9239713F25A6380A0056A3E5 /* MessagingDelegate.swift */; };
		923972B325AD844E0056A3E5 /* UIApplication+Window.swift in Sources */ = {isa = PBXBuildFile; fileRef = 923972B225AD844E0056A3E5 /* UIApplication+Window.swift */; };
		923973CD25AF92140056A3E5 /* FullscreenMessageTests.swift in Sources */ = {isa = PBXBuildFile; fileRef = 923973CC25AF92140056A3E5 /* FullscreenMessageTests.swift */; };
		92490BE7258BE23A00762B04 /* MessageMonitorServiceTest.swift in Sources */ = {isa = PBXBuildFile; fileRef = 92490BE6258BE23A00762B04 /* MessageMonitorServiceTest.swift */; };
		92867D6525C0B56400E32CDC /* FloatingButtonTests.swift in Sources */ = {isa = PBXBuildFile; fileRef = 92867D6425C0B56400E32CDC /* FloatingButtonTests.swift */; };
		92EEA57025885C1C00DBA3EE /* FullscreenMessage.swift in Sources */ = {isa = PBXBuildFile; fileRef = 92EEA56F25885C1C00DBA3EE /* FullscreenMessage.swift */; };
		92EEA5F6258933A600DBA3EE /* FullscreenMessageDelegate.swift in Sources */ = {isa = PBXBuildFile; fileRef = 92EEA5F5258933A600DBA3EE /* FullscreenMessageDelegate.swift */; };
		92EEA6062589343700DBA3EE /* MessageMonitor.swift in Sources */ = {isa = PBXBuildFile; fileRef = 92EEA6052589343700DBA3EE /* MessageMonitor.swift */; };
		92F06BFC25B8F1FE004C1700 /* MessageMonitoring.swift in Sources */ = {isa = PBXBuildFile; fileRef = 92F06BFB25B8F1FE004C1700 /* MessageMonitoring.swift */; };
		92F06D0425BA33F4004C1700 /* Showable.swift in Sources */ = {isa = PBXBuildFile; fileRef = 92F06D0325BA33F3004C1700 /* Showable.swift */; };
		AC1089C926DD87C0004ABAC4 /* XDMLanguage.swift in Sources */ = {isa = PBXBuildFile; fileRef = AC1089C826DD87C0004ABAC4 /* XDMLanguage.swift */; };
		ACC7A9762A0EA51F001A04FB /* EventHistoryIntegrationTests.swift in Sources */ = {isa = PBXBuildFile; fileRef = ACC7A9752A0EA51F001A04FB /* EventHistoryIntegrationTests.swift */; };
		ACC7A97B2A12AF9D001A04FB /* rules_attach.json in Resources */ = {isa = PBXBuildFile; fileRef = ACC7A9792A12AF9D001A04FB /* rules_attach.json */; };
		ACC7A97C2A12AF9D001A04FB /* rules_attach.zip in Resources */ = {isa = PBXBuildFile; fileRef = ACC7A97A2A12AF9D001A04FB /* rules_attach.zip */; };
		ACD255AF26CE353000532B1E /* LifecycleV2StateManager.swift in Sources */ = {isa = PBXBuildFile; fileRef = ACD255AE26CE353000532B1E /* LifecycleV2StateManager.swift */; };
		ACD255B126CE51EA00532B1E /* LifecycleV2StateManagerTests.swift in Sources */ = {isa = PBXBuildFile; fileRef = ACD255B026CE51EA00532B1E /* LifecycleV2StateManagerTests.swift */; };
		B3E6E9762859BEC553298E95 /* Pods_AEPCore.framework in Frameworks */ = {isa = PBXBuildFile; fileRef = 57BD6E641AFED0510599B36C /* Pods_AEPCore.framework */; };
		B6D6A019265EC9D8005042BE /* FloatingButtonPosition.swift in Sources */ = {isa = PBXBuildFile; fileRef = B6D6A018265EC9D8005042BE /* FloatingButtonPosition.swift */; };
		B6D6A02D26601279005042BE /* FloatingButtonPositionTests.swift in Sources */ = {isa = PBXBuildFile; fileRef = B6D6A02C26601279005042BE /* FloatingButtonPositionTests.swift */; };
		B6E568C72DF3AE20006F1741 /* rules_testMatcherNe_multipleValues.json in Resources */ = {isa = PBXBuildFile; fileRef = B6E568C62DF3AE20006F1741 /* rules_testMatcherNe_multipleValues.json */; };
		B6E568C92DF3B28C006F1741 /* rules_testMatcherNc_multipleValues.json in Resources */ = {isa = PBXBuildFile; fileRef = B6E568C82DF3B28C006F1741 /* rules_testMatcherNc_multipleValues.json */; };
		BB00E26824D8C94600C578C1 /* TokenFinder.swift in Sources */ = {isa = PBXBuildFile; fileRef = BB00E26624D8C94600C578C1 /* TokenFinder.swift */; };
		BB00E26924D8C94600C578C1 /* Dictionary+Flatten.swift in Sources */ = {isa = PBXBuildFile; fileRef = BB00E26724D8C94600C578C1 /* Dictionary+Flatten.swift */; };
		BB00E26B24D8C9A600C578C1 /* Date+Format.swift in Sources */ = {isa = PBXBuildFile; fileRef = BB00E26A24D8C9A600C578C1 /* Date+Format.swift */; };
		BB00E26D24D9BF6C00C578C1 /* URLUtility.swift in Sources */ = {isa = PBXBuildFile; fileRef = BB00E26C24D9BF6C00C578C1 /* URLUtility.swift */; };
		BB00E26E24D9BFB700C578C1 /* URLUtility.swift in Sources */ = {isa = PBXBuildFile; fileRef = BB00E26C24D9BF6C00C578C1 /* URLUtility.swift */; };
		BB0E397224FD56100050C181 /* RulesEngineNativeLogging.swift in Sources */ = {isa = PBXBuildFile; fileRef = BB0E397124FD56100050C181 /* RulesEngineNativeLogging.swift */; };
		BB244F7D2666DBAE00F427BC /* rules_testMatcherGt_2_types.json in Resources */ = {isa = PBXBuildFile; fileRef = BB244F7C2666DBAE00F427BC /* rules_testMatcherGt_2_types.json */; };
		BB3E86DE24F86B6700E39C53 /* rules_testUrlenc.json in Resources */ = {isa = PBXBuildFile; fileRef = BB3E86DC24F86B4100E39C53 /* rules_testUrlenc.json */; };
		BB3E86E024F86E6200E39C53 /* rules_testUrlenc_invalidFnName.json in Resources */ = {isa = PBXBuildFile; fileRef = BB3E86DF24F86E6200E39C53 /* rules_testUrlenc_invalidFnName.json */; };
		BB3E86E224F975E000E39C53 /* rules_testMatcherWithDifferentTypesOfParameters.json in Resources */ = {isa = PBXBuildFile; fileRef = BB3E86E124F975E000E39C53 /* rules_testMatcherWithDifferentTypesOfParameters.json */; };
		BB59402B24CF6E1D00EE0C6C /* LaunchRulesEngineTests.swift in Sources */ = {isa = PBXBuildFile; fileRef = BB59402924CF6CA200EE0C6C /* LaunchRulesEngineTests.swift */; };
		BB8D436225F99CDD0046E230 /* PrettyDictionary.swift in Sources */ = {isa = PBXBuildFile; fileRef = BB8D436125F99CDD0046E230 /* PrettyDictionary.swift */; };
		BB8D437225F99DFF0046E230 /* PrettyDictionaryTests.swift in Sources */ = {isa = PBXBuildFile; fileRef = BB8D437125F99DFF0046E230 /* PrettyDictionaryTests.swift */; };
		BBA1E96825F0506B00999DD2 /* DataMarshaller.swift in Sources */ = {isa = PBXBuildFile; fileRef = BBA1E96725F0506B00999DD2 /* DataMarshaller.swift */; };
		BBA1E97825F099D000999DD2 /* DataMarshallerTests.swift in Sources */ = {isa = PBXBuildFile; fileRef = BBA1E97725F099D000999DD2 /* DataMarshallerTests.swift */; };
		BBA5129924F46C770030DAD1 /* rules_testGroupLogicalOperators.json in Resources */ = {isa = PBXBuildFile; fileRef = BBA5129724F4588E0030DAD1 /* rules_testGroupLogicalOperators.json */; };
		BBA5129B24F477550030DAD1 /* rules_testMatcherNe.json in Resources */ = {isa = PBXBuildFile; fileRef = BBA5129A24F477550030DAD1 /* rules_testMatcherNe.json */; };
		BBA5129D24F4899B0030DAD1 /* rules_testMatcherGt.json in Resources */ = {isa = PBXBuildFile; fileRef = BBA5129C24F4899B0030DAD1 /* rules_testMatcherGt.json */; };
		BBA5129F24F4A14C0030DAD1 /* rules_testMatcherGe.json in Resources */ = {isa = PBXBuildFile; fileRef = BBA5129E24F4A14C0030DAD1 /* rules_testMatcherGe.json */; };
		BBA512A124F4A15C0030DAD1 /* rules_testMatcherLt.json in Resources */ = {isa = PBXBuildFile; fileRef = BBA512A024F4A15C0030DAD1 /* rules_testMatcherLt.json */; };
		BBA512A324F4A16A0030DAD1 /* rules_testMatcherLe.json in Resources */ = {isa = PBXBuildFile; fileRef = BBA512A224F4A16A0030DAD1 /* rules_testMatcherLe.json */; };
		BBA512A524F4A1790030DAD1 /* rules_testMatcherCo.json in Resources */ = {isa = PBXBuildFile; fileRef = BBA512A424F4A1790030DAD1 /* rules_testMatcherCo.json */; };
		BBA512A724F4A18B0030DAD1 /* rules_testMatcherNc.json in Resources */ = {isa = PBXBuildFile; fileRef = BBA512A624F4A18B0030DAD1 /* rules_testMatcherNc.json */; };
		BBA512A924F4A7EE0030DAD1 /* rules_testMatcherNx.json in Resources */ = {isa = PBXBuildFile; fileRef = BBA512A824F4A7EE0030DAD1 /* rules_testMatcherNx.json */; };
		BBA512B324F5CF380030DAD1 /* rules_testAttachData.json in Resources */ = {isa = PBXBuildFile; fileRef = BBA512B124F5CF380030DAD1 /* rules_testAttachData.json */; };
		BBA512B424F5CF380030DAD1 /* rules_testModifyData.json in Resources */ = {isa = PBXBuildFile; fileRef = BBA512B224F5CF380030DAD1 /* rules_testModifyData.json */; };
		BBA512B724F6C4D90030DAD1 /* rules_testAttachData_invalidJson.json in Resources */ = {isa = PBXBuildFile; fileRef = BBA512B624F6C4D90030DAD1 /* rules_testAttachData_invalidJson.json */; };
		BBA512BB24F6C6CA0030DAD1 /* rules_testModifyData_invalidJson.json in Resources */ = {isa = PBXBuildFile; fileRef = BBA512BA24F6C6CA0030DAD1 /* rules_testModifyData_invalidJson.json */; };
		BBE1294F24DBBBD60045CD8D /* EventDataFlattenerTests.swift in Sources */ = {isa = PBXBuildFile; fileRef = BBE1294E24DBBBD60045CD8D /* EventDataFlattenerTests.swift */; };
		BBE1295124DBCE870045CD8D /* TokenFinderTests.swift in Sources */ = {isa = PBXBuildFile; fileRef = BBE1295024DBCE870045CD8D /* TokenFinderTests.swift */; };
		BF38CD88294C4044006FF893 /* XDMLanguageTests.swift in Sources */ = {isa = PBXBuildFile; fileRef = BF38CD87294C4044006FF893 /* XDMLanguageTests.swift */; };
		BF402E402D5AB8C300263339 /* ClassFinder.swift in Sources */ = {isa = PBXBuildFile; fileRef = 75C53D192996DB7600A9EE32 /* ClassFinder.swift */; };
		BF402E412D5AB8CD00263339 /* ClassFinderTests.swift in Sources */ = {isa = PBXBuildFile; fileRef = 7589FBB929AD55A400D29950 /* ClassFinderTests.swift */; };
		BF4A6EB826BB3B9D00612434 /* rules_testDispatchEventCopy.json in Resources */ = {isa = PBXBuildFile; fileRef = BF4A6EB726BB3B9D00612434 /* rules_testDispatchEventCopy.json */; };
		BF4A6EE726BB47FE00612434 /* rules_testDispatchEventNewData.json in Resources */ = {isa = PBXBuildFile; fileRef = BF4A6EE626BB47FE00612434 /* rules_testDispatchEventNewData.json */; };
		BF4A6F0526BB48A200612434 /* rules_testDispatchEventNewNoData.json in Resources */ = {isa = PBXBuildFile; fileRef = BF4A6F0426BB48A200612434 /* rules_testDispatchEventNewNoData.json */; };
		BF4A6F2626BB4A1B00612434 /* rules_testDispatchEventNoAction.json in Resources */ = {isa = PBXBuildFile; fileRef = BF4A6F2226BB4A1A00612434 /* rules_testDispatchEventNoAction.json */; };
		BF4A6F2726BB4A1B00612434 /* rules_testDispatchEventInvalidAction.json in Resources */ = {isa = PBXBuildFile; fileRef = BF4A6F2326BB4A1A00612434 /* rules_testDispatchEventInvalidAction.json */; };
		BF4A6F2826BB4A1B00612434 /* rules_testDispatchEventNoSource.json in Resources */ = {isa = PBXBuildFile; fileRef = BF4A6F2426BB4A1B00612434 /* rules_testDispatchEventNoSource.json */; };
		BF4A6F2926BB4A1B00612434 /* rules_testDispatchEventNoType.json in Resources */ = {isa = PBXBuildFile; fileRef = BF4A6F2526BB4A1B00612434 /* rules_testDispatchEventNoType.json */; };
		BF4A6F8D26BBAE6500612434 /* rules_testDispatchEventChain.json in Resources */ = {isa = PBXBuildFile; fileRef = BF4A6F8C26BBAE6500612434 /* rules_testDispatchEventChain.json */; };
		BF4A709E26CCCF5500612434 /* RulesEngineIntegrationTests.swift in Sources */ = {isa = PBXBuildFile; fileRef = BF4A709D26CCCF5400612434 /* RulesEngineIntegrationTests.swift */; };
		BF4A70AE26CCD27900612434 /* rules_dispatch_consequence.json in Resources */ = {isa = PBXBuildFile; fileRef = BF4A70AD26CCD27900612434 /* rules_dispatch_consequence.json */; };
		BF4A70BE26CCD30800612434 /* rules_dispatch_consequence.zip in Resources */ = {isa = PBXBuildFile; fileRef = BF4A70BD26CCD30800612434 /* rules_dispatch_consequence.zip */; };
		BFFD6ECE2D4C94D7000D3224 /* MobileCoreInitializer.swift in Sources */ = {isa = PBXBuildFile; fileRef = BFFD6ECD2D4C94D7000D3224 /* MobileCoreInitializer.swift */; };
		BFFD6ED02D5575D4000D3224 /* MobileCoreInitializerTests.swift in Sources */ = {isa = PBXBuildFile; fileRef = BFFD6ECF2D5575D4000D3224 /* MobileCoreInitializerTests.swift */; };
		C0FC8CAF8ADDBE9FBAE4C374 /* Pods_AEPLifecycleTests.framework in Frameworks */ = {isa = PBXBuildFile; fileRef = 8D83561969E15C045AEBC014 /* Pods_AEPLifecycleTests.framework */; };
		D42C989C26CAE6DA002E3184 /* LifecycleV2.swift in Sources */ = {isa = PBXBuildFile; fileRef = D42C989B26CAE6DA002E3184 /* LifecycleV2.swift */; };
		D42C989E26CAE790002E3184 /* LifecycleV2Constants.swift in Sources */ = {isa = PBXBuildFile; fileRef = D42C989D26CAE790002E3184 /* LifecycleV2Constants.swift */; };
		D42C98A026CCB024002E3184 /* XDMEnvironmentTests.swift in Sources */ = {isa = PBXBuildFile; fileRef = 21BA2E6A265D946F0011207C /* XDMEnvironmentTests.swift */; };
		E1D4AFEFF51B009BFC7BDF9E /* Pods_AEPSignalTests.framework in Frameworks */ = {isa = PBXBuildFile; fileRef = 109359E45EEAE020AB32E187 /* Pods_AEPSignalTests.framework */; };
/* End PBXBuildFile section */

/* Begin PBXContainerItemProxy section */
		21CAC0E12422917600C11388 /* PBXContainerItemProxy */ = {
			isa = PBXContainerItemProxy;
			containerPortal = 21CAC0CD2422917600C11388 /* Project object */;
			proxyType = 1;
			remoteGlobalIDString = 21CAC0D52422917600C11388;
			remoteInfo = AEPCore;
		};
		24B4935924D4C31100AA38D9 /* PBXContainerItemProxy */ = {
			isa = PBXContainerItemProxy;
			containerPortal = 21CAC0CD2422917600C11388 /* Project object */;
			proxyType = 1;
			remoteGlobalIDString = 24B4934E24D4C31100AA38D9;
			remoteInfo = AEPSignal;
		};
		24B4936824D4C3C400AA38D9 /* PBXContainerItemProxy */ = {
			isa = PBXContainerItemProxy;
			containerPortal = 21CAC0CD2422917600C11388 /* Project object */;
			proxyType = 1;
			remoteGlobalIDString = 21CAC0D52422917600C11388;
			remoteInfo = AEPCore;
		};
		24B4936A24D4C3C400AA38D9 /* PBXContainerItemProxy */ = {
			isa = PBXContainerItemProxy;
			containerPortal = 21CAC0CD2422917600C11388 /* Project object */;
			proxyType = 1;
			remoteGlobalIDString = 3F03978624BE5DD30019F095;
			remoteInfo = AEPServices;
		};
		24B4936C24D4C6D200AA38D9 /* PBXContainerItemProxy */ = {
			isa = PBXContainerItemProxy;
			containerPortal = 21CAC0CD2422917600C11388 /* Project object */;
			proxyType = 1;
			remoteGlobalIDString = 24B4934E24D4C31100AA38D9;
			remoteInfo = AEPSignal;
		};
		24D2A3DB24DCB2540079DCCF /* PBXContainerItemProxy */ = {
			isa = PBXContainerItemProxy;
			containerPortal = 21CAC0CD2422917600C11388 /* Project object */;
			proxyType = 1;
			remoteGlobalIDString = 3FF8170924D89B160064DFA1;
			remoteInfo = AEPCoreMocks;
		};
		3F03979124BE5DD30019F095 /* PBXContainerItemProxy */ = {
			isa = PBXContainerItemProxy;
			containerPortal = 21CAC0CD2422917600C11388 /* Project object */;
			proxyType = 1;
			remoteGlobalIDString = 3F03978624BE5DD30019F095;
			remoteInfo = AEPServices;
		};
		3F03983C24BE63570019F095 /* PBXContainerItemProxy */ = {
			isa = PBXContainerItemProxy;
			containerPortal = 21CAC0CD2422917600C11388 /* Project object */;
			proxyType = 1;
			remoteGlobalIDString = 3F03978624BE5DD30019F095;
			remoteInfo = AEPServices;
		};
		3F03984024BE65120019F095 /* PBXContainerItemProxy */ = {
			isa = PBXContainerItemProxy;
			containerPortal = 21CAC0CD2422917600C11388 /* Project object */;
			proxyType = 1;
			remoteGlobalIDString = 3F03978624BE5DD30019F095;
			remoteInfo = AEPServices;
		};
		3F39152524CA34CA00B58C3E /* PBXContainerItemProxy */ = {
			isa = PBXContainerItemProxy;
			containerPortal = 21CAC0CD2422917600C11388 /* Project object */;
			proxyType = 1;
			remoteGlobalIDString = 21CAC0D52422917600C11388;
			remoteInfo = AEPCore;
		};
		3F39152724CA34CA00B58C3E /* PBXContainerItemProxy */ = {
			isa = PBXContainerItemProxy;
			containerPortal = 21CAC0CD2422917600C11388 /* Project object */;
			proxyType = 1;
			remoteGlobalIDString = 3FE6DE2E24C642330065EA05;
			remoteInfo = AEPIdentity;
		};
		3F39152924CA34CA00B58C3E /* PBXContainerItemProxy */ = {
			isa = PBXContainerItemProxy;
			containerPortal = 21CAC0CD2422917600C11388 /* Project object */;
			proxyType = 1;
			remoteGlobalIDString = 3FE6DDD024C62EE60065EA05;
			remoteInfo = AEPLifecycle;
		};
		3F39152B24CA34CA00B58C3E /* PBXContainerItemProxy */ = {
			isa = PBXContainerItemProxy;
			containerPortal = 21CAC0CD2422917600C11388 /* Project object */;
			proxyType = 1;
			remoteGlobalIDString = 3F03978624BE5DD30019F095;
			remoteInfo = AEPServices;
		};
		3F39522124CA1CBF00F7325B /* PBXContainerItemProxy */ = {
			isa = PBXContainerItemProxy;
			containerPortal = 21CAC0CD2422917600C11388 /* Project object */;
			proxyType = 1;
			remoteGlobalIDString = 21CAC0D52422917600C11388;
			remoteInfo = AEPCore;
		};
		3F39522324CA1CC500F7325B /* PBXContainerItemProxy */ = {
			isa = PBXContainerItemProxy;
			containerPortal = 21CAC0CD2422917600C11388 /* Project object */;
			proxyType = 1;
			remoteGlobalIDString = 21CAC0D52422917600C11388;
			remoteInfo = AEPCore;
		};
		3F42570224F474F4005D4006 /* PBXContainerItemProxy */ = {
			isa = PBXContainerItemProxy;
			containerPortal = 21CAC0CD2422917600C11388 /* Project object */;
			proxyType = 1;
			remoteGlobalIDString = 21CAC0D52422917600C11388;
			remoteInfo = AEPCore;
		};
		3F42570724F47501005D4006 /* PBXContainerItemProxy */ = {
			isa = PBXContainerItemProxy;
			containerPortal = 21CAC0CD2422917600C11388 /* Project object */;
			proxyType = 1;
			remoteGlobalIDString = 3FE6DE2E24C642330065EA05;
			remoteInfo = AEPIdentity;
		};
		3F42570924F47501005D4006 /* PBXContainerItemProxy */ = {
			isa = PBXContainerItemProxy;
			containerPortal = 21CAC0CD2422917600C11388 /* Project object */;
			proxyType = 1;
			remoteGlobalIDString = 3FE6DDD024C62EE60065EA05;
			remoteInfo = AEPLifecycle;
		};
		3F42570B24F47501005D4006 /* PBXContainerItemProxy */ = {
			isa = PBXContainerItemProxy;
			containerPortal = 21CAC0CD2422917600C11388 /* Project object */;
			proxyType = 1;
			remoteGlobalIDString = 3F03978624BE5DD30019F095;
			remoteInfo = AEPServices;
		};
		3F42570D24F47501005D4006 /* PBXContainerItemProxy */ = {
			isa = PBXContainerItemProxy;
			containerPortal = 21CAC0CD2422917600C11388 /* Project object */;
			proxyType = 1;
			remoteGlobalIDString = 24B4934E24D4C31100AA38D9;
			remoteInfo = AEPSignal;
		};
		3FE6DDDB24C62EE60065EA05 /* PBXContainerItemProxy */ = {
			isa = PBXContainerItemProxy;
			containerPortal = 21CAC0CD2422917600C11388 /* Project object */;
			proxyType = 1;
			remoteGlobalIDString = 3FE6DDD024C62EE60065EA05;
			remoteInfo = AEPLifecycle;
		};
		3FE6DE2024C6345A0065EA05 /* PBXContainerItemProxy */ = {
			isa = PBXContainerItemProxy;
			containerPortal = 21CAC0CD2422917600C11388 /* Project object */;
			proxyType = 1;
			remoteGlobalIDString = 3F03978624BE5DD30019F095;
			remoteInfo = AEPServices;
		};
		3FE6DE2424C634660065EA05 /* PBXContainerItemProxy */ = {
			isa = PBXContainerItemProxy;
			containerPortal = 21CAC0CD2422917600C11388 /* Project object */;
			proxyType = 1;
			remoteGlobalIDString = 3F03978624BE5DD30019F095;
			remoteInfo = AEPServices;
		};
		3FE6DE3924C642330065EA05 /* PBXContainerItemProxy */ = {
			isa = PBXContainerItemProxy;
			containerPortal = 21CAC0CD2422917600C11388 /* Project object */;
			proxyType = 1;
			remoteGlobalIDString = 3FE6DE2E24C642330065EA05;
			remoteInfo = AEPIdentity;
		};
		3FE6DE8924C646360065EA05 /* PBXContainerItemProxy */ = {
			isa = PBXContainerItemProxy;
			containerPortal = 21CAC0CD2422917600C11388 /* Project object */;
			proxyType = 1;
			remoteGlobalIDString = 3F03978624BE5DD30019F095;
			remoteInfo = AEPServices;
		};
		3FF8171A24D89B8A0064DFA1 /* PBXContainerItemProxy */ = {
			isa = PBXContainerItemProxy;
			containerPortal = 21CAC0CD2422917600C11388 /* Project object */;
			proxyType = 1;
			remoteGlobalIDString = 3FF8170924D89B160064DFA1;
			remoteInfo = AEPCoreMocks;
		};
		3FF8171D24D89BCD0064DFA1 /* PBXContainerItemProxy */ = {
			isa = PBXContainerItemProxy;
			containerPortal = 21CAC0CD2422917600C11388 /* Project object */;
			proxyType = 1;
			remoteGlobalIDString = 21CAC0D52422917600C11388;
			remoteInfo = AEPCore;
		};
		3FF8172124D8ABF20064DFA1 /* PBXContainerItemProxy */ = {
			isa = PBXContainerItemProxy;
			containerPortal = 21CAC0CD2422917600C11388 /* Project object */;
			proxyType = 1;
			remoteGlobalIDString = 3FF8170924D89B160064DFA1;
			remoteInfo = AEPCoreMocks;
		};
		ACC7A9772A0ED173001A04FB /* PBXContainerItemProxy */ = {
			isa = PBXContainerItemProxy;
			containerPortal = 21CAC0CD2422917600C11388 /* Project object */;
			proxyType = 1;
			remoteGlobalIDString = 3FF8170924D89B160064DFA1;
			remoteInfo = AEPCoreMocks;
		};
		ACC7A97D2A12E395001A04FB /* PBXContainerItemProxy */ = {
			isa = PBXContainerItemProxy;
			containerPortal = 21CAC0CD2422917600C11388 /* Project object */;
			proxyType = 1;
			remoteGlobalIDString = 3FF8170924D89B160064DFA1;
			remoteInfo = AEPCoreMocks;
		};
		BFE8A20725F98F60006C4AAF /* PBXContainerItemProxy */ = {
			isa = PBXContainerItemProxy;
			containerPortal = 21CAC0CD2422917600C11388 /* Project object */;
			proxyType = 1;
			remoteGlobalIDString = 3FE6DE2E24C642330065EA05;
			remoteInfo = AEPIdentity;
		};
/* End PBXContainerItemProxy section */

/* Begin PBXCopyFilesBuildPhase section */
		4CF791772CAB4F84003C1FD8 /* Embed Frameworks */ = {
			isa = PBXCopyFilesBuildPhase;
			buildActionMask = 2147483647;
			dstPath = "";
			dstSubfolderSpec = 10;
			files = (
				4CF791762CAB4F84003C1FD8 /* XCTest.framework in Embed Frameworks */,
			);
			name = "Embed Frameworks";
			runOnlyForDeploymentPostprocessing = 0;
		};
/* End PBXCopyFilesBuildPhase section */

/* Begin PBXFileReference section */
		091EFF44717D7342E6FA45D3 /* Pods-AEPIntegrationTests.release.xcconfig */ = {isa = PBXFileReference; includeInIndex = 1; lastKnownFileType = text.xcconfig; name = "Pods-AEPIntegrationTests.release.xcconfig"; path = "Target Support Files/Pods-AEPIntegrationTests/Pods-AEPIntegrationTests.release.xcconfig"; sourceTree = "<group>"; };
		109359E45EEAE020AB32E187 /* Pods_AEPSignalTests.framework */ = {isa = PBXFileReference; explicitFileType = wrapper.framework; includeInIndex = 0; path = Pods_AEPSignalTests.framework; sourceTree = BUILT_PRODUCTS_DIR; };
		2107F02524C9FDFE002935CF /* PushIDManageable.swift */ = {isa = PBXFileReference; lastKnownFileType = sourcecode.swift; path = PushIDManageable.swift; sourceTree = "<group>"; };
		2107F02724C9FE1B002935CF /* PushIDManager.swift */ = {isa = PBXFileReference; lastKnownFileType = sourcecode.swift; path = PushIDManager.swift; sourceTree = "<group>"; };
		2107F02924C9FF46002935CF /* PushIDManagerTests.swift */ = {isa = PBXFileReference; lastKnownFileType = sourcecode.swift; path = PushIDManagerTests.swift; sourceTree = "<group>"; };
		2107F02B24C9FF62002935CF /* MockPushIDManager.swift */ = {isa = PBXFileReference; lastKnownFileType = sourcecode.swift; path = MockPushIDManager.swift; sourceTree = "<group>"; };
		21248079265D569D006CF300 /* LifecycleV2MetricsBuilder.swift */ = {isa = PBXFileReference; lastKnownFileType = sourcecode.swift; path = LifecycleV2MetricsBuilder.swift; sourceTree = "<group>"; };
		21248098265D589E006CF300 /* XDMDeviceType.swift */ = {isa = PBXFileReference; lastKnownFileType = sourcecode.swift; path = XDMDeviceType.swift; sourceTree = "<group>"; };
		212480A8265D591A006CF300 /* XDMEnvironmentType.swift */ = {isa = PBXFileReference; lastKnownFileType = sourcecode.swift; path = XDMEnvironmentType.swift; sourceTree = "<group>"; };
		212480D6265D59F9006CF300 /* XDMApplication.swift */ = {isa = PBXFileReference; lastKnownFileType = sourcecode.swift; path = XDMApplication.swift; sourceTree = "<group>"; };
		212480F6265D5A7A006CF300 /* XDMCloseType.swift */ = {isa = PBXFileReference; lastKnownFileType = sourcecode.swift; path = XDMCloseType.swift; sourceTree = "<group>"; };
		21248106265D5BC3006CF300 /* XDMDevice.swift */ = {isa = PBXFileReference; lastKnownFileType = sourcecode.swift; path = XDMDevice.swift; sourceTree = "<group>"; };
		21248116265D5E1C006CF300 /* XDMEnvironment.swift */ = {isa = PBXFileReference; lastKnownFileType = sourcecode.swift; path = XDMEnvironment.swift; sourceTree = "<group>"; };
		21248126265D606A006CF300 /* XDMMobileLifecycleDetails.swift */ = {isa = PBXFileReference; lastKnownFileType = sourcecode.swift; path = XDMMobileLifecycleDetails.swift; sourceTree = "<group>"; };
		2130A59C260AB448005DBA0F /* MockLegacyExtension.swift */ = {isa = PBXFileReference; lastKnownFileType = sourcecode.swift; path = MockLegacyExtension.swift; sourceTree = "<group>"; };
		2130A5BA260AB582005DBA0F /* NotAnExtension.swift */ = {isa = PBXFileReference; lastKnownFileType = sourcecode.swift; path = NotAnExtension.swift; sourceTree = "<group>"; };
		21377D4024E3383E004BAC01 /* V4Migrator.swift */ = {isa = PBXFileReference; lastKnownFileType = sourcecode.swift; path = V4Migrator.swift; sourceTree = "<group>"; };
		213F8A0324D8DC5A0003B8AF /* WrapperType.swift */ = {isa = PBXFileReference; lastKnownFileType = sourcecode.swift; path = WrapperType.swift; sourceTree = "<group>"; };
		214154A725186734005CEB80 /* CustomIdentityTests.swift */ = {isa = PBXFileReference; lastKnownFileType = sourcecode.swift; path = CustomIdentityTests.swift; sourceTree = "<group>"; };
		215A6CE124ED92C500FE0657 /* V4MigrationConstants.swift */ = {isa = PBXFileReference; fileEncoding = 4; lastKnownFileType = sourcecode.swift; path = V4MigrationConstants.swift; sourceTree = "<group>"; };
		215C859B24C6492800CCCD26 /* MockHitQueue.swift */ = {isa = PBXFileReference; fileEncoding = 4; lastKnownFileType = sourcecode.swift; name = MockHitQueue.swift; path = AEPServices/Mocks/MockHitQueue.swift; sourceTree = SOURCE_ROOT; };
		21629DB12461CC48009D05BF /* AEPCore+LifecycleTests.swift */ = {isa = PBXFileReference; lastKnownFileType = sourcecode.swift; path = "AEPCore+LifecycleTests.swift"; sourceTree = "<group>"; };
		216A15C7257818B200D43848 /* Data+HexString.swift */ = {isa = PBXFileReference; lastKnownFileType = sourcecode.swift; path = "Data+HexString.swift"; sourceTree = "<group>"; };
		216A15D7257818E900D43848 /* Data+HexStringTests.swift */ = {isa = PBXFileReference; lastKnownFileType = sourcecode.swift; path = "Data+HexStringTests.swift"; sourceTree = "<group>"; };
		217E220424D1FD7900B70B3E /* SharedStateResult.swift */ = {isa = PBXFileReference; lastKnownFileType = sourcecode.swift; path = SharedStateResult.swift; sourceTree = "<group>"; };
		218C813A24EC3EBC009B4F31 /* V5Migrator.swift */ = {isa = PBXFileReference; lastKnownFileType = sourcecode.swift; path = V5Migrator.swift; sourceTree = "<group>"; };
		218C813D24EC4101009B4F31 /* V5MigrationConstants.swift */ = {isa = PBXFileReference; lastKnownFileType = sourcecode.swift; path = V5MigrationConstants.swift; sourceTree = "<group>"; };
		218E01BF24C7595000BEC470 /* HitQueuing+PrivacyTests.swift */ = {isa = PBXFileReference; lastKnownFileType = sourcecode.swift; path = "HitQueuing+PrivacyTests.swift"; sourceTree = "<group>"; };
		21A6737225434AE600A7E906 /* SharedStateType.swift */ = {isa = PBXFileReference; lastKnownFileType = sourcecode.swift; path = SharedStateType.swift; sourceTree = "<group>"; };
		21BA2E0C265D8DB70011207C /* XDMDeviceTypeTests.swift */ = {isa = PBXFileReference; lastKnownFileType = sourcecode.swift; path = XDMDeviceTypeTests.swift; sourceTree = "<group>"; };
		21BA2E1C265D8E480011207C /* XDMEnvironmentTypeTests.swift */ = {isa = PBXFileReference; lastKnownFileType = sourcecode.swift; path = XDMEnvironmentTypeTests.swift; sourceTree = "<group>"; };
		21BA2E2C265D8EC60011207C /* XDMApplicationTests.swift */ = {isa = PBXFileReference; lastKnownFileType = sourcecode.swift; path = XDMApplicationTests.swift; sourceTree = "<group>"; };
		21BA2E3C265D91440011207C /* XDMCloseTypeTests.swift */ = {isa = PBXFileReference; lastKnownFileType = sourcecode.swift; path = XDMCloseTypeTests.swift; sourceTree = "<group>"; };
		21BA2E4C265D91830011207C /* XDMDeviceTests.swift */ = {isa = PBXFileReference; lastKnownFileType = sourcecode.swift; path = XDMDeviceTests.swift; sourceTree = "<group>"; };
		21BA2E6A265D946F0011207C /* XDMEnvironmentTests.swift */ = {isa = PBXFileReference; lastKnownFileType = sourcecode.swift; path = XDMEnvironmentTests.swift; sourceTree = "<group>"; };
		21BA2E88265D96150011207C /* XDMMobileLifecycleDetailsTests.swift */ = {isa = PBXFileReference; lastKnownFileType = sourcecode.swift; path = XDMMobileLifecycleDetailsTests.swift; sourceTree = "<group>"; };
		21BA2EA8265D98C80011207C /* LifecycleV2MetricsBuilderTests.swift */ = {isa = PBXFileReference; lastKnownFileType = sourcecode.swift; path = LifecycleV2MetricsBuilderTests.swift; sourceTree = "<group>"; };
		21CAC0D62422917600C11388 /* AEPCore.framework */ = {isa = PBXFileReference; explicitFileType = wrapper.framework; includeInIndex = 0; path = AEPCore.framework; sourceTree = BUILT_PRODUCTS_DIR; };
		21CAC0D92422917600C11388 /* AEPCore.h */ = {isa = PBXFileReference; lastKnownFileType = sourcecode.c.h; path = AEPCore.h; sourceTree = "<group>"; };
		21CAC0DA2422917600C11388 /* Info.plist */ = {isa = PBXFileReference; lastKnownFileType = text.plist.xml; path = Info.plist; sourceTree = "<group>"; };
		21CAC0DF2422917600C11388 /* AEPCoreTests.xctest */ = {isa = PBXFileReference; explicitFileType = wrapper.cfbundle; includeInIndex = 0; path = AEPCoreTests.xctest; sourceTree = BUILT_PRODUCTS_DIR; };
		21CAC0E62422917600C11388 /* Info.plist */ = {isa = PBXFileReference; lastKnownFileType = text.plist.xml; path = Info.plist; sourceTree = "<group>"; };
		21CD581024EC7B8900D9D590 /* V5MigratorTests.swift */ = {isa = PBXFileReference; lastKnownFileType = sourcecode.swift; path = V5MigratorTests.swift; sourceTree = "<group>"; };
		21F79AB624E704C5003204C3 /* IDParser.swift */ = {isa = PBXFileReference; lastKnownFileType = sourcecode.swift; path = IDParser.swift; sourceTree = "<group>"; };
		21F79ABA24E70CDC003204C3 /* IDParsing.swift */ = {isa = PBXFileReference; lastKnownFileType = sourcecode.swift; path = IDParsing.swift; sourceTree = "<group>"; };
		21F79ABD24E7144F003204C3 /* IDParserTests.swift */ = {isa = PBXFileReference; lastKnownFileType = sourcecode.swift; path = IDParserTests.swift; sourceTree = "<group>"; };
		21F79AC024E72204003204C3 /* V4MigratorTests.swift */ = {isa = PBXFileReference; lastKnownFileType = sourcecode.swift; path = V4MigratorTests.swift; sourceTree = "<group>"; };
		21FE151F24F03254008A82FF /* IdentityPublicAPITests.swift */ = {isa = PBXFileReference; lastKnownFileType = sourcecode.swift; path = IdentityPublicAPITests.swift; sourceTree = "<group>"; };
		2420365124E35EEB0069C89D /* SignalHitProcessorTests.swift */ = {isa = PBXFileReference; lastKnownFileType = sourcecode.swift; path = SignalHitProcessorTests.swift; sourceTree = "<group>"; };
		2438B92929BF906F001D6F3A /* rules_testTimestampu.json */ = {isa = PBXFileReference; fileEncoding = 4; lastKnownFileType = text.json; path = rules_testTimestampu.json; sourceTree = "<group>"; };
		243DCE4624C7AA2800E99AD9 /* AEPServices.h */ = {isa = PBXFileReference; fileEncoding = 4; lastKnownFileType = sourcecode.c.h; path = AEPServices.h; sourceTree = "<group>"; };
		245292622CA2199400820CD4 /* PresentationErrorTests.swift */ = {isa = PBXFileReference; lastKnownFileType = sourcecode.swift; path = PresentationErrorTests.swift; sourceTree = "<group>"; };
		24543A1324E1DAFC002D8D9A /* MockURLService.swift */ = {isa = PBXFileReference; fileEncoding = 4; lastKnownFileType = sourcecode.swift; name = MockURLService.swift; path = AEPServices/Mocks/MockURLService.swift; sourceTree = SOURCE_ROOT; };
		2467E43924CA4DE20022F6BE /* Unzipping.swift */ = {isa = PBXFileReference; lastKnownFileType = sourcecode.swift; path = Unzipping.swift; sourceTree = "<group>"; };
		2467E43B24CB54B70022F6BE /* MockDiskCache.swift */ = {isa = PBXFileReference; fileEncoding = 4; lastKnownFileType = sourcecode.swift; name = MockDiskCache.swift; path = AEPServices/Mocks/MockDiskCache.swift; sourceTree = SOURCE_ROOT; };
		2467E43C24CB54B70022F6BE /* MockUnzipper.swift */ = {isa = PBXFileReference; fileEncoding = 4; lastKnownFileType = sourcecode.swift; name = MockUnzipper.swift; path = AEPServices/Mocks/MockUnzipper.swift; sourceTree = SOURCE_ROOT; };
		246B1A2A272B48A80017716A /* EventTests.swift */ = {isa = PBXFileReference; fileEncoding = 4; lastKnownFileType = sourcecode.swift; path = EventTests.swift; sourceTree = "<group>"; };
		246EFA032790B20000C76A6B /* rules_signal.zip */ = {isa = PBXFileReference; lastKnownFileType = archive.zip; path = rules_signal.zip; sourceTree = "<group>"; };
		246EFA042790B20000C76A6B /* rules_lifecycle.zip */ = {isa = PBXFileReference; lastKnownFileType = archive.zip; path = rules_lifecycle.zip; sourceTree = "<group>"; };
		246EFA052790B20000C76A6B /* rules_pii.zip */ = {isa = PBXFileReference; lastKnownFileType = archive.zip; path = rules_pii.zip; sourceTree = "<group>"; };
		246FD07326BDEC7A00FD130B /* MessageGestureRecognizer.swift */ = {isa = PBXFileReference; lastKnownFileType = sourcecode.swift; path = MessageGestureRecognizer.swift; sourceTree = "<group>"; };
		246FD07926C1939800FD130B /* MessageAnimation.swift */ = {isa = PBXFileReference; lastKnownFileType = sourcecode.swift; path = MessageAnimation.swift; sourceTree = "<group>"; };
		246FD07B26C2CDE500FD130B /* FullscreenMessage+FrameCalculation.swift */ = {isa = PBXFileReference; lastKnownFileType = sourcecode.swift; path = "FullscreenMessage+FrameCalculation.swift"; sourceTree = "<group>"; };
		246FD07D26CB002F00FD130B /* MessageSettingsTests.swift */ = {isa = PBXFileReference; lastKnownFileType = sourcecode.swift; path = MessageSettingsTests.swift; sourceTree = "<group>"; };
		246FD07F26CC520500FD130B /* MessageAlignmentTests.swift */ = {isa = PBXFileReference; lastKnownFileType = sourcecode.swift; path = MessageAlignmentTests.swift; sourceTree = "<group>"; };
		246FD08126CC521E00FD130B /* MessageAnimationTests.swift */ = {isa = PBXFileReference; lastKnownFileType = sourcecode.swift; path = MessageAnimationTests.swift; sourceTree = "<group>"; };
		246FD08326CC523F00FD130B /* MessageGestureTests.swift */ = {isa = PBXFileReference; lastKnownFileType = sourcecode.swift; path = MessageGestureTests.swift; sourceTree = "<group>"; };
		246FD08526CC529800FD130B /* MessageGestureRecognizerTests.swift */ = {isa = PBXFileReference; lastKnownFileType = sourcecode.swift; path = MessageGestureRecognizerTests.swift; sourceTree = "<group>"; };
		246FD08726CC52F200FD130B /* MessagingDelegateTests.swift */ = {isa = PBXFileReference; lastKnownFileType = sourcecode.swift; path = MessagingDelegateTests.swift; sourceTree = "<group>"; };
		246FD08926CC53E800FD130B /* FullscreenMessage+FrameCalculationTests.swift */ = {isa = PBXFileReference; lastKnownFileType = sourcecode.swift; path = "FullscreenMessage+FrameCalculationTests.swift"; sourceTree = "<group>"; };
		247FBD7C24E331A600FA6505 /* Event+SignalTests.swift */ = {isa = PBXFileReference; lastKnownFileType = sourcecode.swift; path = "Event+SignalTests.swift"; sourceTree = "<group>"; };
		249498E0254A0C910045E392 /* Date+FormatTests.swift */ = {isa = PBXFileReference; lastKnownFileType = sourcecode.swift; path = "Date+FormatTests.swift"; sourceTree = "<group>"; };
		2499461B24E5E67700D3F7B2 /* Package.swift */ = {isa = PBXFileReference; lastKnownFileType = sourcecode.swift; path = Package.swift; sourceTree = "<group>"; };
		24A1FCE62704CE6000D28D26 /* rules_testHistory.json */ = {isa = PBXFileReference; lastKnownFileType = text.json; path = rules_testHistory.json; sourceTree = "<group>"; };
		24B4934F24D4C31100AA38D9 /* AEPSignal.framework */ = {isa = PBXFileReference; explicitFileType = wrapper.framework; includeInIndex = 0; path = AEPSignal.framework; sourceTree = BUILT_PRODUCTS_DIR; };
		24B4935124D4C31100AA38D9 /* AEPSignal.h */ = {isa = PBXFileReference; lastKnownFileType = sourcecode.c.h; path = AEPSignal.h; sourceTree = "<group>"; };
		24B4935224D4C31100AA38D9 /* Info.plist */ = {isa = PBXFileReference; lastKnownFileType = text.plist.xml; path = Info.plist; sourceTree = "<group>"; };
		24B4935724D4C31100AA38D9 /* AEPSignalTests.xctest */ = {isa = PBXFileReference; explicitFileType = wrapper.cfbundle; includeInIndex = 0; path = AEPSignalTests.xctest; sourceTree = BUILT_PRODUCTS_DIR; };
		24B4935C24D4C31100AA38D9 /* SignalTests.swift */ = {isa = PBXFileReference; lastKnownFileType = sourcecode.swift; path = SignalTests.swift; sourceTree = "<group>"; };
		24B4935E24D4C31100AA38D9 /* Info.plist */ = {isa = PBXFileReference; lastKnownFileType = text.plist.xml; path = Info.plist; sourceTree = "<group>"; };
		24B4936E24D4C6F900AA38D9 /* Signal.swift */ = {isa = PBXFileReference; lastKnownFileType = sourcecode.swift; path = Signal.swift; sourceTree = "<group>"; };
		24B4937024D4C86C00AA38D9 /* SignalConstants.swift */ = {isa = PBXFileReference; lastKnownFileType = sourcecode.swift; path = SignalConstants.swift; sourceTree = "<group>"; };
		24B4937524D8AAAF00AA38D9 /* Event+Signal.swift */ = {isa = PBXFileReference; lastKnownFileType = sourcecode.swift; path = "Event+Signal.swift"; sourceTree = "<group>"; };
		24B4937724D8CEAC00AA38D9 /* SignalHitProcessor.swift */ = {isa = PBXFileReference; lastKnownFileType = sourcecode.swift; path = SignalHitProcessor.swift; sourceTree = "<group>"; };
		24B4937924DA18BE00AA38D9 /* SignalHit.swift */ = {isa = PBXFileReference; lastKnownFileType = sourcecode.swift; path = SignalHit.swift; sourceTree = "<group>"; };
		24B4BE582714F5A40000C3AA /* EventHistoryRequestTests.swift */ = {isa = PBXFileReference; lastKnownFileType = sourcecode.swift; path = EventHistoryRequestTests.swift; sourceTree = "<group>"; };
		24B4BE5A2714F7730000C3AA /* EventHistoryResponseTests.swift */ = {isa = PBXFileReference; lastKnownFileType = sourcecode.swift; path = EventHistoryResponseTests.swift; sourceTree = "<group>"; };
		24B4BE5C2714F7B30000C3AA /* EventHistoryTests.swift */ = {isa = PBXFileReference; lastKnownFileType = sourcecode.swift; path = EventHistoryTests.swift; sourceTree = "<group>"; };
		24B4BE5E2714F7C80000C3AA /* EventHistoryDatabaseTests.swift */ = {isa = PBXFileReference; lastKnownFileType = sourcecode.swift; path = EventHistoryDatabaseTests.swift; sourceTree = "<group>"; };
		24B860482CB5B0A00072868A /* HttpConnectionTests.swift */ = {isa = PBXFileReference; lastKnownFileType = sourcecode.swift; path = HttpConnectionTests.swift; sourceTree = "<group>"; };
		24C5E14C26B8B00B005BEA72 /* MessageSettings.swift */ = {isa = PBXFileReference; lastKnownFileType = sourcecode.swift; path = MessageSettings.swift; sourceTree = "<group>"; };
		24C5E15C26B990CB005BEA72 /* MessageGesture.swift */ = {isa = PBXFileReference; lastKnownFileType = sourcecode.swift; path = MessageGesture.swift; sourceTree = "<group>"; };
		24C5E17A26B999E4005BEA72 /* MessageAlignment.swift */ = {isa = PBXFileReference; lastKnownFileType = sourcecode.swift; path = MessageAlignment.swift; sourceTree = "<group>"; };
		24CE74AA26D401EC008F9EFD /* MockFullscreenListener.swift */ = {isa = PBXFileReference; lastKnownFileType = sourcecode.swift; path = MockFullscreenListener.swift; sourceTree = "<group>"; };
		24CE74AC26D40239008F9EFD /* MockMessagingDelegate.swift */ = {isa = PBXFileReference; lastKnownFileType = sourcecode.swift; path = MockMessagingDelegate.swift; sourceTree = "<group>"; };
		24CE74AE26D40278008F9EFD /* MockWKScriptMessage.swift */ = {isa = PBXFileReference; lastKnownFileType = sourcecode.swift; path = MockWKScriptMessage.swift; sourceTree = "<group>"; };
		24CE74B026D40483008F9EFD /* XCTest.framework */ = {isa = PBXFileReference; lastKnownFileType = wrapper.framework; name = XCTest.framework; path = Platforms/iPhoneOS.platform/Developer/Library/Frameworks/XCTest.framework; sourceTree = DEVELOPER_DIR; };
		24CF602A2538AC79006473BA /* MobileCore+Tracking.swift */ = {isa = PBXFileReference; lastKnownFileType = sourcecode.swift; path = "MobileCore+Tracking.swift"; sourceTree = "<group>"; };
		24CF603A2538C7E4006473BA /* MobileCore+TrackingTests.swift */ = {isa = PBXFileReference; lastKnownFileType = sourcecode.swift; path = "MobileCore+TrackingTests.swift"; sourceTree = "<group>"; };
		24D2A3D424DB5B370079DCCF /* HitQueuing+PrivacyStatus.swift */ = {isa = PBXFileReference; lastKnownFileType = sourcecode.swift; path = "HitQueuing+PrivacyStatus.swift"; sourceTree = "<group>"; };
		24D9D52D26AB788C002A441A /* FullscreenMessage+WKNavigationDelegate.swift */ = {isa = PBXFileReference; lastKnownFileType = sourcecode.swift; path = "FullscreenMessage+WKNavigationDelegate.swift"; sourceTree = "<group>"; };
		24D9D54B26AB797D002A441A /* FullscreenMessage+WKScriptMessageHandler.swift */ = {isa = PBXFileReference; lastKnownFileType = sourcecode.swift; path = "FullscreenMessage+WKScriptMessageHandler.swift"; sourceTree = "<group>"; };
		24E255D4270F406300AB9F07 /* EventData+FNV1A32Tests.swift */ = {isa = PBXFileReference; lastKnownFileType = sourcecode.swift; path = "EventData+FNV1A32Tests.swift"; sourceTree = "<group>"; };
		24E255D6270F526D00AB9F07 /* String+FNV1A32Tests.swift */ = {isa = PBXFileReference; lastKnownFileType = sourcecode.swift; path = "String+FNV1A32Tests.swift"; sourceTree = "<group>"; };
		24EDE33026EFB7170068A65F /* EventHistory.swift */ = {isa = PBXFileReference; lastKnownFileType = sourcecode.swift; path = EventHistory.swift; sourceTree = "<group>"; };
		24EDE33226EFB7470068A65F /* EventHistoryRequest.swift */ = {isa = PBXFileReference; lastKnownFileType = sourcecode.swift; path = EventHistoryRequest.swift; sourceTree = "<group>"; };
		24EDE33426EFBDD60068A65F /* EventHistoryDatabase.swift */ = {isa = PBXFileReference; lastKnownFileType = sourcecode.swift; path = EventHistoryDatabase.swift; sourceTree = "<group>"; };
		24EDE33626F10B810068A65F /* EventData+FNV1A32.swift */ = {isa = PBXFileReference; lastKnownFileType = sourcecode.swift; path = "EventData+FNV1A32.swift"; sourceTree = "<group>"; };
		24EDE33826F10BA10068A65F /* String+FNV1A32.swift */ = {isa = PBXFileReference; lastKnownFileType = sourcecode.swift; path = "String+FNV1A32.swift"; sourceTree = "<group>"; };
		24EDE33A26F39F450068A65F /* EventHistoryResult.swift */ = {isa = PBXFileReference; lastKnownFileType = sourcecode.swift; path = EventHistoryResult.swift; sourceTree = "<group>"; };
		24FE9ABD2C9A268E008DA017 /* PresentationError.swift */ = {isa = PBXFileReference; lastKnownFileType = sourcecode.swift; path = PresentationError.swift; sourceTree = "<group>"; };
		2E00098E26D59EA100DE1F3B /* LifecycleV2FunctionalTests.swift */ = {isa = PBXFileReference; lastKnownFileType = sourcecode.swift; path = LifecycleV2FunctionalTests.swift; sourceTree = "<group>"; };
		2E36F6C926C1D8D200B194D9 /* LifecycleV2DataStoreCacheTests.swift */ = {isa = PBXFileReference; lastKnownFileType = sourcecode.swift; path = LifecycleV2DataStoreCacheTests.swift; sourceTree = "<group>"; };
		2EE8956F25F8D2BD27B6D4D8 /* Pods-AEPCore.debug.xcconfig */ = {isa = PBXFileReference; includeInIndex = 1; lastKnownFileType = text.xcconfig; name = "Pods-AEPCore.debug.xcconfig"; path = "Target Support Files/Pods-AEPCore/Pods-AEPCore.debug.xcconfig"; sourceTree = "<group>"; };
		2EF54C252BF6C69800685C07 /* URLError+Recoverable.swift */ = {isa = PBXFileReference; lastKnownFileType = sourcecode.swift; path = "URLError+Recoverable.swift"; sourceTree = "<group>"; };
		2EF54C272BF6C79100685C07 /* URLError+RecoverableTests.swift */ = {isa = PBXFileReference; lastKnownFileType = sourcecode.swift; path = "URLError+RecoverableTests.swift"; sourceTree = "<group>"; };
		2EF8B38126BCC69C009D6475 /* LifecycleV2DataStoreCache.swift */ = {isa = PBXFileReference; lastKnownFileType = sourcecode.swift; path = LifecycleV2DataStoreCache.swift; sourceTree = "<group>"; };
		31DF174E297030D300B4B07F /* MockLoggingService.swift */ = {isa = PBXFileReference; lastKnownFileType = sourcecode.swift; path = MockLoggingService.swift; sourceTree = "<group>"; };
		39282143E012E30EEE6674F2 /* Pods_AEPCoreTests.framework */ = {isa = PBXFileReference; explicitFileType = wrapper.framework; includeInIndex = 0; path = Pods_AEPCoreTests.framework; sourceTree = BUILT_PRODUCTS_DIR; };
		3DCBEB2BB8208D5CED73869A /* Pods-AEPCoreTests.debug.xcconfig */ = {isa = PBXFileReference; includeInIndex = 1; lastKnownFileType = text.xcconfig; name = "Pods-AEPCoreTests.debug.xcconfig"; path = "Target Support Files/Pods-AEPCoreTests/Pods-AEPCoreTests.debug.xcconfig"; sourceTree = "<group>"; };
		3F03978724BE5DD30019F095 /* AEPServices.framework */ = {isa = PBXFileReference; explicitFileType = wrapper.framework; includeInIndex = 0; path = AEPServices.framework; sourceTree = BUILT_PRODUCTS_DIR; };
		3F03978F24BE5DD30019F095 /* AEPServicesTests.xctest */ = {isa = PBXFileReference; explicitFileType = wrapper.cfbundle; includeInIndex = 0; path = AEPServicesTests.xctest; sourceTree = BUILT_PRODUCTS_DIR; };
		3F03979624BE5DD30019F095 /* Info.plist */ = {isa = PBXFileReference; lastKnownFileType = text.plist.xml; path = Info.plist; sourceTree = "<group>"; };
		3F0397A024BE5FF30019F095 /* Caching.swift */ = {isa = PBXFileReference; fileEncoding = 4; lastKnownFileType = sourcecode.swift; path = Caching.swift; sourceTree = "<group>"; };
		3F0397A124BE5FF30019F095 /* Cache.swift */ = {isa = PBXFileReference; fileEncoding = 4; lastKnownFileType = sourcecode.swift; path = Cache.swift; sourceTree = "<group>"; };
		3F0397A224BE5FF30019F095 /* CacheEntry.swift */ = {isa = PBXFileReference; fileEncoding = 4; lastKnownFileType = sourcecode.swift; path = CacheEntry.swift; sourceTree = "<group>"; };
		3F0397A324BE5FF30019F095 /* DiskCacheService.swift */ = {isa = PBXFileReference; fileEncoding = 4; lastKnownFileType = sourcecode.swift; path = DiskCacheService.swift; sourceTree = "<group>"; };
		3F0397A424BE5FF30019F095 /* CacheExpiry.swift */ = {isa = PBXFileReference; fileEncoding = 4; lastKnownFileType = sourcecode.swift; path = CacheExpiry.swift; sourceTree = "<group>"; };
		3F0397A524BE5FF30019F095 /* ServiceProvider.swift */ = {isa = PBXFileReference; fileEncoding = 4; lastKnownFileType = sourcecode.swift; path = ServiceProvider.swift; sourceTree = "<group>"; };
		3F0397A724BE5FF30019F095 /* Logging.swift */ = {isa = PBXFileReference; fileEncoding = 4; lastKnownFileType = sourcecode.swift; path = Logging.swift; sourceTree = "<group>"; };
		3F0397A824BE5FF30019F095 /* Log.swift */ = {isa = PBXFileReference; fileEncoding = 4; lastKnownFileType = sourcecode.swift; path = Log.swift; sourceTree = "<group>"; };
		3F0397A924BE5FF30019F095 /* LogLevel.swift */ = {isa = PBXFileReference; fileEncoding = 4; lastKnownFileType = sourcecode.swift; path = LogLevel.swift; sourceTree = "<group>"; };
		3F0397AB24BE5FF30019F095 /* NetworkService.swift */ = {isa = PBXFileReference; fileEncoding = 4; lastKnownFileType = sourcecode.swift; path = NetworkService.swift; sourceTree = "<group>"; };
		3F0397AC24BE5FF30019F095 /* NetworkServiceConstants.swift */ = {isa = PBXFileReference; fileEncoding = 4; lastKnownFileType = sourcecode.swift; path = NetworkServiceConstants.swift; sourceTree = "<group>"; };
		3F0397AD24BE5FF30019F095 /* LoggingService.swift */ = {isa = PBXFileReference; fileEncoding = 4; lastKnownFileType = sourcecode.swift; path = LoggingService.swift; sourceTree = "<group>"; };
		3F0397AE24BE5FF30019F095 /* Networking.swift */ = {isa = PBXFileReference; fileEncoding = 4; lastKnownFileType = sourcecode.swift; path = Networking.swift; sourceTree = "<group>"; };
		3F0397AF24BE5FF30019F095 /* HttpMethod.swift */ = {isa = PBXFileReference; fileEncoding = 4; lastKnownFileType = sourcecode.swift; path = HttpMethod.swift; sourceTree = "<group>"; };
		3F0397B024BE5FF30019F095 /* HttpConnection.swift */ = {isa = PBXFileReference; fileEncoding = 4; lastKnownFileType = sourcecode.swift; path = HttpConnection.swift; sourceTree = "<group>"; };
		3F0397B124BE5FF30019F095 /* NetworkRequest.swift */ = {isa = PBXFileReference; fileEncoding = 4; lastKnownFileType = sourcecode.swift; path = NetworkRequest.swift; sourceTree = "<group>"; };
		3F0397B324BE5FF30019F095 /* SQLiteDataQueue.swift */ = {isa = PBXFileReference; fileEncoding = 4; lastKnownFileType = sourcecode.swift; path = SQLiteDataQueue.swift; sourceTree = "<group>"; };
		3F0397B424BE5FF30019F095 /* SQLiteWrapper.swift */ = {isa = PBXFileReference; fileEncoding = 4; lastKnownFileType = sourcecode.swift; path = SQLiteWrapper.swift; sourceTree = "<group>"; };
		3F0397B524BE5FF30019F095 /* DataQueue.swift */ = {isa = PBXFileReference; fileEncoding = 4; lastKnownFileType = sourcecode.swift; path = DataQueue.swift; sourceTree = "<group>"; };
		3F0397B624BE5FF30019F095 /* DataEntity.swift */ = {isa = PBXFileReference; fileEncoding = 4; lastKnownFileType = sourcecode.swift; path = DataEntity.swift; sourceTree = "<group>"; };
		3F0397B724BE5FF30019F095 /* DataQueueService.swift */ = {isa = PBXFileReference; fileEncoding = 4; lastKnownFileType = sourcecode.swift; path = DataQueueService.swift; sourceTree = "<group>"; };
		3F0397B824BE5FF30019F095 /* DataQueuing.swift */ = {isa = PBXFileReference; fileEncoding = 4; lastKnownFileType = sourcecode.swift; path = DataQueuing.swift; sourceTree = "<group>"; };
		3F0397B924BE5FF30019F095 /* Info.plist */ = {isa = PBXFileReference; fileEncoding = 4; lastKnownFileType = text.plist.xml; path = Info.plist; sourceTree = "<group>"; };
		3F0397BB24BE5FF30019F095 /* NamedCollectionProcessing.swift */ = {isa = PBXFileReference; fileEncoding = 4; lastKnownFileType = sourcecode.swift; path = NamedCollectionProcessing.swift; sourceTree = "<group>"; };
		3F0397BC24BE5FF30019F095 /* NamedCollectionDataStore.swift */ = {isa = PBXFileReference; fileEncoding = 4; lastKnownFileType = sourcecode.swift; path = NamedCollectionDataStore.swift; sourceTree = "<group>"; };
		3F0397BD24BE5FF30019F095 /* UserDefaultsNamedCollection.swift */ = {isa = PBXFileReference; fileEncoding = 4; lastKnownFileType = sourcecode.swift; path = UserDefaultsNamedCollection.swift; sourceTree = "<group>"; };
		3F0397BE24BE5FF30019F095 /* ApplicationSystemInfoService.swift */ = {isa = PBXFileReference; fileEncoding = 4; lastKnownFileType = sourcecode.swift; path = ApplicationSystemInfoService.swift; sourceTree = "<group>"; };
		3F0397BF24BE5FF30019F095 /* SystemInfoService.swift */ = {isa = PBXFileReference; fileEncoding = 4; lastKnownFileType = sourcecode.swift; path = SystemInfoService.swift; sourceTree = "<group>"; };
		3F0397C024BE5FF30019F095 /* URLOpening.swift */ = {isa = PBXFileReference; fileEncoding = 4; lastKnownFileType = sourcecode.swift; path = URLOpening.swift; sourceTree = "<group>"; };
		3F0397C124BE5FF30019F095 /* URLService.swift */ = {isa = PBXFileReference; fileEncoding = 4; lastKnownFileType = sourcecode.swift; path = URLService.swift; sourceTree = "<group>"; };
		3F0397E324BE60910019F095 /* HitProcessing.swift */ = {isa = PBXFileReference; fileEncoding = 4; lastKnownFileType = sourcecode.swift; path = HitProcessing.swift; sourceTree = "<group>"; };
		3F0397E424BE60910019F095 /* PersistentHitQueue.swift */ = {isa = PBXFileReference; fileEncoding = 4; lastKnownFileType = sourcecode.swift; path = PersistentHitQueue.swift; sourceTree = "<group>"; };
		3F0397E524BE60910019F095 /* HitQueuing.swift */ = {isa = PBXFileReference; fileEncoding = 4; lastKnownFileType = sourcecode.swift; path = HitQueuing.swift; sourceTree = "<group>"; };
		3F0397E624BE60910019F095 /* AtomicCounter.swift */ = {isa = PBXFileReference; fileEncoding = 4; lastKnownFileType = sourcecode.swift; path = AtomicCounter.swift; sourceTree = "<group>"; };
		3F0397E824BE60910019F095 /* FileUnzipper.swift */ = {isa = PBXFileReference; fileEncoding = 4; lastKnownFileType = sourcecode.swift; path = FileUnzipper.swift; sourceTree = "<group>"; };
		3F0397E924BE60910019F095 /* ZipArchive.swift */ = {isa = PBXFileReference; fileEncoding = 4; lastKnownFileType = sourcecode.swift; path = ZipArchive.swift; sourceTree = "<group>"; };
		3F0397EA24BE60910019F095 /* ZipEntry.swift */ = {isa = PBXFileReference; fileEncoding = 4; lastKnownFileType = sourcecode.swift; path = ZipEntry.swift; sourceTree = "<group>"; };
		3F0397EB24BE60910019F095 /* FileManager+ZIP.swift */ = {isa = PBXFileReference; fileEncoding = 4; lastKnownFileType = sourcecode.swift; path = "FileManager+ZIP.swift"; sourceTree = "<group>"; };
		3F0397EC24BE60910019F095 /* FileUnzipperConstants.swift */ = {isa = PBXFileReference; fileEncoding = 4; lastKnownFileType = sourcecode.swift; path = FileUnzipperConstants.swift; sourceTree = "<group>"; };
		3F0397ED24BE60910019F095 /* ThreadSafeArray.swift */ = {isa = PBXFileReference; fileEncoding = 4; lastKnownFileType = sourcecode.swift; path = ThreadSafeArray.swift; sourceTree = "<group>"; };
		3F0397EE24BE60910019F095 /* OperationOrderer.swift */ = {isa = PBXFileReference; fileEncoding = 4; lastKnownFileType = sourcecode.swift; path = OperationOrderer.swift; sourceTree = "<group>"; };
		3F0397EF24BE60910019F095 /* ThreadSafeDictionary.swift */ = {isa = PBXFileReference; fileEncoding = 4; lastKnownFileType = sourcecode.swift; path = ThreadSafeDictionary.swift; sourceTree = "<group>"; };
		3F0397F024BE60910019F095 /* URLEncoder.swift */ = {isa = PBXFileReference; fileEncoding = 4; lastKnownFileType = sourcecode.swift; path = URLEncoder.swift; sourceTree = "<group>"; };
		3F0397F124BE60910019F095 /* AnyCodable.swift */ = {isa = PBXFileReference; fileEncoding = 4; lastKnownFileType = sourcecode.swift; path = AnyCodable.swift; sourceTree = "<group>"; };
		3F03980124BE61520019F095 /* UnzipperTest.swift */ = {isa = PBXFileReference; fileEncoding = 4; lastKnownFileType = sourcecode.swift; path = UnzipperTest.swift; sourceTree = "<group>"; };
		3F03980224BE61520019F095 /* SystemInfoServiceTest.swift */ = {isa = PBXFileReference; fileEncoding = 4; lastKnownFileType = sourcecode.swift; path = SystemInfoServiceTest.swift; sourceTree = "<group>"; };
		3F03980324BE61520019F095 /* DataQueueService+Testable.swift */ = {isa = PBXFileReference; fileEncoding = 4; lastKnownFileType = sourcecode.swift; path = "DataQueueService+Testable.swift"; sourceTree = "<group>"; };
		3F03980424BE61520019F095 /* DataQueueServiceTests.swift */ = {isa = PBXFileReference; fileEncoding = 4; lastKnownFileType = sourcecode.swift; path = DataQueueServiceTests.swift; sourceTree = "<group>"; };
		3F03980524BE61520019F095 /* URLServiceTest.swift */ = {isa = PBXFileReference; fileEncoding = 4; lastKnownFileType = sourcecode.swift; path = URLServiceTest.swift; sourceTree = "<group>"; };
		3F03980624BE61520019F095 /* DiskCacheServiceTests.swift */ = {isa = PBXFileReference; fileEncoding = 4; lastKnownFileType = sourcecode.swift; path = DiskCacheServiceTests.swift; sourceTree = "<group>"; };
		3F03980724BE61520019F095 /* FileSystemNamedCollectionTest.swift */ = {isa = PBXFileReference; fileEncoding = 4; lastKnownFileType = sourcecode.swift; path = FileSystemNamedCollectionTest.swift; sourceTree = "<group>"; };
		3F03980824BE61520019F095 /* SQLiteWrapperTests.swift */ = {isa = PBXFileReference; fileEncoding = 4; lastKnownFileType = sourcecode.swift; path = SQLiteWrapperTests.swift; sourceTree = "<group>"; };
		3F03980A24BE61520019F095 /* DataQueueTests.swift */ = {isa = PBXFileReference; fileEncoding = 4; lastKnownFileType = sourcecode.swift; path = DataQueueTests.swift; sourceTree = "<group>"; };
		3F03980B24BE61520019F095 /* NetworkServiceTests.swift */ = {isa = PBXFileReference; fileEncoding = 4; lastKnownFileType = sourcecode.swift; path = NetworkServiceTests.swift; sourceTree = "<group>"; };
		3F03980C24BE61520019F095 /* LogLevelTest.swift */ = {isa = PBXFileReference; fileEncoding = 4; lastKnownFileType = sourcecode.swift; path = LogLevelTest.swift; sourceTree = "<group>"; };
		3F03980D24BE61520019F095 /* NamedCollectionDataStoreTest.swift */ = {isa = PBXFileReference; fileEncoding = 4; lastKnownFileType = sourcecode.swift; path = NamedCollectionDataStoreTest.swift; sourceTree = "<group>"; };
		3F03980F24BE61520019F095 /* OperationOrdererTests.swift */ = {isa = PBXFileReference; fileEncoding = 4; lastKnownFileType = sourcecode.swift; path = OperationOrdererTests.swift; sourceTree = "<group>"; };
		3F03981024BE61520019F095 /* PersistentHitQueueTests.swift */ = {isa = PBXFileReference; fileEncoding = 4; lastKnownFileType = sourcecode.swift; path = PersistentHitQueueTests.swift; sourceTree = "<group>"; };
		3F03981124BE61520019F095 /* AnyCodableTests.swift */ = {isa = PBXFileReference; fileEncoding = 4; lastKnownFileType = sourcecode.swift; path = AnyCodableTests.swift; sourceTree = "<group>"; };
		3F03981224BE61520019F095 /* ThreadSafeArrayTests.swift */ = {isa = PBXFileReference; fileEncoding = 4; lastKnownFileType = sourcecode.swift; path = ThreadSafeArrayTests.swift; sourceTree = "<group>"; };
		3F03981324BE61520019F095 /* URLEncoderTests.swift */ = {isa = PBXFileReference; fileEncoding = 4; lastKnownFileType = sourcecode.swift; path = URLEncoderTests.swift; sourceTree = "<group>"; };
		3F03981424BE61520019F095 /* ThreadSafeDictionaryTests.swift */ = {isa = PBXFileReference; fileEncoding = 4; lastKnownFileType = sourcecode.swift; path = ThreadSafeDictionaryTests.swift; sourceTree = "<group>"; };
		3F03983424BE62AA0019F095 /* TestRules.zip */ = {isa = PBXFileReference; lastKnownFileType = archive.zip; path = TestRules.zip; sourceTree = "<group>"; };
		3F03983524BE62AA0019F095 /* TestImage.png */ = {isa = PBXFileReference; lastKnownFileType = image.png; path = TestImage.png; sourceTree = "<group>"; };
		3F03983624BE62AA0019F095 /* ADBMobileConfig.json */ = {isa = PBXFileReference; fileEncoding = 4; lastKnownFileType = text.json; path = ADBMobileConfig.json; sourceTree = "<group>"; };
		3F03983724BE62AA0019F095 /* TestConfig.json */ = {isa = PBXFileReference; fileEncoding = 4; lastKnownFileType = text.json; path = TestConfig.json; sourceTree = "<group>"; };
		3F08FF9424D9F1D200D34DE3 /* EventDataMerger.swift */ = {isa = PBXFileReference; fileEncoding = 4; lastKnownFileType = sourcecode.swift; path = EventDataMerger.swift; sourceTree = "<group>"; };
		3F08FF9624D9F1F300D34DE3 /* EventDataMergeTests.swift */ = {isa = PBXFileReference; fileEncoding = 4; lastKnownFileType = sourcecode.swift; path = EventDataMergeTests.swift; sourceTree = "<group>"; };
		3F08FF9A24DA0DA100D34DE3 /* rules_functional_1.zip */ = {isa = PBXFileReference; lastKnownFileType = archive.zip; path = rules_functional_1.zip; sourceTree = "<group>"; };
		3F08FF9C24DA0DCF00D34DE3 /* RulesDownloaderTests.swift */ = {isa = PBXFileReference; fileEncoding = 4; lastKnownFileType = sourcecode.swift; path = RulesDownloaderTests.swift; sourceTree = "<group>"; };
		3F08FFA824DBBDD700D34DE3 /* TestableNetworkService.swift */ = {isa = PBXFileReference; fileEncoding = 4; lastKnownFileType = sourcecode.swift; name = TestableNetworkService.swift; path = AEPCore/Mocks/TestableNetworkService.swift; sourceTree = SOURCE_ROOT; };
		3F16761324E1B0630041B970 /* RulesConstants.swift */ = {isa = PBXFileReference; lastKnownFileType = sourcecode.swift; path = RulesConstants.swift; sourceTree = "<group>"; };
		3F16762724F031A00041B970 /* EventHubContractTests.swift */ = {isa = PBXFileReference; fileEncoding = 4; lastKnownFileType = sourcecode.swift; path = EventHubContractTests.swift; sourceTree = "<group>"; };
		3F16762924F032C60041B970 /* ContractExtensionOne.swift */ = {isa = PBXFileReference; lastKnownFileType = sourcecode.swift; path = ContractExtensionOne.swift; sourceTree = "<group>"; };
		3F16762B24F032E60041B970 /* ContractExtensionTwo.swift */ = {isa = PBXFileReference; lastKnownFileType = sourcecode.swift; path = ContractExtensionTwo.swift; sourceTree = "<group>"; };
		3F278C4C262E1FAB00E955E5 /* CachedRules.swift */ = {isa = PBXFileReference; fileEncoding = 4; lastKnownFileType = sourcecode.swift; path = CachedRules.swift; sourceTree = "<group>"; };
		3F2B1DA52631E7FE0030F50B /* RuleConsequence.swift */ = {isa = PBXFileReference; lastKnownFileType = sourcecode.swift; path = RuleConsequence.swift; sourceTree = "<group>"; };
		3F2B1DC4263221580030F50B /* LaunchRulesEngine+Downloader.swift */ = {isa = PBXFileReference; lastKnownFileType = sourcecode.swift; path = "LaunchRulesEngine+Downloader.swift"; sourceTree = "<group>"; };
		3F2F12BF24F6D66C00600CB4 /* TestHelpers.swift */ = {isa = PBXFileReference; lastKnownFileType = sourcecode.swift; path = TestHelpers.swift; sourceTree = "<group>"; };
		3F39152F24CA47B600B58C3E /* JSONRulesParserTests.swift */ = {isa = PBXFileReference; fileEncoding = 4; lastKnownFileType = sourcecode.swift; path = JSONRulesParserTests.swift; sourceTree = "<group>"; };
		3F39153224CB7E2400B58C3E /* MobileCore+IdentityTests.swift */ = {isa = PBXFileReference; lastKnownFileType = sourcecode.swift; path = "MobileCore+IdentityTests.swift"; sourceTree = "<group>"; };
		3F3951E824CA096100F7325B /* MobileCoreTests.swift */ = {isa = PBXFileReference; fileEncoding = 4; lastKnownFileType = sourcecode.swift; path = MobileCoreTests.swift; sourceTree = "<group>"; };
		3F3951EA24CA096100F7325B /* SharedStateTest.swift */ = {isa = PBXFileReference; fileEncoding = 4; lastKnownFileType = sourcecode.swift; path = SharedStateTest.swift; sourceTree = "<group>"; };
		3F3951EB24CA096100F7325B /* EventHubTests.swift */ = {isa = PBXFileReference; fileEncoding = 4; lastKnownFileType = sourcecode.swift; path = EventHubTests.swift; sourceTree = "<group>"; };
		3F3951ED24CA096100F7325B /* TestRules.zip */ = {isa = PBXFileReference; lastKnownFileType = archive.zip; path = TestRules.zip; sourceTree = "<group>"; };
		3F3951EE24CA096100F7325B /* TestImage.png */ = {isa = PBXFileReference; lastKnownFileType = image.png; path = TestImage.png; sourceTree = "<group>"; };
		3F3951EF24CA096100F7325B /* rules_1.json */ = {isa = PBXFileReference; fileEncoding = 4; lastKnownFileType = text.json; path = rules_1.json; sourceTree = "<group>"; };
		3F3951F024CA096100F7325B /* ADBMobileConfig.json */ = {isa = PBXFileReference; fileEncoding = 4; lastKnownFileType = text.json; path = ADBMobileConfig.json; sourceTree = "<group>"; };
		3F3951F124CA096100F7325B /* TestConfig.json */ = {isa = PBXFileReference; fileEncoding = 4; lastKnownFileType = text.json; path = TestConfig.json; sourceTree = "<group>"; };
		3F3951F224CA096100F7325B /* testRulesDownloader.zip */ = {isa = PBXFileReference; lastKnownFileType = archive.zip; path = testRulesDownloader.zip; sourceTree = "<group>"; };
		3F3951F424CA096100F7325B /* SlowMockExtension.swift */ = {isa = PBXFileReference; fileEncoding = 4; lastKnownFileType = sourcecode.swift; path = SlowMockExtension.swift; sourceTree = "<group>"; };
		3F3951F624CA096100F7325B /* MockExtensionTwo.swift */ = {isa = PBXFileReference; fileEncoding = 4; lastKnownFileType = sourcecode.swift; path = MockExtensionTwo.swift; sourceTree = "<group>"; };
		3F3951F724CA096100F7325B /* MobileCore+ConfigurationTests.swift */ = {isa = PBXFileReference; fileEncoding = 4; lastKnownFileType = sourcecode.swift; path = "MobileCore+ConfigurationTests.swift"; sourceTree = "<group>"; };
		3F3951FA24CA096100F7325B /* MockConfigurationDownloader.swift */ = {isa = PBXFileReference; fileEncoding = 4; lastKnownFileType = sourcecode.swift; path = MockConfigurationDownloader.swift; sourceTree = "<group>"; };
		3F3951FD24CA096100F7325B /* MockRulesDownloaderNetworkService.swift */ = {isa = PBXFileReference; fileEncoding = 4; lastKnownFileType = sourcecode.swift; path = MockRulesDownloaderNetworkService.swift; sourceTree = "<group>"; };
		3F3951FE24CA096100F7325B /* SharedStateTestHelper.swift */ = {isa = PBXFileReference; fileEncoding = 4; lastKnownFileType = sourcecode.swift; path = SharedStateTestHelper.swift; sourceTree = "<group>"; };
		3F3951FF24CA096100F7325B /* MockConfigurationDownloaderNetworkService.swift */ = {isa = PBXFileReference; fileEncoding = 4; lastKnownFileType = sourcecode.swift; path = MockConfigurationDownloaderNetworkService.swift; sourceTree = "<group>"; };
		3F39520324CA096100F7325B /* ConfigurationStateTests.swift */ = {isa = PBXFileReference; fileEncoding = 4; lastKnownFileType = sourcecode.swift; path = ConfigurationStateTests.swift; sourceTree = "<group>"; };
		3F39520424CA096100F7325B /* ConfigurationDownloaderTests.swift */ = {isa = PBXFileReference; fileEncoding = 4; lastKnownFileType = sourcecode.swift; path = ConfigurationDownloaderTests.swift; sourceTree = "<group>"; };
		3F39520624CA096100F7325B /* LaunchIDManagerTests.swift */ = {isa = PBXFileReference; fileEncoding = 4; lastKnownFileType = sourcecode.swift; path = LaunchIDManagerTests.swift; sourceTree = "<group>"; };
		3F4256FC24F474F4005D4006 /* AEPIntegrationTests.xctest */ = {isa = PBXFileReference; explicitFileType = wrapper.cfbundle; includeInIndex = 0; path = AEPIntegrationTests.xctest; sourceTree = BUILT_PRODUCTS_DIR; };
		3F4256FE24F474F4005D4006 /* IdentityIntegrationTests.swift */ = {isa = PBXFileReference; lastKnownFileType = sourcecode.swift; path = IdentityIntegrationTests.swift; sourceTree = "<group>"; };
		3F42570024F474F4005D4006 /* Info.plist */ = {isa = PBXFileReference; lastKnownFileType = text.plist.xml; path = Info.plist; sourceTree = "<group>"; };
		3F42570F24F4754F005D4006 /* TestableNetworkService.swift */ = {isa = PBXFileReference; lastKnownFileType = sourcecode.swift; path = TestableNetworkService.swift; sourceTree = "<group>"; };
		3F5D45F7251903020040E298 /* LaunchRuleTransformer.swift */ = {isa = PBXFileReference; lastKnownFileType = sourcecode.swift; path = LaunchRuleTransformer.swift; sourceTree = "<group>"; };
		3F5D45F9251904C50040E298 /* LaunchRuleTransformerTests.swift */ = {isa = PBXFileReference; lastKnownFileType = sourcecode.swift; path = LaunchRuleTransformerTests.swift; sourceTree = "<group>"; };
		3F5D45FC25190E8C0040E298 /* rules_testTransform.json */ = {isa = PBXFileReference; fileEncoding = 4; lastKnownFileType = text.json; path = rules_testTransform.json; sourceTree = "<group>"; };
		3F5F9ED02502D34500C8A0B4 /* ConfigurationIntegrationTests.swift */ = {isa = PBXFileReference; lastKnownFileType = sourcecode.swift; path = ConfigurationIntegrationTests.swift; sourceTree = "<group>"; };
		3FB5F7CF24D2848900F0F6DF /* ConfigurationUpdateTests.swift */ = {isa = PBXFileReference; lastKnownFileType = sourcecode.swift; path = ConfigurationUpdateTests.swift; sourceTree = "<group>"; };
		3FB66A9E24CA004400502CAF /* CoreConstants.swift */ = {isa = PBXFileReference; fileEncoding = 4; lastKnownFileType = sourcecode.swift; path = CoreConstants.swift; sourceTree = "<group>"; };
		3FB66A9F24CA004400502CAF /* MobileCore.swift */ = {isa = PBXFileReference; fileEncoding = 4; lastKnownFileType = sourcecode.swift; path = MobileCore.swift; sourceTree = "<group>"; };
		3FB66AA224CA004400502CAF /* MobileCore+Configuration.swift */ = {isa = PBXFileReference; fileEncoding = 4; lastKnownFileType = sourcecode.swift; path = "MobileCore+Configuration.swift"; sourceTree = "<group>"; };
		3FB66AA324CA004400502CAF /* MobileCore+Lifecycle.swift */ = {isa = PBXFileReference; fileEncoding = 4; lastKnownFileType = sourcecode.swift; path = "MobileCore+Lifecycle.swift"; sourceTree = "<group>"; };
		3FB66AA624CA004400502CAF /* EventHubPlaceholderExtension.swift */ = {isa = PBXFileReference; fileEncoding = 4; lastKnownFileType = sourcecode.swift; path = EventHubPlaceholderExtension.swift; sourceTree = "<group>"; };
		3FB66AA724CA004400502CAF /* EventHubConstants.swift */ = {isa = PBXFileReference; fileEncoding = 4; lastKnownFileType = sourcecode.swift; path = EventHubConstants.swift; sourceTree = "<group>"; };
		3FB66AA824CA004400502CAF /* ExtensionContainer.swift */ = {isa = PBXFileReference; fileEncoding = 4; lastKnownFileType = sourcecode.swift; path = ExtensionContainer.swift; sourceTree = "<group>"; };
		3FB66AA924CA004400502CAF /* Event.swift */ = {isa = PBXFileReference; fileEncoding = 4; lastKnownFileType = sourcecode.swift; path = Event.swift; sourceTree = "<group>"; };
		3FB66AAA24CA004400502CAF /* AEPError.swift */ = {isa = PBXFileReference; fileEncoding = 4; lastKnownFileType = sourcecode.swift; path = AEPError.swift; sourceTree = "<group>"; };
		3FB66AAB24CA004400502CAF /* SharedState.swift */ = {isa = PBXFileReference; fileEncoding = 4; lastKnownFileType = sourcecode.swift; path = SharedState.swift; sourceTree = "<group>"; };
		3FB66AAC24CA004400502CAF /* EventHub.swift */ = {isa = PBXFileReference; fileEncoding = 4; lastKnownFileType = sourcecode.swift; path = EventHub.swift; sourceTree = "<group>"; };
		3FB66AAD24CA004400502CAF /* ExtensionRuntime.swift */ = {isa = PBXFileReference; fileEncoding = 4; lastKnownFileType = sourcecode.swift; path = ExtensionRuntime.swift; sourceTree = "<group>"; };
		3FB66AAE24CA004400502CAF /* EventType.swift */ = {isa = PBXFileReference; fileEncoding = 4; lastKnownFileType = sourcecode.swift; path = EventType.swift; sourceTree = "<group>"; };
		3FB66AAF24CA004400502CAF /* EventHubError.swift */ = {isa = PBXFileReference; fileEncoding = 4; lastKnownFileType = sourcecode.swift; path = EventHubError.swift; sourceTree = "<group>"; };
		3FB66AB024CA004400502CAF /* EventSource.swift */ = {isa = PBXFileReference; fileEncoding = 4; lastKnownFileType = sourcecode.swift; path = EventSource.swift; sourceTree = "<group>"; };
		3FB66AB124CA004400502CAF /* EventListenerContainer.swift */ = {isa = PBXFileReference; fileEncoding = 4; lastKnownFileType = sourcecode.swift; path = EventListenerContainer.swift; sourceTree = "<group>"; };
		3FB66AB224CA004400502CAF /* Extension.swift */ = {isa = PBXFileReference; fileEncoding = 4; lastKnownFileType = sourcecode.swift; path = Extension.swift; sourceTree = "<group>"; };
		3FB66AB424CA004400502CAF /* LaunchRule.swift */ = {isa = PBXFileReference; fileEncoding = 4; lastKnownFileType = sourcecode.swift; path = LaunchRule.swift; sourceTree = "<group>"; };
		3FB66AB524CA004400502CAF /* RulesDownloader.swift */ = {isa = PBXFileReference; fileEncoding = 4; lastKnownFileType = sourcecode.swift; path = RulesDownloader.swift; sourceTree = "<group>"; };
		3FB66AB624CA004400502CAF /* LaunchRulesEngine.swift */ = {isa = PBXFileReference; fileEncoding = 4; lastKnownFileType = sourcecode.swift; path = LaunchRulesEngine.swift; sourceTree = "<group>"; };
		3FB66AB724CA004400502CAF /* RulesLoader.swift */ = {isa = PBXFileReference; fileEncoding = 4; lastKnownFileType = sourcecode.swift; path = RulesLoader.swift; sourceTree = "<group>"; };
		3FB66AB824CA004400502CAF /* JSONRulesParser.swift */ = {isa = PBXFileReference; fileEncoding = 4; lastKnownFileType = sourcecode.swift; path = JSONRulesParser.swift; sourceTree = "<group>"; };
		3FB66ABA24CA004400502CAF /* Configuration.swift */ = {isa = PBXFileReference; fileEncoding = 4; lastKnownFileType = sourcecode.swift; path = Configuration.swift; sourceTree = "<group>"; };
		3FB66ABB24CA004400502CAF /* ConfigurationConstants.swift */ = {isa = PBXFileReference; fileEncoding = 4; lastKnownFileType = sourcecode.swift; path = ConfigurationConstants.swift; sourceTree = "<group>"; };
		3FB66ABC24CA004400502CAF /* ConfigurationState.swift */ = {isa = PBXFileReference; fileEncoding = 4; lastKnownFileType = sourcecode.swift; path = ConfigurationState.swift; sourceTree = "<group>"; };
		3FB66ABD24CA004400502CAF /* LaunchIDManager.swift */ = {isa = PBXFileReference; fileEncoding = 4; lastKnownFileType = sourcecode.swift; path = LaunchIDManager.swift; sourceTree = "<group>"; };
		3FB66ABE24CA004400502CAF /* Event+Configuration.swift */ = {isa = PBXFileReference; fileEncoding = 4; lastKnownFileType = sourcecode.swift; path = "Event+Configuration.swift"; sourceTree = "<group>"; };
		3FB66ABF24CA004400502CAF /* ConfigurationDownloadable.swift */ = {isa = PBXFileReference; fileEncoding = 4; lastKnownFileType = sourcecode.swift; path = ConfigurationDownloadable.swift; sourceTree = "<group>"; };
		3FB66AC124CA004400502CAF /* CachedConfiguration.swift */ = {isa = PBXFileReference; fileEncoding = 4; lastKnownFileType = sourcecode.swift; path = CachedConfiguration.swift; sourceTree = "<group>"; };
		3FB66AC224CA004400502CAF /* ConfigurationDownloader.swift */ = {isa = PBXFileReference; fileEncoding = 4; lastKnownFileType = sourcecode.swift; path = ConfigurationDownloader.swift; sourceTree = "<group>"; };
		3FB66AC324CA004400502CAF /* PrivacyStatus.swift */ = {isa = PBXFileReference; fileEncoding = 4; lastKnownFileType = sourcecode.swift; path = PrivacyStatus.swift; sourceTree = "<group>"; };
		3FB66AC424CA004400502CAF /* Cacheable.swift */ = {isa = PBXFileReference; fileEncoding = 4; lastKnownFileType = sourcecode.swift; path = Cacheable.swift; sourceTree = "<group>"; };
		3FE6DDA924C62C090065EA05 /* AEPServicesMocks.framework */ = {isa = PBXFileReference; explicitFileType = wrapper.framework; includeInIndex = 0; path = AEPServicesMocks.framework; sourceTree = BUILT_PRODUCTS_DIR; };
		3FE6DDD124C62EE60065EA05 /* AEPLifecycle.framework */ = {isa = PBXFileReference; explicitFileType = wrapper.framework; includeInIndex = 0; path = AEPLifecycle.framework; sourceTree = BUILT_PRODUCTS_DIR; };
		3FE6DDD324C62EE60065EA05 /* AEPLifecycle.h */ = {isa = PBXFileReference; lastKnownFileType = sourcecode.c.h; path = AEPLifecycle.h; sourceTree = "<group>"; };
		3FE6DDD424C62EE60065EA05 /* Info.plist */ = {isa = PBXFileReference; lastKnownFileType = text.plist.xml; path = Info.plist; sourceTree = "<group>"; };
		3FE6DDD924C62EE60065EA05 /* AEPLifecycleTests.xctest */ = {isa = PBXFileReference; explicitFileType = wrapper.cfbundle; includeInIndex = 0; path = AEPLifecycleTests.xctest; sourceTree = BUILT_PRODUCTS_DIR; };
		3FE6DDE024C62EE60065EA05 /* Info.plist */ = {isa = PBXFileReference; lastKnownFileType = text.plist.xml; path = Info.plist; sourceTree = "<group>"; };
		3FE6DDE824C62F610065EA05 /* AEPServicesMock.h */ = {isa = PBXFileReference; fileEncoding = 4; lastKnownFileType = sourcecode.c.h; name = AEPServicesMock.h; path = AEPServices/Mocks/AEPServicesMock.h; sourceTree = SOURCE_ROOT; };
		3FE6DDEA24C62F610065EA05 /* MockTask.swift */ = {isa = PBXFileReference; fileEncoding = 4; lastKnownFileType = sourcecode.swift; name = MockTask.swift; path = AEPServices/Mocks/MockTask.swift; sourceTree = SOURCE_ROOT; };
		3FE6DDEC24C62F610065EA05 /* Info.plist */ = {isa = PBXFileReference; lastKnownFileType = text.plist; name = Info.plist; path = AEPServices/Mocks/Info.plist; sourceTree = SOURCE_ROOT; };
		3FE6DDED24C62F610065EA05 /* MockURLSession.swift */ = {isa = PBXFileReference; fileEncoding = 4; lastKnownFileType = sourcecode.swift; name = MockURLSession.swift; path = AEPServices/Mocks/MockURLSession.swift; sourceTree = SOURCE_ROOT; };
		3FE6DDEE24C62F610065EA05 /* MockSystemInfoService.swift */ = {isa = PBXFileReference; fileEncoding = 4; lastKnownFileType = sourcecode.swift; name = MockSystemInfoService.swift; path = AEPServices/Mocks/MockSystemInfoService.swift; sourceTree = SOURCE_ROOT; };
		3FE6DDF824C630DE0065EA05 /* LifecycleMetricsBuilderTests.swift */ = {isa = PBXFileReference; fileEncoding = 4; lastKnownFileType = sourcecode.swift; path = LifecycleMetricsBuilderTests.swift; sourceTree = "<group>"; };
		3FE6DDF924C630DE0065EA05 /* LifecycleContextDataTests.swift */ = {isa = PBXFileReference; fileEncoding = 4; lastKnownFileType = sourcecode.swift; path = LifecycleContextDataTests.swift; sourceTree = "<group>"; };
		3FE6DDFB24C630DE0065EA05 /* LifecycleMetricsTests.swift */ = {isa = PBXFileReference; fileEncoding = 4; lastKnownFileType = sourcecode.swift; path = LifecycleMetricsTests.swift; sourceTree = "<group>"; };
		3FE6DDFC24C630DE0065EA05 /* LifecycleFunctionalTests.swift */ = {isa = PBXFileReference; fileEncoding = 4; lastKnownFileType = sourcecode.swift; path = LifecycleFunctionalTests.swift; sourceTree = "<group>"; };
		3FE6DDFD24C630DE0065EA05 /* LifecycleStateTests.swift */ = {isa = PBXFileReference; fileEncoding = 4; lastKnownFileType = sourcecode.swift; path = LifecycleStateTests.swift; sourceTree = "<group>"; };
		3FE6DDFE24C630DE0065EA05 /* LifecycleSessionTests.swift */ = {isa = PBXFileReference; fileEncoding = 4; lastKnownFileType = sourcecode.swift; path = LifecycleSessionTests.swift; sourceTree = "<group>"; };
		3FE6DE0624C630EA0065EA05 /* LifecycleState.swift */ = {isa = PBXFileReference; fileEncoding = 4; lastKnownFileType = sourcecode.swift; path = LifecycleState.swift; sourceTree = "<group>"; };
		3FE6DE0724C630EB0065EA05 /* LifecycleMetrics.swift */ = {isa = PBXFileReference; fileEncoding = 4; lastKnownFileType = sourcecode.swift; path = LifecycleMetrics.swift; sourceTree = "<group>"; };
		3FE6DE0824C630EB0065EA05 /* Event+Lifecycle.swift */ = {isa = PBXFileReference; fileEncoding = 4; lastKnownFileType = sourcecode.swift; path = "Event+Lifecycle.swift"; sourceTree = "<group>"; };
		3FE6DE0A24C630EB0065EA05 /* Lifecycle.swift */ = {isa = PBXFileReference; fileEncoding = 4; lastKnownFileType = sourcecode.swift; path = Lifecycle.swift; sourceTree = "<group>"; };
		3FE6DE0B24C630EB0065EA05 /* LifecycleContextData.swift */ = {isa = PBXFileReference; fileEncoding = 4; lastKnownFileType = sourcecode.swift; path = LifecycleContextData.swift; sourceTree = "<group>"; };
		3FE6DE0C24C630EB0065EA05 /* LifecycleConstants.swift */ = {isa = PBXFileReference; fileEncoding = 4; lastKnownFileType = sourcecode.swift; path = LifecycleConstants.swift; sourceTree = "<group>"; };
		3FE6DE0D24C630EB0065EA05 /* LifecycleMetricsBuilder.swift */ = {isa = PBXFileReference; fileEncoding = 4; lastKnownFileType = sourcecode.swift; path = LifecycleMetricsBuilder.swift; sourceTree = "<group>"; };
		3FE6DE1624C631100065EA05 /* LifecycleSession.swift */ = {isa = PBXFileReference; fileEncoding = 4; lastKnownFileType = sourcecode.swift; path = LifecycleSession.swift; sourceTree = "<group>"; };
		3FE6DE2F24C642330065EA05 /* AEPIdentity.framework */ = {isa = PBXFileReference; explicitFileType = wrapper.framework; includeInIndex = 0; path = AEPIdentity.framework; sourceTree = BUILT_PRODUCTS_DIR; };
		3FE6DE3124C642330065EA05 /* AEPIdentity.h */ = {isa = PBXFileReference; lastKnownFileType = sourcecode.c.h; path = AEPIdentity.h; sourceTree = "<group>"; };
		3FE6DE3224C642330065EA05 /* Info.plist */ = {isa = PBXFileReference; lastKnownFileType = text.plist.xml; path = Info.plist; sourceTree = "<group>"; };
		3FE6DE3724C642330065EA05 /* AEPIdentityTests.xctest */ = {isa = PBXFileReference; explicitFileType = wrapper.cfbundle; includeInIndex = 0; path = AEPIdentityTests.xctest; sourceTree = BUILT_PRODUCTS_DIR; };
		3FE6DE3E24C642330065EA05 /* Info.plist */ = {isa = PBXFileReference; lastKnownFileType = text.plist.xml; path = Info.plist; sourceTree = "<group>"; };
		3FE6DE4624C643050065EA05 /* MobileVisitorAuthenticationState.swift */ = {isa = PBXFileReference; fileEncoding = 4; lastKnownFileType = sourcecode.swift; path = MobileVisitorAuthenticationState.swift; sourceTree = "<group>"; };
		3FE6DE4724C643050065EA05 /* URLQueryItem+Identity.swift */ = {isa = PBXFileReference; fileEncoding = 4; lastKnownFileType = sourcecode.swift; path = "URLQueryItem+Identity.swift"; sourceTree = "<group>"; };
		3FE6DE4824C643050065EA05 /* IdentityProperties.swift */ = {isa = PBXFileReference; fileEncoding = 4; lastKnownFileType = sourcecode.swift; path = IdentityProperties.swift; sourceTree = "<group>"; };
		3FE6DE4924C643050065EA05 /* Identity+PublicAPI.swift */ = {isa = PBXFileReference; fileEncoding = 4; lastKnownFileType = sourcecode.swift; path = "Identity+PublicAPI.swift"; sourceTree = "<group>"; };
		3FE6DE4A24C643050065EA05 /* IdentityConstants.swift */ = {isa = PBXFileReference; fileEncoding = 4; lastKnownFileType = sourcecode.swift; path = IdentityConstants.swift; sourceTree = "<group>"; };
		3FE6DE4C24C643050065EA05 /* Networking+Identity.swift */ = {isa = PBXFileReference; fileEncoding = 4; lastKnownFileType = sourcecode.swift; path = "Networking+Identity.swift"; sourceTree = "<group>"; };
		3FE6DE4D24C643050065EA05 /* IdentityState.swift */ = {isa = PBXFileReference; fileEncoding = 4; lastKnownFileType = sourcecode.swift; path = IdentityState.swift; sourceTree = "<group>"; };
		3FE6DE4E24C643060065EA05 /* ECID.swift */ = {isa = PBXFileReference; fileEncoding = 4; lastKnownFileType = sourcecode.swift; path = ECID.swift; sourceTree = "<group>"; };
		3FE6DE4F24C643060065EA05 /* Event+Identity.swift */ = {isa = PBXFileReference; fileEncoding = 4; lastKnownFileType = sourcecode.swift; path = "Event+Identity.swift"; sourceTree = "<group>"; };
		3FE6DE5024C643060065EA05 /* CustomIdentity.swift */ = {isa = PBXFileReference; fileEncoding = 4; lastKnownFileType = sourcecode.swift; path = CustomIdentity.swift; sourceTree = "<group>"; };
		3FE6DE5124C643060065EA05 /* IdentityHit.swift */ = {isa = PBXFileReference; fileEncoding = 4; lastKnownFileType = sourcecode.swift; path = IdentityHit.swift; sourceTree = "<group>"; };
		3FE6DE5224C643060065EA05 /* URLAppender.swift */ = {isa = PBXFileReference; fileEncoding = 4; lastKnownFileType = sourcecode.swift; path = URLAppender.swift; sourceTree = "<group>"; };
		3FE6DE5324C643060065EA05 /* MobileIdentities.swift */ = {isa = PBXFileReference; fileEncoding = 4; lastKnownFileType = sourcecode.swift; path = MobileIdentities.swift; sourceTree = "<group>"; };
		3FE6DE5424C643060065EA05 /* IdentityHitResponse.swift */ = {isa = PBXFileReference; fileEncoding = 4; lastKnownFileType = sourcecode.swift; path = IdentityHitResponse.swift; sourceTree = "<group>"; };
		3FE6DE5524C643060065EA05 /* IdentityHitProcessor.swift */ = {isa = PBXFileReference; fileEncoding = 4; lastKnownFileType = sourcecode.swift; path = IdentityHitProcessor.swift; sourceTree = "<group>"; };
		3FE6DE5624C643060065EA05 /* Identity.swift */ = {isa = PBXFileReference; fileEncoding = 4; lastKnownFileType = sourcecode.swift; path = Identity.swift; sourceTree = "<group>"; };
		3FE6DE5724C643060065EA05 /* Identifiable.swift */ = {isa = PBXFileReference; fileEncoding = 4; lastKnownFileType = sourcecode.swift; path = Identifiable.swift; sourceTree = "<group>"; };
		3FE6DE5824C643060065EA05 /* URL+Identity.swift */ = {isa = PBXFileReference; fileEncoding = 4; lastKnownFileType = sourcecode.swift; path = "URL+Identity.swift"; sourceTree = "<group>"; };
		3FE6DE6C24C643610065EA05 /* ECIDTests.swift */ = {isa = PBXFileReference; fileEncoding = 4; lastKnownFileType = sourcecode.swift; path = ECIDTests.swift; sourceTree = "<group>"; };
		3FE6DE6D24C643610065EA05 /* MobileIdentitiesTests.swift */ = {isa = PBXFileReference; fileEncoding = 4; lastKnownFileType = sourcecode.swift; path = MobileIdentitiesTests.swift; sourceTree = "<group>"; };
		3FE6DE6E24C643610065EA05 /* URL+IdentityTests.swift */ = {isa = PBXFileReference; fileEncoding = 4; lastKnownFileType = sourcecode.swift; path = "URL+IdentityTests.swift"; sourceTree = "<group>"; };
		3FE6DE6F24C643610065EA05 /* URLQueryItem+IdentityTests.swift */ = {isa = PBXFileReference; fileEncoding = 4; lastKnownFileType = sourcecode.swift; path = "URLQueryItem+IdentityTests.swift"; sourceTree = "<group>"; };
		3FE6DE7024C643620065EA05 /* IdentityStateTests.swift */ = {isa = PBXFileReference; fileEncoding = 4; lastKnownFileType = sourcecode.swift; path = IdentityStateTests.swift; sourceTree = "<group>"; };
		3FE6DE7124C643620065EA05 /* IdentityFunctionalTests.swift */ = {isa = PBXFileReference; fileEncoding = 4; lastKnownFileType = sourcecode.swift; path = IdentityFunctionalTests.swift; sourceTree = "<group>"; };
		3FE6DE7224C643620065EA05 /* URLAppenderTests.swift */ = {isa = PBXFileReference; fileEncoding = 4; lastKnownFileType = sourcecode.swift; path = URLAppenderTests.swift; sourceTree = "<group>"; };
		3FE6DE7324C643620065EA05 /* IdentityHitProcessorTests.swift */ = {isa = PBXFileReference; fileEncoding = 4; lastKnownFileType = sourcecode.swift; path = IdentityHitProcessorTests.swift; sourceTree = "<group>"; };
		3FE6DE7424C643620065EA05 /* IdentityHitResponseTests.swift */ = {isa = PBXFileReference; fileEncoding = 4; lastKnownFileType = sourcecode.swift; path = IdentityHitResponseTests.swift; sourceTree = "<group>"; };
		3FE6DE7524C643620065EA05 /* NetworkService+IdentityTests.swift */ = {isa = PBXFileReference; fileEncoding = 4; lastKnownFileType = sourcecode.swift; path = "NetworkService+IdentityTests.swift"; sourceTree = "<group>"; };
		3FE6DE7624C643620065EA05 /* IdentityTests.swift */ = {isa = PBXFileReference; fileEncoding = 4; lastKnownFileType = sourcecode.swift; path = IdentityTests.swift; sourceTree = "<group>"; };
		3FE6DE7724C643620065EA05 /* IdentityPropertiesTests.swift */ = {isa = PBXFileReference; fileEncoding = 4; lastKnownFileType = sourcecode.swift; path = IdentityPropertiesTests.swift; sourceTree = "<group>"; };
		3FE6DE8724C643EA0065EA05 /* TestableExtensionRuntime.swift */ = {isa = PBXFileReference; fileEncoding = 4; lastKnownFileType = sourcecode.swift; path = TestableExtensionRuntime.swift; sourceTree = "<group>"; };
		3FEEA0DB2522436E007EC317 /* rules_pii.json */ = {isa = PBXFileReference; fileEncoding = 4; lastKnownFileType = text.json; path = rules_pii.json; sourceTree = "<group>"; };
		3FF8170A24D89B160064DFA1 /* AEPCoreMocks.framework */ = {isa = PBXFileReference; explicitFileType = wrapper.framework; includeInIndex = 0; path = AEPCoreMocks.framework; sourceTree = BUILT_PRODUCTS_DIR; };
		3FF8171324D89B500064DFA1 /* AEPCoreMocks.h */ = {isa = PBXFileReference; fileEncoding = 4; lastKnownFileType = sourcecode.c.h; name = AEPCoreMocks.h; path = AEPCore/Mocks/AEPCoreMocks.h; sourceTree = SOURCE_ROOT; };
		3FF8171424D89B500064DFA1 /* Info.plist */ = {isa = PBXFileReference; lastKnownFileType = text.plist; name = Info.plist; path = AEPCore/Mocks/Info.plist; sourceTree = SOURCE_ROOT; };
		3FF829442507E9F500483C74 /* ADBMobileConfig-OptedOut.json */ = {isa = PBXFileReference; lastKnownFileType = text.json; path = "ADBMobileConfig-OptedOut.json"; sourceTree = "<group>"; };
		3FF829462507EBE400483C74 /* LifecycleIntegrationTests.swift */ = {isa = PBXFileReference; lastKnownFileType = sourcecode.swift; path = LifecycleIntegrationTests.swift; sourceTree = "<group>"; };
		3FF829482507F8AA00483C74 /* rules_lifecycle.json */ = {isa = PBXFileReference; lastKnownFileType = text.json; path = rules_lifecycle.json; sourceTree = "<group>"; };
		3FF829682509937100483C74 /* SignalIntegrationTests.swift */ = {isa = PBXFileReference; lastKnownFileType = sourcecode.swift; path = SignalIntegrationTests.swift; sourceTree = "<group>"; };
		3FF8296B2509942300483C74 /* rules_signal.json */ = {isa = PBXFileReference; fileEncoding = 4; lastKnownFileType = text.json; path = rules_signal.json; sourceTree = "<group>"; };
		4107BA7054E313DACA0D4EF4 /* Pods-AEPCoreTests.release.xcconfig */ = {isa = PBXFileReference; includeInIndex = 1; lastKnownFileType = text.xcconfig; name = "Pods-AEPCoreTests.release.xcconfig"; path = "Target Support Files/Pods-AEPCoreTests/Pods-AEPCoreTests.release.xcconfig"; sourceTree = "<group>"; };
		41E5D22C6D72CCCF26904EDE /* Pods-AEPSignalTests.debug.xcconfig */ = {isa = PBXFileReference; includeInIndex = 1; lastKnownFileType = text.xcconfig; name = "Pods-AEPSignalTests.debug.xcconfig"; path = "Target Support Files/Pods-AEPSignalTests/Pods-AEPSignalTests.debug.xcconfig"; sourceTree = "<group>"; };
<<<<<<< HEAD
		4C0111D42DB1D41600996757 /* Event+EventHistoryRequestTests.swift */ = {isa = PBXFileReference; lastKnownFileType = sourcecode.swift; path = "Event+EventHistoryRequestTests.swift"; sourceTree = "<group>"; };
		4C16E6A42DFBAE3C00B66935 /* Array+Flatten.swift */ = {isa = PBXFileReference; lastKnownFileType = sourcecode.swift; path = "Array+Flatten.swift"; sourceTree = "<group>"; };
		4C16E6A62E04C44100B66935 /* rules_testArrayFlatteningNotation.json */ = {isa = PBXFileReference; lastKnownFileType = text.json; path = rules_testArrayFlatteningNotation.json; sourceTree = "<group>"; };
		4C2157802DC0620C0055C8C9 /* EventHubEventHistoryTests.swift */ = {isa = PBXFileReference; lastKnownFileType = sourcecode.swift; path = EventHubEventHistoryTests.swift; sourceTree = "<group>"; };
		4C2157B82DC158F40055C8C9 /* RulesEngineFunctionalTests.swift */ = {isa = PBXFileReference; lastKnownFileType = sourcecode.swift; path = RulesEngineFunctionalTests.swift; sourceTree = "<group>"; };
		4C2157B92DC158F40055C8C9 /* RulesEngineHistoricalTests.swift */ = {isa = PBXFileReference; lastKnownFileType = sourcecode.swift; path = RulesEngineHistoricalTests.swift; sourceTree = "<group>"; };
		4C2157BC2DC1591D0055C8C9 /* MockEventHistory.swift */ = {isa = PBXFileReference; lastKnownFileType = sourcecode.swift; path = MockEventHistory.swift; sourceTree = "<group>"; };
		4C2157BD2DC1591D0055C8C9 /* RulesEngineTestBase.swift */ = {isa = PBXFileReference; lastKnownFileType = sourcecode.swift; path = RulesEngineTestBase.swift; sourceTree = "<group>"; };
		4C2157C02DC159270055C8C9 /* consequence_rules_testDataContentEmpty.json */ = {isa = PBXFileReference; lastKnownFileType = text.json; path = consequence_rules_testDataContentEmpty.json; sourceTree = "<group>"; };
		4C2157C12DC159270055C8C9 /* consequence_rules_testDataContentMissing.json */ = {isa = PBXFileReference; lastKnownFileType = text.json; path = consequence_rules_testDataContentMissing.json; sourceTree = "<group>"; };
		4C2157C22DC159270055C8C9 /* consequence_rules_testDataContentNull.json */ = {isa = PBXFileReference; lastKnownFileType = text.json; path = consequence_rules_testDataContentNull.json; sourceTree = "<group>"; };
		4C2157C32DC159270055C8C9 /* consequence_rules_testDataOperationEmpty.json */ = {isa = PBXFileReference; lastKnownFileType = text.json; path = consequence_rules_testDataOperationEmpty.json; sourceTree = "<group>"; };
		4C2157C42DC159270055C8C9 /* consequence_rules_testDataOperationInvalid.json */ = {isa = PBXFileReference; lastKnownFileType = text.json; path = consequence_rules_testDataOperationInvalid.json; sourceTree = "<group>"; };
		4C2157C52DC159270055C8C9 /* consequence_rules_testDataOperationMissing.json */ = {isa = PBXFileReference; lastKnownFileType = text.json; path = consequence_rules_testDataOperationMissing.json; sourceTree = "<group>"; };
		4C2157C62DC159270055C8C9 /* consequence_rules_testDataOperationNull.json */ = {isa = PBXFileReference; lastKnownFileType = text.json; path = consequence_rules_testDataOperationNull.json; sourceTree = "<group>"; };
		4C2157C72DC159270055C8C9 /* consequence_rules_testSchemaDataEmpty.json */ = {isa = PBXFileReference; lastKnownFileType = text.json; path = consequence_rules_testSchemaDataEmpty.json; sourceTree = "<group>"; };
		4C2157C82DC159270055C8C9 /* consequence_rules_testSchemaDataMissing.json */ = {isa = PBXFileReference; lastKnownFileType = text.json; path = consequence_rules_testSchemaDataMissing.json; sourceTree = "<group>"; };
		4C2157C92DC159270055C8C9 /* consequence_rules_testSchemaDataNull.json */ = {isa = PBXFileReference; lastKnownFileType = text.json; path = consequence_rules_testSchemaDataNull.json; sourceTree = "<group>"; };
		4C2157CA2DC159270055C8C9 /* consequence_rules_testSchemaEventHistoryInsert.json */ = {isa = PBXFileReference; lastKnownFileType = text.json; path = consequence_rules_testSchemaEventHistoryInsert.json; sourceTree = "<group>"; };
		4C2157CB2DC159270055C8C9 /* consequence_rules_testSchemaEventHistoryInsert_withTokens.json */ = {isa = PBXFileReference; lastKnownFileType = text.json; path = consequence_rules_testSchemaEventHistoryInsert_withTokens.json; sourceTree = "<group>"; };
		4C2157CC2DC159270055C8C9 /* consequence_rules_testSchemaEventHistoryInsertIfNotExists.json */ = {isa = PBXFileReference; lastKnownFileType = text.json; path = consequence_rules_testSchemaEventHistoryInsertIfNotExists.json; sourceTree = "<group>"; };
		4C2157CD2DC159270055C8C9 /* consequence_rules_testSchemaIdEmpty.json */ = {isa = PBXFileReference; lastKnownFileType = text.json; path = consequence_rules_testSchemaIdEmpty.json; sourceTree = "<group>"; };
		4C2157CE2DC159270055C8C9 /* consequence_rules_testSchemaIdMissing.json */ = {isa = PBXFileReference; lastKnownFileType = text.json; path = consequence_rules_testSchemaIdMissing.json; sourceTree = "<group>"; };
		4C2157CF2DC159270055C8C9 /* consequence_rules_testSchemaIdNull.json */ = {isa = PBXFileReference; lastKnownFileType = text.json; path = consequence_rules_testSchemaIdNull.json; sourceTree = "<group>"; };
		4C2157D02DC159270055C8C9 /* consequence_rules_testSchemaSchemaEmpty.json */ = {isa = PBXFileReference; lastKnownFileType = text.json; path = consequence_rules_testSchemaSchemaEmpty.json; sourceTree = "<group>"; };
		4C2157D22DC159270055C8C9 /* consequence_rules_testSchemaSchemaMissing.json */ = {isa = PBXFileReference; lastKnownFileType = text.json; path = consequence_rules_testSchemaSchemaMissing.json; sourceTree = "<group>"; };
		4C2157D32DC159270055C8C9 /* consequence_rules_testSchemaSchemaNull.json */ = {isa = PBXFileReference; lastKnownFileType = text.json; path = consequence_rules_testSchemaSchemaNull.json; sourceTree = "<group>"; };
		4C2157EC2DC178270055C8C9 /* JSONConditionMostRecentTests.swift */ = {isa = PBXFileReference; lastKnownFileType = sourcecode.swift; path = JSONConditionMostRecentTests.swift; sourceTree = "<group>"; };
		4C2157EE2DC19CC10055C8C9 /* rules_testHistoryMostRecent.json */ = {isa = PBXFileReference; lastKnownFileType = text.json; path = rules_testHistoryMostRecent.json; sourceTree = "<group>"; };
		4CA311532DF8EDC800C6A24B /* JSONConditionHistoricalCountTests.swift */ = {isa = PBXFileReference; lastKnownFileType = sourcecode.swift; path = JSONConditionHistoricalCountTests.swift; sourceTree = "<group>"; };
		4CA311552DFA2BFE00C6A24B /* consequence_rules_testSchemaInAppDetailSchema.json */ = {isa = PBXFileReference; lastKnownFileType = text.json; path = consequence_rules_testSchemaInAppDetailSchema.json; sourceTree = "<group>"; };
		4CCC21A52D9623BC00F75340 /* Event+EventHistoryRequest.swift */ = {isa = PBXFileReference; lastKnownFileType = sourcecode.swift; path = "Event+EventHistoryRequest.swift"; sourceTree = "<group>"; };
=======
		4C2157E82DC16C5E0055C8C9 /* TokenReplacementTests.swift */ = {isa = PBXFileReference; lastKnownFileType = sourcecode.swift; path = TokenReplacementTests.swift; sourceTree = "<group>"; };
		4C2157EA2DC16F040055C8C9 /* TestableTraversable.swift */ = {isa = PBXFileReference; lastKnownFileType = sourcecode.swift; path = TestableTraversable.swift; sourceTree = "<group>"; };
>>>>>>> 81bd196d
		4CF028162C2CCA0F008ADE05 /* AnyCodable+Array.swift */ = {isa = PBXFileReference; fileEncoding = 4; lastKnownFileType = sourcecode.swift; path = "AnyCodable+Array.swift"; sourceTree = "<group>"; };
		4CF028172C2CCA0F008ADE05 /* RealNetworkService.swift */ = {isa = PBXFileReference; fileEncoding = 4; lastKnownFileType = sourcecode.swift; path = RealNetworkService.swift; sourceTree = "<group>"; };
		4CF028182C2CCA0F008ADE05 /* EventSpec.swift */ = {isa = PBXFileReference; fileEncoding = 4; lastKnownFileType = sourcecode.swift; path = EventSpec.swift; sourceTree = "<group>"; };
		4CF028192C2CCA0F008ADE05 /* MockNetworkService.swift */ = {isa = PBXFileReference; fileEncoding = 4; lastKnownFileType = sourcecode.swift; path = MockNetworkService.swift; sourceTree = "<group>"; };
		4CF0281A2C2CCA0F008ADE05 /* NamedCollectionDataStore+TestHelper.swift */ = {isa = PBXFileReference; fileEncoding = 4; lastKnownFileType = sourcecode.swift; path = "NamedCollectionDataStore+TestHelper.swift"; sourceTree = "<group>"; };
		4CF0281B2C2CCA0F008ADE05 /* NetworkRequest+DeepCopy.swift */ = {isa = PBXFileReference; fileEncoding = 4; lastKnownFileType = sourcecode.swift; path = "NetworkRequest+DeepCopy.swift"; sourceTree = "<group>"; };
		4CF0281C2C2CCA0F008ADE05 /* TestableNetworkRequest.swift */ = {isa = PBXFileReference; fileEncoding = 4; lastKnownFileType = sourcecode.swift; path = TestableNetworkRequest.swift; sourceTree = "<group>"; };
		4CF0281D2C2CCA0F008ADE05 /* CountDownLatch.swift */ = {isa = PBXFileReference; fileEncoding = 4; lastKnownFileType = sourcecode.swift; path = CountDownLatch.swift; sourceTree = "<group>"; };
		4CF0281E2C2CCA0F008ADE05 /* URL+TestHelper.swift */ = {isa = PBXFileReference; fileEncoding = 4; lastKnownFileType = sourcecode.swift; path = "URL+TestHelper.swift"; sourceTree = "<group>"; };
		4CF0281F2C2CCA0F008ADE05 /* UserDefaults+TestHelper.swift */ = {isa = PBXFileReference; fileEncoding = 4; lastKnownFileType = sourcecode.swift; path = "UserDefaults+TestHelper.swift"; sourceTree = "<group>"; };
		4CF028202C2CCA0F008ADE05 /* MockHitProcessor.swift */ = {isa = PBXFileReference; fileEncoding = 4; lastKnownFileType = sourcecode.swift; path = MockHitProcessor.swift; sourceTree = "<group>"; };
		4CF028212C2CCA0F008ADE05 /* MockDataQueue.swift */ = {isa = PBXFileReference; fileEncoding = 4; lastKnownFileType = sourcecode.swift; path = MockDataQueue.swift; sourceTree = "<group>"; };
		4CF028222C2CCA0F008ADE05 /* FileManager+TestHelper.swift */ = {isa = PBXFileReference; fileEncoding = 4; lastKnownFileType = sourcecode.swift; path = "FileManager+TestHelper.swift"; sourceTree = "<group>"; };
		4CF028232C2CCA0F008ADE05 /* NodeConfig.swift */ = {isa = PBXFileReference; fileEncoding = 4; lastKnownFileType = sourcecode.swift; path = NodeConfig.swift; sourceTree = "<group>"; };
		4CF028242C2CCA0F008ADE05 /* TestConstants.swift */ = {isa = PBXFileReference; fileEncoding = 4; lastKnownFileType = sourcecode.swift; path = TestConstants.swift; sourceTree = "<group>"; };
		4CF028252C2CCA0F008ADE05 /* XCTestCase+AnyCodableAsserts.swift */ = {isa = PBXFileReference; fileEncoding = 4; lastKnownFileType = sourcecode.swift; path = "XCTestCase+AnyCodableAsserts.swift"; sourceTree = "<group>"; };
		4CF028262C2CCA10008ADE05 /* TestUtils.swift */ = {isa = PBXFileReference; fileEncoding = 4; lastKnownFileType = sourcecode.swift; path = TestUtils.swift; sourceTree = "<group>"; };
		4CF028272C2CCA10008ADE05 /* MockDataStore.swift */ = {isa = PBXFileReference; fileEncoding = 4; lastKnownFileType = sourcecode.swift; path = MockDataStore.swift; sourceTree = "<group>"; };
		4CF028282C2CCA10008ADE05 /* HttpConnection+DeepCopy.swift */ = {isa = PBXFileReference; fileEncoding = 4; lastKnownFileType = sourcecode.swift; path = "HttpConnection+DeepCopy.swift"; sourceTree = "<group>"; };
		4CF028292C2CCA10008ADE05 /* NetworkRequestHelper.swift */ = {isa = PBXFileReference; fileEncoding = 4; lastKnownFileType = sourcecode.swift; path = NetworkRequestHelper.swift; sourceTree = "<group>"; };
		4CF028922C2D401E008ADE05 /* Event+Timestamp.swift */ = {isa = PBXFileReference; fileEncoding = 4; lastKnownFileType = sourcecode.swift; path = "Event+Timestamp.swift"; sourceTree = "<group>"; };
		4CF028932C2D401E008ADE05 /* MockEventHistoryDatabase.swift */ = {isa = PBXFileReference; fileEncoding = 4; lastKnownFileType = sourcecode.swift; path = MockEventHistoryDatabase.swift; sourceTree = "<group>"; };
		4CF028942C2D401E008ADE05 /* MockExtension.swift */ = {isa = PBXFileReference; fileEncoding = 4; lastKnownFileType = sourcecode.swift; path = MockExtension.swift; sourceTree = "<group>"; };
		4CF028952C2D401E008ADE05 /* InstrumentedExtension.swift */ = {isa = PBXFileReference; fileEncoding = 4; lastKnownFileType = sourcecode.swift; path = InstrumentedExtension.swift; sourceTree = "<group>"; };
		4CF028962C2D401E008ADE05 /* EventHub+TestHelper.swift */ = {isa = PBXFileReference; fileEncoding = 4; lastKnownFileType = sourcecode.swift; path = "EventHub+TestHelper.swift"; sourceTree = "<group>"; };
		4CF028972C2D401E008ADE05 /* Event+AnyCodableComparable.swift */ = {isa = PBXFileReference; fileEncoding = 4; lastKnownFileType = sourcecode.swift; path = "Event+AnyCodableComparable.swift"; sourceTree = "<group>"; };
		4CF028982C2D401E008ADE05 /* TestBase.swift */ = {isa = PBXFileReference; fileEncoding = 4; lastKnownFileType = sourcecode.swift; path = TestBase.swift; sourceTree = "<group>"; };
		4CF028992C2D401E008ADE05 /* TestableExtensionRuntime.swift */ = {isa = PBXFileReference; fileEncoding = 4; lastKnownFileType = sourcecode.swift; path = TestableExtensionRuntime.swift; sourceTree = "<group>"; };
		4CF7079C2DB9C86500C54A7F /* EventHistoryProvider.swift */ = {isa = PBXFileReference; lastKnownFileType = sourcecode.swift; path = EventHistoryProvider.swift; sourceTree = "<group>"; };
		4CF707A02DB9CDE000C54A7F /* EventHistoryStore.swift */ = {isa = PBXFileReference; lastKnownFileType = sourcecode.swift; path = EventHistoryStore.swift; sourceTree = "<group>"; };
		4CF791742CAB4F84003C1FD8 /* XCTest.framework */ = {isa = PBXFileReference; lastKnownFileType = wrapper.framework; name = XCTest.framework; path = Platforms/AppleTVOS.platform/Developer/Library/Frameworks/XCTest.framework; sourceTree = DEVELOPER_DIR; };
		4CF7919A2CACCBF0003C1FD8 /* MobileCore+TestHelper.swift */ = {isa = PBXFileReference; lastKnownFileType = sourcecode.swift; path = "MobileCore+TestHelper.swift"; sourceTree = "<group>"; };
		57BD6E641AFED0510599B36C /* Pods_AEPCore.framework */ = {isa = PBXFileReference; explicitFileType = wrapper.framework; includeInIndex = 0; path = Pods_AEPCore.framework; sourceTree = BUILT_PRODUCTS_DIR; };
		5A089B5A7E9F846B8CB9EB34 /* Pods-AEPIntegrationTests.debug.xcconfig */ = {isa = PBXFileReference; includeInIndex = 1; lastKnownFileType = text.xcconfig; name = "Pods-AEPIntegrationTests.debug.xcconfig"; path = "Target Support Files/Pods-AEPIntegrationTests/Pods-AEPIntegrationTests.debug.xcconfig"; sourceTree = "<group>"; };
		6D652C6627B749495CEE65C1 /* Pods-TestApp.debug.xcconfig */ = {isa = PBXFileReference; includeInIndex = 1; lastKnownFileType = text.xcconfig; name = "Pods-TestApp.debug.xcconfig"; path = "Target Support Files/Pods-TestApp/Pods-TestApp.debug.xcconfig"; sourceTree = "<group>"; };
		752261852AA257F600D59847 /* FileSystemNamedCollection.swift */ = {isa = PBXFileReference; fileEncoding = 4; lastKnownFileType = sourcecode.swift; path = FileSystemNamedCollection.swift; sourceTree = "<group>"; };
		7522618A2AA929E300D59847 /* UserDefaultsMigrator.swift */ = {isa = PBXFileReference; lastKnownFileType = sourcecode.swift; path = UserDefaultsMigrator.swift; sourceTree = "<group>"; };
		7522618C2AABBE9600D59847 /* UserDefaultMigrationConstants.swift */ = {isa = PBXFileReference; lastKnownFileType = sourcecode.swift; path = UserDefaultMigrationConstants.swift; sourceTree = "<group>"; };
		7522618E2AAF6E2400D59847 /* UserDefaultMigratorTests.swift */ = {isa = PBXFileReference; lastKnownFileType = sourcecode.swift; path = UserDefaultMigratorTests.swift; sourceTree = "<group>"; };
		7522C4832C233ACD004AF637 /* Event+Debug.swift */ = {isa = PBXFileReference; lastKnownFileType = sourcecode.swift; path = "Event+Debug.swift"; sourceTree = "<group>"; };
		7522C4852C234180004AF637 /* DebugEventTests.swift */ = {isa = PBXFileReference; lastKnownFileType = sourcecode.swift; path = DebugEventTests.swift; sourceTree = "<group>"; };
		75408CF62948EA0A00C44CE1 /* AtomicCounterTests.swift */ = {isa = PBXFileReference; lastKnownFileType = sourcecode.swift; path = AtomicCounterTests.swift; sourceTree = "<group>"; };
		754965C32B607861000E49B0 /* PrivacyInfo.xcprivacy */ = {isa = PBXFileReference; lastKnownFileType = text.xml; path = PrivacyInfo.xcprivacy; sourceTree = "<group>"; };
		754965C72B6421A0000E49B0 /* PrivacyInfo.xcprivacy */ = {isa = PBXFileReference; lastKnownFileType = text.xml; name = PrivacyInfo.xcprivacy; path = AEPServices/Sources/PrivacyInfo.xcprivacy; sourceTree = SOURCE_ROOT; };
		75550A3E2A9930A500747BB7 /* NamedCollectionDataStoreFunctionalTests.swift */ = {isa = PBXFileReference; lastKnownFileType = sourcecode.swift; path = NamedCollectionDataStoreFunctionalTests.swift; sourceTree = "<group>"; };
		7589FBB929AD55A400D29950 /* ClassFinderTests.swift */ = {isa = PBXFileReference; lastKnownFileType = sourcecode.swift; path = ClassFinderTests.swift; sourceTree = "<group>"; };
		75C53D192996DB7600A9EE32 /* ClassFinder.swift */ = {isa = PBXFileReference; lastKnownFileType = sourcecode.swift; name = ClassFinder.swift; path = AEPCore/Sources/core/ClassFinder.swift; sourceTree = SOURCE_ROOT; };
		75ED44D02B56F0B300F2CEB1 /* rules_testAttachDataArray.json */ = {isa = PBXFileReference; fileEncoding = 4; lastKnownFileType = text.json; path = rules_testAttachDataArray.json; sourceTree = "<group>"; };
		75FC60E929AD45C200EB7579 /* InitOptions.swift */ = {isa = PBXFileReference; lastKnownFileType = sourcecode.swift; path = InitOptions.swift; sourceTree = "<group>"; };
		7814B23225CB455200841429 /* URL+Validator.swift */ = {isa = PBXFileReference; lastKnownFileType = sourcecode.swift; path = "URL+Validator.swift"; sourceTree = "<group>"; };
		786C000425B8EE2100F26D34 /* DefaultHeadersFormatter.swift */ = {isa = PBXFileReference; lastKnownFileType = sourcecode.swift; path = DefaultHeadersFormatter.swift; sourceTree = "<group>"; };
		786C001425B8EE6200F26D34 /* HttpConnectionConstants.swift */ = {isa = PBXFileReference; lastKnownFileType = sourcecode.swift; path = HttpConnectionConstants.swift; sourceTree = "<group>"; };
		786C004725B8F43E00F26D34 /* DefaultHeadersFormatterTests.swift */ = {isa = PBXFileReference; lastKnownFileType = sourcecode.swift; path = DefaultHeadersFormatterTests.swift; sourceTree = "<group>"; };
		787505DF25A67BE200E5203E /* TestZipSlip.zip */ = {isa = PBXFileReference; lastKnownFileType = archive.zip; path = TestZipSlip.zip; sourceTree = "<group>"; };
		78AA4EB92502DF2200205AE9 /* ZipArchiveTest.swift */ = {isa = PBXFileReference; lastKnownFileType = sourcecode.swift; path = ZipArchiveTest.swift; sourceTree = "<group>"; };
		78AA4EBB2502E42400205AE9 /* TestCorruptFile.zip */ = {isa = PBXFileReference; lastKnownFileType = archive.zip; path = TestCorruptFile.zip; sourceTree = "<group>"; };
		78AA4EBD2502F4AF00205AE9 /* TestInvalidCompressionMethod.zip */ = {isa = PBXFileReference; lastKnownFileType = archive.zip; path = TestInvalidCompressionMethod.zip; sourceTree = "<group>"; };
		78AA4EBF2509731A00205AE9 /* FileManager+ZipTests.swift */ = {isa = PBXFileReference; lastKnownFileType = sourcecode.swift; path = "FileManager+ZipTests.swift"; sourceTree = "<group>"; };
		78AA4EC1250AB55800205AE9 /* TestLarge.zip */ = {isa = PBXFileReference; lastKnownFileType = archive.zip; path = TestLarge.zip; sourceTree = "<group>"; };
		78AA4EC32513AD2000205AE9 /* ConfigurationFileInPathTests.swift */ = {isa = PBXFileReference; lastKnownFileType = sourcecode.swift; path = ConfigurationFileInPathTests.swift; sourceTree = "<group>"; };
		78AA4EC52513AE3900205AE9 /* ConfigurationLifecycleResponseTests.swift */ = {isa = PBXFileReference; lastKnownFileType = sourcecode.swift; path = ConfigurationLifecycleResponseTests.swift; sourceTree = "<group>"; };
		78AA4EC82513AEBD00205AE9 /* ConfigurationPrivacyStatusTests.swift */ = {isa = PBXFileReference; lastKnownFileType = sourcecode.swift; path = ConfigurationPrivacyStatusTests.swift; sourceTree = "<group>"; };
		78AA4ECA2513AF4200205AE9 /* ConfigurationAppIDTests.swift */ = {isa = PBXFileReference; lastKnownFileType = sourcecode.swift; path = ConfigurationAppIDTests.swift; sourceTree = "<group>"; };
		78B36A7725CA0D7700D6D25F /* UIUtils.swift */ = {isa = PBXFileReference; lastKnownFileType = sourcecode.swift; path = UIUtils.swift; sourceTree = "<group>"; };
		78B36A9525CA1C2D00D6D25F /* Dismissible.swift */ = {isa = PBXFileReference; lastKnownFileType = sourcecode.swift; path = Dismissible.swift; sourceTree = "<group>"; };
		78B36AB325CA1FCE00D6D25F /* FullscreenPresentable.swift */ = {isa = PBXFileReference; lastKnownFileType = sourcecode.swift; path = FullscreenPresentable.swift; sourceTree = "<group>"; };
		78B36AED25CA210E00D6D25F /* FloatingButtonPresentable.swift */ = {isa = PBXFileReference; lastKnownFileType = sourcecode.swift; path = FloatingButtonPresentable.swift; sourceTree = "<group>"; };
		78F2E2D327FF7B900073CE00 /* ServiceProviderTests.swift */ = {isa = PBXFileReference; lastKnownFileType = sourcecode.swift; path = ServiceProviderTests.swift; sourceTree = "<group>"; };
		8D83561969E15C045AEBC014 /* Pods_AEPLifecycleTests.framework */ = {isa = PBXFileReference; explicitFileType = wrapper.framework; includeInIndex = 0; path = Pods_AEPLifecycleTests.framework; sourceTree = BUILT_PRODUCTS_DIR; };
		92027B3E25C9C1A7007BE140 /* UIService.swift */ = {isa = PBXFileReference; lastKnownFileType = sourcecode.swift; path = UIService.swift; sourceTree = "<group>"; };
		92027B9825C9EAF2007BE140 /* MockUIService.swift */ = {isa = PBXFileReference; lastKnownFileType = sourcecode.swift; path = MockUIService.swift; sourceTree = "<group>"; };
		923547EA25BF9C6600BEA9A3 /* AEPUIService.swift */ = {isa = PBXFileReference; lastKnownFileType = sourcecode.swift; path = AEPUIService.swift; sourceTree = "<group>"; };
		923547FB25BFF18200BEA9A3 /* FloatingButton.swift */ = {isa = PBXFileReference; lastKnownFileType = sourcecode.swift; path = FloatingButton.swift; sourceTree = "<group>"; };
		9235481925BFF19800BEA9A3 /* FloatingButtonDelegate.swift */ = {isa = PBXFileReference; lastKnownFileType = sourcecode.swift; path = FloatingButtonDelegate.swift; sourceTree = "<group>"; };
		9239713F25A6380A0056A3E5 /* MessagingDelegate.swift */ = {isa = PBXFileReference; lastKnownFileType = sourcecode.swift; path = MessagingDelegate.swift; sourceTree = "<group>"; };
		923972B225AD844E0056A3E5 /* UIApplication+Window.swift */ = {isa = PBXFileReference; lastKnownFileType = sourcecode.swift; path = "UIApplication+Window.swift"; sourceTree = "<group>"; };
		923973CC25AF92140056A3E5 /* FullscreenMessageTests.swift */ = {isa = PBXFileReference; lastKnownFileType = sourcecode.swift; path = FullscreenMessageTests.swift; sourceTree = "<group>"; };
		92490BE6258BE23A00762B04 /* MessageMonitorServiceTest.swift */ = {isa = PBXFileReference; lastKnownFileType = sourcecode.swift; path = MessageMonitorServiceTest.swift; sourceTree = "<group>"; };
		92867D6425C0B56400E32CDC /* FloatingButtonTests.swift */ = {isa = PBXFileReference; lastKnownFileType = sourcecode.swift; path = FloatingButtonTests.swift; sourceTree = "<group>"; };
		92EEA56F25885C1C00DBA3EE /* FullscreenMessage.swift */ = {isa = PBXFileReference; lastKnownFileType = sourcecode.swift; path = FullscreenMessage.swift; sourceTree = "<group>"; };
		92EEA5F5258933A600DBA3EE /* FullscreenMessageDelegate.swift */ = {isa = PBXFileReference; lastKnownFileType = sourcecode.swift; path = FullscreenMessageDelegate.swift; sourceTree = "<group>"; };
		92EEA6052589343700DBA3EE /* MessageMonitor.swift */ = {isa = PBXFileReference; lastKnownFileType = sourcecode.swift; path = MessageMonitor.swift; sourceTree = "<group>"; };
		92F06BFB25B8F1FE004C1700 /* MessageMonitoring.swift */ = {isa = PBXFileReference; lastKnownFileType = sourcecode.swift; path = MessageMonitoring.swift; sourceTree = "<group>"; };
		92F06D0325BA33F3004C1700 /* Showable.swift */ = {isa = PBXFileReference; lastKnownFileType = sourcecode.swift; path = Showable.swift; sourceTree = "<group>"; };
		93CFCD63764CE54E145E7D8F /* Pods-AEPSignalTests.release.xcconfig */ = {isa = PBXFileReference; includeInIndex = 1; lastKnownFileType = text.xcconfig; name = "Pods-AEPSignalTests.release.xcconfig"; path = "Target Support Files/Pods-AEPSignalTests/Pods-AEPSignalTests.release.xcconfig"; sourceTree = "<group>"; };
		9DE12D90D1BAF0798BC007AB /* Pods-AEPCore.release.xcconfig */ = {isa = PBXFileReference; includeInIndex = 1; lastKnownFileType = text.xcconfig; name = "Pods-AEPCore.release.xcconfig"; path = "Target Support Files/Pods-AEPCore/Pods-AEPCore.release.xcconfig"; sourceTree = "<group>"; };
		A5F5A65742E1DBDC25CF9F98 /* Pods-AEPIdentityTests.debug.xcconfig */ = {isa = PBXFileReference; includeInIndex = 1; lastKnownFileType = text.xcconfig; name = "Pods-AEPIdentityTests.debug.xcconfig"; path = "Target Support Files/Pods-AEPIdentityTests/Pods-AEPIdentityTests.debug.xcconfig"; sourceTree = "<group>"; };
		AA4461A0B65C5DFE219540A5 /* Pods-TestApp.release.xcconfig */ = {isa = PBXFileReference; includeInIndex = 1; lastKnownFileType = text.xcconfig; name = "Pods-TestApp.release.xcconfig"; path = "Target Support Files/Pods-TestApp/Pods-TestApp.release.xcconfig"; sourceTree = "<group>"; };
		AC1089C826DD87C0004ABAC4 /* XDMLanguage.swift */ = {isa = PBXFileReference; fileEncoding = 4; lastKnownFileType = sourcecode.swift; path = XDMLanguage.swift; sourceTree = "<group>"; };
		AC4D8D4526D9AC0200A86435 /* EventTests.swift */ = {isa = PBXFileReference; fileEncoding = 4; lastKnownFileType = sourcecode.swift; path = EventTests.swift; sourceTree = "<group>"; };
		AC838996795DECE800B0A11B /* Pods-AEPIdentityTests.release.xcconfig */ = {isa = PBXFileReference; includeInIndex = 1; lastKnownFileType = text.xcconfig; name = "Pods-AEPIdentityTests.release.xcconfig"; path = "Target Support Files/Pods-AEPIdentityTests/Pods-AEPIdentityTests.release.xcconfig"; sourceTree = "<group>"; };
		ACC7A9752A0EA51F001A04FB /* EventHistoryIntegrationTests.swift */ = {isa = PBXFileReference; lastKnownFileType = sourcecode.swift; path = EventHistoryIntegrationTests.swift; sourceTree = "<group>"; };
		ACC7A9792A12AF9D001A04FB /* rules_attach.json */ = {isa = PBXFileReference; fileEncoding = 4; lastKnownFileType = text.json; path = rules_attach.json; sourceTree = "<group>"; };
		ACC7A97A2A12AF9D001A04FB /* rules_attach.zip */ = {isa = PBXFileReference; lastKnownFileType = archive.zip; path = rules_attach.zip; sourceTree = "<group>"; };
		ACD255AE26CE353000532B1E /* LifecycleV2StateManager.swift */ = {isa = PBXFileReference; lastKnownFileType = sourcecode.swift; path = LifecycleV2StateManager.swift; sourceTree = "<group>"; };
		ACD255B026CE51EA00532B1E /* LifecycleV2StateManagerTests.swift */ = {isa = PBXFileReference; lastKnownFileType = sourcecode.swift; path = LifecycleV2StateManagerTests.swift; sourceTree = "<group>"; };
		AE1AFF2E227272FC92CF7ABE /* Pods_AEPIdentityTests.framework */ = {isa = PBXFileReference; explicitFileType = wrapper.framework; includeInIndex = 0; path = Pods_AEPIdentityTests.framework; sourceTree = BUILT_PRODUCTS_DIR; };
		B59C21EF8D78FC053D2404B0 /* Pods_TestApp.framework */ = {isa = PBXFileReference; explicitFileType = wrapper.framework; includeInIndex = 0; path = Pods_TestApp.framework; sourceTree = BUILT_PRODUCTS_DIR; };
		B6D6A018265EC9D8005042BE /* FloatingButtonPosition.swift */ = {isa = PBXFileReference; lastKnownFileType = sourcecode.swift; path = FloatingButtonPosition.swift; sourceTree = "<group>"; };
		B6D6A02C26601279005042BE /* FloatingButtonPositionTests.swift */ = {isa = PBXFileReference; lastKnownFileType = sourcecode.swift; path = FloatingButtonPositionTests.swift; sourceTree = "<group>"; };
		B6E568C62DF3AE20006F1741 /* rules_testMatcherNe_multipleValues.json */ = {isa = PBXFileReference; lastKnownFileType = text.json; path = rules_testMatcherNe_multipleValues.json; sourceTree = "<group>"; };
		B6E568C82DF3B28C006F1741 /* rules_testMatcherNc_multipleValues.json */ = {isa = PBXFileReference; lastKnownFileType = text.json; path = rules_testMatcherNc_multipleValues.json; sourceTree = "<group>"; };
		BB00E26624D8C94600C578C1 /* TokenFinder.swift */ = {isa = PBXFileReference; fileEncoding = 4; lastKnownFileType = sourcecode.swift; path = TokenFinder.swift; sourceTree = "<group>"; };
		BB00E26724D8C94600C578C1 /* Dictionary+Flatten.swift */ = {isa = PBXFileReference; fileEncoding = 4; lastKnownFileType = sourcecode.swift; path = "Dictionary+Flatten.swift"; sourceTree = "<group>"; };
		BB00E26A24D8C9A600C578C1 /* Date+Format.swift */ = {isa = PBXFileReference; fileEncoding = 4; lastKnownFileType = sourcecode.swift; path = "Date+Format.swift"; sourceTree = "<group>"; };
		BB00E26C24D9BF6C00C578C1 /* URLUtility.swift */ = {isa = PBXFileReference; lastKnownFileType = sourcecode.swift; path = URLUtility.swift; sourceTree = "<group>"; };
		BB0E397124FD56100050C181 /* RulesEngineNativeLogging.swift */ = {isa = PBXFileReference; lastKnownFileType = sourcecode.swift; path = RulesEngineNativeLogging.swift; sourceTree = "<group>"; };
		BB244F7C2666DBAE00F427BC /* rules_testMatcherGt_2_types.json */ = {isa = PBXFileReference; fileEncoding = 4; lastKnownFileType = text.json; path = rules_testMatcherGt_2_types.json; sourceTree = "<group>"; };
		BB3E86DC24F86B4100E39C53 /* rules_testUrlenc.json */ = {isa = PBXFileReference; lastKnownFileType = text.json; path = rules_testUrlenc.json; sourceTree = "<group>"; };
		BB3E86DF24F86E6200E39C53 /* rules_testUrlenc_invalidFnName.json */ = {isa = PBXFileReference; fileEncoding = 4; lastKnownFileType = text.json; path = rules_testUrlenc_invalidFnName.json; sourceTree = "<group>"; };
		BB3E86E124F975E000E39C53 /* rules_testMatcherWithDifferentTypesOfParameters.json */ = {isa = PBXFileReference; fileEncoding = 4; lastKnownFileType = text.json; path = rules_testMatcherWithDifferentTypesOfParameters.json; sourceTree = "<group>"; };
		BB3E86E324F99C9600E39C53 /* IdentityPublicAPITests.swift */ = {isa = PBXFileReference; fileEncoding = 4; lastKnownFileType = sourcecode.swift; name = IdentityPublicAPITests.swift; path = AEPIdentity/Tests/IdentityPublicAPITests.swift; sourceTree = SOURCE_ROOT; };
		BB59402924CF6CA200EE0C6C /* LaunchRulesEngineTests.swift */ = {isa = PBXFileReference; lastKnownFileType = sourcecode.swift; path = LaunchRulesEngineTests.swift; sourceTree = "<group>"; };
		BB8D436125F99CDD0046E230 /* PrettyDictionary.swift */ = {isa = PBXFileReference; fileEncoding = 4; lastKnownFileType = sourcecode.swift; path = PrettyDictionary.swift; sourceTree = "<group>"; };
		BB8D437125F99DFF0046E230 /* PrettyDictionaryTests.swift */ = {isa = PBXFileReference; fileEncoding = 4; lastKnownFileType = sourcecode.swift; path = PrettyDictionaryTests.swift; sourceTree = "<group>"; };
		BBA1E96725F0506B00999DD2 /* DataMarshaller.swift */ = {isa = PBXFileReference; lastKnownFileType = sourcecode.swift; path = DataMarshaller.swift; sourceTree = "<group>"; };
		BBA1E97725F099D000999DD2 /* DataMarshallerTests.swift */ = {isa = PBXFileReference; lastKnownFileType = sourcecode.swift; path = DataMarshallerTests.swift; sourceTree = "<group>"; };
		BBA5129724F4588E0030DAD1 /* rules_testGroupLogicalOperators.json */ = {isa = PBXFileReference; lastKnownFileType = text.json; path = rules_testGroupLogicalOperators.json; sourceTree = "<group>"; };
		BBA5129A24F477550030DAD1 /* rules_testMatcherNe.json */ = {isa = PBXFileReference; lastKnownFileType = text.json; path = rules_testMatcherNe.json; sourceTree = "<group>"; };
		BBA5129C24F4899B0030DAD1 /* rules_testMatcherGt.json */ = {isa = PBXFileReference; lastKnownFileType = text.json; path = rules_testMatcherGt.json; sourceTree = "<group>"; };
		BBA5129E24F4A14C0030DAD1 /* rules_testMatcherGe.json */ = {isa = PBXFileReference; lastKnownFileType = text.json; path = rules_testMatcherGe.json; sourceTree = "<group>"; };
		BBA512A024F4A15C0030DAD1 /* rules_testMatcherLt.json */ = {isa = PBXFileReference; lastKnownFileType = text.json; path = rules_testMatcherLt.json; sourceTree = "<group>"; };
		BBA512A224F4A16A0030DAD1 /* rules_testMatcherLe.json */ = {isa = PBXFileReference; lastKnownFileType = text.json; path = rules_testMatcherLe.json; sourceTree = "<group>"; };
		BBA512A424F4A1790030DAD1 /* rules_testMatcherCo.json */ = {isa = PBXFileReference; lastKnownFileType = text.json; path = rules_testMatcherCo.json; sourceTree = "<group>"; };
		BBA512A624F4A18B0030DAD1 /* rules_testMatcherNc.json */ = {isa = PBXFileReference; lastKnownFileType = text.json; path = rules_testMatcherNc.json; sourceTree = "<group>"; };
		BBA512A824F4A7EE0030DAD1 /* rules_testMatcherNx.json */ = {isa = PBXFileReference; lastKnownFileType = text.json; path = rules_testMatcherNx.json; sourceTree = "<group>"; };
		BBA512B124F5CF380030DAD1 /* rules_testAttachData.json */ = {isa = PBXFileReference; fileEncoding = 4; lastKnownFileType = text.json; path = rules_testAttachData.json; sourceTree = "<group>"; };
		BBA512B224F5CF380030DAD1 /* rules_testModifyData.json */ = {isa = PBXFileReference; fileEncoding = 4; lastKnownFileType = text.json; path = rules_testModifyData.json; sourceTree = "<group>"; };
		BBA512B624F6C4D90030DAD1 /* rules_testAttachData_invalidJson.json */ = {isa = PBXFileReference; fileEncoding = 4; lastKnownFileType = text.json; path = rules_testAttachData_invalidJson.json; sourceTree = "<group>"; };
		BBA512BA24F6C6CA0030DAD1 /* rules_testModifyData_invalidJson.json */ = {isa = PBXFileReference; fileEncoding = 4; lastKnownFileType = text.json; path = rules_testModifyData_invalidJson.json; sourceTree = "<group>"; };
		BBE1294E24DBBBD60045CD8D /* EventDataFlattenerTests.swift */ = {isa = PBXFileReference; lastKnownFileType = sourcecode.swift; path = EventDataFlattenerTests.swift; sourceTree = "<group>"; };
		BBE1295024DBCE870045CD8D /* TokenFinderTests.swift */ = {isa = PBXFileReference; lastKnownFileType = sourcecode.swift; path = TokenFinderTests.swift; sourceTree = "<group>"; };
		BF38CD87294C4044006FF893 /* XDMLanguageTests.swift */ = {isa = PBXFileReference; lastKnownFileType = sourcecode.swift; path = XDMLanguageTests.swift; sourceTree = "<group>"; };
		BF4A6EB726BB3B9D00612434 /* rules_testDispatchEventCopy.json */ = {isa = PBXFileReference; fileEncoding = 4; lastKnownFileType = text.json; path = rules_testDispatchEventCopy.json; sourceTree = "<group>"; };
		BF4A6EE626BB47FE00612434 /* rules_testDispatchEventNewData.json */ = {isa = PBXFileReference; fileEncoding = 4; lastKnownFileType = text.json; path = rules_testDispatchEventNewData.json; sourceTree = "<group>"; };
		BF4A6F0426BB48A200612434 /* rules_testDispatchEventNewNoData.json */ = {isa = PBXFileReference; fileEncoding = 4; lastKnownFileType = text.json; path = rules_testDispatchEventNewNoData.json; sourceTree = "<group>"; };
		BF4A6F2226BB4A1A00612434 /* rules_testDispatchEventNoAction.json */ = {isa = PBXFileReference; fileEncoding = 4; lastKnownFileType = text.json; path = rules_testDispatchEventNoAction.json; sourceTree = "<group>"; };
		BF4A6F2326BB4A1A00612434 /* rules_testDispatchEventInvalidAction.json */ = {isa = PBXFileReference; fileEncoding = 4; lastKnownFileType = text.json; path = rules_testDispatchEventInvalidAction.json; sourceTree = "<group>"; };
		BF4A6F2426BB4A1B00612434 /* rules_testDispatchEventNoSource.json */ = {isa = PBXFileReference; fileEncoding = 4; lastKnownFileType = text.json; path = rules_testDispatchEventNoSource.json; sourceTree = "<group>"; };
		BF4A6F2526BB4A1B00612434 /* rules_testDispatchEventNoType.json */ = {isa = PBXFileReference; fileEncoding = 4; lastKnownFileType = text.json; path = rules_testDispatchEventNoType.json; sourceTree = "<group>"; };
		BF4A6F8C26BBAE6500612434 /* rules_testDispatchEventChain.json */ = {isa = PBXFileReference; fileEncoding = 4; lastKnownFileType = text.json; path = rules_testDispatchEventChain.json; sourceTree = "<group>"; };
		BF4A709D26CCCF5400612434 /* RulesEngineIntegrationTests.swift */ = {isa = PBXFileReference; lastKnownFileType = sourcecode.swift; path = RulesEngineIntegrationTests.swift; sourceTree = "<group>"; };
		BF4A70AD26CCD27900612434 /* rules_dispatch_consequence.json */ = {isa = PBXFileReference; lastKnownFileType = text.json; path = rules_dispatch_consequence.json; sourceTree = "<group>"; };
		BF4A70BD26CCD30800612434 /* rules_dispatch_consequence.zip */ = {isa = PBXFileReference; lastKnownFileType = archive.zip; path = rules_dispatch_consequence.zip; sourceTree = "<group>"; };
		BFFD6ECD2D4C94D7000D3224 /* MobileCoreInitializer.swift */ = {isa = PBXFileReference; lastKnownFileType = sourcecode.swift; path = MobileCoreInitializer.swift; sourceTree = "<group>"; };
		BFFD6ECF2D5575D4000D3224 /* MobileCoreInitializerTests.swift */ = {isa = PBXFileReference; lastKnownFileType = sourcecode.swift; path = MobileCoreInitializerTests.swift; sourceTree = "<group>"; };
		CBB1F735C1AAEA1CD448B2C0 /* Pods-AEPLifecycleTests.debug.xcconfig */ = {isa = PBXFileReference; includeInIndex = 1; lastKnownFileType = text.xcconfig; name = "Pods-AEPLifecycleTests.debug.xcconfig"; path = "Target Support Files/Pods-AEPLifecycleTests/Pods-AEPLifecycleTests.debug.xcconfig"; sourceTree = "<group>"; };
		D42C989B26CAE6DA002E3184 /* LifecycleV2.swift */ = {isa = PBXFileReference; lastKnownFileType = sourcecode.swift; path = LifecycleV2.swift; sourceTree = "<group>"; };
		D42C989D26CAE790002E3184 /* LifecycleV2Constants.swift */ = {isa = PBXFileReference; lastKnownFileType = sourcecode.swift; path = LifecycleV2Constants.swift; sourceTree = "<group>"; };
		D855F28C43DD8DA6A4B6ACFE /* Pods_AEPIntegrationTests.framework */ = {isa = PBXFileReference; explicitFileType = wrapper.framework; includeInIndex = 0; path = Pods_AEPIntegrationTests.framework; sourceTree = BUILT_PRODUCTS_DIR; };
		FC7A9CEC59D6694933A01324 /* Pods-AEPLifecycleTests.release.xcconfig */ = {isa = PBXFileReference; includeInIndex = 1; lastKnownFileType = text.xcconfig; name = "Pods-AEPLifecycleTests.release.xcconfig"; path = "Target Support Files/Pods-AEPLifecycleTests/Pods-AEPLifecycleTests.release.xcconfig"; sourceTree = "<group>"; };
/* End PBXFileReference section */

/* Begin PBXFrameworksBuildPhase section */
		21CAC0D32422917600C11388 /* Frameworks */ = {
			isa = PBXFrameworksBuildPhase;
			buildActionMask = 2147483647;
			files = (
				B3E6E9762859BEC553298E95 /* Pods_AEPCore.framework in Frameworks */,
			);
			runOnlyForDeploymentPostprocessing = 0;
		};
		21CAC0DC2422917600C11388 /* Frameworks */ = {
			isa = PBXFrameworksBuildPhase;
			buildActionMask = 2147483647;
			files = (
				753E9B442ABCDB7D00A82A27 /* AEPIdentity.framework in Frameworks */,
				753E9B432ABCDB1400A82A27 /* AEPLifecycle.framework in Frameworks */,
				3FF8171C24D89B8F0064DFA1 /* AEPCoreMocks.framework in Frameworks */,
				3FE6DDBC24C62DA80065EA05 /* AEPServicesMocks.framework in Frameworks */,
				3F03984224BE65170019F095 /* AEPServices.framework in Frameworks */,
				21CAC0E02422917600C11388 /* AEPCore.framework in Frameworks */,
				1828CCDD7C5AFAAB33BEA6C8 /* Pods_AEPCoreTests.framework in Frameworks */,
			);
			runOnlyForDeploymentPostprocessing = 0;
		};
		24B4934C24D4C31100AA38D9 /* Frameworks */ = {
			isa = PBXFrameworksBuildPhase;
			buildActionMask = 2147483647;
			files = (
			);
			runOnlyForDeploymentPostprocessing = 0;
		};
		24B4935424D4C31100AA38D9 /* Frameworks */ = {
			isa = PBXFrameworksBuildPhase;
			buildActionMask = 2147483647;
			files = (
				24B4935824D4C31100AA38D9 /* AEPSignal.framework in Frameworks */,
				E1D4AFEFF51B009BFC7BDF9E /* Pods_AEPSignalTests.framework in Frameworks */,
			);
			runOnlyForDeploymentPostprocessing = 0;
		};
		3F03978424BE5DD30019F095 /* Frameworks */ = {
			isa = PBXFrameworksBuildPhase;
			buildActionMask = 2147483647;
			files = (
			);
			runOnlyForDeploymentPostprocessing = 0;
		};
		3F03978C24BE5DD30019F095 /* Frameworks */ = {
			isa = PBXFrameworksBuildPhase;
			buildActionMask = 2147483647;
			files = (
				3FE6DDBA24C62CAF0065EA05 /* AEPServicesMocks.framework in Frameworks */,
				3F03979024BE5DD30019F095 /* AEPServices.framework in Frameworks */,
			);
			runOnlyForDeploymentPostprocessing = 0;
		};
		3F4256F924F474F4005D4006 /* Frameworks */ = {
			isa = PBXFrameworksBuildPhase;
			buildActionMask = 2147483647;
			files = (
				75C0D9062AA1287B00EF74BC /* AEPServicesMocks.framework in Frameworks */,
				3F2F12BB24F6D07E00600CB4 /* AEPIdentity.framework in Frameworks */,
				3F2F12BC24F6D07E00600CB4 /* AEPLifecycle.framework in Frameworks */,
				3F2F12BD24F6D07E00600CB4 /* AEPServices.framework in Frameworks */,
				3F2F12BE24F6D07E00600CB4 /* AEPSignal.framework in Frameworks */,
				3F42570124F474F4005D4006 /* AEPCore.framework in Frameworks */,
				380ECFBFE9B4654A66A8F119 /* Pods_AEPIntegrationTests.framework in Frameworks */,
			);
			runOnlyForDeploymentPostprocessing = 0;
		};
		3FE6DDA624C62C090065EA05 /* Frameworks */ = {
			isa = PBXFrameworksBuildPhase;
			buildActionMask = 2147483647;
			files = (
				24CE74B126D40483008F9EFD /* XCTest.framework in Frameworks */,
			);
			runOnlyForDeploymentPostprocessing = 0;
		};
		3FE6DDCE24C62EE60065EA05 /* Frameworks */ = {
			isa = PBXFrameworksBuildPhase;
			buildActionMask = 2147483647;
			files = (
			);
			runOnlyForDeploymentPostprocessing = 0;
		};
		3FE6DDD624C62EE60065EA05 /* Frameworks */ = {
			isa = PBXFrameworksBuildPhase;
			buildActionMask = 2147483647;
			files = (
				3FF8172324D8ABF80064DFA1 /* AEPCoreMocks.framework in Frameworks */,
				3FE6DDDA24C62EE60065EA05 /* AEPLifecycle.framework in Frameworks */,
				C0FC8CAF8ADDBE9FBAE4C374 /* Pods_AEPLifecycleTests.framework in Frameworks */,
			);
			runOnlyForDeploymentPostprocessing = 0;
		};
		3FE6DE2C24C642330065EA05 /* Frameworks */ = {
			isa = PBXFrameworksBuildPhase;
			buildActionMask = 2147483647;
			files = (
			);
			runOnlyForDeploymentPostprocessing = 0;
		};
		3FE6DE3424C642330065EA05 /* Frameworks */ = {
			isa = PBXFrameworksBuildPhase;
			buildActionMask = 2147483647;
			files = (
				3FE6DE3824C642330065EA05 /* AEPIdentity.framework in Frameworks */,
				3080C53E015AAAF2AC268368 /* Pods_AEPIdentityTests.framework in Frameworks */,
			);
			runOnlyForDeploymentPostprocessing = 0;
		};
		3FF8170724D89B160064DFA1 /* Frameworks */ = {
			isa = PBXFrameworksBuildPhase;
			buildActionMask = 2147483647;
			files = (
				4CF791752CAB4F84003C1FD8 /* XCTest.framework in Frameworks */,
			);
			runOnlyForDeploymentPostprocessing = 0;
		};
/* End PBXFrameworksBuildPhase section */

/* Begin PBXGroup section */
		21377D3F24E33830004BAC01 /* migration */ = {
			isa = PBXGroup;
			children = (
				21377D4024E3383E004BAC01 /* V4Migrator.swift */,
				215A6CE124ED92C500FE0657 /* V4MigrationConstants.swift */,
				218C813A24EC3EBC009B4F31 /* V5Migrator.swift */,
				218C813D24EC4101009B4F31 /* V5MigrationConstants.swift */,
				21F79AB624E704C5003204C3 /* IDParser.swift */,
				21F79ABA24E70CDC003204C3 /* IDParsing.swift */,
				7522618A2AA929E300D59847 /* UserDefaultsMigrator.swift */,
				7522618C2AABBE9600D59847 /* UserDefaultMigrationConstants.swift */,
			);
			path = migration;
			sourceTree = "<group>";
		};
		21CAC0CC2422917600C11388 = {
			isa = PBXGroup;
			children = (
				21CAC0D82422917600C11388 /* AEPCore */,
				3FE6DE3024C642330065EA05 /* AEPIdentity */,
				3FE6DDD224C62EE60065EA05 /* AEPLifecycle */,
				3F03978824BE5DD30019F095 /* AEPServices */,
				24B4935024D4C31100AA38D9 /* AEPSignal */,
				3F4256FD24F474F4005D4006 /* AEPIntegrationTests */,
				21CAC0D72422917600C11388 /* Products */,
				2499461B24E5E67700D3F7B2 /* Package.swift */,
				D55C2031330CD537E59C7255 /* Pods */,
				A81444C94E7D96198B417F5A /* Frameworks */,
				246B1A29272B47810017716A /* Recovered References */,
			);
			sourceTree = "<group>";
		};
		21CAC0D72422917600C11388 /* Products */ = {
			isa = PBXGroup;
			children = (
				21CAC0D62422917600C11388 /* AEPCore.framework */,
				21CAC0DF2422917600C11388 /* AEPCoreTests.xctest */,
				3F03978724BE5DD30019F095 /* AEPServices.framework */,
				3F03978F24BE5DD30019F095 /* AEPServicesTests.xctest */,
				3FE6DDA924C62C090065EA05 /* AEPServicesMocks.framework */,
				3FE6DDD124C62EE60065EA05 /* AEPLifecycle.framework */,
				3FE6DDD924C62EE60065EA05 /* AEPLifecycleTests.xctest */,
				3FE6DE2F24C642330065EA05 /* AEPIdentity.framework */,
				3FE6DE3724C642330065EA05 /* AEPIdentityTests.xctest */,
				3FF8170A24D89B160064DFA1 /* AEPCoreMocks.framework */,
				24B4934F24D4C31100AA38D9 /* AEPSignal.framework */,
				24B4935724D4C31100AA38D9 /* AEPSignalTests.xctest */,
				3F4256FC24F474F4005D4006 /* AEPIntegrationTests.xctest */,
			);
			name = Products;
			sourceTree = "<group>";
		};
		21CAC0D82422917600C11388 /* AEPCore */ = {
			isa = PBXGroup;
			children = (
				3FF8170424D89AC50064DFA1 /* Mocks */,
				24B4934124D2310700AA38D9 /* Sources */,
				24B4934224D231D800AA38D9 /* Tests */,
			);
			name = AEPCore;
			sourceTree = "<group>";
		};
		21D4A658246D991200DFCD02 /* LifecycleTests */ = {
			isa = PBXGroup;
			children = (
				21629DB12461CC48009D05BF /* AEPCore+LifecycleTests.swift */,
			);
			path = LifecycleTests;
			sourceTree = "<group>";
		};
		21F79ABC24E71427003204C3 /* MigrationTests */ = {
			isa = PBXGroup;
			children = (
				21F79ABD24E7144F003204C3 /* IDParserTests.swift */,
				7522618E2AAF6E2400D59847 /* UserDefaultMigratorTests.swift */,
				21F79AC024E72204003204C3 /* V4MigratorTests.swift */,
				21CD581024EC7B8900D9D590 /* V5MigratorTests.swift */,
			);
			path = MigrationTests;
			sourceTree = "<group>";
		};
		246B1A29272B47810017716A /* Recovered References */ = {
			isa = PBXGroup;
			children = (
				AC4D8D4526D9AC0200A86435 /* EventTests.swift */,
				24CE74B026D40483008F9EFD /* XCTest.framework */,
			);
			name = "Recovered References";
			sourceTree = "<group>";
		};
		24B4934124D2310700AA38D9 /* Sources */ = {
			isa = PBXGroup;
			children = (
				21377D3F24E33830004BAC01 /* migration */,
				3FB66AB924CA004400502CAF /* configuration */,
				3FB66A9D24CA004400502CAF /* core */,
				3FB66AA524CA004400502CAF /* eventhub */,
				3FB66AB324CA004400502CAF /* rules */,
				21CAC0D92422917600C11388 /* AEPCore.h */,
				754965C32B607861000E49B0 /* PrivacyInfo.xcprivacy */,
				21CAC0DA2422917600C11388 /* Info.plist */,
			);
			name = Sources;
			path = AEPCore/Sources;
			sourceTree = "<group>";
		};
		24B4934224D231D800AA38D9 /* Tests */ = {
			isa = PBXGroup;
			children = (
				3F39520024CA096100F7325B /* ConfigurationTests */,
				3F3951E924CA096100F7325B /* EventHubTests */,
				3FB5F7CC24D283F300F0F6DF /* FunctionalTests */,
				21D4A658246D991200DFCD02 /* LifecycleTests */,
				21F79ABC24E71427003204C3 /* MigrationTests */,
				3F3951F324CA096100F7325B /* MockExtensions */,
				3F39152E24CA47B600B58C3E /* RulesTests */,
				3F3951F824CA096100F7325B /* TestHelpers */,
				3F3951EC24CA096100F7325B /* TestResources */,
				216A15D7257818E900D43848 /* Data+HexStringTests.swift */,
				BBA1E97725F099D000999DD2 /* DataMarshallerTests.swift */,
				7522C4852C234180004AF637 /* DebugEventTests.swift */,
				3F3951F724CA096100F7325B /* MobileCore+ConfigurationTests.swift */,
				3F39153224CB7E2400B58C3E /* MobileCore+IdentityTests.swift */,
				24CF603A2538C7E4006473BA /* MobileCore+TrackingTests.swift */,
				BFFD6ECF2D5575D4000D3224 /* MobileCoreInitializerTests.swift */,
				3F3951E824CA096100F7325B /* MobileCoreTests.swift */,
				7589FBB929AD55A400D29950 /* ClassFinderTests.swift */,
				21CAC0E62422917600C11388 /* Info.plist */,
			);
			name = Tests;
			path = AEPCore/Tests;
			sourceTree = "<group>";
		};
		24B4934324D2360700AA38D9 /* Sources */ = {
			isa = PBXGroup;
			children = (
				3FE6DE3124C642330065EA05 /* AEPIdentity.h */,
				3FE6DE5024C643060065EA05 /* CustomIdentity.swift */,
				3FE6DE4F24C643060065EA05 /* Event+Identity.swift */,
				3FE6DE5724C643060065EA05 /* Identifiable.swift */,
				3FE6DE5624C643060065EA05 /* Identity.swift */,
				3FE6DE4A24C643050065EA05 /* IdentityConstants.swift */,
				3FE6DE5124C643060065EA05 /* IdentityHit.swift */,
				3FE6DE5524C643060065EA05 /* IdentityHitProcessor.swift */,
				3FE6DE5424C643060065EA05 /* IdentityHitResponse.swift */,
				3FE6DE4824C643050065EA05 /* IdentityProperties.swift */,
				3FE6DE4D24C643050065EA05 /* IdentityState.swift */,
				3FE6DE4924C643050065EA05 /* Identity+PublicAPI.swift */,
				3FE6DE3224C642330065EA05 /* Info.plist */,
				3FE6DE4E24C643060065EA05 /* ECID.swift */,
				3FE6DE5324C643060065EA05 /* MobileIdentities.swift */,
				3FE6DE4624C643050065EA05 /* MobileVisitorAuthenticationState.swift */,
				3FE6DE4C24C643050065EA05 /* Networking+Identity.swift */,
				2107F02524C9FDFE002935CF /* PushIDManageable.swift */,
				2107F02724C9FE1B002935CF /* PushIDManager.swift */,
				3FE6DE5224C643060065EA05 /* URLAppender.swift */,
				3FE6DE4724C643050065EA05 /* URLQueryItem+Identity.swift */,
				3FE6DE5824C643060065EA05 /* URL+Identity.swift */,
			);
			name = Sources;
			path = AEPIdentity/Sources;
			sourceTree = "<group>";
		};
		24B4934424D2361000AA38D9 /* Tests */ = {
			isa = PBXGroup;
			children = (
				3FE6DE8624C643EA0065EA05 /* TestHelpers */,
				214154A725186734005CEB80 /* CustomIdentityTests.swift */,
				3FE6DE6C24C643610065EA05 /* ECIDTests.swift */,
				218E01BF24C7595000BEC470 /* HitQueuing+PrivacyTests.swift */,
				3FE6DE7124C643620065EA05 /* IdentityFunctionalTests.swift */,
				3FE6DE7324C643620065EA05 /* IdentityHitProcessorTests.swift */,
				3FE6DE7424C643620065EA05 /* IdentityHitResponseTests.swift */,
				3FE6DE7724C643620065EA05 /* IdentityPropertiesTests.swift */,
				BB3E86E324F99C9600E39C53 /* IdentityPublicAPITests.swift */,
				21FE151F24F03254008A82FF /* IdentityPublicAPITests.swift */,
				3FE6DE7024C643620065EA05 /* IdentityStateTests.swift */,
				3FE6DE7624C643620065EA05 /* IdentityTests.swift */,
				3FE6DE6D24C643610065EA05 /* MobileIdentitiesTests.swift */,
				3FE6DE7524C643620065EA05 /* NetworkService+IdentityTests.swift */,
				2107F02924C9FF46002935CF /* PushIDManagerTests.swift */,
				3FE6DE6E24C643610065EA05 /* URL+IdentityTests.swift */,
				3FE6DE7224C643620065EA05 /* URLAppenderTests.swift */,
				3FE6DE6F24C643610065EA05 /* URLQueryItem+IdentityTests.swift */,
				3FE6DE3E24C642330065EA05 /* Info.plist */,
			);
			name = Tests;
			path = AEPIdentity/Tests;
			sourceTree = "<group>";
		};
		24B4934524D23AAB00AA38D9 /* Tests */ = {
			isa = PBXGroup;
			children = (
				3F39153624CB823100B58C3E /* FunctionalTests */,
				3FE6DDF924C630DE0065EA05 /* LifecycleContextDataTests.swift */,
				3FE6DDF824C630DE0065EA05 /* LifecycleMetricsBuilderTests.swift */,
				3FE6DDFB24C630DE0065EA05 /* LifecycleMetricsTests.swift */,
				3FE6DDFE24C630DE0065EA05 /* LifecycleSessionTests.swift */,
				3FE6DDFD24C630DE0065EA05 /* LifecycleStateTests.swift */,
				21BA2EA8265D98C80011207C /* LifecycleV2MetricsBuilderTests.swift */,
				ACD255B026CE51EA00532B1E /* LifecycleV2StateManagerTests.swift */,
				2E36F6C926C1D8D200B194D9 /* LifecycleV2DataStoreCacheTests.swift */,
				21BA2E2C265D8EC60011207C /* XDMApplicationTests.swift */,
				21BA2E3C265D91440011207C /* XDMCloseTypeTests.swift */,
				21BA2E4C265D91830011207C /* XDMDeviceTests.swift */,
				21BA2E0C265D8DB70011207C /* XDMDeviceTypeTests.swift */,
				21BA2E6A265D946F0011207C /* XDMEnvironmentTests.swift */,
				21BA2E1C265D8E480011207C /* XDMEnvironmentTypeTests.swift */,
				BF38CD87294C4044006FF893 /* XDMLanguageTests.swift */,
				21BA2E88265D96150011207C /* XDMMobileLifecycleDetailsTests.swift */,
				3FE6DDE024C62EE60065EA05 /* Info.plist */,
			);
			name = Tests;
			path = AEPLifecycle/Tests;
			sourceTree = "<group>";
		};
		24B4934624D23AB200AA38D9 /* Sources */ = {
			isa = PBXGroup;
			children = (
				D42C989A26CAE18D002E3184 /* LifecycleV2 */,
				3FE6DDD324C62EE60065EA05 /* AEPLifecycle.h */,
				3FE6DE0824C630EB0065EA05 /* Event+Lifecycle.swift */,
				3FE6DDD424C62EE60065EA05 /* Info.plist */,
				3FE6DE0A24C630EB0065EA05 /* Lifecycle.swift */,
				3FE6DE0C24C630EB0065EA05 /* LifecycleConstants.swift */,
				3FE6DE0B24C630EB0065EA05 /* LifecycleContextData.swift */,
				3FE6DE0724C630EB0065EA05 /* LifecycleMetrics.swift */,
				3FE6DE0D24C630EB0065EA05 /* LifecycleMetricsBuilder.swift */,
				3FE6DE1624C631100065EA05 /* LifecycleSession.swift */,
				3FE6DE0624C630EA0065EA05 /* LifecycleState.swift */,
			);
			name = Sources;
			path = AEPLifecycle/Sources;
			sourceTree = "<group>";
		};
		24B4934724D337A800AA38D9 /* Tests */ = {
			isa = PBXGroup;
			children = (
				3F03983324BE62AA0019F095 /* resources */,
				3F03980024BE61520019F095 /* services */,
				3F03980E24BE61520019F095 /* utility */,
				3F03979624BE5DD30019F095 /* Info.plist */,
			);
			name = Tests;
			path = AEPServices/Tests;
			sourceTree = "<group>";
		};
		24B4934824D337B300AA38D9 /* Sources */ = {
			isa = PBXGroup;
			children = (
				243DCE4624C7AA2800E99AD9 /* AEPServices.h */,
				3F0397B924BE5FF30019F095 /* Info.plist */,
				754965C72B6421A0000E49B0 /* PrivacyInfo.xcprivacy */,
				921EE17A2579E89E00A119FA /* ui */,
				3F03979F24BE5FF30019F095 /* cache */,
				3F0397B224BE5FF30019F095 /* dataqueue */,
				3F0397A624BE5FF30019F095 /* log */,
				3F0397AA24BE5FF30019F095 /* network */,
				3F0397BA24BE5FF30019F095 /* storage */,
				3F0397E124BE60910019F095 /* utility */,
				3F0397BE24BE5FF30019F095 /* ApplicationSystemInfoService.swift */,
				3F0397A524BE5FF30019F095 /* ServiceProvider.swift */,
				3F0397BF24BE5FF30019F095 /* SystemInfoService.swift */,
				3F0397C024BE5FF30019F095 /* URLOpening.swift */,
				3F0397C124BE5FF30019F095 /* URLService.swift */,
				78B36A7725CA0D7700D6D25F /* UIUtils.swift */,
			);
			name = Sources;
			path = AEPServices/Sources;
			sourceTree = "<group>";
		};
		24B4934924D3380400AA38D9 /* Mocks */ = {
			isa = PBXGroup;
			children = (
				3FE6DDE824C62F610065EA05 /* AEPServicesMock.h */,
				3FE6DDEC24C62F610065EA05 /* Info.plist */,
				2467E43B24CB54B70022F6BE /* MockDiskCache.swift */,
				24CE74AA26D401EC008F9EFD /* MockFullscreenListener.swift */,
				215C859B24C6492800CCCD26 /* MockHitQueue.swift */,
				31DF174E297030D300B4B07F /* MockLoggingService.swift */,
				24CE74AC26D40239008F9EFD /* MockMessagingDelegate.swift */,
				3FE6DDEE24C62F610065EA05 /* MockSystemInfoService.swift */,
				3FE6DDEA24C62F610065EA05 /* MockTask.swift */,
				2467E43C24CB54B70022F6BE /* MockUnzipper.swift */,
				24543A1324E1DAFC002D8D9A /* MockURLService.swift */,
				3FE6DDED24C62F610065EA05 /* MockURLSession.swift */,
				92027B9825C9EAF2007BE140 /* MockUIService.swift */,
				24CE74AE26D40278008F9EFD /* MockWKScriptMessage.swift */,
				75341CD72B9674870090CE3A /* PublicTestUtils */,
			);
			name = Mocks;
			path = AEPServices/Mocks;
			sourceTree = "<group>";
		};
		24B4935024D4C31100AA38D9 /* AEPSignal */ = {
			isa = PBXGroup;
			children = (
				24B4936724D4C36200AA38D9 /* Sources */,
				24B4936624D4C35B00AA38D9 /* Tests */,
			);
			name = AEPSignal;
			sourceTree = "<group>";
		};
		24B4936624D4C35B00AA38D9 /* Tests */ = {
			isa = PBXGroup;
			children = (
				247FBD7C24E331A600FA6505 /* Event+SignalTests.swift */,
				2420365124E35EEB0069C89D /* SignalHitProcessorTests.swift */,
				24B4935C24D4C31100AA38D9 /* SignalTests.swift */,
				24B4935E24D4C31100AA38D9 /* Info.plist */,
			);
			name = Tests;
			path = AEPSignal/Tests;
			sourceTree = "<group>";
		};
		24B4936724D4C36200AA38D9 /* Sources */ = {
			isa = PBXGroup;
			children = (
				24B4935124D4C31100AA38D9 /* AEPSignal.h */,
				24B4935224D4C31100AA38D9 /* Info.plist */,
				24B4937524D8AAAF00AA38D9 /* Event+Signal.swift */,
				24B4936E24D4C6F900AA38D9 /* Signal.swift */,
				24B4937024D4C86C00AA38D9 /* SignalConstants.swift */,
				24B4937924DA18BE00AA38D9 /* SignalHit.swift */,
				24B4937724D8CEAC00AA38D9 /* SignalHitProcessor.swift */,
			);
			name = Sources;
			path = AEPSignal/Sources;
			sourceTree = "<group>";
		};
		24E255D3270F403A00AB9F07 /* HistoryTests */ = {
			isa = PBXGroup;
			children = (
				4C0111D42DB1D41600996757 /* Event+EventHistoryRequestTests.swift */,
				24E255D4270F406300AB9F07 /* EventData+FNV1A32Tests.swift */,
				24B4BE5E2714F7C80000C3AA /* EventHistoryDatabaseTests.swift */,
				24B4BE582714F5A40000C3AA /* EventHistoryRequestTests.swift */,
				24B4BE5A2714F7730000C3AA /* EventHistoryResponseTests.swift */,
				24B4BE5C2714F7B30000C3AA /* EventHistoryTests.swift */,
				24E255D6270F526D00AB9F07 /* String+FNV1A32Tests.swift */,
			);
			path = HistoryTests;
			sourceTree = "<group>";
		};
		24EDE32F26EFB7000068A65F /* history */ = {
			isa = PBXGroup;
			children = (
				4CCC21A52D9623BC00F75340 /* Event+EventHistoryRequest.swift */,
				24EDE33626F10B810068A65F /* EventData+FNV1A32.swift */,
				24EDE33026EFB7170068A65F /* EventHistory.swift */,
				24EDE33426EFBDD60068A65F /* EventHistoryDatabase.swift */,
				4CF707A02DB9CDE000C54A7F /* EventHistoryStore.swift */,
				24EDE33226EFB7470068A65F /* EventHistoryRequest.swift */,
				24EDE33A26F39F450068A65F /* EventHistoryResult.swift */,
				4CF7079C2DB9C86500C54A7F /* EventHistoryProvider.swift */,
				24EDE33826F10BA10068A65F /* String+FNV1A32.swift */,
			);
			path = history;
			sourceTree = "<group>";
		};
		3F03978824BE5DD30019F095 /* AEPServices */ = {
			isa = PBXGroup;
			children = (
				24B4934924D3380400AA38D9 /* Mocks */,
				24B4934824D337B300AA38D9 /* Sources */,
				24B4934724D337A800AA38D9 /* Tests */,
			);
			name = AEPServices;
			sourceTree = "<group>";
		};
		3F03979F24BE5FF30019F095 /* cache */ = {
			isa = PBXGroup;
			children = (
				3F0397A124BE5FF30019F095 /* Cache.swift */,
				3F0397A224BE5FF30019F095 /* CacheEntry.swift */,
				3F0397A424BE5FF30019F095 /* CacheExpiry.swift */,
				3F0397A024BE5FF30019F095 /* Caching.swift */,
				3F0397A324BE5FF30019F095 /* DiskCacheService.swift */,
			);
			path = cache;
			sourceTree = "<group>";
		};
		3F0397A624BE5FF30019F095 /* log */ = {
			isa = PBXGroup;
			children = (
				3F0397A824BE5FF30019F095 /* Log.swift */,
				3F0397A924BE5FF30019F095 /* LogLevel.swift */,
				3F0397A724BE5FF30019F095 /* Logging.swift */,
				3F0397AD24BE5FF30019F095 /* LoggingService.swift */,
			);
			path = log;
			sourceTree = "<group>";
		};
		3F0397AA24BE5FF30019F095 /* network */ = {
			isa = PBXGroup;
			children = (
				3F0397B024BE5FF30019F095 /* HttpConnection.swift */,
				3F0397AF24BE5FF30019F095 /* HttpMethod.swift */,
				3F0397B124BE5FF30019F095 /* NetworkRequest.swift */,
				3F0397AB24BE5FF30019F095 /* NetworkService.swift */,
				3F0397AC24BE5FF30019F095 /* NetworkServiceConstants.swift */,
				3F0397AE24BE5FF30019F095 /* Networking.swift */,
				786C000425B8EE2100F26D34 /* DefaultHeadersFormatter.swift */,
				786C001425B8EE6200F26D34 /* HttpConnectionConstants.swift */,
			);
			path = network;
			sourceTree = "<group>";
		};
		3F0397B224BE5FF30019F095 /* dataqueue */ = {
			isa = PBXGroup;
			children = (
				3F0397B624BE5FF30019F095 /* DataEntity.swift */,
				3F0397B524BE5FF30019F095 /* DataQueue.swift */,
				3F0397B824BE5FF30019F095 /* DataQueuing.swift */,
				3F0397B724BE5FF30019F095 /* DataQueueService.swift */,
				3F0397B324BE5FF30019F095 /* SQLiteDataQueue.swift */,
				3F0397B424BE5FF30019F095 /* SQLiteWrapper.swift */,
			);
			path = dataqueue;
			sourceTree = "<group>";
		};
		3F0397BA24BE5FF30019F095 /* storage */ = {
			isa = PBXGroup;
			children = (
				752261852AA257F600D59847 /* FileSystemNamedCollection.swift */,
				3F0397BC24BE5FF30019F095 /* NamedCollectionDataStore.swift */,
				3F0397BB24BE5FF30019F095 /* NamedCollectionProcessing.swift */,
				3F0397BD24BE5FF30019F095 /* UserDefaultsNamedCollection.swift */,
			);
			path = storage;
			sourceTree = "<group>";
		};
		3F0397E124BE60910019F095 /* utility */ = {
			isa = PBXGroup;
			children = (
				3F0397E224BE60910019F095 /* hitprocessor */,
				3F0397E724BE60910019F095 /* unzip */,
				3F0397F124BE60910019F095 /* AnyCodable.swift */,
				3F0397E624BE60910019F095 /* AtomicCounter.swift */,
				BB00E26A24D8C9A600C578C1 /* Date+Format.swift */,
				3F0397EE24BE60910019F095 /* OperationOrderer.swift */,
				BB8D436125F99CDD0046E230 /* PrettyDictionary.swift */,
				3F0397ED24BE60910019F095 /* ThreadSafeArray.swift */,
				3F0397EF24BE60910019F095 /* ThreadSafeDictionary.swift */,
				3F0397F024BE60910019F095 /* URLEncoder.swift */,
				2EF54C252BF6C69800685C07 /* URLError+Recoverable.swift */,
			);
			path = utility;
			sourceTree = "<group>";
		};
		3F0397E224BE60910019F095 /* hitprocessor */ = {
			isa = PBXGroup;
			children = (
				3F0397E324BE60910019F095 /* HitProcessing.swift */,
				3F0397E524BE60910019F095 /* HitQueuing.swift */,
				3F0397E424BE60910019F095 /* PersistentHitQueue.swift */,
			);
			path = hitprocessor;
			sourceTree = "<group>";
		};
		3F0397E724BE60910019F095 /* unzip */ = {
			isa = PBXGroup;
			children = (
				3F0397EB24BE60910019F095 /* FileManager+ZIP.swift */,
				3F0397E824BE60910019F095 /* FileUnzipper.swift */,
				3F0397EC24BE60910019F095 /* FileUnzipperConstants.swift */,
				2467E43924CA4DE20022F6BE /* Unzipping.swift */,
				3F0397E924BE60910019F095 /* ZipArchive.swift */,
				3F0397EA24BE60910019F095 /* ZipEntry.swift */,
				7814B23225CB455200841429 /* URL+Validator.swift */,
			);
			path = unzip;
			sourceTree = "<group>";
		};
		3F03980024BE61520019F095 /* services */ = {
			isa = PBXGroup;
			children = (
				3F03980424BE61520019F095 /* DataQueueServiceTests.swift */,
				3F03980324BE61520019F095 /* DataQueueService+Testable.swift */,
				3F03980A24BE61520019F095 /* DataQueueTests.swift */,
				786C004725B8F43E00F26D34 /* DefaultHeadersFormatterTests.swift */,
				3F03980624BE61520019F095 /* DiskCacheServiceTests.swift */,
				78AA4EBF2509731A00205AE9 /* FileManager+ZipTests.swift */,
				92867D6425C0B56400E32CDC /* FloatingButtonTests.swift */,
				B6D6A02C26601279005042BE /* FloatingButtonPositionTests.swift */,
				923973CC25AF92140056A3E5 /* FullscreenMessageTests.swift */,
				246FD08926CC53E800FD130B /* FullscreenMessage+FrameCalculationTests.swift */,
				24B860482CB5B0A00072868A /* HttpConnectionTests.swift */,
				3F03980C24BE61520019F095 /* LogLevelTest.swift */,
				246FD07F26CC520500FD130B /* MessageAlignmentTests.swift */,
				246FD08126CC521E00FD130B /* MessageAnimationTests.swift */,
				246FD08326CC523F00FD130B /* MessageGestureTests.swift */,
				246FD08526CC529800FD130B /* MessageGestureRecognizerTests.swift */,
				92490BE6258BE23A00762B04 /* MessageMonitorServiceTest.swift */,
				246FD07D26CB002F00FD130B /* MessageSettingsTests.swift */,
				246FD08726CC52F200FD130B /* MessagingDelegateTests.swift */,
				3F03980D24BE61520019F095 /* NamedCollectionDataStoreTest.swift */,
				3F03980B24BE61520019F095 /* NetworkServiceTests.swift */,
				245292622CA2199400820CD4 /* PresentationErrorTests.swift */,
				3F03980824BE61520019F095 /* SQLiteWrapperTests.swift */,
				3F03980224BE61520019F095 /* SystemInfoServiceTest.swift */,
				3F03980124BE61520019F095 /* UnzipperTest.swift */,
				3F03980524BE61520019F095 /* URLServiceTest.swift */,
				3F03980724BE61520019F095 /* FileSystemNamedCollectionTest.swift */,
				78AA4EB92502DF2200205AE9 /* ZipArchiveTest.swift */,
				78F2E2D327FF7B900073CE00 /* ServiceProviderTests.swift */,
				75550A3E2A9930A500747BB7 /* NamedCollectionDataStoreFunctionalTests.swift */,
			);
			path = services;
			sourceTree = "<group>";
		};
		3F03980E24BE61520019F095 /* utility */ = {
			isa = PBXGroup;
			children = (
				3F03981124BE61520019F095 /* AnyCodableTests.swift */,
				249498E0254A0C910045E392 /* Date+FormatTests.swift */,
				3F03980F24BE61520019F095 /* OperationOrdererTests.swift */,
				3F03981024BE61520019F095 /* PersistentHitQueueTests.swift */,
				3F03981224BE61520019F095 /* ThreadSafeArrayTests.swift */,
				BB8D437125F99DFF0046E230 /* PrettyDictionaryTests.swift */,
				3F03981424BE61520019F095 /* ThreadSafeDictionaryTests.swift */,
				3F03981324BE61520019F095 /* URLEncoderTests.swift */,
				75408CF62948EA0A00C44CE1 /* AtomicCounterTests.swift */,
				2EF54C272BF6C79100685C07 /* URLError+RecoverableTests.swift */,
			);
			path = utility;
			sourceTree = "<group>";
		};
		3F03983324BE62AA0019F095 /* resources */ = {
			isa = PBXGroup;
			children = (
				3F03983624BE62AA0019F095 /* ADBMobileConfig.json */,
				3F03983724BE62AA0019F095 /* TestConfig.json */,
				3F03983524BE62AA0019F095 /* TestImage.png */,
				3F03983424BE62AA0019F095 /* TestRules.zip */,
				78AA4EBB2502E42400205AE9 /* TestCorruptFile.zip */,
				78AA4EBD2502F4AF00205AE9 /* TestInvalidCompressionMethod.zip */,
				78AA4EC1250AB55800205AE9 /* TestLarge.zip */,
				787505DF25A67BE200E5203E /* TestZipSlip.zip */,
			);
			path = resources;
			sourceTree = "<group>";
		};
		3F39152E24CA47B600B58C3E /* RulesTests */ = {
			isa = PBXGroup;
			children = (
				BBE1294E24DBBBD60045CD8D /* EventDataFlattenerTests.swift */,
				3F08FF9624D9F1F300D34DE3 /* EventDataMergeTests.swift */,
				3F39152F24CA47B600B58C3E /* JSONRulesParserTests.swift */,
				4C2157EC2DC178270055C8C9 /* JSONConditionMostRecentTests.swift */,
				BB59402924CF6CA200EE0C6C /* LaunchRulesEngineTests.swift */,
				3F5D45F9251904C50040E298 /* LaunchRuleTransformerTests.swift */,
				4CA311532DF8EDC800C6A24B /* JSONConditionHistoricalCountTests.swift */,
				3F08FF9C24DA0DCF00D34DE3 /* RulesDownloaderTests.swift */,
				4C2157E82DC16C5E0055C8C9 /* TokenReplacementTests.swift */,
				BBE1295024DBCE870045CD8D /* TokenFinderTests.swift */,
			);
			path = RulesTests;
			sourceTree = "<group>";
		};
		3F39153624CB823100B58C3E /* FunctionalTests */ = {
			isa = PBXGroup;
			children = (
				3FE6DDFC24C630DE0065EA05 /* LifecycleFunctionalTests.swift */,
				2E00098E26D59EA100DE1F3B /* LifecycleV2FunctionalTests.swift */,
			);
			path = FunctionalTests;
			sourceTree = "<group>";
		};
		3F3951E924CA096100F7325B /* EventHubTests */ = {
			isa = PBXGroup;
			children = (
				24E255D3270F403A00AB9F07 /* HistoryTests */,
				4C2157802DC0620C0055C8C9 /* EventHubEventHistoryTests.swift */,
				3F3951EB24CA096100F7325B /* EventHubTests.swift */,
				246B1A2A272B48A80017716A /* EventTests.swift */,
				3F3951EA24CA096100F7325B /* SharedStateTest.swift */,
			);
			path = EventHubTests;
			sourceTree = "<group>";
		};
		3F3951EC24CA096100F7325B /* TestResources */ = {
			isa = PBXGroup;
			children = (
				4C0111DC2DB81DD700996757 /* RulesEngineHistoricalTests */,
				3F3951F024CA096100F7325B /* ADBMobileConfig.json */,
				3F3951EF24CA096100F7325B /* rules_1.json */,
				3F08FF9A24DA0DA100D34DE3 /* rules_functional_1.zip */,
				4C16E6A62E04C44100B66935 /* rules_testArrayFlatteningNotation.json */,
				BBA512B624F6C4D90030DAD1 /* rules_testAttachData_invalidJson.json */,
				BBA512B124F5CF380030DAD1 /* rules_testAttachData.json */,
				75ED44D02B56F0B300F2CEB1 /* rules_testAttachDataArray.json */,
				BF4A6EB726BB3B9D00612434 /* rules_testDispatchEventCopy.json */,
				BF4A6F2326BB4A1A00612434 /* rules_testDispatchEventInvalidAction.json */,
				BF4A6F8C26BBAE6500612434 /* rules_testDispatchEventChain.json */,
				BF4A6EE626BB47FE00612434 /* rules_testDispatchEventNewData.json */,
				BF4A6F0426BB48A200612434 /* rules_testDispatchEventNewNoData.json */,
				BF4A6F2226BB4A1A00612434 /* rules_testDispatchEventNoAction.json */,
				BF4A6F2426BB4A1B00612434 /* rules_testDispatchEventNoSource.json */,
				BF4A6F2526BB4A1B00612434 /* rules_testDispatchEventNoType.json */,
				BBA5129724F4588E0030DAD1 /* rules_testGroupLogicalOperators.json */,
				24A1FCE62704CE6000D28D26 /* rules_testHistory.json */,
				4C2157EE2DC19CC10055C8C9 /* rules_testHistoryMostRecent.json */,
				BBA512A424F4A1790030DAD1 /* rules_testMatcherCo.json */,
				BB244F7C2666DBAE00F427BC /* rules_testMatcherGt_2_types.json */,
				BBA5129E24F4A14C0030DAD1 /* rules_testMatcherGe.json */,
				BBA5129C24F4899B0030DAD1 /* rules_testMatcherGt.json */,
				BBA512A224F4A16A0030DAD1 /* rules_testMatcherLe.json */,
				BBA512A024F4A15C0030DAD1 /* rules_testMatcherLt.json */,
				BBA512A624F4A18B0030DAD1 /* rules_testMatcherNc.json */,
				BBA5129A24F477550030DAD1 /* rules_testMatcherNe.json */,
				BBA512A824F4A7EE0030DAD1 /* rules_testMatcherNx.json */,
				B6E568C82DF3B28C006F1741 /* rules_testMatcherNc_multipleValues.json */,
				B6E568C62DF3AE20006F1741 /* rules_testMatcherNe_multipleValues.json */,
				BB3E86E124F975E000E39C53 /* rules_testMatcherWithDifferentTypesOfParameters.json */,
				BBA512BA24F6C6CA0030DAD1 /* rules_testModifyData_invalidJson.json */,
				BBA512B224F5CF380030DAD1 /* rules_testModifyData.json */,
				2438B92929BF906F001D6F3A /* rules_testTimestampu.json */,
				3F5D45FC25190E8C0040E298 /* rules_testTransform.json */,
				BB3E86DF24F86E6200E39C53 /* rules_testUrlenc_invalidFnName.json */,
				BB3E86DC24F86B4100E39C53 /* rules_testUrlenc.json */,
				3F3951F124CA096100F7325B /* TestConfig.json */,
				3F3951EE24CA096100F7325B /* TestImage.png */,
				3F3951ED24CA096100F7325B /* TestRules.zip */,
				3F3951F224CA096100F7325B /* testRulesDownloader.zip */,
			);
			path = TestResources;
			sourceTree = "<group>";
		};
		3F3951F324CA096100F7325B /* MockExtensions */ = {
			isa = PBXGroup;
			children = (
				3F3951F624CA096100F7325B /* MockExtensionTwo.swift */,
				2130A59C260AB448005DBA0F /* MockLegacyExtension.swift */,
				2130A5BA260AB582005DBA0F /* NotAnExtension.swift */,
				3F3951F424CA096100F7325B /* SlowMockExtension.swift */,
			);
			path = MockExtensions;
			sourceTree = "<group>";
		};
		3F3951F824CA096100F7325B /* TestHelpers */ = {
			isa = PBXGroup;
			children = (
				3F3951FA24CA096100F7325B /* MockConfigurationDownloader.swift */,
				4C2157BC2DC1591D0055C8C9 /* MockEventHistory.swift */,
				4C2157BD2DC1591D0055C8C9 /* RulesEngineTestBase.swift */,
				3F3951FF24CA096100F7325B /* MockConfigurationDownloaderNetworkService.swift */,
				3F3951FD24CA096100F7325B /* MockRulesDownloaderNetworkService.swift */,
				3F3951FE24CA096100F7325B /* SharedStateTestHelper.swift */,
				4C2157EA2DC16F040055C8C9 /* TestableTraversable.swift */,
			);
			path = TestHelpers;
			sourceTree = "<group>";
		};
		3F39520024CA096100F7325B /* ConfigurationTests */ = {
			isa = PBXGroup;
			children = (
				3F39520424CA096100F7325B /* ConfigurationDownloaderTests.swift */,
				3F39520324CA096100F7325B /* ConfigurationStateTests.swift */,
				3F39520624CA096100F7325B /* LaunchIDManagerTests.swift */,
			);
			path = ConfigurationTests;
			sourceTree = "<group>";
		};
		3F4256FD24F474F4005D4006 /* AEPIntegrationTests */ = {
			isa = PBXGroup;
			children = (
				3FF829432507E9C900483C74 /* resources */,
				3F5F9ED02502D34500C8A0B4 /* ConfigurationIntegrationTests.swift */,
				ACC7A9752A0EA51F001A04FB /* EventHistoryIntegrationTests.swift */,
				3F4256FE24F474F4005D4006 /* IdentityIntegrationTests.swift */,
				3FF829462507EBE400483C74 /* LifecycleIntegrationTests.swift */,
				BF4A709D26CCCF5400612434 /* RulesEngineIntegrationTests.swift */,
				3FF829682509937100483C74 /* SignalIntegrationTests.swift */,
				3F42570F24F4754F005D4006 /* TestableNetworkService.swift */,
				3F2F12BF24F6D66C00600CB4 /* TestHelpers.swift */,
				3F42570024F474F4005D4006 /* Info.plist */,
			);
			path = AEPIntegrationTests;
			sourceTree = "<group>";
		};
		3FB5F7CC24D283F300F0F6DF /* FunctionalTests */ = {
			isa = PBXGroup;
			children = (
				78AA4EC72513AE5200205AE9 /* Configuration */,
				3F16762924F032C60041B970 /* ContractExtensionOne.swift */,
				3F16762B24F032E60041B970 /* ContractExtensionTwo.swift */,
				3F16762724F031A00041B970 /* EventHubContractTests.swift */,
				4C2157B82DC158F40055C8C9 /* RulesEngineFunctionalTests.swift */,
				4C2157B92DC158F40055C8C9 /* RulesEngineHistoricalTests.swift */,
			);
			path = FunctionalTests;
			sourceTree = "<group>";
		};
		3FB66A9D24CA004400502CAF /* core */ = {
			isa = PBXGroup;
			children = (
				75C53D192996DB7600A9EE32 /* ClassFinder.swift */,
				3FB66A9E24CA004400502CAF /* CoreConstants.swift */,
				3FB66A9F24CA004400502CAF /* MobileCore.swift */,
				BFFD6ECD2D4C94D7000D3224 /* MobileCoreInitializer.swift */,
				3FB66AA224CA004400502CAF /* MobileCore+Configuration.swift */,
				3FB66AA324CA004400502CAF /* MobileCore+Lifecycle.swift */,
				24CF602A2538AC79006473BA /* MobileCore+Tracking.swift */,
				213F8A0324D8DC5A0003B8AF /* WrapperType.swift */,
				216A15C7257818B200D43848 /* Data+HexString.swift */,
				BBA1E96725F0506B00999DD2 /* DataMarshaller.swift */,
				75FC60E929AD45C200EB7579 /* InitOptions.swift */,
				7522C4832C233ACD004AF637 /* Event+Debug.swift */,
			);
			path = core;
			sourceTree = "<group>";
		};
		3FB66AA524CA004400502CAF /* eventhub */ = {
			isa = PBXGroup;
			children = (
				24EDE32F26EFB7000068A65F /* history */,
				3FB66AAA24CA004400502CAF /* AEPError.swift */,
				3FB66AA924CA004400502CAF /* Event.swift */,
				3FB66AAC24CA004400502CAF /* EventHub.swift */,
				3FB66AA724CA004400502CAF /* EventHubConstants.swift */,
				3FB66AAF24CA004400502CAF /* EventHubError.swift */,
				3FB66AA624CA004400502CAF /* EventHubPlaceholderExtension.swift */,
				3FB66AB124CA004400502CAF /* EventListenerContainer.swift */,
				3FB66AB024CA004400502CAF /* EventSource.swift */,
				3FB66AAE24CA004400502CAF /* EventType.swift */,
				3FB66AB224CA004400502CAF /* Extension.swift */,
				3FB66AA824CA004400502CAF /* ExtensionContainer.swift */,
				3FB66AAD24CA004400502CAF /* ExtensionRuntime.swift */,
				3FB66AAB24CA004400502CAF /* SharedState.swift */,
				217E220424D1FD7900B70B3E /* SharedStateResult.swift */,
				21A6737225434AE600A7E906 /* SharedStateType.swift */,
			);
			path = eventhub;
			sourceTree = "<group>";
		};
		3FB66AB324CA004400502CAF /* rules */ = {
			isa = PBXGroup;
			children = (
				4C16E6A42DFBAE3C00B66935 /* Array+Flatten.swift */,
				3F278C4C262E1FAB00E955E5 /* CachedRules.swift */,
				BB00E26724D8C94600C578C1 /* Dictionary+Flatten.swift */,
				3F08FF9424D9F1D200D34DE3 /* EventDataMerger.swift */,
				3FB66AB824CA004400502CAF /* JSONRulesParser.swift */,
				3FB66AB424CA004400502CAF /* LaunchRule.swift */,
				3F5D45F7251903020040E298 /* LaunchRuleTransformer.swift */,
				3FB66AB624CA004400502CAF /* LaunchRulesEngine.swift */,
				3F2B1DC4263221580030F50B /* LaunchRulesEngine+Downloader.swift */,
				3F2B1DA52631E7FE0030F50B /* RuleConsequence.swift */,
				3F16761324E1B0630041B970 /* RulesConstants.swift */,
				3FB66AB524CA004400502CAF /* RulesDownloader.swift */,
				BB0E397124FD56100050C181 /* RulesEngineNativeLogging.swift */,
				3FB66AB724CA004400502CAF /* RulesLoader.swift */,
				BB00E26624D8C94600C578C1 /* TokenFinder.swift */,
				BB00E26C24D9BF6C00C578C1 /* URLUtility.swift */,
			);
			path = rules;
			sourceTree = "<group>";
		};
		3FB66AB924CA004400502CAF /* configuration */ = {
			isa = PBXGroup;
			children = (
				3FB66AC424CA004400502CAF /* Cacheable.swift */,
				3FB66AC124CA004400502CAF /* CachedConfiguration.swift */,
				3FB66ABA24CA004400502CAF /* Configuration.swift */,
				3FB66ABB24CA004400502CAF /* ConfigurationConstants.swift */,
				3FB66ABF24CA004400502CAF /* ConfigurationDownloadable.swift */,
				3FB66AC224CA004400502CAF /* ConfigurationDownloader.swift */,
				3FB66ABC24CA004400502CAF /* ConfigurationState.swift */,
				3FB66ABE24CA004400502CAF /* Event+Configuration.swift */,
				24D2A3D424DB5B370079DCCF /* HitQueuing+PrivacyStatus.swift */,
				3FB66ABD24CA004400502CAF /* LaunchIDManager.swift */,
				3FB66AC324CA004400502CAF /* PrivacyStatus.swift */,
			);
			path = configuration;
			sourceTree = "<group>";
		};
		3FE6DDD224C62EE60065EA05 /* AEPLifecycle */ = {
			isa = PBXGroup;
			children = (
				24B4934624D23AB200AA38D9 /* Sources */,
				24B4934524D23AAB00AA38D9 /* Tests */,
			);
			name = AEPLifecycle;
			sourceTree = "<group>";
		};
		3FE6DE3024C642330065EA05 /* AEPIdentity */ = {
			isa = PBXGroup;
			children = (
				24B4934324D2360700AA38D9 /* Sources */,
				24B4934424D2361000AA38D9 /* Tests */,
			);
			name = AEPIdentity;
			sourceTree = "<group>";
		};
		3FE6DE8624C643EA0065EA05 /* TestHelpers */ = {
			isa = PBXGroup;
			children = (
				2107F02B24C9FF62002935CF /* MockPushIDManager.swift */,
				3FE6DE8724C643EA0065EA05 /* TestableExtensionRuntime.swift */,
			);
			path = TestHelpers;
			sourceTree = "<group>";
		};
		3FF8170424D89AC50064DFA1 /* Mocks */ = {
			isa = PBXGroup;
			children = (
				3FF8171324D89B500064DFA1 /* AEPCoreMocks.h */,
				3F08FFA824DBBDD700D34DE3 /* TestableNetworkService.swift */,
				75341CE32B9696520090CE3A /* PublicTestUtils */,
				3FF8171424D89B500064DFA1 /* Info.plist */,
			);
			name = Mocks;
			path = AEPCore/Mocks;
			sourceTree = "<group>";
		};
		3FF829432507E9C900483C74 /* resources */ = {
			isa = PBXGroup;
			children = (
				ACC7A9792A12AF9D001A04FB /* rules_attach.json */,
				ACC7A97A2A12AF9D001A04FB /* rules_attach.zip */,
				246EFA042790B20000C76A6B /* rules_lifecycle.zip */,
				246EFA052790B20000C76A6B /* rules_pii.zip */,
				246EFA032790B20000C76A6B /* rules_signal.zip */,
				3FF829442507E9F500483C74 /* ADBMobileConfig-OptedOut.json */,
				3FF829482507F8AA00483C74 /* rules_lifecycle.json */,
				3FEEA0DB2522436E007EC317 /* rules_pii.json */,
				BF4A70AD26CCD27900612434 /* rules_dispatch_consequence.json */,
				BF4A70BD26CCD30800612434 /* rules_dispatch_consequence.zip */,
				3FF8296B2509942300483C74 /* rules_signal.json */,
			);
			path = resources;
			sourceTree = "<group>";
		};
		4C0111DC2DB81DD700996757 /* RulesEngineHistoricalTests */ = {
			isa = PBXGroup;
			children = (
				4C2157C02DC159270055C8C9 /* consequence_rules_testDataContentEmpty.json */,
				4C2157C12DC159270055C8C9 /* consequence_rules_testDataContentMissing.json */,
				4C2157C22DC159270055C8C9 /* consequence_rules_testDataContentNull.json */,
				4C2157C32DC159270055C8C9 /* consequence_rules_testDataOperationEmpty.json */,
				4C2157C42DC159270055C8C9 /* consequence_rules_testDataOperationInvalid.json */,
				4C2157C52DC159270055C8C9 /* consequence_rules_testDataOperationMissing.json */,
				4C2157C62DC159270055C8C9 /* consequence_rules_testDataOperationNull.json */,
				4C2157C72DC159270055C8C9 /* consequence_rules_testSchemaDataEmpty.json */,
				4C2157C82DC159270055C8C9 /* consequence_rules_testSchemaDataMissing.json */,
				4C2157C92DC159270055C8C9 /* consequence_rules_testSchemaDataNull.json */,
				4C2157CA2DC159270055C8C9 /* consequence_rules_testSchemaEventHistoryInsert.json */,
				4C2157CB2DC159270055C8C9 /* consequence_rules_testSchemaEventHistoryInsert_withTokens.json */,
				4C2157CC2DC159270055C8C9 /* consequence_rules_testSchemaEventHistoryInsertIfNotExists.json */,
				4C2157CD2DC159270055C8C9 /* consequence_rules_testSchemaIdEmpty.json */,
				4C2157CE2DC159270055C8C9 /* consequence_rules_testSchemaIdMissing.json */,
				4C2157CF2DC159270055C8C9 /* consequence_rules_testSchemaIdNull.json */,
				4C2157D02DC159270055C8C9 /* consequence_rules_testSchemaSchemaEmpty.json */,
				4CA311552DFA2BFE00C6A24B /* consequence_rules_testSchemaInAppDetailSchema.json */,
				4C2157D22DC159270055C8C9 /* consequence_rules_testSchemaSchemaMissing.json */,
				4C2157D32DC159270055C8C9 /* consequence_rules_testSchemaSchemaNull.json */,
			);
			path = RulesEngineHistoricalTests;
			sourceTree = "<group>";
		};
		75341CD72B9674870090CE3A /* PublicTestUtils */ = {
			isa = PBXGroup;
			children = (
				4CF028162C2CCA0F008ADE05 /* AnyCodable+Array.swift */,
				4CF0281D2C2CCA0F008ADE05 /* CountDownLatch.swift */,
				4CF028182C2CCA0F008ADE05 /* EventSpec.swift */,
				4CF028222C2CCA0F008ADE05 /* FileManager+TestHelper.swift */,
				4CF028282C2CCA10008ADE05 /* HttpConnection+DeepCopy.swift */,
				4CF028212C2CCA0F008ADE05 /* MockDataQueue.swift */,
				4CF028272C2CCA10008ADE05 /* MockDataStore.swift */,
				4CF028202C2CCA0F008ADE05 /* MockHitProcessor.swift */,
				4CF028192C2CCA0F008ADE05 /* MockNetworkService.swift */,
				4CF0281A2C2CCA0F008ADE05 /* NamedCollectionDataStore+TestHelper.swift */,
				4CF0281B2C2CCA0F008ADE05 /* NetworkRequest+DeepCopy.swift */,
				4CF028292C2CCA10008ADE05 /* NetworkRequestHelper.swift */,
				4CF028232C2CCA0F008ADE05 /* NodeConfig.swift */,
				4CF028172C2CCA0F008ADE05 /* RealNetworkService.swift */,
				4CF0281C2C2CCA0F008ADE05 /* TestableNetworkRequest.swift */,
				4CF028242C2CCA0F008ADE05 /* TestConstants.swift */,
				4CF028262C2CCA10008ADE05 /* TestUtils.swift */,
				4CF0281E2C2CCA0F008ADE05 /* URL+TestHelper.swift */,
				4CF0281F2C2CCA0F008ADE05 /* UserDefaults+TestHelper.swift */,
				4CF028252C2CCA0F008ADE05 /* XCTestCase+AnyCodableAsserts.swift */,
			);
			path = PublicTestUtils;
			sourceTree = "<group>";
		};
		75341CE32B9696520090CE3A /* PublicTestUtils */ = {
			isa = PBXGroup;
			children = (
				4CF028972C2D401E008ADE05 /* Event+AnyCodableComparable.swift */,
				4CF028922C2D401E008ADE05 /* Event+Timestamp.swift */,
				4CF028962C2D401E008ADE05 /* EventHub+TestHelper.swift */,
				4CF028952C2D401E008ADE05 /* InstrumentedExtension.swift */,
				4CF028932C2D401E008ADE05 /* MockEventHistoryDatabase.swift */,
				4CF028942C2D401E008ADE05 /* MockExtension.swift */,
				4CF028992C2D401E008ADE05 /* TestableExtensionRuntime.swift */,
				4CF028982C2D401E008ADE05 /* TestBase.swift */,
				4CF7919A2CACCBF0003C1FD8 /* MobileCore+TestHelper.swift */,
			);
			path = PublicTestUtils;
			sourceTree = "<group>";
		};
		78AA4EC72513AE5200205AE9 /* Configuration */ = {
			isa = PBXGroup;
			children = (
				78AA4ECA2513AF4200205AE9 /* ConfigurationAppIDTests.swift */,
				78AA4EC32513AD2000205AE9 /* ConfigurationFileInPathTests.swift */,
				78AA4EC52513AE3900205AE9 /* ConfigurationLifecycleResponseTests.swift */,
				78AA4EC82513AEBD00205AE9 /* ConfigurationPrivacyStatusTests.swift */,
				3FB5F7CF24D2848900F0F6DF /* ConfigurationUpdateTests.swift */,
			);
			path = Configuration;
			sourceTree = "<group>";
		};
		921EE17A2579E89E00A119FA /* ui */ = {
			isa = PBXGroup;
			children = (
				923547FA25BFF16900BEA9A3 /* floating */,
				92EEA64D258956FE00DBA3EE /* fullscreen */,
				923547EA25BF9C6600BEA9A3 /* AEPUIService.swift */,
				78B36A9525CA1C2D00D6D25F /* Dismissible.swift */,
				24C5E17A26B999E4005BEA72 /* MessageAlignment.swift */,
				246FD07926C1939800FD130B /* MessageAnimation.swift */,
				24C5E15C26B990CB005BEA72 /* MessageGesture.swift */,
				246FD07326BDEC7A00FD130B /* MessageGestureRecognizer.swift */,
				92EEA6052589343700DBA3EE /* MessageMonitor.swift */,
				92F06BFB25B8F1FE004C1700 /* MessageMonitoring.swift */,
				24C5E14C26B8B00B005BEA72 /* MessageSettings.swift */,
				9239713F25A6380A0056A3E5 /* MessagingDelegate.swift */,
				24FE9ABD2C9A268E008DA017 /* PresentationError.swift */,
				92F06D0325BA33F3004C1700 /* Showable.swift */,
				923972B225AD844E0056A3E5 /* UIApplication+Window.swift */,
				92027B3E25C9C1A7007BE140 /* UIService.swift */,
			);
			path = ui;
			sourceTree = "<group>";
		};
		923547FA25BFF16900BEA9A3 /* floating */ = {
			isa = PBXGroup;
			children = (
				923547FB25BFF18200BEA9A3 /* FloatingButton.swift */,
				9235481925BFF19800BEA9A3 /* FloatingButtonDelegate.swift */,
				78B36AED25CA210E00D6D25F /* FloatingButtonPresentable.swift */,
				B6D6A018265EC9D8005042BE /* FloatingButtonPosition.swift */,
			);
			path = floating;
			sourceTree = "<group>";
		};
		92EEA64D258956FE00DBA3EE /* fullscreen */ = {
			isa = PBXGroup;
			children = (
				92EEA5F5258933A600DBA3EE /* FullscreenMessageDelegate.swift */,
				92EEA56F25885C1C00DBA3EE /* FullscreenMessage.swift */,
				246FD07B26C2CDE500FD130B /* FullscreenMessage+FrameCalculation.swift */,
				24D9D52D26AB788C002A441A /* FullscreenMessage+WKNavigationDelegate.swift */,
				24D9D54B26AB797D002A441A /* FullscreenMessage+WKScriptMessageHandler.swift */,
				78B36AB325CA1FCE00D6D25F /* FullscreenPresentable.swift */,
			);
			path = fullscreen;
			sourceTree = "<group>";
		};
		A81444C94E7D96198B417F5A /* Frameworks */ = {
			isa = PBXGroup;
			children = (
				4CF791742CAB4F84003C1FD8 /* XCTest.framework */,
				57BD6E641AFED0510599B36C /* Pods_AEPCore.framework */,
				39282143E012E30EEE6674F2 /* Pods_AEPCoreTests.framework */,
				AE1AFF2E227272FC92CF7ABE /* Pods_AEPIdentityTests.framework */,
				D855F28C43DD8DA6A4B6ACFE /* Pods_AEPIntegrationTests.framework */,
				8D83561969E15C045AEBC014 /* Pods_AEPLifecycleTests.framework */,
				109359E45EEAE020AB32E187 /* Pods_AEPSignalTests.framework */,
				B59C21EF8D78FC053D2404B0 /* Pods_TestApp.framework */,
			);
			name = Frameworks;
			sourceTree = "<group>";
		};
		D42C989A26CAE18D002E3184 /* LifecycleV2 */ = {
			isa = PBXGroup;
			children = (
				2EF8B38126BCC69C009D6475 /* LifecycleV2DataStoreCache.swift */,
				D42C989B26CAE6DA002E3184 /* LifecycleV2.swift */,
				D42C989D26CAE790002E3184 /* LifecycleV2Constants.swift */,
				21248079265D569D006CF300 /* LifecycleV2MetricsBuilder.swift */,
				ACD255AE26CE353000532B1E /* LifecycleV2StateManager.swift */,
				212480D6265D59F9006CF300 /* XDMApplication.swift */,
				212480F6265D5A7A006CF300 /* XDMCloseType.swift */,
				21248106265D5BC3006CF300 /* XDMDevice.swift */,
				21248098265D589E006CF300 /* XDMDeviceType.swift */,
				21248116265D5E1C006CF300 /* XDMEnvironment.swift */,
				212480A8265D591A006CF300 /* XDMEnvironmentType.swift */,
				AC1089C826DD87C0004ABAC4 /* XDMLanguage.swift */,
				21248126265D606A006CF300 /* XDMMobileLifecycleDetails.swift */,
			);
			path = LifecycleV2;
			sourceTree = "<group>";
		};
		D55C2031330CD537E59C7255 /* Pods */ = {
			isa = PBXGroup;
			children = (
				2EE8956F25F8D2BD27B6D4D8 /* Pods-AEPCore.debug.xcconfig */,
				9DE12D90D1BAF0798BC007AB /* Pods-AEPCore.release.xcconfig */,
				3DCBEB2BB8208D5CED73869A /* Pods-AEPCoreTests.debug.xcconfig */,
				4107BA7054E313DACA0D4EF4 /* Pods-AEPCoreTests.release.xcconfig */,
				A5F5A65742E1DBDC25CF9F98 /* Pods-AEPIdentityTests.debug.xcconfig */,
				AC838996795DECE800B0A11B /* Pods-AEPIdentityTests.release.xcconfig */,
				5A089B5A7E9F846B8CB9EB34 /* Pods-AEPIntegrationTests.debug.xcconfig */,
				091EFF44717D7342E6FA45D3 /* Pods-AEPIntegrationTests.release.xcconfig */,
				CBB1F735C1AAEA1CD448B2C0 /* Pods-AEPLifecycleTests.debug.xcconfig */,
				FC7A9CEC59D6694933A01324 /* Pods-AEPLifecycleTests.release.xcconfig */,
				41E5D22C6D72CCCF26904EDE /* Pods-AEPSignalTests.debug.xcconfig */,
				93CFCD63764CE54E145E7D8F /* Pods-AEPSignalTests.release.xcconfig */,
				6D652C6627B749495CEE65C1 /* Pods-TestApp.debug.xcconfig */,
				AA4461A0B65C5DFE219540A5 /* Pods-TestApp.release.xcconfig */,
			);
			path = Pods;
			sourceTree = "<group>";
		};
/* End PBXGroup section */

/* Begin PBXHeadersBuildPhase section */
		21CAC0D12422917600C11388 /* Headers */ = {
			isa = PBXHeadersBuildPhase;
			buildActionMask = 2147483647;
			files = (
				21CAC0E72422917600C11388 /* AEPCore.h in Headers */,
				243DCE4724C7AA2800E99AD9 /* AEPServices.h in Headers */,
			);
			runOnlyForDeploymentPostprocessing = 0;
		};
		24B4934A24D4C31100AA38D9 /* Headers */ = {
			isa = PBXHeadersBuildPhase;
			buildActionMask = 2147483647;
			files = (
				24B4935F24D4C31100AA38D9 /* AEPSignal.h in Headers */,
			);
			runOnlyForDeploymentPostprocessing = 0;
		};
		3F03978224BE5DD30019F095 /* Headers */ = {
			isa = PBXHeadersBuildPhase;
			buildActionMask = 2147483647;
			files = (
				243DCE4824C7AA7C00E99AD9 /* AEPServices.h in Headers */,
			);
			runOnlyForDeploymentPostprocessing = 0;
		};
		3FE6DDA424C62C090065EA05 /* Headers */ = {
			isa = PBXHeadersBuildPhase;
			buildActionMask = 2147483647;
			files = (
				3FE6DDF024C62F610065EA05 /* AEPServicesMock.h in Headers */,
			);
			runOnlyForDeploymentPostprocessing = 0;
		};
		3FE6DDCC24C62EE60065EA05 /* Headers */ = {
			isa = PBXHeadersBuildPhase;
			buildActionMask = 2147483647;
			files = (
				3FE6DDE124C62EE60065EA05 /* AEPLifecycle.h in Headers */,
			);
			runOnlyForDeploymentPostprocessing = 0;
		};
		3FE6DE2A24C642330065EA05 /* Headers */ = {
			isa = PBXHeadersBuildPhase;
			buildActionMask = 2147483647;
			files = (
				3FE6DE3F24C642330065EA05 /* AEPIdentity.h in Headers */,
			);
			runOnlyForDeploymentPostprocessing = 0;
		};
		3FF8170524D89B160064DFA1 /* Headers */ = {
			isa = PBXHeadersBuildPhase;
			buildActionMask = 2147483647;
			files = (
				3FF8171724D89B500064DFA1 /* AEPCoreMocks.h in Headers */,
			);
			runOnlyForDeploymentPostprocessing = 0;
		};
/* End PBXHeadersBuildPhase section */

/* Begin PBXNativeTarget section */
		21CAC0D52422917600C11388 /* AEPCore */ = {
			isa = PBXNativeTarget;
			buildConfigurationList = 21CAC0EA2422917600C11388 /* Build configuration list for PBXNativeTarget "AEPCore" */;
			buildPhases = (
				502E324265FC777BF951437B /* [CP] Check Pods Manifest.lock */,
				21CAC0D12422917600C11388 /* Headers */,
				21CAC0D22422917600C11388 /* Sources */,
				21CAC0D42422917600C11388 /* Resources */,
				21CAC0D32422917600C11388 /* Frameworks */,
				BB6812FF24E19B55007FDCF7 /* ShellScript */,
			);
			buildRules = (
			);
			dependencies = (
				3F03983D24BE63570019F095 /* PBXTargetDependency */,
			);
			name = AEPCore;
			productName = AEPCore;
			productReference = 21CAC0D62422917600C11388 /* AEPCore.framework */;
			productType = "com.apple.product-type.framework";
		};
		21CAC0DE2422917600C11388 /* AEPCoreTests */ = {
			isa = PBXNativeTarget;
			buildConfigurationList = 21CAC0ED2422917600C11388 /* Build configuration list for PBXNativeTarget "AEPCoreTests" */;
			buildPhases = (
				7DBB154E267ADBB63ECC6060 /* [CP] Check Pods Manifest.lock */,
				21CAC0DB2422917600C11388 /* Sources */,
				21CAC0DC2422917600C11388 /* Frameworks */,
				21CAC0DD2422917600C11388 /* Resources */,
				10717D81700D656DDA1DCDFF /* [CP] Embed Pods Frameworks */,
			);
			buildRules = (
			);
			dependencies = (
				BFE8A20825F98F60006C4AAF /* PBXTargetDependency */,
				3FF8171B24D89B8A0064DFA1 /* PBXTargetDependency */,
				3F03984124BE65120019F095 /* PBXTargetDependency */,
				21CAC0E22422917600C11388 /* PBXTargetDependency */,
			);
			name = AEPCoreTests;
			productName = AEPCoreTests;
			productReference = 21CAC0DF2422917600C11388 /* AEPCoreTests.xctest */;
			productType = "com.apple.product-type.bundle.unit-test";
		};
		24B4934E24D4C31100AA38D9 /* AEPSignal */ = {
			isa = PBXNativeTarget;
			buildConfigurationList = 24B4936424D4C31100AA38D9 /* Build configuration list for PBXNativeTarget "AEPSignal" */;
			buildPhases = (
				24B4934A24D4C31100AA38D9 /* Headers */,
				24B4934B24D4C31100AA38D9 /* Sources */,
				24B4934C24D4C31100AA38D9 /* Frameworks */,
				24B4934D24D4C31100AA38D9 /* Resources */,
				BB68130724E19C32007FDCF7 /* ShellScript */,
			);
			buildRules = (
			);
			dependencies = (
				24B4936924D4C3C400AA38D9 /* PBXTargetDependency */,
				24B4936B24D4C3C400AA38D9 /* PBXTargetDependency */,
			);
			name = AEPSignal;
			productName = AEPSignal;
			productReference = 24B4934F24D4C31100AA38D9 /* AEPSignal.framework */;
			productType = "com.apple.product-type.framework";
		};
		24B4935624D4C31100AA38D9 /* AEPSignalTests */ = {
			isa = PBXNativeTarget;
			buildConfigurationList = 24B4936524D4C31100AA38D9 /* Build configuration list for PBXNativeTarget "AEPSignalTests" */;
			buildPhases = (
				6FCADF3004F0F355422DB5C9 /* [CP] Check Pods Manifest.lock */,
				24B4935324D4C31100AA38D9 /* Sources */,
				24B4935424D4C31100AA38D9 /* Frameworks */,
				24B4935524D4C31100AA38D9 /* Resources */,
				796C1826513F7AC8E1ACEDEE /* [CP] Embed Pods Frameworks */,
			);
			buildRules = (
			);
			dependencies = (
				24D2A3DC24DCB2540079DCCF /* PBXTargetDependency */,
				24B4935A24D4C31100AA38D9 /* PBXTargetDependency */,
			);
			name = AEPSignalTests;
			productName = AEPSignalTests;
			productReference = 24B4935724D4C31100AA38D9 /* AEPSignalTests.xctest */;
			productType = "com.apple.product-type.bundle.unit-test";
		};
		3F03978624BE5DD30019F095 /* AEPServices */ = {
			isa = PBXNativeTarget;
			buildConfigurationList = 3F03979C24BE5DD30019F095 /* Build configuration list for PBXNativeTarget "AEPServices" */;
			buildPhases = (
				3F03978224BE5DD30019F095 /* Headers */,
				3F03978324BE5DD30019F095 /* Sources */,
				3F03978424BE5DD30019F095 /* Frameworks */,
				3F03978524BE5DD30019F095 /* Resources */,
				BB68130424E19C23007FDCF7 /* Run Script */,
			);
			buildRules = (
			);
			dependencies = (
			);
			name = AEPServices;
			productName = AEPServices;
			productReference = 3F03978724BE5DD30019F095 /* AEPServices.framework */;
			productType = "com.apple.product-type.framework";
		};
		3F03978E24BE5DD30019F095 /* AEPServicesTests */ = {
			isa = PBXNativeTarget;
			buildConfigurationList = 3F03979D24BE5DD30019F095 /* Build configuration list for PBXNativeTarget "AEPServicesTests" */;
			buildPhases = (
				3F03978B24BE5DD30019F095 /* Sources */,
				3F03978C24BE5DD30019F095 /* Frameworks */,
				3F03978D24BE5DD30019F095 /* Resources */,
			);
			buildRules = (
			);
			dependencies = (
				3F03979224BE5DD30019F095 /* PBXTargetDependency */,
			);
			name = AEPServicesTests;
			productName = AEPServicesTests;
			productReference = 3F03978F24BE5DD30019F095 /* AEPServicesTests.xctest */;
			productType = "com.apple.product-type.bundle.unit-test";
		};
		3F4256FB24F474F4005D4006 /* AEPIntegrationTests */ = {
			isa = PBXNativeTarget;
			buildConfigurationList = 3F42570624F474F4005D4006 /* Build configuration list for PBXNativeTarget "AEPIntegrationTests" */;
			buildPhases = (
				5236D728E9AB04F15E4033B0 /* [CP] Check Pods Manifest.lock */,
				3F4256F824F474F4005D4006 /* Sources */,
				3F4256F924F474F4005D4006 /* Frameworks */,
				3F4256FA24F474F4005D4006 /* Resources */,
				5D297B1C71DF4FB38E98D507 /* [CP] Embed Pods Frameworks */,
			);
			buildRules = (
			);
			dependencies = (
				ACC7A9782A0ED173001A04FB /* PBXTargetDependency */,
				3F42570824F47501005D4006 /* PBXTargetDependency */,
				3F42570A24F47501005D4006 /* PBXTargetDependency */,
				3F42570C24F47501005D4006 /* PBXTargetDependency */,
				3F42570E24F47501005D4006 /* PBXTargetDependency */,
				3F42570324F474F4005D4006 /* PBXTargetDependency */,
			);
			name = AEPIntegrationTests;
			productName = AEPIntegrationTests;
			productReference = 3F4256FC24F474F4005D4006 /* AEPIntegrationTests.xctest */;
			productType = "com.apple.product-type.bundle.unit-test";
		};
		3FE6DDA824C62C090065EA05 /* AEPServicesMocks */ = {
			isa = PBXNativeTarget;
			buildConfigurationList = 3FE6DDAE24C62C090065EA05 /* Build configuration list for PBXNativeTarget "AEPServicesMocks" */;
			buildPhases = (
				3FE6DDA424C62C090065EA05 /* Headers */,
				3FE6DDA524C62C090065EA05 /* Sources */,
				3FE6DDA624C62C090065EA05 /* Frameworks */,
				3FE6DDA724C62C090065EA05 /* Resources */,
				BB68130624E19C2E007FDCF7 /* ShellScript */,
			);
			buildRules = (
			);
			dependencies = (
				3FE6DE2124C6345A0065EA05 /* PBXTargetDependency */,
			);
			name = AEPServicesMocks;
			productName = AEPServicesMock;
			productReference = 3FE6DDA924C62C090065EA05 /* AEPServicesMocks.framework */;
			productType = "com.apple.product-type.framework";
		};
		3FE6DDD024C62EE60065EA05 /* AEPLifecycle */ = {
			isa = PBXNativeTarget;
			buildConfigurationList = 3FE6DDE224C62EE60065EA05 /* Build configuration list for PBXNativeTarget "AEPLifecycle" */;
			buildPhases = (
				3FE6DDCC24C62EE60065EA05 /* Headers */,
				3FE6DDCD24C62EE60065EA05 /* Sources */,
				3FE6DDCE24C62EE60065EA05 /* Frameworks */,
				3FE6DDCF24C62EE60065EA05 /* Resources */,
				BB68130224E19C15007FDCF7 /* ShellScript */,
			);
			buildRules = (
			);
			dependencies = (
				3F39522424CA1CC500F7325B /* PBXTargetDependency */,
				3FE6DE2524C634660065EA05 /* PBXTargetDependency */,
			);
			name = AEPLifecycle;
			productName = AEPLifecycle;
			productReference = 3FE6DDD124C62EE60065EA05 /* AEPLifecycle.framework */;
			productType = "com.apple.product-type.framework";
		};
		3FE6DDD824C62EE60065EA05 /* AEPLifecycleTests */ = {
			isa = PBXNativeTarget;
			buildConfigurationList = 3FE6DDE524C62EE60065EA05 /* Build configuration list for PBXNativeTarget "AEPLifecycleTests" */;
			buildPhases = (
				356332A4E2245C6002D749CD /* [CP] Check Pods Manifest.lock */,
				3FE6DDD524C62EE60065EA05 /* Sources */,
				3FE6DDD624C62EE60065EA05 /* Frameworks */,
				3FE6DDD724C62EE60065EA05 /* Resources */,
				0475C7DFF640AC36FF410C99 /* [CP] Embed Pods Frameworks */,
			);
			buildRules = (
			);
			dependencies = (
				3FF8172224D8ABF20064DFA1 /* PBXTargetDependency */,
				3FE6DDDC24C62EE60065EA05 /* PBXTargetDependency */,
			);
			name = AEPLifecycleTests;
			productName = AEPLifecycleTests;
			productReference = 3FE6DDD924C62EE60065EA05 /* AEPLifecycleTests.xctest */;
			productType = "com.apple.product-type.bundle.unit-test";
		};
		3FE6DE2E24C642330065EA05 /* AEPIdentity */ = {
			isa = PBXNativeTarget;
			buildConfigurationList = 3FE6DE4024C642330065EA05 /* Build configuration list for PBXNativeTarget "AEPIdentity" */;
			buildPhases = (
				3FE6DE2A24C642330065EA05 /* Headers */,
				3FE6DE2B24C642330065EA05 /* Sources */,
				3FE6DE2C24C642330065EA05 /* Frameworks */,
				3FE6DE2D24C642330065EA05 /* Resources */,
				BB68130124E19C10007FDCF7 /* ShellScript */,
			);
			buildRules = (
			);
			dependencies = (
				3F39522224CA1CBF00F7325B /* PBXTargetDependency */,
				3FE6DE8A24C646360065EA05 /* PBXTargetDependency */,
			);
			name = AEPIdentity;
			productName = AEPIdentity;
			productReference = 3FE6DE2F24C642330065EA05 /* AEPIdentity.framework */;
			productType = "com.apple.product-type.framework";
		};
		3FE6DE3624C642330065EA05 /* AEPIdentityTests */ = {
			isa = PBXNativeTarget;
			buildConfigurationList = 3FE6DE4324C642330065EA05 /* Build configuration list for PBXNativeTarget "AEPIdentityTests" */;
			buildPhases = (
				856B38BEF87A340D16FD7F3F /* [CP] Check Pods Manifest.lock */,
				3FE6DE3324C642330065EA05 /* Sources */,
				3FE6DE3424C642330065EA05 /* Frameworks */,
				3FE6DE3524C642330065EA05 /* Resources */,
				461B02974871EBDBADF78DAF /* [CP] Embed Pods Frameworks */,
			);
			buildRules = (
			);
			dependencies = (
				ACC7A97E2A12E395001A04FB /* PBXTargetDependency */,
				3FE6DE3A24C642330065EA05 /* PBXTargetDependency */,
			);
			name = AEPIdentityTests;
			productName = AEPIdentityTests;
			productReference = 3FE6DE3724C642330065EA05 /* AEPIdentityTests.xctest */;
			productType = "com.apple.product-type.bundle.unit-test";
		};
		3FF8170924D89B160064DFA1 /* AEPCoreMocks */ = {
			isa = PBXNativeTarget;
			buildConfigurationList = 3FF8170F24D89B160064DFA1 /* Build configuration list for PBXNativeTarget "AEPCoreMocks" */;
			buildPhases = (
				3FF8170524D89B160064DFA1 /* Headers */,
				3FF8170624D89B160064DFA1 /* Sources */,
				3FF8170724D89B160064DFA1 /* Frameworks */,
				3FF8170824D89B160064DFA1 /* Resources */,
				BB68130024E19C06007FDCF7 /* ShellScript */,
				4CF791772CAB4F84003C1FD8 /* Embed Frameworks */,
			);
			buildRules = (
			);
			dependencies = (
				3FF8171E24D89BCD0064DFA1 /* PBXTargetDependency */,
			);
			name = AEPCoreMocks;
			productName = AEPCoreMocks;
			productReference = 3FF8170A24D89B160064DFA1 /* AEPCoreMocks.framework */;
			productType = "com.apple.product-type.framework";
		};
/* End PBXNativeTarget section */

/* Begin PBXProject section */
		21CAC0CD2422917600C11388 /* Project object */ = {
			isa = PBXProject;
			attributes = {
				LastSwiftUpdateCheck = 1130;
				LastUpgradeCheck = 1520;
				ORGANIZATIONNAME = Adobe;
				TargetAttributes = {
					21CAC0D52422917600C11388 = {
						CreatedOnToolsVersion = 11.3.1;
						LastSwiftMigration = 1130;
					};
					21CAC0DE2422917600C11388 = {
						CreatedOnToolsVersion = 11.3.1;
						LastSwiftMigration = 1160;
					};
					24B4934E24D4C31100AA38D9 = {
						CreatedOnToolsVersion = 11.6;
						LastSwiftMigration = 1160;
					};
					24B4935624D4C31100AA38D9 = {
						CreatedOnToolsVersion = 11.6;
					};
					3F03978624BE5DD30019F095 = {
						CreatedOnToolsVersion = 11.5;
						LastSwiftMigration = 1150;
					};
					3F03978E24BE5DD30019F095 = {
						CreatedOnToolsVersion = 11.5;
					};
					3F39152124CA34BA00B58C3E = {
						CreatedOnToolsVersion = 11.3.1;
					};
					3F4256FB24F474F4005D4006 = {
						CreatedOnToolsVersion = 11.3.1;
					};
					3FE6DDA824C62C090065EA05 = {
						CreatedOnToolsVersion = 11.5;
						LastSwiftMigration = 1150;
					};
					3FE6DDD024C62EE60065EA05 = {
						CreatedOnToolsVersion = 11.5;
						LastSwiftMigration = 1150;
					};
					3FE6DDD824C62EE60065EA05 = {
						CreatedOnToolsVersion = 11.5;
						LastSwiftMigration = 1150;
					};
					3FE6DE2E24C642330065EA05 = {
						CreatedOnToolsVersion = 11.5;
						LastSwiftMigration = 1150;
					};
					3FE6DE3624C642330065EA05 = {
						CreatedOnToolsVersion = 11.5;
						LastSwiftMigration = 1150;
					};
					3FF8170924D89B160064DFA1 = {
						CreatedOnToolsVersion = 11.3.1;
						LastSwiftMigration = 1130;
					};
				};
			};
			buildConfigurationList = 21CAC0D02422917600C11388 /* Build configuration list for PBXProject "AEPCore" */;
			compatibilityVersion = "Xcode 9.3";
			developmentRegion = en;
			hasScannedForEncodings = 0;
			knownRegions = (
				en,
				Base,
			);
			mainGroup = 21CAC0CC2422917600C11388;
			productRefGroup = 21CAC0D72422917600C11388 /* Products */;
			projectDirPath = "";
			projectRoot = "";
			targets = (
				21CAC0D52422917600C11388 /* AEPCore */,
				3FF8170924D89B160064DFA1 /* AEPCoreMocks */,
				21CAC0DE2422917600C11388 /* AEPCoreTests */,
				3FE6DE2E24C642330065EA05 /* AEPIdentity */,
				3FE6DE3624C642330065EA05 /* AEPIdentityTests */,
				3FE6DDD024C62EE60065EA05 /* AEPLifecycle */,
				3FE6DDD824C62EE60065EA05 /* AEPLifecycleTests */,
				3F03978624BE5DD30019F095 /* AEPServices */,
				3FE6DDA824C62C090065EA05 /* AEPServicesMocks */,
				3F03978E24BE5DD30019F095 /* AEPServicesTests */,
				24B4934E24D4C31100AA38D9 /* AEPSignal */,
				24B4935624D4C31100AA38D9 /* AEPSignalTests */,
				3F39152124CA34BA00B58C3E /* AEP-All */,
				3F4256FB24F474F4005D4006 /* AEPIntegrationTests */,
			);
		};
/* End PBXProject section */

/* Begin PBXResourcesBuildPhase section */
		21CAC0D42422917600C11388 /* Resources */ = {
			isa = PBXResourcesBuildPhase;
			buildActionMask = 2147483647;
			files = (
				754965C42B607861000E49B0 /* PrivacyInfo.xcprivacy in Resources */,
			);
			runOnlyForDeploymentPostprocessing = 0;
		};
		21CAC0DD2422917600C11388 /* Resources */ = {
			isa = PBXResourcesBuildPhase;
			buildActionMask = 2147483647;
			files = (
				2438B92A29BF906F001D6F3A /* rules_testTimestampu.json in Resources */,
				BB3E86DE24F86B6700E39C53 /* rules_testUrlenc.json in Resources */,
				BBA512A724F4A18B0030DAD1 /* rules_testMatcherNc.json in Resources */,
				BBA512B424F5CF380030DAD1 /* rules_testModifyData.json in Resources */,
				BF4A6F2726BB4A1B00612434 /* rules_testDispatchEventInvalidAction.json in Resources */,
				BF4A6EE726BB47FE00612434 /* rules_testDispatchEventNewData.json in Resources */,
				3F08FF9B24DA0DA100D34DE3 /* rules_functional_1.zip in Resources */,
				3F39520C24CA096100F7325B /* rules_1.json in Resources */,
				B6E568C72DF3AE20006F1741 /* rules_testMatcherNe_multipleValues.json in Resources */,
				BBA512A524F4A1790030DAD1 /* rules_testMatcherCo.json in Resources */,
				BBA512A924F4A7EE0030DAD1 /* rules_testMatcherNx.json in Resources */,
				BBA512A124F4A15C0030DAD1 /* rules_testMatcherLt.json in Resources */,
				BB3E86E224F975E000E39C53 /* rules_testMatcherWithDifferentTypesOfParameters.json in Resources */,
				4C2157D42DC159270055C8C9 /* consequence_rules_testSchemaEventHistoryInsertIfNotExists.json in Resources */,
				4C2157D52DC159270055C8C9 /* consequence_rules_testSchemaSchemaNull.json in Resources */,
				4C2157D62DC159270055C8C9 /* consequence_rules_testSchemaDataEmpty.json in Resources */,
				4C2157D72DC159270055C8C9 /* consequence_rules_testSchemaDataMissing.json in Resources */,
				4C2157D82DC159270055C8C9 /* consequence_rules_testSchemaEventHistoryInsert.json in Resources */,
				4C2157D92DC159270055C8C9 /* consequence_rules_testDataOperationNull.json in Resources */,
				4C2157DA2DC159270055C8C9 /* consequence_rules_testSchemaIdMissing.json in Resources */,
				4C2157DB2DC159270055C8C9 /* consequence_rules_testSchemaIdNull.json in Resources */,
				4C2157DC2DC159270055C8C9 /* consequence_rules_testDataContentMissing.json in Resources */,
				4C2157DE2DC159270055C8C9 /* consequence_rules_testSchemaSchemaMissing.json in Resources */,
				4C2157DF2DC159270055C8C9 /* consequence_rules_testDataContentEmpty.json in Resources */,
				4C2157E02DC159270055C8C9 /* consequence_rules_testSchemaEventHistoryInsert_withTokens.json in Resources */,
				4C2157E12DC159270055C8C9 /* consequence_rules_testDataContentNull.json in Resources */,
				4C2157E22DC159270055C8C9 /* consequence_rules_testDataOperationInvalid.json in Resources */,
				4C2157EF2DC19CC10055C8C9 /* rules_testHistoryMostRecent.json in Resources */,
				4C2157E32DC159270055C8C9 /* consequence_rules_testSchemaSchemaEmpty.json in Resources */,
				4CA311562DFA2BFE00C6A24B /* consequence_rules_testSchemaInAppDetailSchema.json in Resources */,
				4C2157E42DC159270055C8C9 /* consequence_rules_testDataOperationMissing.json in Resources */,
				4C2157E52DC159270055C8C9 /* consequence_rules_testSchemaIdEmpty.json in Resources */,
				4C2157E62DC159270055C8C9 /* consequence_rules_testSchemaDataNull.json in Resources */,
				4C2157E72DC159270055C8C9 /* consequence_rules_testDataOperationEmpty.json in Resources */,
				3F39520D24CA096100F7325B /* ADBMobileConfig.json in Resources */,
				24A1FCE72704CE6000D28D26 /* rules_testHistory.json in Resources */,
				75ED44D12B56F0B400F2CEB1 /* rules_testAttachDataArray.json in Resources */,
				BBA5129D24F4899B0030DAD1 /* rules_testMatcherGt.json in Resources */,
				BF4A6F0526BB48A200612434 /* rules_testDispatchEventNewNoData.json in Resources */,
				BF4A6F2826BB4A1B00612434 /* rules_testDispatchEventNoSource.json in Resources */,
				BF4A6EB826BB3B9D00612434 /* rules_testDispatchEventCopy.json in Resources */,
				3F39520F24CA096100F7325B /* testRulesDownloader.zip in Resources */,
				B6E568C92DF3B28C006F1741 /* rules_testMatcherNc_multipleValues.json in Resources */,
				BF4A6F2626BB4A1B00612434 /* rules_testDispatchEventNoAction.json in Resources */,
				3F39520A24CA096100F7325B /* TestRules.zip in Resources */,
				3F39520E24CA096100F7325B /* TestConfig.json in Resources */,
				3F39520B24CA096100F7325B /* TestImage.png in Resources */,
				BF4A6F2926BB4A1B00612434 /* rules_testDispatchEventNoType.json in Resources */,
				BBA512BB24F6C6CA0030DAD1 /* rules_testModifyData_invalidJson.json in Resources */,
				BB3E86E024F86E6200E39C53 /* rules_testUrlenc_invalidFnName.json in Resources */,
				BBA512A324F4A16A0030DAD1 /* rules_testMatcherLe.json in Resources */,
				4C16E6A72E04C44100B66935 /* rules_testArrayFlatteningNotation.json in Resources */,
				BBA5129B24F477550030DAD1 /* rules_testMatcherNe.json in Resources */,
				BBA5129924F46C770030DAD1 /* rules_testGroupLogicalOperators.json in Resources */,
				BBA5129F24F4A14C0030DAD1 /* rules_testMatcherGe.json in Resources */,
				BB244F7D2666DBAE00F427BC /* rules_testMatcherGt_2_types.json in Resources */,
				BF4A6F8D26BBAE6500612434 /* rules_testDispatchEventChain.json in Resources */,
				BBA512B724F6C4D90030DAD1 /* rules_testAttachData_invalidJson.json in Resources */,
				3F5D45FD25190E8D0040E298 /* rules_testTransform.json in Resources */,
				BBA512B324F5CF380030DAD1 /* rules_testAttachData.json in Resources */,
			);
			runOnlyForDeploymentPostprocessing = 0;
		};
		24B4934D24D4C31100AA38D9 /* Resources */ = {
			isa = PBXResourcesBuildPhase;
			buildActionMask = 2147483647;
			files = (
			);
			runOnlyForDeploymentPostprocessing = 0;
		};
		24B4935524D4C31100AA38D9 /* Resources */ = {
			isa = PBXResourcesBuildPhase;
			buildActionMask = 2147483647;
			files = (
			);
			runOnlyForDeploymentPostprocessing = 0;
		};
		3F03978524BE5DD30019F095 /* Resources */ = {
			isa = PBXResourcesBuildPhase;
			buildActionMask = 2147483647;
			files = (
				754965C82B6421A0000E49B0 /* PrivacyInfo.xcprivacy in Resources */,
			);
			runOnlyForDeploymentPostprocessing = 0;
		};
		3F03978D24BE5DD30019F095 /* Resources */ = {
			isa = PBXResourcesBuildPhase;
			buildActionMask = 2147483647;
			files = (
				3F03983824BE62AA0019F095 /* TestRules.zip in Resources */,
				3F03983B24BE62AA0019F095 /* TestConfig.json in Resources */,
				3F03983A24BE62AA0019F095 /* ADBMobileConfig.json in Resources */,
				787505E025A67BE200E5203E /* TestZipSlip.zip in Resources */,
				78AA4EBC2502E42400205AE9 /* TestCorruptFile.zip in Resources */,
				78AA4EC2250AB55800205AE9 /* TestLarge.zip in Resources */,
				78AA4EBE2502F4AF00205AE9 /* TestInvalidCompressionMethod.zip in Resources */,
				3F03983924BE62AA0019F095 /* TestImage.png in Resources */,
			);
			runOnlyForDeploymentPostprocessing = 0;
		};
		3F4256FA24F474F4005D4006 /* Resources */ = {
			isa = PBXResourcesBuildPhase;
			buildActionMask = 2147483647;
			files = (
				246EFA062790B20100C76A6B /* rules_signal.zip in Resources */,
				3FEEA0DD2522436E007EC317 /* rules_pii.json in Resources */,
				ACC7A97C2A12AF9D001A04FB /* rules_attach.zip in Resources */,
				3FF829492507F8AA00483C74 /* rules_lifecycle.json in Resources */,
				3FF8296D2509942300483C74 /* rules_signal.json in Resources */,
				ACC7A97B2A12AF9D001A04FB /* rules_attach.json in Resources */,
				BF4A70BE26CCD30800612434 /* rules_dispatch_consequence.zip in Resources */,
				246EFA082790B20100C76A6B /* rules_pii.zip in Resources */,
				BF4A70AE26CCD27900612434 /* rules_dispatch_consequence.json in Resources */,
				246EFA072790B20100C76A6B /* rules_lifecycle.zip in Resources */,
				3FF829452507E9F500483C74 /* ADBMobileConfig-OptedOut.json in Resources */,
			);
			runOnlyForDeploymentPostprocessing = 0;
		};
		3FE6DDA724C62C090065EA05 /* Resources */ = {
			isa = PBXResourcesBuildPhase;
			buildActionMask = 2147483647;
			files = (
			);
			runOnlyForDeploymentPostprocessing = 0;
		};
		3FE6DDCF24C62EE60065EA05 /* Resources */ = {
			isa = PBXResourcesBuildPhase;
			buildActionMask = 2147483647;
			files = (
			);
			runOnlyForDeploymentPostprocessing = 0;
		};
		3FE6DDD724C62EE60065EA05 /* Resources */ = {
			isa = PBXResourcesBuildPhase;
			buildActionMask = 2147483647;
			files = (
			);
			runOnlyForDeploymentPostprocessing = 0;
		};
		3FE6DE2D24C642330065EA05 /* Resources */ = {
			isa = PBXResourcesBuildPhase;
			buildActionMask = 2147483647;
			files = (
			);
			runOnlyForDeploymentPostprocessing = 0;
		};
		3FE6DE3524C642330065EA05 /* Resources */ = {
			isa = PBXResourcesBuildPhase;
			buildActionMask = 2147483647;
			files = (
			);
			runOnlyForDeploymentPostprocessing = 0;
		};
		3FF8170824D89B160064DFA1 /* Resources */ = {
			isa = PBXResourcesBuildPhase;
			buildActionMask = 2147483647;
			files = (
			);
			runOnlyForDeploymentPostprocessing = 0;
		};
/* End PBXResourcesBuildPhase section */

/* Begin PBXShellScriptBuildPhase section */
		0475C7DFF640AC36FF410C99 /* [CP] Embed Pods Frameworks */ = {
			isa = PBXShellScriptBuildPhase;
			buildActionMask = 2147483647;
			files = (
			);
			inputFileListPaths = (
				"${PODS_ROOT}/Target Support Files/Pods-AEPLifecycleTests/Pods-AEPLifecycleTests-frameworks-${CONFIGURATION}-input-files.xcfilelist",
			);
			inputPaths = (
			);
			name = "[CP] Embed Pods Frameworks";
			outputFileListPaths = (
				"${PODS_ROOT}/Target Support Files/Pods-AEPLifecycleTests/Pods-AEPLifecycleTests-frameworks-${CONFIGURATION}-output-files.xcfilelist",
			);
			outputPaths = (
			);
			runOnlyForDeploymentPostprocessing = 0;
			shellPath = /bin/sh;
			shellScript = "\"${PODS_ROOT}/Target Support Files/Pods-AEPLifecycleTests/Pods-AEPLifecycleTests-frameworks.sh\"\n";
			showEnvVarsInLog = 0;
		};
		10717D81700D656DDA1DCDFF /* [CP] Embed Pods Frameworks */ = {
			isa = PBXShellScriptBuildPhase;
			buildActionMask = 2147483647;
			files = (
			);
			inputFileListPaths = (
				"${PODS_ROOT}/Target Support Files/Pods-AEPCoreTests/Pods-AEPCoreTests-frameworks-${CONFIGURATION}-input-files.xcfilelist",
			);
			inputPaths = (
			);
			name = "[CP] Embed Pods Frameworks";
			outputFileListPaths = (
				"${PODS_ROOT}/Target Support Files/Pods-AEPCoreTests/Pods-AEPCoreTests-frameworks-${CONFIGURATION}-output-files.xcfilelist",
			);
			outputPaths = (
			);
			runOnlyForDeploymentPostprocessing = 0;
			shellPath = /bin/sh;
			shellScript = "\"${PODS_ROOT}/Target Support Files/Pods-AEPCoreTests/Pods-AEPCoreTests-frameworks.sh\"\n";
			showEnvVarsInLog = 0;
		};
		356332A4E2245C6002D749CD /* [CP] Check Pods Manifest.lock */ = {
			isa = PBXShellScriptBuildPhase;
			buildActionMask = 2147483647;
			files = (
			);
			inputFileListPaths = (
			);
			inputPaths = (
				"${PODS_PODFILE_DIR_PATH}/Podfile.lock",
				"${PODS_ROOT}/Manifest.lock",
			);
			name = "[CP] Check Pods Manifest.lock";
			outputFileListPaths = (
			);
			outputPaths = (
				"$(DERIVED_FILE_DIR)/Pods-AEPLifecycleTests-checkManifestLockResult.txt",
			);
			runOnlyForDeploymentPostprocessing = 0;
			shellPath = /bin/sh;
			shellScript = "diff \"${PODS_PODFILE_DIR_PATH}/Podfile.lock\" \"${PODS_ROOT}/Manifest.lock\" > /dev/null\nif [ $? != 0 ] ; then\n    # print error to STDERR\n    echo \"error: The sandbox is not in sync with the Podfile.lock. Run 'pod install' or update your CocoaPods installation.\" >&2\n    exit 1\nfi\n# This output is used by Xcode 'outputs' to avoid re-running this script phase.\necho \"SUCCESS\" > \"${SCRIPT_OUTPUT_FILE_0}\"\n";
			showEnvVarsInLog = 0;
		};
		461B02974871EBDBADF78DAF /* [CP] Embed Pods Frameworks */ = {
			isa = PBXShellScriptBuildPhase;
			buildActionMask = 2147483647;
			files = (
			);
			inputFileListPaths = (
				"${PODS_ROOT}/Target Support Files/Pods-AEPIdentityTests/Pods-AEPIdentityTests-frameworks-${CONFIGURATION}-input-files.xcfilelist",
			);
			inputPaths = (
			);
			name = "[CP] Embed Pods Frameworks";
			outputFileListPaths = (
				"${PODS_ROOT}/Target Support Files/Pods-AEPIdentityTests/Pods-AEPIdentityTests-frameworks-${CONFIGURATION}-output-files.xcfilelist",
			);
			outputPaths = (
			);
			runOnlyForDeploymentPostprocessing = 0;
			shellPath = /bin/sh;
			shellScript = "\"${PODS_ROOT}/Target Support Files/Pods-AEPIdentityTests/Pods-AEPIdentityTests-frameworks.sh\"\n";
			showEnvVarsInLog = 0;
		};
		502E324265FC777BF951437B /* [CP] Check Pods Manifest.lock */ = {
			isa = PBXShellScriptBuildPhase;
			buildActionMask = 2147483647;
			files = (
			);
			inputFileListPaths = (
			);
			inputPaths = (
				"${PODS_PODFILE_DIR_PATH}/Podfile.lock",
				"${PODS_ROOT}/Manifest.lock",
			);
			name = "[CP] Check Pods Manifest.lock";
			outputFileListPaths = (
			);
			outputPaths = (
				"$(DERIVED_FILE_DIR)/Pods-AEPCore-checkManifestLockResult.txt",
			);
			runOnlyForDeploymentPostprocessing = 0;
			shellPath = /bin/sh;
			shellScript = "diff \"${PODS_PODFILE_DIR_PATH}/Podfile.lock\" \"${PODS_ROOT}/Manifest.lock\" > /dev/null\nif [ $? != 0 ] ; then\n    # print error to STDERR\n    echo \"error: The sandbox is not in sync with the Podfile.lock. Run 'pod install' or update your CocoaPods installation.\" >&2\n    exit 1\nfi\n# This output is used by Xcode 'outputs' to avoid re-running this script phase.\necho \"SUCCESS\" > \"${SCRIPT_OUTPUT_FILE_0}\"\n";
			showEnvVarsInLog = 0;
		};
		5236D728E9AB04F15E4033B0 /* [CP] Check Pods Manifest.lock */ = {
			isa = PBXShellScriptBuildPhase;
			buildActionMask = 2147483647;
			files = (
			);
			inputFileListPaths = (
			);
			inputPaths = (
				"${PODS_PODFILE_DIR_PATH}/Podfile.lock",
				"${PODS_ROOT}/Manifest.lock",
			);
			name = "[CP] Check Pods Manifest.lock";
			outputFileListPaths = (
			);
			outputPaths = (
				"$(DERIVED_FILE_DIR)/Pods-AEPIntegrationTests-checkManifestLockResult.txt",
			);
			runOnlyForDeploymentPostprocessing = 0;
			shellPath = /bin/sh;
			shellScript = "diff \"${PODS_PODFILE_DIR_PATH}/Podfile.lock\" \"${PODS_ROOT}/Manifest.lock\" > /dev/null\nif [ $? != 0 ] ; then\n    # print error to STDERR\n    echo \"error: The sandbox is not in sync with the Podfile.lock. Run 'pod install' or update your CocoaPods installation.\" >&2\n    exit 1\nfi\n# This output is used by Xcode 'outputs' to avoid re-running this script phase.\necho \"SUCCESS\" > \"${SCRIPT_OUTPUT_FILE_0}\"\n";
			showEnvVarsInLog = 0;
		};
		5D297B1C71DF4FB38E98D507 /* [CP] Embed Pods Frameworks */ = {
			isa = PBXShellScriptBuildPhase;
			buildActionMask = 2147483647;
			files = (
			);
			inputFileListPaths = (
				"${PODS_ROOT}/Target Support Files/Pods-AEPIntegrationTests/Pods-AEPIntegrationTests-frameworks-${CONFIGURATION}-input-files.xcfilelist",
			);
			inputPaths = (
			);
			name = "[CP] Embed Pods Frameworks";
			outputFileListPaths = (
				"${PODS_ROOT}/Target Support Files/Pods-AEPIntegrationTests/Pods-AEPIntegrationTests-frameworks-${CONFIGURATION}-output-files.xcfilelist",
			);
			outputPaths = (
			);
			runOnlyForDeploymentPostprocessing = 0;
			shellPath = /bin/sh;
			shellScript = "\"${PODS_ROOT}/Target Support Files/Pods-AEPIntegrationTests/Pods-AEPIntegrationTests-frameworks.sh\"\n";
			showEnvVarsInLog = 0;
		};
		6FCADF3004F0F355422DB5C9 /* [CP] Check Pods Manifest.lock */ = {
			isa = PBXShellScriptBuildPhase;
			buildActionMask = 2147483647;
			files = (
			);
			inputFileListPaths = (
			);
			inputPaths = (
				"${PODS_PODFILE_DIR_PATH}/Podfile.lock",
				"${PODS_ROOT}/Manifest.lock",
			);
			name = "[CP] Check Pods Manifest.lock";
			outputFileListPaths = (
			);
			outputPaths = (
				"$(DERIVED_FILE_DIR)/Pods-AEPSignalTests-checkManifestLockResult.txt",
			);
			runOnlyForDeploymentPostprocessing = 0;
			shellPath = /bin/sh;
			shellScript = "diff \"${PODS_PODFILE_DIR_PATH}/Podfile.lock\" \"${PODS_ROOT}/Manifest.lock\" > /dev/null\nif [ $? != 0 ] ; then\n    # print error to STDERR\n    echo \"error: The sandbox is not in sync with the Podfile.lock. Run 'pod install' or update your CocoaPods installation.\" >&2\n    exit 1\nfi\n# This output is used by Xcode 'outputs' to avoid re-running this script phase.\necho \"SUCCESS\" > \"${SCRIPT_OUTPUT_FILE_0}\"\n";
			showEnvVarsInLog = 0;
		};
		796C1826513F7AC8E1ACEDEE /* [CP] Embed Pods Frameworks */ = {
			isa = PBXShellScriptBuildPhase;
			buildActionMask = 2147483647;
			files = (
			);
			inputFileListPaths = (
				"${PODS_ROOT}/Target Support Files/Pods-AEPSignalTests/Pods-AEPSignalTests-frameworks-${CONFIGURATION}-input-files.xcfilelist",
			);
			inputPaths = (
			);
			name = "[CP] Embed Pods Frameworks";
			outputFileListPaths = (
				"${PODS_ROOT}/Target Support Files/Pods-AEPSignalTests/Pods-AEPSignalTests-frameworks-${CONFIGURATION}-output-files.xcfilelist",
			);
			outputPaths = (
			);
			runOnlyForDeploymentPostprocessing = 0;
			shellPath = /bin/sh;
			shellScript = "\"${PODS_ROOT}/Target Support Files/Pods-AEPSignalTests/Pods-AEPSignalTests-frameworks.sh\"\n";
			showEnvVarsInLog = 0;
		};
		7DBB154E267ADBB63ECC6060 /* [CP] Check Pods Manifest.lock */ = {
			isa = PBXShellScriptBuildPhase;
			buildActionMask = 2147483647;
			files = (
			);
			inputFileListPaths = (
			);
			inputPaths = (
				"${PODS_PODFILE_DIR_PATH}/Podfile.lock",
				"${PODS_ROOT}/Manifest.lock",
			);
			name = "[CP] Check Pods Manifest.lock";
			outputFileListPaths = (
			);
			outputPaths = (
				"$(DERIVED_FILE_DIR)/Pods-AEPCoreTests-checkManifestLockResult.txt",
			);
			runOnlyForDeploymentPostprocessing = 0;
			shellPath = /bin/sh;
			shellScript = "diff \"${PODS_PODFILE_DIR_PATH}/Podfile.lock\" \"${PODS_ROOT}/Manifest.lock\" > /dev/null\nif [ $? != 0 ] ; then\n    # print error to STDERR\n    echo \"error: The sandbox is not in sync with the Podfile.lock. Run 'pod install' or update your CocoaPods installation.\" >&2\n    exit 1\nfi\n# This output is used by Xcode 'outputs' to avoid re-running this script phase.\necho \"SUCCESS\" > \"${SCRIPT_OUTPUT_FILE_0}\"\n";
			showEnvVarsInLog = 0;
		};
		856B38BEF87A340D16FD7F3F /* [CP] Check Pods Manifest.lock */ = {
			isa = PBXShellScriptBuildPhase;
			buildActionMask = 2147483647;
			files = (
			);
			inputFileListPaths = (
			);
			inputPaths = (
				"${PODS_PODFILE_DIR_PATH}/Podfile.lock",
				"${PODS_ROOT}/Manifest.lock",
			);
			name = "[CP] Check Pods Manifest.lock";
			outputFileListPaths = (
			);
			outputPaths = (
				"$(DERIVED_FILE_DIR)/Pods-AEPIdentityTests-checkManifestLockResult.txt",
			);
			runOnlyForDeploymentPostprocessing = 0;
			shellPath = /bin/sh;
			shellScript = "diff \"${PODS_PODFILE_DIR_PATH}/Podfile.lock\" \"${PODS_ROOT}/Manifest.lock\" > /dev/null\nif [ $? != 0 ] ; then\n    # print error to STDERR\n    echo \"error: The sandbox is not in sync with the Podfile.lock. Run 'pod install' or update your CocoaPods installation.\" >&2\n    exit 1\nfi\n# This output is used by Xcode 'outputs' to avoid re-running this script phase.\necho \"SUCCESS\" > \"${SCRIPT_OUTPUT_FILE_0}\"\n";
			showEnvVarsInLog = 0;
		};
		BB6812FF24E19B55007FDCF7 /* ShellScript */ = {
			isa = PBXShellScriptBuildPhase;
			alwaysOutOfDate = 1;
			buildActionMask = 2147483647;
			files = (
			);
			inputFileListPaths = (
			);
			inputPaths = (
			);
			outputFileListPaths = (
			);
			outputPaths = (
			);
			runOnlyForDeploymentPostprocessing = 0;
			shellPath = /bin/zsh;
			shellScript = "cd ${PROJECT_DIR}\nif which ./Pods/SwiftLint/swiftlint >/dev/null; then\n  ./Pods/SwiftLint/swiftlint\nelse\n  echo \"error: SwiftLint not installed, please run the pod install command from the project root directory.\"\nfi\n";
		};
		BB68130024E19C06007FDCF7 /* ShellScript */ = {
			isa = PBXShellScriptBuildPhase;
			alwaysOutOfDate = 1;
			buildActionMask = 2147483647;
			files = (
			);
			inputFileListPaths = (
			);
			inputPaths = (
			);
			outputFileListPaths = (
			);
			outputPaths = (
			);
			runOnlyForDeploymentPostprocessing = 0;
			shellPath = /bin/zsh;
			shellScript = "cd ${PROJECT_DIR}\nif which ./Pods/SwiftLint/swiftlint >/dev/null; then\n  ./Pods/SwiftLint/swiftlint\nelse\n  echo \"error: SwiftLint not installed, download from https://github.com/realm/SwiftLint\"\nfi\n";
		};
		BB68130124E19C10007FDCF7 /* ShellScript */ = {
			isa = PBXShellScriptBuildPhase;
			alwaysOutOfDate = 1;
			buildActionMask = 2147483647;
			files = (
			);
			inputFileListPaths = (
			);
			inputPaths = (
			);
			outputFileListPaths = (
			);
			outputPaths = (
			);
			runOnlyForDeploymentPostprocessing = 0;
			shellPath = /bin/zsh;
			shellScript = "cd ${PROJECT_DIR}\nif which ./Pods/SwiftLint/swiftlint >/dev/null; then\n  ./Pods/SwiftLint/swiftlint\nelse\n  echo \"error: SwiftLint not installed, download from https://github.com/realm/SwiftLint\"\nfi\n";
		};
		BB68130224E19C15007FDCF7 /* ShellScript */ = {
			isa = PBXShellScriptBuildPhase;
			alwaysOutOfDate = 1;
			buildActionMask = 2147483647;
			files = (
			);
			inputFileListPaths = (
			);
			inputPaths = (
			);
			outputFileListPaths = (
			);
			outputPaths = (
			);
			runOnlyForDeploymentPostprocessing = 0;
			shellPath = /bin/zsh;
			shellScript = "cd ${PROJECT_DIR}\nif which ./Pods/SwiftLint/swiftlint >/dev/null; then\n  ./Pods/SwiftLint/swiftlint\nelse\n  echo \"error: SwiftLint not installed, download from https://github.com/realm/SwiftLint\"\nfi\n";
		};
		BB68130424E19C23007FDCF7 /* Run Script */ = {
			isa = PBXShellScriptBuildPhase;
			alwaysOutOfDate = 1;
			buildActionMask = 2147483647;
			files = (
			);
			inputFileListPaths = (
			);
			inputPaths = (
			);
			name = "Run Script";
			outputFileListPaths = (
			);
			outputPaths = (
			);
			runOnlyForDeploymentPostprocessing = 0;
			shellPath = /bin/zsh;
			shellScript = "cd ${PROJECT_DIR}\nif which ./Pods/SwiftLint/swiftlint >/dev/null; then\n  ./Pods/SwiftLint/swiftlint\nelse\n  echo \"error: SwiftLint not installed, download from https://github.com/realm/SwiftLint\"\nfi\n";
		};
		BB68130624E19C2E007FDCF7 /* ShellScript */ = {
			isa = PBXShellScriptBuildPhase;
			alwaysOutOfDate = 1;
			buildActionMask = 2147483647;
			files = (
			);
			inputFileListPaths = (
			);
			inputPaths = (
			);
			outputFileListPaths = (
			);
			outputPaths = (
			);
			runOnlyForDeploymentPostprocessing = 0;
			shellPath = /bin/zsh;
			shellScript = "cd ${PROJECT_DIR}\nif which ./Pods/SwiftLint/swiftlint >/dev/null; then\n  ./Pods/SwiftLint/swiftlint\nelse\n  echo \"error: SwiftLint not installed, download from https://github.com/realm/SwiftLint\"\nfi\n";
		};
		BB68130724E19C32007FDCF7 /* ShellScript */ = {
			isa = PBXShellScriptBuildPhase;
			alwaysOutOfDate = 1;
			buildActionMask = 2147483647;
			files = (
			);
			inputFileListPaths = (
			);
			inputPaths = (
			);
			outputFileListPaths = (
			);
			outputPaths = (
			);
			runOnlyForDeploymentPostprocessing = 0;
			shellPath = /bin/zsh;
			shellScript = "cd ${PROJECT_DIR}\nif which ./Pods/SwiftLint/swiftlint >/dev/null; then\n  ./Pods/SwiftLint/swiftlint\nelse\n  echo \"error: SwiftLint not installed, download from https://github.com/realm/SwiftLint\"\nfi\n";
		};
/* End PBXShellScriptBuildPhase section */

/* Begin PBXSourcesBuildPhase section */
		21CAC0D22422917600C11388 /* Sources */ = {
			isa = PBXSourcesBuildPhase;
			buildActionMask = 2147483647;
			files = (
				4CF707A12DB9CDE000C54A7F /* EventHistoryStore.swift in Sources */,
				4CCC21A62D9623BC00F75340 /* Event+EventHistoryRequest.swift in Sources */,
				7522C4842C233ACD004AF637 /* Event+Debug.swift in Sources */,
				218C813B24EC3EBC009B4F31 /* V5Migrator.swift in Sources */,
				3FB66ACD24CA004400502CAF /* EventHubConstants.swift in Sources */,
				3FB66ADF24CA004400502CAF /* ConfigurationConstants.swift in Sources */,
				3FB66ADE24CA004400502CAF /* Configuration.swift in Sources */,
				3FB66ADD24CA004400502CAF /* JSONRulesParser.swift in Sources */,
				75FC60EA29AD45C200EB7579 /* InitOptions.swift in Sources */,
				3FB66AD624CA004400502CAF /* EventSource.swift in Sources */,
				218C813E24EC4101009B4F31 /* V5MigrationConstants.swift in Sources */,
				3F16761424E1B0630041B970 /* RulesConstants.swift in Sources */,
				24EDE33726F10B810068A65F /* EventData+FNV1A32.swift in Sources */,
				24EDE33526EFBDD60068A65F /* EventHistoryDatabase.swift in Sources */,
				BB00E26824D8C94600C578C1 /* TokenFinder.swift in Sources */,
				24EDE33126EFB7170068A65F /* EventHistory.swift in Sources */,
				24D2A3D524DB5B370079DCCF /* HitQueuing+PrivacyStatus.swift in Sources */,
				3FB66AD924CA004400502CAF /* LaunchRule.swift in Sources */,
				BB0E397224FD56100050C181 /* RulesEngineNativeLogging.swift in Sources */,
				21F79ABB24E70CDC003204C3 /* IDParsing.swift in Sources */,
				3FB66AE524CA004400502CAF /* CachedConfiguration.swift in Sources */,
				3FB66AC924CA004400502CAF /* MobileCore+Configuration.swift in Sources */,
				216A15C8257818B200D43848 /* Data+HexString.swift in Sources */,
				3F2B1DC5263221580030F50B /* LaunchRulesEngine+Downloader.swift in Sources */,
				3FB66AC524CA004400502CAF /* CoreConstants.swift in Sources */,
				3FB66AE224CA004400502CAF /* Event+Configuration.swift in Sources */,
				3FB66AD124CA004400502CAF /* SharedState.swift in Sources */,
				215A6CE224ED92C500FE0657 /* V4MigrationConstants.swift in Sources */,
				217E220524D1FD7900B70B3E /* SharedStateResult.swift in Sources */,
				BB00E26924D8C94600C578C1 /* Dictionary+Flatten.swift in Sources */,
				3FB66AD524CA004400502CAF /* EventHubError.swift in Sources */,
				24EDE33B26F39F450068A65F /* EventHistoryResult.swift in Sources */,
				3FB66AD324CA004400502CAF /* ExtensionRuntime.swift in Sources */,
				7522618B2AA929E300D59847 /* UserDefaultsMigrator.swift in Sources */,
				3F2B1DA62631E7FE0030F50B /* RuleConsequence.swift in Sources */,
				24EDE33326EFB7470068A65F /* EventHistoryRequest.swift in Sources */,
				3FB66AE324CA004400502CAF /* ConfigurationDownloadable.swift in Sources */,
				3FB66ADB24CA004400502CAF /* LaunchRulesEngine.swift in Sources */,
				21377D4124E3383E004BAC01 /* V4Migrator.swift in Sources */,
				3FB66ACA24CA004400502CAF /* MobileCore+Lifecycle.swift in Sources */,
				3FB66AE624CA004400502CAF /* ConfigurationDownloader.swift in Sources */,
				213F8A0424D8DC5A0003B8AF /* WrapperType.swift in Sources */,
				BBA1E96825F0506B00999DD2 /* DataMarshaller.swift in Sources */,
				3FB66ACF24CA004400502CAF /* Event.swift in Sources */,
				3FB66ACE24CA004400502CAF /* ExtensionContainer.swift in Sources */,
				21F79AB724E704C5003204C3 /* IDParser.swift in Sources */,
				24CF602B2538AC79006473BA /* MobileCore+Tracking.swift in Sources */,
				3FB66AE024CA004400502CAF /* ConfigurationState.swift in Sources */,
				3FB66AE724CA004400502CAF /* PrivacyStatus.swift in Sources */,
				4CF7079D2DB9C86500C54A7F /* EventHistoryProvider.swift in Sources */,
				3FB66AC624CA004400502CAF /* MobileCore.swift in Sources */,
				3FB66AD824CA004400502CAF /* Extension.swift in Sources */,
				BB00E26E24D9BFB700C578C1 /* URLUtility.swift in Sources */,
				3FB66AD724CA004400502CAF /* EventListenerContainer.swift in Sources */,
				3FB66AD224CA004400502CAF /* EventHub.swift in Sources */,
				3FB66ADC24CA004400502CAF /* RulesLoader.swift in Sources */,
				4C16E6A52DFBAE3C00B66935 /* Array+Flatten.swift in Sources */,
				3FB66ACC24CA004400502CAF /* EventHubPlaceholderExtension.swift in Sources */,
				3F278C4D262E1FAB00E955E5 /* CachedRules.swift in Sources */,
				3FB66AE824CA004400502CAF /* Cacheable.swift in Sources */,
				3FB66ADA24CA004400502CAF /* RulesDownloader.swift in Sources */,
				BFFD6ECE2D4C94D7000D3224 /* MobileCoreInitializer.swift in Sources */,
				3FB66AE124CA004400502CAF /* LaunchIDManager.swift in Sources */,
				3F08FF9524D9F1D200D34DE3 /* EventDataMerger.swift in Sources */,
				BF402E402D5AB8C300263339 /* ClassFinder.swift in Sources */,
				3FB66AD024CA004400502CAF /* AEPError.swift in Sources */,
				3FB66AD424CA004400502CAF /* EventType.swift in Sources */,
				3F5D45F8251903030040E298 /* LaunchRuleTransformer.swift in Sources */,
				7522618D2AABBE9600D59847 /* UserDefaultMigrationConstants.swift in Sources */,
				24EDE33926F10BA10068A65F /* String+FNV1A32.swift in Sources */,
				21A6737325434AE600A7E906 /* SharedStateType.swift in Sources */,
			);
			runOnlyForDeploymentPostprocessing = 0;
		};
		21CAC0DB2422917600C11388 /* Sources */ = {
			isa = PBXSourcesBuildPhase;
			buildActionMask = 2147483647;
			files = (
				BB59402B24CF6E1D00EE0C6C /* LaunchRulesEngineTests.swift in Sources */,
				3F39521324CA096100F7325B /* MobileCore+ConfigurationTests.swift in Sources */,
				4C2157812DC0620C0055C8C9 /* EventHubEventHistoryTests.swift in Sources */,
				246B1A2B272B48A80017716A /* EventTests.swift in Sources */,
				24B4BE592714F5A40000C3AA /* EventHistoryRequestTests.swift in Sources */,
				78AA4EC92513AEBD00205AE9 /* ConfigurationPrivacyStatusTests.swift in Sources */,
				21629DB22461CC48009D05BF /* AEPCore+LifecycleTests.swift in Sources */,
				3F16762C24F032E60041B970 /* ContractExtensionTwo.swift in Sources */,
				78AA4ECB2513AF4200205AE9 /* ConfigurationAppIDTests.swift in Sources */,
				24B4BE5D2714F7B30000C3AA /* EventHistoryTests.swift in Sources */,
				3F16762824F031A00041B970 /* EventHubContractTests.swift in Sources */,
				BBE1295124DBCE870045CD8D /* TokenFinderTests.swift in Sources */,
				7522C4862C234180004AF637 /* DebugEventTests.swift in Sources */,
				7522618F2AAF6E2400D59847 /* UserDefaultMigratorTests.swift in Sources */,
				3F5D45FB251904F00040E298 /* LaunchRuleTransformerTests.swift in Sources */,
				3F16762A24F032C60041B970 /* ContractExtensionOne.swift in Sources */,
				3F39521924CA096200F7325B /* SharedStateTestHelper.swift in Sources */,
				21CD581124EC7B8900D9D590 /* V5MigratorTests.swift in Sources */,
				24E255D5270F406300AB9F07 /* EventData+FNV1A32Tests.swift in Sources */,
				4C2157BE2DC1591D0055C8C9 /* MockEventHistory.swift in Sources */,
				4C2157BF2DC1591D0055C8C9 /* RulesEngineTestBase.swift in Sources */,
				3F08FF9724D9F1F300D34DE3 /* EventDataMergeTests.swift in Sources */,
				216A15F5257818EF00D43848 /* Data+HexStringTests.swift in Sources */,
				BFFD6ED02D5575D4000D3224 /* MobileCoreInitializerTests.swift in Sources */,
				3F39520824CA096100F7325B /* SharedStateTest.swift in Sources */,
				24B4BE5F2714F7C80000C3AA /* EventHistoryDatabaseTests.swift in Sources */,
				21F79AC124E72204003204C3 /* V4MigratorTests.swift in Sources */,
				4C0111D52DB1D41700996757 /* Event+EventHistoryRequestTests.swift in Sources */,
				3F39522024CA096200F7325B /* LaunchIDManagerTests.swift in Sources */,
				BF402E412D5AB8CD00263339 /* ClassFinderTests.swift in Sources */,
				3F08FF9D24DA0DCF00D34DE3 /* RulesDownloaderTests.swift in Sources */,
				BBE1294F24DBBBD60045CD8D /* EventDataFlattenerTests.swift in Sources */,
				BBA1E97825F099D000999DD2 /* DataMarshallerTests.swift in Sources */,
				24B4BE5B2714F7730000C3AA /* EventHistoryResponseTests.swift in Sources */,
				3F39521824CA096200F7325B /* MockRulesDownloaderNetworkService.swift in Sources */,
				3F39521224CA096100F7325B /* MockExtensionTwo.swift in Sources */,
				78AA4EC62513AE3900205AE9 /* ConfigurationLifecycleResponseTests.swift in Sources */,
				3F39520924CA096100F7325B /* EventHubTests.swift in Sources */,
				21F79ABF24E71B03003204C3 /* IDParserTests.swift in Sources */,
				3F39521E24CA096200F7325B /* ConfigurationDownloaderTests.swift in Sources */,
				3F39153324CB7E2400B58C3E /* MobileCore+IdentityTests.swift in Sources */,
				3F39521024CA096100F7325B /* SlowMockExtension.swift in Sources */,
				3F39520724CA096100F7325B /* MobileCoreTests.swift in Sources */,
				2130A59D260AB448005DBA0F /* MockLegacyExtension.swift in Sources */,
				4C2157ED2DC178270055C8C9 /* JSONConditionMostRecentTests.swift in Sources */,
				3F39521D24CA096200F7325B /* ConfigurationStateTests.swift in Sources */,
				4C2157E92DC16C5E0055C8C9 /* TokenReplacementTests.swift in Sources */,
				3F39521524CA096200F7325B /* MockConfigurationDownloader.swift in Sources */,
				78AA4EC42513AD2000205AE9 /* ConfigurationFileInPathTests.swift in Sources */,
				3F39153024CA47B600B58C3E /* JSONRulesParserTests.swift in Sources */,
				3F39521A24CA096200F7325B /* MockConfigurationDownloaderNetworkService.swift in Sources */,
				2130A5BB260AB582005DBA0F /* NotAnExtension.swift in Sources */,
				4CA311542DF8EDC800C6A24B /* JSONConditionHistoricalCountTests.swift in Sources */,
				24CF603B2538C7E4006473BA /* MobileCore+TrackingTests.swift in Sources */,
<<<<<<< HEAD
				4C2157BA2DC158F40055C8C9 /* RulesEngineFunctionalTests.swift in Sources */,
				4C2157BB2DC158F40055C8C9 /* RulesEngineHistoricalTests.swift in Sources */,
=======
				4C2157EB2DC16F040055C8C9 /* TestableTraversable.swift in Sources */,
>>>>>>> 81bd196d
				24E255D7270F526D00AB9F07 /* String+FNV1A32Tests.swift in Sources */,
				3FB5F7D024D2848900F0F6DF /* ConfigurationUpdateTests.swift in Sources */,
			);
			runOnlyForDeploymentPostprocessing = 0;
		};
		24B4934B24D4C31100AA38D9 /* Sources */ = {
			isa = PBXSourcesBuildPhase;
			buildActionMask = 2147483647;
			files = (
				24B4936F24D4C6F900AA38D9 /* Signal.swift in Sources */,
				24B4937124D4C86C00AA38D9 /* SignalConstants.swift in Sources */,
				24B4937824D8CEAC00AA38D9 /* SignalHitProcessor.swift in Sources */,
				24B4937624D8AAAF00AA38D9 /* Event+Signal.swift in Sources */,
				24B4937A24DA18BE00AA38D9 /* SignalHit.swift in Sources */,
			);
			runOnlyForDeploymentPostprocessing = 0;
		};
		24B4935324D4C31100AA38D9 /* Sources */ = {
			isa = PBXSourcesBuildPhase;
			buildActionMask = 2147483647;
			files = (
				247FBD7D24E331A600FA6505 /* Event+SignalTests.swift in Sources */,
				24B4935D24D4C31100AA38D9 /* SignalTests.swift in Sources */,
				2420365224E35EEB0069C89D /* SignalHitProcessorTests.swift in Sources */,
			);
			runOnlyForDeploymentPostprocessing = 0;
		};
		3F03978324BE5DD30019F095 /* Sources */ = {
			isa = PBXSourcesBuildPhase;
			buildActionMask = 2147483647;
			files = (
				923547EB25BF9C6600BEA9A3 /* AEPUIService.swift in Sources */,
				3F0397CE24BE5FF30019F095 /* LoggingService.swift in Sources */,
				786C000525B8EE2100F26D34 /* DefaultHeadersFormatter.swift in Sources */,
				24D9D52E26AB788D002A441A /* FullscreenMessage+WKNavigationDelegate.swift in Sources */,
				3F0397C924BE5FF30019F095 /* Logging.swift in Sources */,
				246FD07426BDEC7A00FD130B /* MessageGestureRecognizer.swift in Sources */,
				78B36A9625CA1C2D00D6D25F /* Dismissible.swift in Sources */,
				3F0397D224BE5FF30019F095 /* NetworkRequest.swift in Sources */,
				3F0397F224BE60910019F095 /* HitProcessing.swift in Sources */,
				92EEA57025885C1C00DBA3EE /* FullscreenMessage.swift in Sources */,
				3F0397FB24BE60910019F095 /* ThreadSafeArray.swift in Sources */,
				9239714025A6380A0056A3E5 /* MessagingDelegate.swift in Sources */,
				3F0397DF24BE5FF30019F095 /* URLOpening.swift in Sources */,
				3F0397CC24BE5FF30019F095 /* NetworkService.swift in Sources */,
				BB8D436225F99CDD0046E230 /* PrettyDictionary.swift in Sources */,
				9235481A25BFF19800BEA9A3 /* FloatingButtonDelegate.swift in Sources */,
				3F0397C424BE5FF30019F095 /* Cache.swift in Sources */,
				3F0397D724BE5FF30019F095 /* DataQueueService.swift in Sources */,
				3F0397F324BE60910019F095 /* PersistentHitQueue.swift in Sources */,
				24D9D54C26AB797D002A441A /* FullscreenMessage+WKScriptMessageHandler.swift in Sources */,
				3F0397CD24BE5FF30019F095 /* NetworkServiceConstants.swift in Sources */,
				3F0397C724BE5FF30019F095 /* CacheExpiry.swift in Sources */,
				246FD07C26C2CDE500FD130B /* FullscreenMessage+FrameCalculation.swift in Sources */,
				3F0397C624BE5FF30019F095 /* DiskCacheService.swift in Sources */,
				3F0397FC24BE60910019F095 /* OperationOrderer.swift in Sources */,
				92027B3F25C9C1A8007BE140 /* UIService.swift in Sources */,
				24FE9ABE2C9A268E008DA017 /* PresentationError.swift in Sources */,
				78B36AEE25CA210E00D6D25F /* FloatingButtonPresentable.swift in Sources */,
				923547FC25BFF18200BEA9A3 /* FloatingButton.swift in Sources */,
				3F0397D324BE5FF30019F095 /* SQLiteDataQueue.swift in Sources */,
				3F0397C324BE5FF30019F095 /* Caching.swift in Sources */,
				24C5E17B26B999E4005BEA72 /* MessageAlignment.swift in Sources */,
				78B36A7825CA0D7700D6D25F /* UIUtils.swift in Sources */,
				923972B325AD844E0056A3E5 /* UIApplication+Window.swift in Sources */,
				3F0397F924BE60910019F095 /* FileManager+ZIP.swift in Sources */,
				3F0397FD24BE60910019F095 /* ThreadSafeDictionary.swift in Sources */,
				3F0397F824BE60910019F095 /* ZipEntry.swift in Sources */,
				3F0397F424BE60910019F095 /* HitQueuing.swift in Sources */,
				786C001525B8EE6200F26D34 /* HttpConnectionConstants.swift in Sources */,
				24C5E15D26B990CB005BEA72 /* MessageGesture.swift in Sources */,
				24C5E14D26B8B00B005BEA72 /* MessageSettings.swift in Sources */,
				2EF54C262BF6C69800685C07 /* URLError+Recoverable.swift in Sources */,
				3F0397DB24BE5FF30019F095 /* NamedCollectionDataStore.swift in Sources */,
				3F0397C524BE5FF30019F095 /* CacheEntry.swift in Sources */,
				3F0397F524BE60910019F095 /* AtomicCounter.swift in Sources */,
				92F06BFC25B8F1FE004C1700 /* MessageMonitoring.swift in Sources */,
				78B36AB425CA1FCE00D6D25F /* FullscreenPresentable.swift in Sources */,
				3F0397DA24BE5FF30019F095 /* NamedCollectionProcessing.swift in Sources */,
				92EEA5F6258933A600DBA3EE /* FullscreenMessageDelegate.swift in Sources */,
				752261862AA257F600D59847 /* FileSystemNamedCollection.swift in Sources */,
				3F0397FE24BE60910019F095 /* URLEncoder.swift in Sources */,
				7814B23325CB455200841429 /* URL+Validator.swift in Sources */,
				B6D6A019265EC9D8005042BE /* FloatingButtonPosition.swift in Sources */,
				3F0397FF24BE60910019F095 /* AnyCodable.swift in Sources */,
				3F0397D124BE5FF30019F095 /* HttpConnection.swift in Sources */,
				3F0397D824BE5FF30019F095 /* DataQueuing.swift in Sources */,
				3F0397E024BE5FF30019F095 /* URLService.swift in Sources */,
				246FD07A26C1939900FD130B /* MessageAnimation.swift in Sources */,
				3F0397CA24BE5FF30019F095 /* Log.swift in Sources */,
				92EEA6062589343700DBA3EE /* MessageMonitor.swift in Sources */,
				3F0397DC24BE5FF30019F095 /* UserDefaultsNamedCollection.swift in Sources */,
				92F06D0425BA33F4004C1700 /* Showable.swift in Sources */,
				3F0397D524BE5FF30019F095 /* DataQueue.swift in Sources */,
				BB00E26D24D9BF6C00C578C1 /* URLUtility.swift in Sources */,
				3F0397DE24BE5FF30019F095 /* SystemInfoService.swift in Sources */,
				3F0397F624BE60910019F095 /* FileUnzipper.swift in Sources */,
				3F0397D424BE5FF30019F095 /* SQLiteWrapper.swift in Sources */,
				3F0397D024BE5FF30019F095 /* HttpMethod.swift in Sources */,
				3F0397CB24BE5FF30019F095 /* LogLevel.swift in Sources */,
				BB00E26B24D8C9A600C578C1 /* Date+Format.swift in Sources */,
				3F0397FA24BE60910019F095 /* FileUnzipperConstants.swift in Sources */,
				3F0397CF24BE5FF30019F095 /* Networking.swift in Sources */,
				3F0397DD24BE5FF30019F095 /* ApplicationSystemInfoService.swift in Sources */,
				3F0397D624BE5FF30019F095 /* DataEntity.swift in Sources */,
				3F0397C824BE5FF30019F095 /* ServiceProvider.swift in Sources */,
				2467E43A24CA4DE20022F6BE /* Unzipping.swift in Sources */,
				3F0397F724BE60910019F095 /* ZipArchive.swift in Sources */,
			);
			runOnlyForDeploymentPostprocessing = 0;
		};
		3F03978B24BE5DD30019F095 /* Sources */ = {
			isa = PBXSourcesBuildPhase;
			buildActionMask = 2147483647;
			files = (
				3F03981624BE61520019F095 /* SystemInfoServiceTest.swift in Sources */,
				92490BE7258BE23A00762B04 /* MessageMonitorServiceTest.swift in Sources */,
				249498E2254A0C920045E392 /* Date+FormatTests.swift in Sources */,
				3F03981E24BE61520019F095 /* DataQueueTests.swift in Sources */,
				3F03981524BE61520019F095 /* UnzipperTest.swift in Sources */,
				B6D6A02D26601279005042BE /* FloatingButtonPositionTests.swift in Sources */,
				3F03982424BE61520019F095 /* AnyCodableTests.swift in Sources */,
				3F03982224BE61520019F095 /* OperationOrdererTests.swift in Sources */,
				3F03982124BE61520019F095 /* NamedCollectionDataStoreTest.swift in Sources */,
				3F03982724BE61520019F095 /* ThreadSafeDictionaryTests.swift in Sources */,
				246FD08A26CC53E800FD130B /* FullscreenMessage+FrameCalculationTests.swift in Sources */,
				BB8D437225F99DFF0046E230 /* PrettyDictionaryTests.swift in Sources */,
				245292632CA2199E00820CD4 /* PresentationErrorTests.swift in Sources */,
				3F03982624BE61520019F095 /* URLEncoderTests.swift in Sources */,
				923973CD25AF92140056A3E5 /* FullscreenMessageTests.swift in Sources */,
				78AA4EBA2502DF2200205AE9 /* ZipArchiveTest.swift in Sources */,
				246FD08426CC523F00FD130B /* MessageGestureTests.swift in Sources */,
				3F03981924BE61520019F095 /* URLServiceTest.swift in Sources */,
				3F03982324BE61520019F095 /* PersistentHitQueueTests.swift in Sources */,
				3F03981724BE61520019F095 /* DataQueueService+Testable.swift in Sources */,
				3F03981824BE61520019F095 /* DataQueueServiceTests.swift in Sources */,
				3F03981B24BE61520019F095 /* FileSystemNamedCollectionTest.swift in Sources */,
				78F2E2D427FF7B900073CE00 /* ServiceProviderTests.swift in Sources */,
				24B860492CB5B0A00072868A /* HttpConnectionTests.swift in Sources */,
				2EF54C292BF6C87500685C07 /* URLError+RecoverableTests.swift in Sources */,
				786C004825B8F43E00F26D34 /* DefaultHeadersFormatterTests.swift in Sources */,
				246FD08626CC529800FD130B /* MessageGestureRecognizerTests.swift in Sources */,
				78AA4EC02509731B00205AE9 /* FileManager+ZipTests.swift in Sources */,
				3F03981C24BE61520019F095 /* SQLiteWrapperTests.swift in Sources */,
				246FD08826CC52F200FD130B /* MessagingDelegateTests.swift in Sources */,
				246FD08026CC520500FD130B /* MessageAlignmentTests.swift in Sources */,
				92867D6525C0B56400E32CDC /* FloatingButtonTests.swift in Sources */,
				75550A3F2A9930A500747BB7 /* NamedCollectionDataStoreFunctionalTests.swift in Sources */,
				246FD08226CC521E00FD130B /* MessageAnimationTests.swift in Sources */,
				3F03982524BE61520019F095 /* ThreadSafeArrayTests.swift in Sources */,
				3F03981F24BE61520019F095 /* NetworkServiceTests.swift in Sources */,
				3F03982024BE61520019F095 /* LogLevelTest.swift in Sources */,
				246FD07E26CB002F00FD130B /* MessageSettingsTests.swift in Sources */,
				3F03981A24BE61520019F095 /* DiskCacheServiceTests.swift in Sources */,
				75408CF72948EA0A00C44CE1 /* AtomicCounterTests.swift in Sources */,
			);
			runOnlyForDeploymentPostprocessing = 0;
		};
		3F4256F824F474F4005D4006 /* Sources */ = {
			isa = PBXSourcesBuildPhase;
			buildActionMask = 2147483647;
			files = (
				ACC7A9762A0EA51F001A04FB /* EventHistoryIntegrationTests.swift in Sources */,
				3F42571024F4754F005D4006 /* TestableNetworkService.swift in Sources */,
				3F5F9ED12502D34500C8A0B4 /* ConfigurationIntegrationTests.swift in Sources */,
				BF4A709E26CCCF5500612434 /* RulesEngineIntegrationTests.swift in Sources */,
				3FF829472507EBE400483C74 /* LifecycleIntegrationTests.swift in Sources */,
				3F4256FF24F474F4005D4006 /* IdentityIntegrationTests.swift in Sources */,
				3FF829692509937100483C74 /* SignalIntegrationTests.swift in Sources */,
				3F2F12C024F6D66C00600CB4 /* TestHelpers.swift in Sources */,
			);
			runOnlyForDeploymentPostprocessing = 0;
		};
		3FE6DDA524C62C090065EA05 /* Sources */ = {
			isa = PBXSourcesBuildPhase;
			buildActionMask = 2147483647;
			files = (
				4CF0285D2C2CCBD3008ADE05 /* AnyCodable+Array.swift in Sources */,
				4CF0285E2C2CCBD3008ADE05 /* CountDownLatch.swift in Sources */,
				4CF0285F2C2CCBD3008ADE05 /* EventSpec.swift in Sources */,
				4CF028602C2CCBD3008ADE05 /* FileManager+TestHelper.swift in Sources */,
				4CF028612C2CCBD3008ADE05 /* HttpConnection+DeepCopy.swift in Sources */,
				4CF028622C2CCBD3008ADE05 /* MockDataQueue.swift in Sources */,
				4CF028632C2CCBD3008ADE05 /* MockDataStore.swift in Sources */,
				4CF028642C2CCBD3008ADE05 /* MockHitProcessor.swift in Sources */,
				4CF028652C2CCBD3008ADE05 /* MockNetworkService.swift in Sources */,
				4CF028662C2CCBD3008ADE05 /* NamedCollectionDataStore+TestHelper.swift in Sources */,
				4CF028672C2CCBD3008ADE05 /* NetworkRequest+DeepCopy.swift in Sources */,
				4CF028682C2CCBD3008ADE05 /* NetworkRequestHelper.swift in Sources */,
				4CF028692C2CCBD3008ADE05 /* NodeConfig.swift in Sources */,
				4CF0286A2C2CCBD3008ADE05 /* RealNetworkService.swift in Sources */,
				4CF0286B2C2CCBD3008ADE05 /* TestableNetworkRequest.swift in Sources */,
				4CF0286C2C2CCBD3008ADE05 /* TestConstants.swift in Sources */,
				4CF0286D2C2CCBD3008ADE05 /* TestUtils.swift in Sources */,
				4CF0286E2C2CCBD3008ADE05 /* URL+TestHelper.swift in Sources */,
				4CF0286F2C2CCBD3008ADE05 /* UserDefaults+TestHelper.swift in Sources */,
				4CF028702C2CCBD3008ADE05 /* XCTestCase+AnyCodableAsserts.swift in Sources */,
				4CF028712C2CCBD3008ADE05 /* MockDiskCache.swift in Sources */,
				4CF028722C2CCBD3008ADE05 /* MockFullscreenListener.swift in Sources */,
				4CF028732C2CCBD3008ADE05 /* MockHitQueue.swift in Sources */,
				4CF028742C2CCBD3008ADE05 /* MockLoggingService.swift in Sources */,
				4CF028752C2CCBD3008ADE05 /* MockMessagingDelegate.swift in Sources */,
				4CF028762C2CCBD3008ADE05 /* MockSystemInfoService.swift in Sources */,
				4CF028772C2CCBD3008ADE05 /* MockTask.swift in Sources */,
				4CF028782C2CCBD3008ADE05 /* MockUnzipper.swift in Sources */,
				4CF028792C2CCBD3008ADE05 /* MockURLService.swift in Sources */,
				4CF0287A2C2CCBD3008ADE05 /* MockURLSession.swift in Sources */,
				4CF0287B2C2CCBD3008ADE05 /* MockUIService.swift in Sources */,
				4CF0287C2C2CCBD3008ADE05 /* MockWKScriptMessage.swift in Sources */,
			);
			runOnlyForDeploymentPostprocessing = 0;
		};
		3FE6DDCD24C62EE60065EA05 /* Sources */ = {
			isa = PBXSourcesBuildPhase;
			buildActionMask = 2147483647;
			files = (
				212480F7265D5A7A006CF300 /* XDMCloseType.swift in Sources */,
				3FE6DE0F24C630EB0065EA05 /* LifecycleMetrics.swift in Sources */,
				21248099265D589E006CF300 /* XDMDeviceType.swift in Sources */,
				3FE6DE1424C630EB0065EA05 /* LifecycleConstants.swift in Sources */,
				21248117265D5E1C006CF300 /* XDMEnvironment.swift in Sources */,
				ACD255AF26CE353000532B1E /* LifecycleV2StateManager.swift in Sources */,
				3FE6DE1724C631100065EA05 /* LifecycleSession.swift in Sources */,
				3FE6DE1024C630EB0065EA05 /* Event+Lifecycle.swift in Sources */,
				2124807A265D569D006CF300 /* LifecycleV2MetricsBuilder.swift in Sources */,
				212480D7265D59F9006CF300 /* XDMApplication.swift in Sources */,
				3FE6DE1224C630EB0065EA05 /* Lifecycle.swift in Sources */,
				3FE6DE1324C630EB0065EA05 /* LifecycleContextData.swift in Sources */,
				2EF8B38226BCC69C009D6475 /* LifecycleV2DataStoreCache.swift in Sources */,
				3FE6DE1524C630EB0065EA05 /* LifecycleMetricsBuilder.swift in Sources */,
				D42C989C26CAE6DA002E3184 /* LifecycleV2.swift in Sources */,
				21248127265D606A006CF300 /* XDMMobileLifecycleDetails.swift in Sources */,
				D42C989E26CAE790002E3184 /* LifecycleV2Constants.swift in Sources */,
				21248107265D5BC3006CF300 /* XDMDevice.swift in Sources */,
				212480A9265D591A006CF300 /* XDMEnvironmentType.swift in Sources */,
				3FE6DE0E24C630EB0065EA05 /* LifecycleState.swift in Sources */,
				AC1089C926DD87C0004ABAC4 /* XDMLanguage.swift in Sources */,
			);
			runOnlyForDeploymentPostprocessing = 0;
		};
		3FE6DDD524C62EE60065EA05 /* Sources */ = {
			isa = PBXSourcesBuildPhase;
			buildActionMask = 2147483647;
			files = (
				21BA2E89265D96150011207C /* XDMMobileLifecycleDetailsTests.swift in Sources */,
				21BA2E3D265D91440011207C /* XDMCloseTypeTests.swift in Sources */,
				ACD255B126CE51EA00532B1E /* LifecycleV2StateManagerTests.swift in Sources */,
				21BA2E0D265D8DB70011207C /* XDMDeviceTypeTests.swift in Sources */,
				21BA2EA9265D98C80011207C /* LifecycleV2MetricsBuilderTests.swift in Sources */,
				3FE6DE0324C630DF0065EA05 /* LifecycleFunctionalTests.swift in Sources */,
				D42C98A026CCB024002E3184 /* XDMEnvironmentTests.swift in Sources */,
				3FE6DE0224C630DF0065EA05 /* LifecycleMetricsTests.swift in Sources */,
				2E36F6CA26C1D8D200B194D9 /* LifecycleV2DataStoreCacheTests.swift in Sources */,
				BF38CD88294C4044006FF893 /* XDMLanguageTests.swift in Sources */,
				2E00098F26D59EA100DE1F3B /* LifecycleV2FunctionalTests.swift in Sources */,
				21BA2E2D265D8EC60011207C /* XDMApplicationTests.swift in Sources */,
				21BA2E4D265D91830011207C /* XDMDeviceTests.swift in Sources */,
				21BA2E1D265D8E480011207C /* XDMEnvironmentTypeTests.swift in Sources */,
				3FE6DE0424C630DF0065EA05 /* LifecycleStateTests.swift in Sources */,
				3FE6DE0024C630DF0065EA05 /* LifecycleContextDataTests.swift in Sources */,
				3FE6DDFF24C630DF0065EA05 /* LifecycleMetricsBuilderTests.swift in Sources */,
				3FE6DE0524C630DF0065EA05 /* LifecycleSessionTests.swift in Sources */,
			);
			runOnlyForDeploymentPostprocessing = 0;
		};
		3FE6DE2B24C642330065EA05 /* Sources */ = {
			isa = PBXSourcesBuildPhase;
			buildActionMask = 2147483647;
			files = (
				3FE6DE5F24C643060065EA05 /* Networking+Identity.swift in Sources */,
				2107F02624C9FDFE002935CF /* PushIDManageable.swift in Sources */,
				3FE6DE6024C643060065EA05 /* IdentityState.swift in Sources */,
				3FE6DE5D24C643060065EA05 /* IdentityConstants.swift in Sources */,
				3FE6DE6424C643060065EA05 /* IdentityHit.swift in Sources */,
				3FE6DE6824C643060065EA05 /* IdentityHitProcessor.swift in Sources */,
				3FE6DE5924C643060065EA05 /* MobileVisitorAuthenticationState.swift in Sources */,
				3FE6DE5A24C643060065EA05 /* URLQueryItem+Identity.swift in Sources */,
				3FE6DE6724C643060065EA05 /* IdentityHitResponse.swift in Sources */,
				3FE6DE6224C643060065EA05 /* Event+Identity.swift in Sources */,
				3FE6DE6324C643060065EA05 /* CustomIdentity.swift in Sources */,
				3FE6DE5C24C643060065EA05 /* Identity+PublicAPI.swift in Sources */,
				3FE6DE6924C643060065EA05 /* Identity.swift in Sources */,
				3FE6DE6A24C643060065EA05 /* Identifiable.swift in Sources */,
				3FE6DE6124C643060065EA05 /* ECID.swift in Sources */,
				3FE6DE6524C643060065EA05 /* URLAppender.swift in Sources */,
				2107F02824C9FE1B002935CF /* PushIDManager.swift in Sources */,
				3FE6DE5B24C643060065EA05 /* IdentityProperties.swift in Sources */,
				3FE6DE6624C643060065EA05 /* MobileIdentities.swift in Sources */,
				3FE6DE6B24C643060065EA05 /* URL+Identity.swift in Sources */,
			);
			runOnlyForDeploymentPostprocessing = 0;
		};
		3FE6DE3324C642330065EA05 /* Sources */ = {
			isa = PBXSourcesBuildPhase;
			buildActionMask = 2147483647;
			files = (
				3FE6DE8024C643620065EA05 /* IdentityHitResponseTests.swift in Sources */,
				3FE6DE7824C643620065EA05 /* ECIDTests.swift in Sources */,
				3FE6DE8324C643620065EA05 /* IdentityPropertiesTests.swift in Sources */,
				3FE6DE7C24C643620065EA05 /* IdentityStateTests.swift in Sources */,
				214154A825186734005CEB80 /* CustomIdentityTests.swift in Sources */,
				21FE152024F03254008A82FF /* IdentityPublicAPITests.swift in Sources */,
				2107F02C24C9FF62002935CF /* MockPushIDManager.swift in Sources */,
				3FE6DE7D24C643620065EA05 /* IdentityFunctionalTests.swift in Sources */,
				2107F02A24C9FF46002935CF /* PushIDManagerTests.swift in Sources */,
				3FE6DE8124C643620065EA05 /* NetworkService+IdentityTests.swift in Sources */,
				3FE6DE8224C643620065EA05 /* IdentityTests.swift in Sources */,
				3FE6DE7A24C643620065EA05 /* URL+IdentityTests.swift in Sources */,
				3FE6DE7F24C643620065EA05 /* IdentityHitProcessorTests.swift in Sources */,
				3FE6DE8824C643EA0065EA05 /* TestableExtensionRuntime.swift in Sources */,
				3FE6DE7E24C643620065EA05 /* URLAppenderTests.swift in Sources */,
				218E01C024C7595000BEC470 /* HitQueuing+PrivacyTests.swift in Sources */,
				3FE6DE7B24C643620065EA05 /* URLQueryItem+IdentityTests.swift in Sources */,
				3FE6DE7924C643620065EA05 /* MobileIdentitiesTests.swift in Sources */,
			);
			runOnlyForDeploymentPostprocessing = 0;
		};
		3FF8170624D89B160064DFA1 /* Sources */ = {
			isa = PBXSourcesBuildPhase;
			buildActionMask = 2147483647;
			files = (
				4CF791992CAB5377003C1FD8 /* AnyCodable+Array.swift in Sources */,
				4CF7918D2CAB517F003C1FD8 /* MockDiskCache.swift in Sources */,
				4CF7918E2CAB517F003C1FD8 /* MockFullscreenListener.swift in Sources */,
				4CF7918F2CAB517F003C1FD8 /* MockHitQueue.swift in Sources */,
				4CF791902CAB517F003C1FD8 /* MockLoggingService.swift in Sources */,
				4CF791912CAB517F003C1FD8 /* MockMessagingDelegate.swift in Sources */,
				4CF791922CAB517F003C1FD8 /* MockSystemInfoService.swift in Sources */,
				4CF791932CAB517F003C1FD8 /* MockTask.swift in Sources */,
				4CF791942CAB517F003C1FD8 /* MockUnzipper.swift in Sources */,
				4CF791952CAB517F003C1FD8 /* MockURLService.swift in Sources */,
				4CF791962CAB517F003C1FD8 /* MockURLSession.swift in Sources */,
				4CF791972CAB517F003C1FD8 /* MockUIService.swift in Sources */,
				4CF791982CAB517F003C1FD8 /* MockWKScriptMessage.swift in Sources */,
				4CF791792CAB4F97003C1FD8 /* CountDownLatch.swift in Sources */,
				4CF7917A2CAB4F97003C1FD8 /* EventSpec.swift in Sources */,
				4CF7917B2CAB4F97003C1FD8 /* FileManager+TestHelper.swift in Sources */,
				4CF7917C2CAB4F97003C1FD8 /* HttpConnection+DeepCopy.swift in Sources */,
				4CF7917D2CAB4F97003C1FD8 /* MockDataQueue.swift in Sources */,
				4CF7917E2CAB4F97003C1FD8 /* MockDataStore.swift in Sources */,
				4CF7917F2CAB4F97003C1FD8 /* MockHitProcessor.swift in Sources */,
				4CF791802CAB4F97003C1FD8 /* MockNetworkService.swift in Sources */,
				4CF791812CAB4F97003C1FD8 /* NamedCollectionDataStore+TestHelper.swift in Sources */,
				4CF791822CAB4F97003C1FD8 /* NetworkRequest+DeepCopy.swift in Sources */,
				4CF791832CAB4F97003C1FD8 /* NetworkRequestHelper.swift in Sources */,
				4CF791842CAB4F97003C1FD8 /* NodeConfig.swift in Sources */,
				4CF791852CAB4F97003C1FD8 /* RealNetworkService.swift in Sources */,
				4CF791862CAB4F97003C1FD8 /* TestableNetworkRequest.swift in Sources */,
				4CF791872CAB4F97003C1FD8 /* TestConstants.swift in Sources */,
				4CF791882CAB4F97003C1FD8 /* TestUtils.swift in Sources */,
				4CF791892CAB4F97003C1FD8 /* URL+TestHelper.swift in Sources */,
				4CF7918A2CAB4F97003C1FD8 /* UserDefaults+TestHelper.swift in Sources */,
				4CF7919B2CACCBF0003C1FD8 /* MobileCore+TestHelper.swift in Sources */,
				4CF7918B2CAB4F97003C1FD8 /* XCTestCase+AnyCodableAsserts.swift in Sources */,
				4CF0287D2C2CCBE1008ADE05 /* TestableNetworkService.swift in Sources */,
				4CF0289C2C2D401E008ADE05 /* MockExtension.swift in Sources */,
				4CF0289E2C2D401E008ADE05 /* EventHub+TestHelper.swift in Sources */,
				4CF0289F2C2D401E008ADE05 /* Event+AnyCodableComparable.swift in Sources */,
				4CF028A02C2D401E008ADE05 /* TestBase.swift in Sources */,
				4CF0289B2C2D401E008ADE05 /* MockEventHistoryDatabase.swift in Sources */,
				4CF028A12C2D401E008ADE05 /* TestableExtensionRuntime.swift in Sources */,
				4CF0289D2C2D401E008ADE05 /* InstrumentedExtension.swift in Sources */,
				4CF0289A2C2D401E008ADE05 /* Event+Timestamp.swift in Sources */,
			);
			runOnlyForDeploymentPostprocessing = 0;
		};
/* End PBXSourcesBuildPhase section */

/* Begin PBXTargetDependency section */
		21CAC0E22422917600C11388 /* PBXTargetDependency */ = {
			isa = PBXTargetDependency;
			target = 21CAC0D52422917600C11388 /* AEPCore */;
			targetProxy = 21CAC0E12422917600C11388 /* PBXContainerItemProxy */;
		};
		24B4935A24D4C31100AA38D9 /* PBXTargetDependency */ = {
			isa = PBXTargetDependency;
			target = 24B4934E24D4C31100AA38D9 /* AEPSignal */;
			targetProxy = 24B4935924D4C31100AA38D9 /* PBXContainerItemProxy */;
		};
		24B4936924D4C3C400AA38D9 /* PBXTargetDependency */ = {
			isa = PBXTargetDependency;
			target = 21CAC0D52422917600C11388 /* AEPCore */;
			targetProxy = 24B4936824D4C3C400AA38D9 /* PBXContainerItemProxy */;
		};
		24B4936B24D4C3C400AA38D9 /* PBXTargetDependency */ = {
			isa = PBXTargetDependency;
			target = 3F03978624BE5DD30019F095 /* AEPServices */;
			targetProxy = 24B4936A24D4C3C400AA38D9 /* PBXContainerItemProxy */;
		};
		24B4936D24D4C6D200AA38D9 /* PBXTargetDependency */ = {
			isa = PBXTargetDependency;
			target = 24B4934E24D4C31100AA38D9 /* AEPSignal */;
			targetProxy = 24B4936C24D4C6D200AA38D9 /* PBXContainerItemProxy */;
		};
		24D2A3DC24DCB2540079DCCF /* PBXTargetDependency */ = {
			isa = PBXTargetDependency;
			target = 3FF8170924D89B160064DFA1 /* AEPCoreMocks */;
			targetProxy = 24D2A3DB24DCB2540079DCCF /* PBXContainerItemProxy */;
		};
		3F03979224BE5DD30019F095 /* PBXTargetDependency */ = {
			isa = PBXTargetDependency;
			target = 3F03978624BE5DD30019F095 /* AEPServices */;
			targetProxy = 3F03979124BE5DD30019F095 /* PBXContainerItemProxy */;
		};
		3F03983D24BE63570019F095 /* PBXTargetDependency */ = {
			isa = PBXTargetDependency;
			target = 3F03978624BE5DD30019F095 /* AEPServices */;
			targetProxy = 3F03983C24BE63570019F095 /* PBXContainerItemProxy */;
		};
		3F03984124BE65120019F095 /* PBXTargetDependency */ = {
			isa = PBXTargetDependency;
			target = 3F03978624BE5DD30019F095 /* AEPServices */;
			targetProxy = 3F03984024BE65120019F095 /* PBXContainerItemProxy */;
		};
		3F39152624CA34CA00B58C3E /* PBXTargetDependency */ = {
			isa = PBXTargetDependency;
			target = 21CAC0D52422917600C11388 /* AEPCore */;
			targetProxy = 3F39152524CA34CA00B58C3E /* PBXContainerItemProxy */;
		};
		3F39152824CA34CA00B58C3E /* PBXTargetDependency */ = {
			isa = PBXTargetDependency;
			target = 3FE6DE2E24C642330065EA05 /* AEPIdentity */;
			targetProxy = 3F39152724CA34CA00B58C3E /* PBXContainerItemProxy */;
		};
		3F39152A24CA34CA00B58C3E /* PBXTargetDependency */ = {
			isa = PBXTargetDependency;
			target = 3FE6DDD024C62EE60065EA05 /* AEPLifecycle */;
			targetProxy = 3F39152924CA34CA00B58C3E /* PBXContainerItemProxy */;
		};
		3F39152C24CA34CA00B58C3E /* PBXTargetDependency */ = {
			isa = PBXTargetDependency;
			target = 3F03978624BE5DD30019F095 /* AEPServices */;
			targetProxy = 3F39152B24CA34CA00B58C3E /* PBXContainerItemProxy */;
		};
		3F39522224CA1CBF00F7325B /* PBXTargetDependency */ = {
			isa = PBXTargetDependency;
			target = 21CAC0D52422917600C11388 /* AEPCore */;
			targetProxy = 3F39522124CA1CBF00F7325B /* PBXContainerItemProxy */;
		};
		3F39522424CA1CC500F7325B /* PBXTargetDependency */ = {
			isa = PBXTargetDependency;
			target = 21CAC0D52422917600C11388 /* AEPCore */;
			targetProxy = 3F39522324CA1CC500F7325B /* PBXContainerItemProxy */;
		};
		3F42570324F474F4005D4006 /* PBXTargetDependency */ = {
			isa = PBXTargetDependency;
			target = 21CAC0D52422917600C11388 /* AEPCore */;
			targetProxy = 3F42570224F474F4005D4006 /* PBXContainerItemProxy */;
		};
		3F42570824F47501005D4006 /* PBXTargetDependency */ = {
			isa = PBXTargetDependency;
			target = 3FE6DE2E24C642330065EA05 /* AEPIdentity */;
			targetProxy = 3F42570724F47501005D4006 /* PBXContainerItemProxy */;
		};
		3F42570A24F47501005D4006 /* PBXTargetDependency */ = {
			isa = PBXTargetDependency;
			target = 3FE6DDD024C62EE60065EA05 /* AEPLifecycle */;
			targetProxy = 3F42570924F47501005D4006 /* PBXContainerItemProxy */;
		};
		3F42570C24F47501005D4006 /* PBXTargetDependency */ = {
			isa = PBXTargetDependency;
			target = 3F03978624BE5DD30019F095 /* AEPServices */;
			targetProxy = 3F42570B24F47501005D4006 /* PBXContainerItemProxy */;
		};
		3F42570E24F47501005D4006 /* PBXTargetDependency */ = {
			isa = PBXTargetDependency;
			target = 24B4934E24D4C31100AA38D9 /* AEPSignal */;
			targetProxy = 3F42570D24F47501005D4006 /* PBXContainerItemProxy */;
		};
		3FE6DDDC24C62EE60065EA05 /* PBXTargetDependency */ = {
			isa = PBXTargetDependency;
			target = 3FE6DDD024C62EE60065EA05 /* AEPLifecycle */;
			targetProxy = 3FE6DDDB24C62EE60065EA05 /* PBXContainerItemProxy */;
		};
		3FE6DE2124C6345A0065EA05 /* PBXTargetDependency */ = {
			isa = PBXTargetDependency;
			target = 3F03978624BE5DD30019F095 /* AEPServices */;
			targetProxy = 3FE6DE2024C6345A0065EA05 /* PBXContainerItemProxy */;
		};
		3FE6DE2524C634660065EA05 /* PBXTargetDependency */ = {
			isa = PBXTargetDependency;
			target = 3F03978624BE5DD30019F095 /* AEPServices */;
			targetProxy = 3FE6DE2424C634660065EA05 /* PBXContainerItemProxy */;
		};
		3FE6DE3A24C642330065EA05 /* PBXTargetDependency */ = {
			isa = PBXTargetDependency;
			target = 3FE6DE2E24C642330065EA05 /* AEPIdentity */;
			targetProxy = 3FE6DE3924C642330065EA05 /* PBXContainerItemProxy */;
		};
		3FE6DE8A24C646360065EA05 /* PBXTargetDependency */ = {
			isa = PBXTargetDependency;
			target = 3F03978624BE5DD30019F095 /* AEPServices */;
			targetProxy = 3FE6DE8924C646360065EA05 /* PBXContainerItemProxy */;
		};
		3FF8171B24D89B8A0064DFA1 /* PBXTargetDependency */ = {
			isa = PBXTargetDependency;
			target = 3FF8170924D89B160064DFA1 /* AEPCoreMocks */;
			targetProxy = 3FF8171A24D89B8A0064DFA1 /* PBXContainerItemProxy */;
		};
		3FF8171E24D89BCD0064DFA1 /* PBXTargetDependency */ = {
			isa = PBXTargetDependency;
			target = 21CAC0D52422917600C11388 /* AEPCore */;
			targetProxy = 3FF8171D24D89BCD0064DFA1 /* PBXContainerItemProxy */;
		};
		3FF8172224D8ABF20064DFA1 /* PBXTargetDependency */ = {
			isa = PBXTargetDependency;
			target = 3FF8170924D89B160064DFA1 /* AEPCoreMocks */;
			targetProxy = 3FF8172124D8ABF20064DFA1 /* PBXContainerItemProxy */;
		};
		ACC7A9782A0ED173001A04FB /* PBXTargetDependency */ = {
			isa = PBXTargetDependency;
			target = 3FF8170924D89B160064DFA1 /* AEPCoreMocks */;
			targetProxy = ACC7A9772A0ED173001A04FB /* PBXContainerItemProxy */;
		};
		ACC7A97E2A12E395001A04FB /* PBXTargetDependency */ = {
			isa = PBXTargetDependency;
			target = 3FF8170924D89B160064DFA1 /* AEPCoreMocks */;
			targetProxy = ACC7A97D2A12E395001A04FB /* PBXContainerItemProxy */;
		};
		BFE8A20825F98F60006C4AAF /* PBXTargetDependency */ = {
			isa = PBXTargetDependency;
			target = 3FE6DE2E24C642330065EA05 /* AEPIdentity */;
			targetProxy = BFE8A20725F98F60006C4AAF /* PBXContainerItemProxy */;
		};
/* End PBXTargetDependency section */

/* Begin XCBuildConfiguration section */
		21CAC0E82422917600C11388 /* Debug */ = {
			isa = XCBuildConfiguration;
			buildSettings = {
				ALWAYS_SEARCH_USER_PATHS = NO;
				BUILD_LIBRARY_FOR_DISTRIBUTION = YES;
				CLANG_ANALYZER_NONNULL = YES;
				CLANG_ANALYZER_NUMBER_OBJECT_CONVERSION = YES_AGGRESSIVE;
				CLANG_CXX_LANGUAGE_STANDARD = "gnu++14";
				CLANG_CXX_LIBRARY = "libc++";
				CLANG_ENABLE_MODULES = YES;
				CLANG_ENABLE_OBJC_ARC = YES;
				CLANG_ENABLE_OBJC_WEAK = YES;
				CLANG_WARN_BLOCK_CAPTURE_AUTORELEASING = YES;
				CLANG_WARN_BOOL_CONVERSION = YES;
				CLANG_WARN_COMMA = YES;
				CLANG_WARN_CONSTANT_CONVERSION = YES;
				CLANG_WARN_DEPRECATED_OBJC_IMPLEMENTATIONS = YES;
				CLANG_WARN_DIRECT_OBJC_ISA_USAGE = YES_ERROR;
				CLANG_WARN_DOCUMENTATION_COMMENTS = YES;
				CLANG_WARN_EMPTY_BODY = YES;
				CLANG_WARN_ENUM_CONVERSION = YES;
				CLANG_WARN_INFINITE_RECURSION = YES;
				CLANG_WARN_INT_CONVERSION = YES;
				CLANG_WARN_NON_LITERAL_NULL_CONVERSION = YES;
				CLANG_WARN_OBJC_IMPLICIT_RETAIN_SELF = YES;
				CLANG_WARN_OBJC_LITERAL_CONVERSION = YES;
				CLANG_WARN_OBJC_ROOT_CLASS = YES_ERROR;
				CLANG_WARN_QUOTED_INCLUDE_IN_FRAMEWORK_HEADER = YES;
				CLANG_WARN_RANGE_LOOP_ANALYSIS = YES;
				CLANG_WARN_STRICT_PROTOTYPES = YES;
				CLANG_WARN_SUSPICIOUS_MOVE = YES;
				CLANG_WARN_UNGUARDED_AVAILABILITY = YES_AGGRESSIVE;
				CLANG_WARN_UNREACHABLE_CODE = YES;
				CLANG_WARN__DUPLICATE_METHOD_MATCH = YES;
				COPY_PHASE_STRIP = NO;
				CURRENT_PROJECT_VERSION = 1;
				DEBUG_INFORMATION_FORMAT = dwarf;
				ENABLE_STRICT_OBJC_MSGSEND = YES;
				ENABLE_TESTABILITY = YES;
				GCC_C_LANGUAGE_STANDARD = gnu11;
				GCC_DYNAMIC_NO_PIC = NO;
				GCC_NO_COMMON_BLOCKS = YES;
				GCC_OPTIMIZATION_LEVEL = 0;
				GCC_PREPROCESSOR_DEFINITIONS = (
					"DEBUG=1",
					"$(inherited)",
				);
				GCC_WARN_64_TO_32_BIT_CONVERSION = YES;
				GCC_WARN_ABOUT_RETURN_TYPE = YES_ERROR;
				GCC_WARN_UNDECLARED_SELECTOR = YES;
				GCC_WARN_UNINITIALIZED_AUTOS = YES_AGGRESSIVE;
				GCC_WARN_UNUSED_FUNCTION = YES;
				GCC_WARN_UNUSED_VARIABLE = YES;
				IPHONEOS_DEPLOYMENT_TARGET = 12.0;
				MTL_ENABLE_DEBUG_INFO = INCLUDE_SOURCE;
				MTL_FAST_MATH = YES;
				ONLY_ACTIVE_ARCH = YES;
				SDKROOT = iphoneos;
				SWIFT_ACTIVE_COMPILATION_CONDITIONS = DEBUG;
				SWIFT_OPTIMIZATION_LEVEL = "-Onone";
				TVOS_DEPLOYMENT_TARGET = 12.0;
				VERSIONING_SYSTEM = "apple-generic";
				VERSION_INFO_PREFIX = "";
			};
			name = Debug;
		};
		21CAC0E92422917600C11388 /* Release */ = {
			isa = XCBuildConfiguration;
			buildSettings = {
				ALWAYS_SEARCH_USER_PATHS = NO;
				BUILD_LIBRARY_FOR_DISTRIBUTION = YES;
				CLANG_ANALYZER_NONNULL = YES;
				CLANG_ANALYZER_NUMBER_OBJECT_CONVERSION = YES_AGGRESSIVE;
				CLANG_CXX_LANGUAGE_STANDARD = "gnu++14";
				CLANG_CXX_LIBRARY = "libc++";
				CLANG_ENABLE_MODULES = YES;
				CLANG_ENABLE_OBJC_ARC = YES;
				CLANG_ENABLE_OBJC_WEAK = YES;
				CLANG_WARN_BLOCK_CAPTURE_AUTORELEASING = YES;
				CLANG_WARN_BOOL_CONVERSION = YES;
				CLANG_WARN_COMMA = YES;
				CLANG_WARN_CONSTANT_CONVERSION = YES;
				CLANG_WARN_DEPRECATED_OBJC_IMPLEMENTATIONS = YES;
				CLANG_WARN_DIRECT_OBJC_ISA_USAGE = YES_ERROR;
				CLANG_WARN_DOCUMENTATION_COMMENTS = YES;
				CLANG_WARN_EMPTY_BODY = YES;
				CLANG_WARN_ENUM_CONVERSION = YES;
				CLANG_WARN_INFINITE_RECURSION = YES;
				CLANG_WARN_INT_CONVERSION = YES;
				CLANG_WARN_NON_LITERAL_NULL_CONVERSION = YES;
				CLANG_WARN_OBJC_IMPLICIT_RETAIN_SELF = YES;
				CLANG_WARN_OBJC_LITERAL_CONVERSION = YES;
				CLANG_WARN_OBJC_ROOT_CLASS = YES_ERROR;
				CLANG_WARN_QUOTED_INCLUDE_IN_FRAMEWORK_HEADER = YES;
				CLANG_WARN_RANGE_LOOP_ANALYSIS = YES;
				CLANG_WARN_STRICT_PROTOTYPES = YES;
				CLANG_WARN_SUSPICIOUS_MOVE = YES;
				CLANG_WARN_UNGUARDED_AVAILABILITY = YES_AGGRESSIVE;
				CLANG_WARN_UNREACHABLE_CODE = YES;
				CLANG_WARN__DUPLICATE_METHOD_MATCH = YES;
				COPY_PHASE_STRIP = NO;
				CURRENT_PROJECT_VERSION = 1;
				DEBUG_INFORMATION_FORMAT = "dwarf-with-dsym";
				ENABLE_NS_ASSERTIONS = NO;
				ENABLE_STRICT_OBJC_MSGSEND = YES;
				GCC_C_LANGUAGE_STANDARD = gnu11;
				GCC_NO_COMMON_BLOCKS = YES;
				GCC_WARN_64_TO_32_BIT_CONVERSION = YES;
				GCC_WARN_ABOUT_RETURN_TYPE = YES_ERROR;
				GCC_WARN_UNDECLARED_SELECTOR = YES;
				GCC_WARN_UNINITIALIZED_AUTOS = YES_AGGRESSIVE;
				GCC_WARN_UNUSED_FUNCTION = YES;
				GCC_WARN_UNUSED_VARIABLE = YES;
				IPHONEOS_DEPLOYMENT_TARGET = 12.0;
				MTL_ENABLE_DEBUG_INFO = NO;
				MTL_FAST_MATH = YES;
				SDKROOT = iphoneos;
				SWIFT_COMPILATION_MODE = wholemodule;
				SWIFT_OPTIMIZATION_LEVEL = "-O";
				TVOS_DEPLOYMENT_TARGET = 12.0;
				VALIDATE_PRODUCT = YES;
				VERSIONING_SYSTEM = "apple-generic";
				VERSION_INFO_PREFIX = "";
			};
			name = Release;
		};
		21CAC0EB2422917600C11388 /* Debug */ = {
			isa = XCBuildConfiguration;
			baseConfigurationReference = 2EE8956F25F8D2BD27B6D4D8 /* Pods-AEPCore.debug.xcconfig */;
			buildSettings = {
				APPLICATION_EXTENSION_API_ONLY = YES;
				CLANG_ENABLE_MODULES = YES;
				CODE_SIGN_IDENTITY = "";
				CODE_SIGN_STYLE = Automatic;
				DEFINES_MODULE = YES;
				DEVELOPMENT_TEAM = "";
				DYLIB_COMPATIBILITY_VERSION = 1;
				DYLIB_CURRENT_VERSION = 1;
				DYLIB_INSTALL_NAME_BASE = "@rpath";
				INFOPLIST_FILE = AEPCore/Sources/Info.plist;
				INSTALL_PATH = "$(LOCAL_LIBRARY_DIR)/Frameworks";
				IPHONEOS_DEPLOYMENT_TARGET = 12.0;
				LD_RUNPATH_SEARCH_PATHS = (
					"$(inherited)",
					"@executable_path/Frameworks",
					"@loader_path/Frameworks",
				);
				MARKETING_VERSION = 5.5.2;
				PRODUCT_BUNDLE_IDENTIFIER = com.adobe.aep.core;
				PRODUCT_NAME = "$(TARGET_NAME:c99extidentifier)";
				SKIP_INSTALL = YES;
				SUPPORTED_PLATFORMS = "iphonesimulator iphoneos appletvos appletvsimulator";
				SUPPORTS_MACCATALYST = NO;
				SWIFT_OPTIMIZATION_LEVEL = "-Onone";
				SWIFT_VERSION = 5.0;
				TARGETED_DEVICE_FAMILY = "1,2,3";
				TVOS_DEPLOYMENT_TARGET = 12.0;
			};
			name = Debug;
		};
		21CAC0EC2422917600C11388 /* Release */ = {
			isa = XCBuildConfiguration;
			baseConfigurationReference = 9DE12D90D1BAF0798BC007AB /* Pods-AEPCore.release.xcconfig */;
			buildSettings = {
				APPLICATION_EXTENSION_API_ONLY = YES;
				CLANG_ENABLE_MODULES = YES;
				CODE_SIGN_IDENTITY = "";
				CODE_SIGN_STYLE = Automatic;
				DEFINES_MODULE = YES;
				DEVELOPMENT_TEAM = "";
				DYLIB_COMPATIBILITY_VERSION = 1;
				DYLIB_CURRENT_VERSION = 1;
				DYLIB_INSTALL_NAME_BASE = "@rpath";
				INFOPLIST_FILE = AEPCore/Sources/Info.plist;
				INSTALL_PATH = "$(LOCAL_LIBRARY_DIR)/Frameworks";
				IPHONEOS_DEPLOYMENT_TARGET = 12.0;
				LD_RUNPATH_SEARCH_PATHS = (
					"$(inherited)",
					"@executable_path/Frameworks",
					"@loader_path/Frameworks",
				);
				MARKETING_VERSION = 5.5.2;
				PRODUCT_BUNDLE_IDENTIFIER = com.adobe.aep.core;
				PRODUCT_NAME = "$(TARGET_NAME:c99extidentifier)";
				SKIP_INSTALL = YES;
				SUPPORTED_PLATFORMS = "iphonesimulator iphoneos appletvos appletvsimulator";
				SUPPORTS_MACCATALYST = NO;
				SWIFT_VERSION = 5.0;
				TARGETED_DEVICE_FAMILY = "1,2,3";
				TVOS_DEPLOYMENT_TARGET = 12.0;
			};
			name = Release;
		};
		21CAC0EE2422917600C11388 /* Debug */ = {
			isa = XCBuildConfiguration;
			baseConfigurationReference = 3DCBEB2BB8208D5CED73869A /* Pods-AEPCoreTests.debug.xcconfig */;
			buildSettings = {
				ALWAYS_EMBED_SWIFT_STANDARD_LIBRARIES = YES;
				BUILD_LIBRARY_FOR_DISTRIBUTION = NO;
				CLANG_ENABLE_CODE_COVERAGE = NO;
				CLANG_ENABLE_MODULES = YES;
				CODE_SIGN_STYLE = Automatic;
				DEVELOPMENT_TEAM = FKGEE875K4;
				INFOPLIST_FILE = AEPCore/Tests/Info.plist;
				IPHONEOS_DEPLOYMENT_TARGET = 12.0;
				LD_RUNPATH_SEARCH_PATHS = (
					"$(inherited)",
					"@executable_path/Frameworks",
					"@loader_path/Frameworks",
				);
				PRODUCT_BUNDLE_IDENTIFIER = Adobe.AEPCoreTests;
				PRODUCT_NAME = "$(TARGET_NAME)";
				SUPPORTED_PLATFORMS = "iphonesimulator iphoneos appletvos appletvsimulator";
				SWIFT_OPTIMIZATION_LEVEL = "-Onone";
				SWIFT_VERSION = 5.0;
				TARGETED_DEVICE_FAMILY = "1,2,3";
				TVOS_DEPLOYMENT_TARGET = 12.0;
			};
			name = Debug;
		};
		21CAC0EF2422917600C11388 /* Release */ = {
			isa = XCBuildConfiguration;
			baseConfigurationReference = 4107BA7054E313DACA0D4EF4 /* Pods-AEPCoreTests.release.xcconfig */;
			buildSettings = {
				ALWAYS_EMBED_SWIFT_STANDARD_LIBRARIES = YES;
				BUILD_LIBRARY_FOR_DISTRIBUTION = NO;
				CLANG_ENABLE_CODE_COVERAGE = NO;
				CLANG_ENABLE_MODULES = YES;
				CODE_SIGN_STYLE = Automatic;
				DEVELOPMENT_TEAM = FKGEE875K4;
				INFOPLIST_FILE = AEPCore/Tests/Info.plist;
				IPHONEOS_DEPLOYMENT_TARGET = 12.0;
				LD_RUNPATH_SEARCH_PATHS = (
					"$(inherited)",
					"@executable_path/Frameworks",
					"@loader_path/Frameworks",
				);
				PRODUCT_BUNDLE_IDENTIFIER = Adobe.AEPCoreTests;
				PRODUCT_NAME = "$(TARGET_NAME)";
				SUPPORTED_PLATFORMS = "iphonesimulator iphoneos appletvos appletvsimulator";
				SWIFT_VERSION = 5.0;
				TARGETED_DEVICE_FAMILY = "1,2,3";
				TVOS_DEPLOYMENT_TARGET = 12.0;
			};
			name = Release;
		};
		24B4936024D4C31100AA38D9 /* Debug */ = {
			isa = XCBuildConfiguration;
			buildSettings = {
				APPLICATION_EXTENSION_API_ONLY = YES;
				CLANG_ENABLE_MODULES = YES;
				CODE_SIGN_IDENTITY = "";
				CODE_SIGN_STYLE = Automatic;
				DEFINES_MODULE = YES;
				DYLIB_COMPATIBILITY_VERSION = 1;
				DYLIB_CURRENT_VERSION = 1;
				DYLIB_INSTALL_NAME_BASE = "@rpath";
				INFOPLIST_FILE = AEPSignal/Sources/Info.plist;
				INSTALL_PATH = "$(LOCAL_LIBRARY_DIR)/Frameworks";
				IPHONEOS_DEPLOYMENT_TARGET = 12.0;
				LD_RUNPATH_SEARCH_PATHS = (
					"$(inherited)",
					"@executable_path/Frameworks",
					"@loader_path/Frameworks",
				);
				MARKETING_VERSION = 5.5.2;
				PRODUCT_BUNDLE_IDENTIFIER = com.adobe.aep.signal;
				PRODUCT_NAME = "$(TARGET_NAME:c99extidentifier)";
				SKIP_INSTALL = YES;
				SUPPORTED_PLATFORMS = "iphonesimulator iphoneos appletvos appletvsimulator";
				SUPPORTS_MACCATALYST = NO;
				SWIFT_OPTIMIZATION_LEVEL = "-Onone";
				SWIFT_VERSION = 5.0;
				TARGETED_DEVICE_FAMILY = "1,2,3";
				TVOS_DEPLOYMENT_TARGET = 12.0;
			};
			name = Debug;
		};
		24B4936124D4C31100AA38D9 /* Release */ = {
			isa = XCBuildConfiguration;
			buildSettings = {
				APPLICATION_EXTENSION_API_ONLY = YES;
				CLANG_ENABLE_MODULES = YES;
				CODE_SIGN_IDENTITY = "";
				CODE_SIGN_STYLE = Automatic;
				DEFINES_MODULE = YES;
				DYLIB_COMPATIBILITY_VERSION = 1;
				DYLIB_CURRENT_VERSION = 1;
				DYLIB_INSTALL_NAME_BASE = "@rpath";
				INFOPLIST_FILE = AEPSignal/Sources/Info.plist;
				INSTALL_PATH = "$(LOCAL_LIBRARY_DIR)/Frameworks";
				IPHONEOS_DEPLOYMENT_TARGET = 12.0;
				LD_RUNPATH_SEARCH_PATHS = (
					"$(inherited)",
					"@executable_path/Frameworks",
					"@loader_path/Frameworks",
				);
				MARKETING_VERSION = 5.5.2;
				PRODUCT_BUNDLE_IDENTIFIER = com.adobe.aep.signal;
				PRODUCT_NAME = "$(TARGET_NAME:c99extidentifier)";
				SKIP_INSTALL = YES;
				SUPPORTED_PLATFORMS = "iphonesimulator iphoneos appletvos appletvsimulator";
				SUPPORTS_MACCATALYST = NO;
				SWIFT_VERSION = 5.0;
				TARGETED_DEVICE_FAMILY = "1,2,3";
				TVOS_DEPLOYMENT_TARGET = 12.0;
			};
			name = Release;
		};
		24B4936224D4C31100AA38D9 /* Debug */ = {
			isa = XCBuildConfiguration;
			baseConfigurationReference = 41E5D22C6D72CCCF26904EDE /* Pods-AEPSignalTests.debug.xcconfig */;
			buildSettings = {
				ALWAYS_EMBED_SWIFT_STANDARD_LIBRARIES = YES;
				CODE_SIGN_STYLE = Automatic;
				INFOPLIST_FILE = AEPSignal/Tests/Info.plist;
				IPHONEOS_DEPLOYMENT_TARGET = 12.0;
				LD_RUNPATH_SEARCH_PATHS = (
					"$(inherited)",
					"@executable_path/Frameworks",
					"@loader_path/Frameworks",
				);
				PRODUCT_BUNDLE_IDENTIFIER = com.adobe.AEPSignalTests;
				PRODUCT_NAME = "$(TARGET_NAME)";
				SUPPORTED_PLATFORMS = "iphonesimulator iphoneos appletvos appletvsimulator";
				SWIFT_VERSION = 5.0;
				TARGETED_DEVICE_FAMILY = "1,2,3";
				TVOS_DEPLOYMENT_TARGET = 12.0;
			};
			name = Debug;
		};
		24B4936324D4C31100AA38D9 /* Release */ = {
			isa = XCBuildConfiguration;
			baseConfigurationReference = 93CFCD63764CE54E145E7D8F /* Pods-AEPSignalTests.release.xcconfig */;
			buildSettings = {
				ALWAYS_EMBED_SWIFT_STANDARD_LIBRARIES = YES;
				CODE_SIGN_STYLE = Automatic;
				INFOPLIST_FILE = AEPSignal/Tests/Info.plist;
				IPHONEOS_DEPLOYMENT_TARGET = 12.0;
				LD_RUNPATH_SEARCH_PATHS = (
					"$(inherited)",
					"@executable_path/Frameworks",
					"@loader_path/Frameworks",
				);
				PRODUCT_BUNDLE_IDENTIFIER = com.adobe.AEPSignalTests;
				PRODUCT_NAME = "$(TARGET_NAME)";
				SUPPORTED_PLATFORMS = "iphonesimulator iphoneos appletvos appletvsimulator";
				SWIFT_VERSION = 5.0;
				TARGETED_DEVICE_FAMILY = "1,2,3";
				TVOS_DEPLOYMENT_TARGET = 12.0;
			};
			name = Release;
		};
		3F03979824BE5DD30019F095 /* Debug */ = {
			isa = XCBuildConfiguration;
			buildSettings = {
				APPLICATION_EXTENSION_API_ONLY = YES;
				CLANG_ENABLE_MODULES = YES;
				CODE_SIGN_IDENTITY = "";
				CODE_SIGN_STYLE = Automatic;
				DEFINES_MODULE = YES;
				DYLIB_COMPATIBILITY_VERSION = 1;
				DYLIB_CURRENT_VERSION = 1;
				DYLIB_INSTALL_NAME_BASE = "@rpath";
				INFOPLIST_FILE = AEPServices/Sources/Info.plist;
				INSTALL_PATH = "$(LOCAL_LIBRARY_DIR)/Frameworks";
				IPHONEOS_DEPLOYMENT_TARGET = 12.0;
				LD_RUNPATH_SEARCH_PATHS = (
					"$(inherited)",
					"@executable_path/Frameworks",
					"@loader_path/Frameworks",
				);
				MARKETING_VERSION = 5.5.2;
				PRODUCT_BUNDLE_IDENTIFIER = come.adobe.aep.services;
				PRODUCT_NAME = "$(TARGET_NAME:c99extidentifier)";
				SKIP_INSTALL = YES;
				SUPPORTED_PLATFORMS = "iphonesimulator iphoneos appletvos appletvsimulator";
				SWIFT_OPTIMIZATION_LEVEL = "-Onone";
				SWIFT_VERSION = 5.0;
				TARGETED_DEVICE_FAMILY = "1,2,3";
				TVOS_DEPLOYMENT_TARGET = 12.0;
			};
			name = Debug;
		};
		3F03979924BE5DD30019F095 /* Release */ = {
			isa = XCBuildConfiguration;
			buildSettings = {
				APPLICATION_EXTENSION_API_ONLY = YES;
				CLANG_ENABLE_MODULES = YES;
				CODE_SIGN_IDENTITY = "";
				CODE_SIGN_STYLE = Automatic;
				DEFINES_MODULE = YES;
				DYLIB_COMPATIBILITY_VERSION = 1;
				DYLIB_CURRENT_VERSION = 1;
				DYLIB_INSTALL_NAME_BASE = "@rpath";
				INFOPLIST_FILE = AEPServices/Sources/Info.plist;
				INSTALL_PATH = "$(LOCAL_LIBRARY_DIR)/Frameworks";
				IPHONEOS_DEPLOYMENT_TARGET = 12.0;
				LD_RUNPATH_SEARCH_PATHS = (
					"$(inherited)",
					"@executable_path/Frameworks",
					"@loader_path/Frameworks",
				);
				MARKETING_VERSION = 5.5.2;
				PRODUCT_BUNDLE_IDENTIFIER = come.adobe.aep.services;
				PRODUCT_NAME = "$(TARGET_NAME:c99extidentifier)";
				SKIP_INSTALL = YES;
				SUPPORTED_PLATFORMS = "iphonesimulator iphoneos appletvos appletvsimulator";
				SWIFT_VERSION = 5.0;
				TARGETED_DEVICE_FAMILY = "1,2,3";
				TVOS_DEPLOYMENT_TARGET = 12.0;
			};
			name = Release;
		};
		3F03979A24BE5DD30019F095 /* Debug */ = {
			isa = XCBuildConfiguration;
			buildSettings = {
				CLANG_ENABLE_CODE_COVERAGE = NO;
				CODE_SIGN_STYLE = Automatic;
				DEVELOPMENT_TEAM = FKGEE875K4;
				INFOPLIST_FILE = AEPServices/Tests/Info.plist;
				IPHONEOS_DEPLOYMENT_TARGET = 12.0;
				LD_RUNPATH_SEARCH_PATHS = (
					"$(inherited)",
					"@executable_path/Frameworks",
					"@loader_path/Frameworks",
				);
				PRODUCT_BUNDLE_IDENTIFIER = com.adobe.mobile.AEPServicesTests;
				PRODUCT_NAME = "$(TARGET_NAME)";
				SUPPORTED_PLATFORMS = "iphonesimulator iphoneos appletvos appletvsimulator";
				SWIFT_VERSION = 5.0;
				TARGETED_DEVICE_FAMILY = "1,2,3";
				TVOS_DEPLOYMENT_TARGET = 12.0;
			};
			name = Debug;
		};
		3F03979B24BE5DD30019F095 /* Release */ = {
			isa = XCBuildConfiguration;
			buildSettings = {
				CLANG_ENABLE_CODE_COVERAGE = NO;
				CODE_SIGN_STYLE = Automatic;
				DEVELOPMENT_TEAM = FKGEE875K4;
				INFOPLIST_FILE = AEPServices/Tests/Info.plist;
				IPHONEOS_DEPLOYMENT_TARGET = 12.0;
				LD_RUNPATH_SEARCH_PATHS = (
					"$(inherited)",
					"@executable_path/Frameworks",
					"@loader_path/Frameworks",
				);
				PRODUCT_BUNDLE_IDENTIFIER = com.adobe.mobile.AEPServicesTests;
				PRODUCT_NAME = "$(TARGET_NAME)";
				SUPPORTED_PLATFORMS = "iphonesimulator iphoneos appletvos appletvsimulator";
				SWIFT_VERSION = 5.0;
				TARGETED_DEVICE_FAMILY = "1,2,3";
				TVOS_DEPLOYMENT_TARGET = 12.0;
			};
			name = Release;
		};
		3F39152324CA34BA00B58C3E /* Debug */ = {
			isa = XCBuildConfiguration;
			buildSettings = {
				CODE_SIGN_STYLE = Automatic;
				IPHONEOS_DEPLOYMENT_TARGET = 12.0;
				PRODUCT_NAME = "$(TARGET_NAME)";
				SUPPORTED_PLATFORMS = "iphonesimulator iphoneos appletvos appletvsimulator";
				TARGETED_DEVICE_FAMILY = "1,2,3";
				TVOS_DEPLOYMENT_TARGET = 12.0;
			};
			name = Debug;
		};
		3F39152424CA34BA00B58C3E /* Release */ = {
			isa = XCBuildConfiguration;
			buildSettings = {
				CODE_SIGN_STYLE = Automatic;
				IPHONEOS_DEPLOYMENT_TARGET = 12.0;
				PRODUCT_NAME = "$(TARGET_NAME)";
				SUPPORTED_PLATFORMS = "iphonesimulator iphoneos appletvos appletvsimulator";
				TARGETED_DEVICE_FAMILY = "1,2,3";
				TVOS_DEPLOYMENT_TARGET = 12.0;
			};
			name = Release;
		};
		3F42570424F474F4005D4006 /* Debug */ = {
			isa = XCBuildConfiguration;
			baseConfigurationReference = 5A089B5A7E9F846B8CB9EB34 /* Pods-AEPIntegrationTests.debug.xcconfig */;
			buildSettings = {
				ALWAYS_EMBED_SWIFT_STANDARD_LIBRARIES = YES;
				CLANG_ENABLE_CODE_COVERAGE = NO;
				CODE_SIGN_STYLE = Automatic;
				INFOPLIST_FILE = AEPIntegrationTests/Info.plist;
				IPHONEOS_DEPLOYMENT_TARGET = 12.0;
				LD_RUNPATH_SEARCH_PATHS = (
					"$(inherited)",
					"@executable_path/Frameworks",
					"@loader_path/Frameworks",
				);
				PRODUCT_BUNDLE_IDENTIFIER = com.adobe.mobile.AEPIntegrationTests;
				PRODUCT_NAME = "$(TARGET_NAME)";
				SUPPORTED_PLATFORMS = "iphonesimulator iphoneos appletvos appletvsimulator";
				SWIFT_VERSION = 5.0;
				TARGETED_DEVICE_FAMILY = "1,2,3";
				TVOS_DEPLOYMENT_TARGET = 12.0;
			};
			name = Debug;
		};
		3F42570524F474F4005D4006 /* Release */ = {
			isa = XCBuildConfiguration;
			baseConfigurationReference = 091EFF44717D7342E6FA45D3 /* Pods-AEPIntegrationTests.release.xcconfig */;
			buildSettings = {
				ALWAYS_EMBED_SWIFT_STANDARD_LIBRARIES = YES;
				CLANG_ENABLE_CODE_COVERAGE = NO;
				CODE_SIGN_STYLE = Automatic;
				INFOPLIST_FILE = AEPIntegrationTests/Info.plist;
				IPHONEOS_DEPLOYMENT_TARGET = 12.0;
				LD_RUNPATH_SEARCH_PATHS = (
					"$(inherited)",
					"@executable_path/Frameworks",
					"@loader_path/Frameworks",
				);
				PRODUCT_BUNDLE_IDENTIFIER = com.adobe.mobile.AEPIntegrationTests;
				PRODUCT_NAME = "$(TARGET_NAME)";
				SUPPORTED_PLATFORMS = "iphonesimulator iphoneos appletvos appletvsimulator";
				SWIFT_VERSION = 5.0;
				TARGETED_DEVICE_FAMILY = "1,2,3";
				TVOS_DEPLOYMENT_TARGET = 12.0;
			};
			name = Release;
		};
		3FE6DDAF24C62C090065EA05 /* Debug */ = {
			isa = XCBuildConfiguration;
			buildSettings = {
				CLANG_ENABLE_CODE_COVERAGE = NO;
				CLANG_ENABLE_MODULES = YES;
				CODE_SIGN_IDENTITY = "";
				CODE_SIGN_STYLE = Automatic;
				DEFINES_MODULE = YES;
				DYLIB_COMPATIBILITY_VERSION = 1;
				DYLIB_CURRENT_VERSION = 1;
				DYLIB_INSTALL_NAME_BASE = "@rpath";
				INFOPLIST_FILE = AEPServices/Mocks/Info.plist;
				INSTALL_PATH = "$(LOCAL_LIBRARY_DIR)/Frameworks";
				IPHONEOS_DEPLOYMENT_TARGET = 12.0;
				LD_RUNPATH_SEARCH_PATHS = (
					"$(inherited)",
					"@executable_path/Frameworks",
					"@loader_path/Frameworks",
				);
				MARKETING_VERSION = 5.5.2;
				PRODUCT_BUNDLE_IDENTIFIER = com.adobe.aep.AEPServicesMocks;
				PRODUCT_NAME = "$(TARGET_NAME:c99extidentifier)";
				SKIP_INSTALL = YES;
				SUPPORTED_PLATFORMS = "iphonesimulator iphoneos appletvos appletvsimulator";
				SWIFT_OPTIMIZATION_LEVEL = "-Onone";
				SWIFT_VERSION = 5.0;
				TARGETED_DEVICE_FAMILY = "1,2,3";
				TVOS_DEPLOYMENT_TARGET = 12.0;
			};
			name = Debug;
		};
		3FE6DDB024C62C090065EA05 /* Release */ = {
			isa = XCBuildConfiguration;
			buildSettings = {
				CLANG_ENABLE_CODE_COVERAGE = NO;
				CLANG_ENABLE_MODULES = YES;
				CODE_SIGN_IDENTITY = "";
				CODE_SIGN_STYLE = Automatic;
				DEFINES_MODULE = YES;
				DYLIB_COMPATIBILITY_VERSION = 1;
				DYLIB_CURRENT_VERSION = 1;
				DYLIB_INSTALL_NAME_BASE = "@rpath";
				INFOPLIST_FILE = AEPServices/Mocks/Info.plist;
				INSTALL_PATH = "$(LOCAL_LIBRARY_DIR)/Frameworks";
				IPHONEOS_DEPLOYMENT_TARGET = 12.0;
				LD_RUNPATH_SEARCH_PATHS = (
					"$(inherited)",
					"@executable_path/Frameworks",
					"@loader_path/Frameworks",
				);
				MARKETING_VERSION = 5.5.2;
				PRODUCT_BUNDLE_IDENTIFIER = com.adobe.aep.AEPServicesMocks;
				PRODUCT_NAME = "$(TARGET_NAME:c99extidentifier)";
				SKIP_INSTALL = YES;
				SUPPORTED_PLATFORMS = "iphonesimulator iphoneos appletvos appletvsimulator";
				SWIFT_VERSION = 5.0;
				TARGETED_DEVICE_FAMILY = "1,2,3";
				TVOS_DEPLOYMENT_TARGET = 12.0;
			};
			name = Release;
		};
		3FE6DDE324C62EE60065EA05 /* Debug */ = {
			isa = XCBuildConfiguration;
			buildSettings = {
				APPLICATION_EXTENSION_API_ONLY = YES;
				CLANG_ENABLE_MODULES = YES;
				CODE_SIGN_IDENTITY = "";
				CODE_SIGN_STYLE = Automatic;
				DEFINES_MODULE = YES;
				DYLIB_COMPATIBILITY_VERSION = 1;
				DYLIB_CURRENT_VERSION = 1;
				DYLIB_INSTALL_NAME_BASE = "@rpath";
				INFOPLIST_FILE = AEPLifecycle/Sources/Info.plist;
				INSTALL_PATH = "$(LOCAL_LIBRARY_DIR)/Frameworks";
				IPHONEOS_DEPLOYMENT_TARGET = 12.0;
				LD_RUNPATH_SEARCH_PATHS = (
					"$(inherited)",
					"@executable_path/Frameworks",
					"@loader_path/Frameworks",
				);
				MARKETING_VERSION = 5.5.2;
				PRODUCT_BUNDLE_IDENTIFIER = com.adobe.aep.lifecycle;
				PRODUCT_NAME = "$(TARGET_NAME:c99extidentifier)";
				SKIP_INSTALL = YES;
				SUPPORTED_PLATFORMS = "iphonesimulator iphoneos appletvos appletvsimulator";
				SWIFT_OPTIMIZATION_LEVEL = "-Onone";
				SWIFT_VERSION = 5.0;
				TARGETED_DEVICE_FAMILY = "1,2,3";
				TVOS_DEPLOYMENT_TARGET = 12.0;
			};
			name = Debug;
		};
		3FE6DDE424C62EE60065EA05 /* Release */ = {
			isa = XCBuildConfiguration;
			buildSettings = {
				APPLICATION_EXTENSION_API_ONLY = YES;
				CLANG_ENABLE_MODULES = YES;
				CODE_SIGN_IDENTITY = "";
				CODE_SIGN_STYLE = Automatic;
				DEFINES_MODULE = YES;
				DYLIB_COMPATIBILITY_VERSION = 1;
				DYLIB_CURRENT_VERSION = 1;
				DYLIB_INSTALL_NAME_BASE = "@rpath";
				INFOPLIST_FILE = AEPLifecycle/Sources/Info.plist;
				INSTALL_PATH = "$(LOCAL_LIBRARY_DIR)/Frameworks";
				IPHONEOS_DEPLOYMENT_TARGET = 12.0;
				LD_RUNPATH_SEARCH_PATHS = (
					"$(inherited)",
					"@executable_path/Frameworks",
					"@loader_path/Frameworks",
				);
				MARKETING_VERSION = 5.5.2;
				PRODUCT_BUNDLE_IDENTIFIER = com.adobe.aep.lifecycle;
				PRODUCT_NAME = "$(TARGET_NAME:c99extidentifier)";
				SKIP_INSTALL = YES;
				SUPPORTED_PLATFORMS = "iphonesimulator iphoneos appletvos appletvsimulator";
				SWIFT_VERSION = 5.0;
				TARGETED_DEVICE_FAMILY = "1,2,3";
				TVOS_DEPLOYMENT_TARGET = 12.0;
			};
			name = Release;
		};
		3FE6DDE624C62EE60065EA05 /* Debug */ = {
			isa = XCBuildConfiguration;
			baseConfigurationReference = CBB1F735C1AAEA1CD448B2C0 /* Pods-AEPLifecycleTests.debug.xcconfig */;
			buildSettings = {
				ALWAYS_EMBED_SWIFT_STANDARD_LIBRARIES = YES;
				CLANG_ENABLE_MODULES = YES;
				CODE_SIGN_STYLE = Automatic;
				INFOPLIST_FILE = AEPLifecycle/Tests/Info.plist;
				IPHONEOS_DEPLOYMENT_TARGET = 12.0;
				LD_RUNPATH_SEARCH_PATHS = (
					"$(inherited)",
					"@executable_path/Frameworks",
					"@loader_path/Frameworks",
				);
				PRODUCT_BUNDLE_IDENTIFIER = com.adobe.mobile.AEPLifecycleTests;
				PRODUCT_NAME = "$(TARGET_NAME)";
				SUPPORTED_PLATFORMS = "iphonesimulator iphoneos appletvos appletvsimulator";
				SWIFT_OPTIMIZATION_LEVEL = "-Onone";
				SWIFT_VERSION = 5.0;
				TARGETED_DEVICE_FAMILY = "1,2,3";
				TVOS_DEPLOYMENT_TARGET = 12.0;
			};
			name = Debug;
		};
		3FE6DDE724C62EE60065EA05 /* Release */ = {
			isa = XCBuildConfiguration;
			baseConfigurationReference = FC7A9CEC59D6694933A01324 /* Pods-AEPLifecycleTests.release.xcconfig */;
			buildSettings = {
				ALWAYS_EMBED_SWIFT_STANDARD_LIBRARIES = YES;
				CLANG_ENABLE_MODULES = YES;
				CODE_SIGN_STYLE = Automatic;
				INFOPLIST_FILE = AEPLifecycle/Tests/Info.plist;
				IPHONEOS_DEPLOYMENT_TARGET = 12.0;
				LD_RUNPATH_SEARCH_PATHS = (
					"$(inherited)",
					"@executable_path/Frameworks",
					"@loader_path/Frameworks",
				);
				PRODUCT_BUNDLE_IDENTIFIER = com.adobe.mobile.AEPLifecycleTests;
				PRODUCT_NAME = "$(TARGET_NAME)";
				SUPPORTED_PLATFORMS = "iphonesimulator iphoneos appletvos appletvsimulator";
				SWIFT_VERSION = 5.0;
				TARGETED_DEVICE_FAMILY = "1,2,3";
				TVOS_DEPLOYMENT_TARGET = 12.0;
			};
			name = Release;
		};
		3FE6DE4124C642330065EA05 /* Debug */ = {
			isa = XCBuildConfiguration;
			buildSettings = {
				APPLICATION_EXTENSION_API_ONLY = YES;
				CLANG_ENABLE_MODULES = YES;
				CODE_SIGN_IDENTITY = "";
				CODE_SIGN_STYLE = Automatic;
				DEFINES_MODULE = YES;
				DYLIB_COMPATIBILITY_VERSION = 1;
				DYLIB_CURRENT_VERSION = 1;
				DYLIB_INSTALL_NAME_BASE = "@rpath";
				INFOPLIST_FILE = AEPIdentity/Sources/Info.plist;
				INSTALL_PATH = "$(LOCAL_LIBRARY_DIR)/Frameworks";
				IPHONEOS_DEPLOYMENT_TARGET = 12.0;
				LD_RUNPATH_SEARCH_PATHS = (
					"$(inherited)",
					"@executable_path/Frameworks",
					"@loader_path/Frameworks",
				);
				MARKETING_VERSION = 5.5.2;
				PRODUCT_BUNDLE_IDENTIFIER = com.adobe.aep.identity;
				PRODUCT_NAME = "$(TARGET_NAME:c99extidentifier)";
				SKIP_INSTALL = YES;
				SUPPORTED_PLATFORMS = "iphonesimulator iphoneos appletvos appletvsimulator";
				SWIFT_OPTIMIZATION_LEVEL = "-Onone";
				SWIFT_VERSION = 5.0;
				TARGETED_DEVICE_FAMILY = "1,2,3";
				TVOS_DEPLOYMENT_TARGET = 12.0;
			};
			name = Debug;
		};
		3FE6DE4224C642330065EA05 /* Release */ = {
			isa = XCBuildConfiguration;
			buildSettings = {
				APPLICATION_EXTENSION_API_ONLY = YES;
				CLANG_ENABLE_MODULES = YES;
				CODE_SIGN_IDENTITY = "";
				CODE_SIGN_STYLE = Automatic;
				DEFINES_MODULE = YES;
				DYLIB_COMPATIBILITY_VERSION = 1;
				DYLIB_CURRENT_VERSION = 1;
				DYLIB_INSTALL_NAME_BASE = "@rpath";
				INFOPLIST_FILE = AEPIdentity/Sources/Info.plist;
				INSTALL_PATH = "$(LOCAL_LIBRARY_DIR)/Frameworks";
				IPHONEOS_DEPLOYMENT_TARGET = 12.0;
				LD_RUNPATH_SEARCH_PATHS = (
					"$(inherited)",
					"@executable_path/Frameworks",
					"@loader_path/Frameworks",
				);
				MARKETING_VERSION = 5.5.2;
				PRODUCT_BUNDLE_IDENTIFIER = com.adobe.aep.identity;
				PRODUCT_NAME = "$(TARGET_NAME:c99extidentifier)";
				SKIP_INSTALL = YES;
				SUPPORTED_PLATFORMS = "iphonesimulator iphoneos appletvos appletvsimulator";
				SWIFT_VERSION = 5.0;
				TARGETED_DEVICE_FAMILY = "1,2,3";
				TVOS_DEPLOYMENT_TARGET = 12.0;
			};
			name = Release;
		};
		3FE6DE4424C642330065EA05 /* Debug */ = {
			isa = XCBuildConfiguration;
			baseConfigurationReference = A5F5A65742E1DBDC25CF9F98 /* Pods-AEPIdentityTests.debug.xcconfig */;
			buildSettings = {
				ALWAYS_EMBED_SWIFT_STANDARD_LIBRARIES = YES;
				CLANG_ENABLE_MODULES = YES;
				CODE_SIGN_STYLE = Automatic;
				INFOPLIST_FILE = AEPIdentity/Tests/Info.plist;
				IPHONEOS_DEPLOYMENT_TARGET = 12.0;
				LD_RUNPATH_SEARCH_PATHS = (
					"$(inherited)",
					"@executable_path/Frameworks",
					"@loader_path/Frameworks",
				);
				PRODUCT_BUNDLE_IDENTIFIER = com.adobe.mobile.AEPIdentityTests;
				PRODUCT_NAME = "$(TARGET_NAME)";
				SUPPORTED_PLATFORMS = "iphonesimulator iphoneos appletvos appletvsimulator";
				SWIFT_OPTIMIZATION_LEVEL = "-Onone";
				SWIFT_VERSION = 5.0;
				TARGETED_DEVICE_FAMILY = "1,2,3";
				TVOS_DEPLOYMENT_TARGET = 12.0;
			};
			name = Debug;
		};
		3FE6DE4524C642330065EA05 /* Release */ = {
			isa = XCBuildConfiguration;
			baseConfigurationReference = AC838996795DECE800B0A11B /* Pods-AEPIdentityTests.release.xcconfig */;
			buildSettings = {
				ALWAYS_EMBED_SWIFT_STANDARD_LIBRARIES = YES;
				CLANG_ENABLE_MODULES = YES;
				CODE_SIGN_STYLE = Automatic;
				INFOPLIST_FILE = AEPIdentity/Tests/Info.plist;
				IPHONEOS_DEPLOYMENT_TARGET = 12.0;
				LD_RUNPATH_SEARCH_PATHS = (
					"$(inherited)",
					"@executable_path/Frameworks",
					"@loader_path/Frameworks",
				);
				PRODUCT_BUNDLE_IDENTIFIER = com.adobe.mobile.AEPIdentityTests;
				PRODUCT_NAME = "$(TARGET_NAME)";
				SUPPORTED_PLATFORMS = "iphonesimulator iphoneos appletvos appletvsimulator";
				SWIFT_VERSION = 5.0;
				TARGETED_DEVICE_FAMILY = "1,2,3";
				TVOS_DEPLOYMENT_TARGET = 12.0;
			};
			name = Release;
		};
		3FF8171024D89B160064DFA1 /* Debug */ = {
			isa = XCBuildConfiguration;
			buildSettings = {
				CLANG_ENABLE_CODE_COVERAGE = NO;
				CLANG_ENABLE_MODULES = YES;
				CODE_SIGN_IDENTITY = "";
				CODE_SIGN_STYLE = Automatic;
				DEFINES_MODULE = YES;
				DYLIB_COMPATIBILITY_VERSION = 1;
				DYLIB_CURRENT_VERSION = 1;
				DYLIB_INSTALL_NAME_BASE = "@rpath";
				ENABLE_TESTING_SEARCH_PATHS = YES;
				INFOPLIST_FILE = AEPCore/Mocks/Info.plist;
				INSTALL_PATH = "$(LOCAL_LIBRARY_DIR)/Frameworks";
				IPHONEOS_DEPLOYMENT_TARGET = 12.0;
				LD_RUNPATH_SEARCH_PATHS = (
					"$(inherited)",
					"@executable_path/Frameworks",
					"@loader_path/Frameworks",
				);
				MARKETING_VERSION = 5.5.2;
				PRODUCT_BUNDLE_IDENTIFIER = com.adobe.aep.AEPCoreMocks;
				PRODUCT_NAME = "$(TARGET_NAME:c99extidentifier)";
				SKIP_INSTALL = YES;
				SUPPORTED_PLATFORMS = "iphonesimulator iphoneos appletvos appletvsimulator";
				SWIFT_OPTIMIZATION_LEVEL = "-Onone";
				SWIFT_VERSION = 5.0;
				TARGETED_DEVICE_FAMILY = "1,2,3";
				TVOS_DEPLOYMENT_TARGET = 12.0;
			};
			name = Debug;
		};
		3FF8171124D89B160064DFA1 /* Release */ = {
			isa = XCBuildConfiguration;
			buildSettings = {
				CLANG_ENABLE_CODE_COVERAGE = NO;
				CLANG_ENABLE_MODULES = YES;
				CODE_SIGN_IDENTITY = "";
				CODE_SIGN_STYLE = Automatic;
				DEFINES_MODULE = YES;
				DYLIB_COMPATIBILITY_VERSION = 1;
				DYLIB_CURRENT_VERSION = 1;
				DYLIB_INSTALL_NAME_BASE = "@rpath";
				ENABLE_TESTING_SEARCH_PATHS = YES;
				INFOPLIST_FILE = AEPCore/Mocks/Info.plist;
				INSTALL_PATH = "$(LOCAL_LIBRARY_DIR)/Frameworks";
				IPHONEOS_DEPLOYMENT_TARGET = 12.0;
				LD_RUNPATH_SEARCH_PATHS = (
					"$(inherited)",
					"@executable_path/Frameworks",
					"@loader_path/Frameworks",
				);
				MARKETING_VERSION = 5.5.2;
				PRODUCT_BUNDLE_IDENTIFIER = com.adobe.aep.AEPCoreMocks;
				PRODUCT_NAME = "$(TARGET_NAME:c99extidentifier)";
				SKIP_INSTALL = YES;
				SUPPORTED_PLATFORMS = "iphonesimulator iphoneos appletvos appletvsimulator";
				SWIFT_VERSION = 5.0;
				TARGETED_DEVICE_FAMILY = "1,2,3";
				TVOS_DEPLOYMENT_TARGET = 12.0;
			};
			name = Release;
		};
/* End XCBuildConfiguration section */

/* Begin XCConfigurationList section */
		21CAC0D02422917600C11388 /* Build configuration list for PBXProject "AEPCore" */ = {
			isa = XCConfigurationList;
			buildConfigurations = (
				21CAC0E82422917600C11388 /* Debug */,
				21CAC0E92422917600C11388 /* Release */,
			);
			defaultConfigurationIsVisible = 0;
			defaultConfigurationName = Release;
		};
		21CAC0EA2422917600C11388 /* Build configuration list for PBXNativeTarget "AEPCore" */ = {
			isa = XCConfigurationList;
			buildConfigurations = (
				21CAC0EB2422917600C11388 /* Debug */,
				21CAC0EC2422917600C11388 /* Release */,
			);
			defaultConfigurationIsVisible = 0;
			defaultConfigurationName = Release;
		};
		21CAC0ED2422917600C11388 /* Build configuration list for PBXNativeTarget "AEPCoreTests" */ = {
			isa = XCConfigurationList;
			buildConfigurations = (
				21CAC0EE2422917600C11388 /* Debug */,
				21CAC0EF2422917600C11388 /* Release */,
			);
			defaultConfigurationIsVisible = 0;
			defaultConfigurationName = Release;
		};
		24B4936424D4C31100AA38D9 /* Build configuration list for PBXNativeTarget "AEPSignal" */ = {
			isa = XCConfigurationList;
			buildConfigurations = (
				24B4936024D4C31100AA38D9 /* Debug */,
				24B4936124D4C31100AA38D9 /* Release */,
			);
			defaultConfigurationIsVisible = 0;
			defaultConfigurationName = Release;
		};
		24B4936524D4C31100AA38D9 /* Build configuration list for PBXNativeTarget "AEPSignalTests" */ = {
			isa = XCConfigurationList;
			buildConfigurations = (
				24B4936224D4C31100AA38D9 /* Debug */,
				24B4936324D4C31100AA38D9 /* Release */,
			);
			defaultConfigurationIsVisible = 0;
			defaultConfigurationName = Release;
		};
		3F03979C24BE5DD30019F095 /* Build configuration list for PBXNativeTarget "AEPServices" */ = {
			isa = XCConfigurationList;
			buildConfigurations = (
				3F03979824BE5DD30019F095 /* Debug */,
				3F03979924BE5DD30019F095 /* Release */,
			);
			defaultConfigurationIsVisible = 0;
			defaultConfigurationName = Release;
		};
		3F03979D24BE5DD30019F095 /* Build configuration list for PBXNativeTarget "AEPServicesTests" */ = {
			isa = XCConfigurationList;
			buildConfigurations = (
				3F03979A24BE5DD30019F095 /* Debug */,
				3F03979B24BE5DD30019F095 /* Release */,
			);
			defaultConfigurationIsVisible = 0;
			defaultConfigurationName = Release;
		};
		3F39152224CA34BA00B58C3E /* Build configuration list for PBXAggregateTarget "AEP-All" */ = {
			isa = XCConfigurationList;
			buildConfigurations = (
				3F39152324CA34BA00B58C3E /* Debug */,
				3F39152424CA34BA00B58C3E /* Release */,
			);
			defaultConfigurationIsVisible = 0;
			defaultConfigurationName = Release;
		};
		3F42570624F474F4005D4006 /* Build configuration list for PBXNativeTarget "AEPIntegrationTests" */ = {
			isa = XCConfigurationList;
			buildConfigurations = (
				3F42570424F474F4005D4006 /* Debug */,
				3F42570524F474F4005D4006 /* Release */,
			);
			defaultConfigurationIsVisible = 0;
			defaultConfigurationName = Release;
		};
		3FE6DDAE24C62C090065EA05 /* Build configuration list for PBXNativeTarget "AEPServicesMocks" */ = {
			isa = XCConfigurationList;
			buildConfigurations = (
				3FE6DDAF24C62C090065EA05 /* Debug */,
				3FE6DDB024C62C090065EA05 /* Release */,
			);
			defaultConfigurationIsVisible = 0;
			defaultConfigurationName = Release;
		};
		3FE6DDE224C62EE60065EA05 /* Build configuration list for PBXNativeTarget "AEPLifecycle" */ = {
			isa = XCConfigurationList;
			buildConfigurations = (
				3FE6DDE324C62EE60065EA05 /* Debug */,
				3FE6DDE424C62EE60065EA05 /* Release */,
			);
			defaultConfigurationIsVisible = 0;
			defaultConfigurationName = Release;
		};
		3FE6DDE524C62EE60065EA05 /* Build configuration list for PBXNativeTarget "AEPLifecycleTests" */ = {
			isa = XCConfigurationList;
			buildConfigurations = (
				3FE6DDE624C62EE60065EA05 /* Debug */,
				3FE6DDE724C62EE60065EA05 /* Release */,
			);
			defaultConfigurationIsVisible = 0;
			defaultConfigurationName = Release;
		};
		3FE6DE4024C642330065EA05 /* Build configuration list for PBXNativeTarget "AEPIdentity" */ = {
			isa = XCConfigurationList;
			buildConfigurations = (
				3FE6DE4124C642330065EA05 /* Debug */,
				3FE6DE4224C642330065EA05 /* Release */,
			);
			defaultConfigurationIsVisible = 0;
			defaultConfigurationName = Release;
		};
		3FE6DE4324C642330065EA05 /* Build configuration list for PBXNativeTarget "AEPIdentityTests" */ = {
			isa = XCConfigurationList;
			buildConfigurations = (
				3FE6DE4424C642330065EA05 /* Debug */,
				3FE6DE4524C642330065EA05 /* Release */,
			);
			defaultConfigurationIsVisible = 0;
			defaultConfigurationName = Release;
		};
		3FF8170F24D89B160064DFA1 /* Build configuration list for PBXNativeTarget "AEPCoreMocks" */ = {
			isa = XCConfigurationList;
			buildConfigurations = (
				3FF8171024D89B160064DFA1 /* Debug */,
				3FF8171124D89B160064DFA1 /* Release */,
			);
			defaultConfigurationIsVisible = 0;
			defaultConfigurationName = Release;
		};
/* End XCConfigurationList section */
	};
	rootObject = 21CAC0CD2422917600C11388 /* Project object */;
}<|MERGE_RESOLUTION|>--- conflicted
+++ resolved
@@ -333,7 +333,6 @@
 		3FF829492507F8AA00483C74 /* rules_lifecycle.json in Resources */ = {isa = PBXBuildFile; fileRef = 3FF829482507F8AA00483C74 /* rules_lifecycle.json */; };
 		3FF829692509937100483C74 /* SignalIntegrationTests.swift in Sources */ = {isa = PBXBuildFile; fileRef = 3FF829682509937100483C74 /* SignalIntegrationTests.swift */; };
 		3FF8296D2509942300483C74 /* rules_signal.json in Resources */ = {isa = PBXBuildFile; fileRef = 3FF8296B2509942300483C74 /* rules_signal.json */; };
-<<<<<<< HEAD
 		4C0111D52DB1D41700996757 /* Event+EventHistoryRequestTests.swift in Sources */ = {isa = PBXBuildFile; fileRef = 4C0111D42DB1D41600996757 /* Event+EventHistoryRequestTests.swift */; };
 		4C16E6A52DFBAE3C00B66935 /* Array+Flatten.swift in Sources */ = {isa = PBXBuildFile; fileRef = 4C16E6A42DFBAE3C00B66935 /* Array+Flatten.swift */; };
 		4C16E6A72E04C44100B66935 /* rules_testArrayFlatteningNotation.json in Resources */ = {isa = PBXBuildFile; fileRef = 4C16E6A62E04C44100B66935 /* rules_testArrayFlatteningNotation.json */; };
@@ -366,10 +365,6 @@
 		4CA311542DF8EDC800C6A24B /* JSONConditionHistoricalCountTests.swift in Sources */ = {isa = PBXBuildFile; fileRef = 4CA311532DF8EDC800C6A24B /* JSONConditionHistoricalCountTests.swift */; };
 		4CA311562DFA2BFE00C6A24B /* consequence_rules_testSchemaInAppDetailSchema.json in Resources */ = {isa = PBXBuildFile; fileRef = 4CA311552DFA2BFE00C6A24B /* consequence_rules_testSchemaInAppDetailSchema.json */; };
 		4CCC21A62D9623BC00F75340 /* Event+EventHistoryRequest.swift in Sources */ = {isa = PBXBuildFile; fileRef = 4CCC21A52D9623BC00F75340 /* Event+EventHistoryRequest.swift */; };
-=======
-		4C2157E92DC16C5E0055C8C9 /* TokenReplacementTests.swift in Sources */ = {isa = PBXBuildFile; fileRef = 4C2157E82DC16C5E0055C8C9 /* TokenReplacementTests.swift */; };
-		4C2157EB2DC16F040055C8C9 /* TestableTraversable.swift in Sources */ = {isa = PBXBuildFile; fileRef = 4C2157EA2DC16F040055C8C9 /* TestableTraversable.swift */; };
->>>>>>> 81bd196d
 		4CF0285D2C2CCBD3008ADE05 /* AnyCodable+Array.swift in Sources */ = {isa = PBXBuildFile; fileRef = 4CF028162C2CCA0F008ADE05 /* AnyCodable+Array.swift */; };
 		4CF0285E2C2CCBD3008ADE05 /* CountDownLatch.swift in Sources */ = {isa = PBXBuildFile; fileRef = 4CF0281D2C2CCA0F008ADE05 /* CountDownLatch.swift */; };
 		4CF0285F2C2CCBD3008ADE05 /* EventSpec.swift in Sources */ = {isa = PBXBuildFile; fileRef = 4CF028182C2CCA0F008ADE05 /* EventSpec.swift */; };
@@ -1131,7 +1126,6 @@
 		3FF8296B2509942300483C74 /* rules_signal.json */ = {isa = PBXFileReference; fileEncoding = 4; lastKnownFileType = text.json; path = rules_signal.json; sourceTree = "<group>"; };
 		4107BA7054E313DACA0D4EF4 /* Pods-AEPCoreTests.release.xcconfig */ = {isa = PBXFileReference; includeInIndex = 1; lastKnownFileType = text.xcconfig; name = "Pods-AEPCoreTests.release.xcconfig"; path = "Target Support Files/Pods-AEPCoreTests/Pods-AEPCoreTests.release.xcconfig"; sourceTree = "<group>"; };
 		41E5D22C6D72CCCF26904EDE /* Pods-AEPSignalTests.debug.xcconfig */ = {isa = PBXFileReference; includeInIndex = 1; lastKnownFileType = text.xcconfig; name = "Pods-AEPSignalTests.debug.xcconfig"; path = "Target Support Files/Pods-AEPSignalTests/Pods-AEPSignalTests.debug.xcconfig"; sourceTree = "<group>"; };
-<<<<<<< HEAD
 		4C0111D42DB1D41600996757 /* Event+EventHistoryRequestTests.swift */ = {isa = PBXFileReference; lastKnownFileType = sourcecode.swift; path = "Event+EventHistoryRequestTests.swift"; sourceTree = "<group>"; };
 		4C16E6A42DFBAE3C00B66935 /* Array+Flatten.swift */ = {isa = PBXFileReference; lastKnownFileType = sourcecode.swift; path = "Array+Flatten.swift"; sourceTree = "<group>"; };
 		4C16E6A62E04C44100B66935 /* rules_testArrayFlatteningNotation.json */ = {isa = PBXFileReference; lastKnownFileType = text.json; path = rules_testArrayFlatteningNotation.json; sourceTree = "<group>"; };
@@ -1164,10 +1158,6 @@
 		4CA311532DF8EDC800C6A24B /* JSONConditionHistoricalCountTests.swift */ = {isa = PBXFileReference; lastKnownFileType = sourcecode.swift; path = JSONConditionHistoricalCountTests.swift; sourceTree = "<group>"; };
 		4CA311552DFA2BFE00C6A24B /* consequence_rules_testSchemaInAppDetailSchema.json */ = {isa = PBXFileReference; lastKnownFileType = text.json; path = consequence_rules_testSchemaInAppDetailSchema.json; sourceTree = "<group>"; };
 		4CCC21A52D9623BC00F75340 /* Event+EventHistoryRequest.swift */ = {isa = PBXFileReference; lastKnownFileType = sourcecode.swift; path = "Event+EventHistoryRequest.swift"; sourceTree = "<group>"; };
-=======
-		4C2157E82DC16C5E0055C8C9 /* TokenReplacementTests.swift */ = {isa = PBXFileReference; lastKnownFileType = sourcecode.swift; path = TokenReplacementTests.swift; sourceTree = "<group>"; };
-		4C2157EA2DC16F040055C8C9 /* TestableTraversable.swift */ = {isa = PBXFileReference; lastKnownFileType = sourcecode.swift; path = TestableTraversable.swift; sourceTree = "<group>"; };
->>>>>>> 81bd196d
 		4CF028162C2CCA0F008ADE05 /* AnyCodable+Array.swift */ = {isa = PBXFileReference; fileEncoding = 4; lastKnownFileType = sourcecode.swift; path = "AnyCodable+Array.swift"; sourceTree = "<group>"; };
 		4CF028172C2CCA0F008ADE05 /* RealNetworkService.swift */ = {isa = PBXFileReference; fileEncoding = 4; lastKnownFileType = sourcecode.swift; path = RealNetworkService.swift; sourceTree = "<group>"; };
 		4CF028182C2CCA0F008ADE05 /* EventSpec.swift */ = {isa = PBXFileReference; fileEncoding = 4; lastKnownFileType = sourcecode.swift; path = EventSpec.swift; sourceTree = "<group>"; };
@@ -3571,12 +3561,8 @@
 				2130A5BB260AB582005DBA0F /* NotAnExtension.swift in Sources */,
 				4CA311542DF8EDC800C6A24B /* JSONConditionHistoricalCountTests.swift in Sources */,
 				24CF603B2538C7E4006473BA /* MobileCore+TrackingTests.swift in Sources */,
-<<<<<<< HEAD
 				4C2157BA2DC158F40055C8C9 /* RulesEngineFunctionalTests.swift in Sources */,
 				4C2157BB2DC158F40055C8C9 /* RulesEngineHistoricalTests.swift in Sources */,
-=======
-				4C2157EB2DC16F040055C8C9 /* TestableTraversable.swift in Sources */,
->>>>>>> 81bd196d
 				24E255D7270F526D00AB9F07 /* String+FNV1A32Tests.swift in Sources */,
 				3FB5F7D024D2848900F0F6DF /* ConfigurationUpdateTests.swift in Sources */,
 			);
