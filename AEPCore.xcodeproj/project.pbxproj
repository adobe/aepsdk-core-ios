--- conflicted
+++ resolved
@@ -527,11 +527,8 @@
 		78D754D32437F92300DB9124 /* services */ = {
 			isa = PBXGroup;
 			children = (
-<<<<<<< HEAD
+				BB1D756124A3E06200269B45 /* DataQueueService */,
 				2157951C24A2A9E30012ED28 /* cache */,
-=======
-				BB1D756124A3E06200269B45 /* DataQueueService */,
->>>>>>> 5120e486
 				78DEFEF224509E3C00D7E9FB /* AEPServiceProvider.swift */,
 				78D754DE243BC34100DB9124 /* SystemInfoService.swift */,
 				78D754F32445227D00DB9124 /* ApplicationSystemInfoService.swift */,
@@ -730,11 +727,8 @@
 				214B5225248ABCEB0034BF22 /* AEPIdentity+Identity.swift in Sources */,
 				785220D4245C921D00B46E90 /* NamedUserDefaultKeyValueService.swift in Sources */,
 				78A642572486C98E004B4E46 /* ThreadSafeArray.swift in Sources */,
-<<<<<<< HEAD
+				BB1D756824A3E07F00269B45 /* DataQueue.swift in Sources */,
 				2157952024A2A9FE0012ED28 /* DiskCacheService.swift in Sources */,
-=======
-				BB1D756824A3E07F00269B45 /* DataQueue.swift in Sources */,
->>>>>>> 5120e486
 				2179F1842464901A0004A7C0 /* AEPLifecycle.swift in Sources */,
 				BB1D756D24A3E07F00269B45 /* SQLiteWrapper.swift in Sources */,
 				21DB708D242AAD3D00568A4C /* ExtensionContainer.swift in Sources */,
@@ -746,11 +740,8 @@
 				21FB910E247639EE00074BF9 /* ConfigurationDownloadable.swift in Sources */,
 				214A24C92497FEBF002C310A /* URLEncoder.swift in Sources */,
 				21FBBB252491553100C66506 /* NetworkService+Identity.swift in Sources */,
-<<<<<<< HEAD
+				BB1D756C24A3E07F00269B45 /* AEPDataQueue.swift in Sources */,
 				2157951E24A2A9F00012ED28 /* CacheService.swift in Sources */,
-=======
-				BB1D756C24A3E07F00269B45 /* AEPDataQueue.swift in Sources */,
->>>>>>> 5120e486
 				21FBA54A2463DFCE00A2A009 /* Configuration.swift in Sources */,
 				7629742C24294215005CCC73 /* SharedState.swift in Sources */,
 				213C8BC6242426A1009F780A /* EventHub.swift in Sources */,
