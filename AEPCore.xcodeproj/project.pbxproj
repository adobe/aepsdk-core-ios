// !$*UTF8*$!
{
	archiveVersion = 1;
	classes = {
	};
	objectVersion = 52;
	objects = {

/* Begin PBXAggregateTarget section */
		3F39152124CA34BA00B58C3E /* AEP-All */ = {
			isa = PBXAggregateTarget;
			buildConfigurationList = 3F39152224CA34BA00B58C3E /* Build configuration list for PBXAggregateTarget "AEP-All" */;
			buildPhases = (
			);
			dependencies = (
				3F39152624CA34CA00B58C3E /* PBXTargetDependency */,
				3F39152824CA34CA00B58C3E /* PBXTargetDependency */,
				3F39152A24CA34CA00B58C3E /* PBXTargetDependency */,
				3F39152C24CA34CA00B58C3E /* PBXTargetDependency */,
				24B4936D24D4C6D200AA38D9 /* PBXTargetDependency */,
			);
			name = "AEP-All";
			productName = "AEP-All";
		};
/* End PBXAggregateTarget section */

/* Begin PBXBuildFile section */
		2107F02624C9FDFE002935CF /* PushIDManageable.swift in Sources */ = {isa = PBXBuildFile; fileRef = 2107F02524C9FDFE002935CF /* PushIDManageable.swift */; };
		2107F02824C9FE1B002935CF /* PushIDManager.swift in Sources */ = {isa = PBXBuildFile; fileRef = 2107F02724C9FE1B002935CF /* PushIDManager.swift */; };
		2107F02A24C9FF46002935CF /* PushIDManagerTests.swift in Sources */ = {isa = PBXBuildFile; fileRef = 2107F02924C9FF46002935CF /* PushIDManagerTests.swift */; };
		2107F02C24C9FF62002935CF /* MockPushIDManager.swift in Sources */ = {isa = PBXBuildFile; fileRef = 2107F02B24C9FF62002935CF /* MockPushIDManager.swift */; };
		2107F02E24C9FF88002935CF /* SHA256.swift in Sources */ = {isa = PBXBuildFile; fileRef = 2107F02D24C9FF88002935CF /* SHA256.swift */; };
		2107F03024C9FFB2002935CF /* SHA256Tests.swift in Sources */ = {isa = PBXBuildFile; fileRef = 2107F02F24C9FFB2002935CF /* SHA256Tests.swift */; };
		21377D4124E3383E004BAC01 /* V4Migrator.swift in Sources */ = {isa = PBXBuildFile; fileRef = 21377D4024E3383E004BAC01 /* V4Migrator.swift */; };
		213F8A0424D8DC5A0003B8AF /* WrapperType.swift in Sources */ = {isa = PBXBuildFile; fileRef = 213F8A0324D8DC5A0003B8AF /* WrapperType.swift */; };
		215A6CE224ED92C500FE0657 /* V4MigrationConstants.swift in Sources */ = {isa = PBXBuildFile; fileRef = 215A6CE124ED92C500FE0657 /* V4MigrationConstants.swift */; };
		215C859D24C6492800CCCD26 /* MockHitQueue.swift in Sources */ = {isa = PBXBuildFile; fileRef = 215C859B24C6492800CCCD26 /* MockHitQueue.swift */; };
		215C859E24C6492800CCCD26 /* MockHitProcessor.swift in Sources */ = {isa = PBXBuildFile; fileRef = 215C859C24C6492800CCCD26 /* MockHitProcessor.swift */; };
		21629DB22461CC48009D05BF /* AEPCore+LifecycleTests.swift in Sources */ = {isa = PBXBuildFile; fileRef = 21629DB12461CC48009D05BF /* AEPCore+LifecycleTests.swift */; };
		217E220524D1FD7900B70B3E /* SharedStateResult.swift in Sources */ = {isa = PBXBuildFile; fileRef = 217E220424D1FD7900B70B3E /* SharedStateResult.swift */; };
		218C813B24EC3EBC009B4F31 /* V5Migrator.swift in Sources */ = {isa = PBXBuildFile; fileRef = 218C813A24EC3EBC009B4F31 /* V5Migrator.swift */; };
		218C813E24EC4101009B4F31 /* V5MigrationConstants.swift in Sources */ = {isa = PBXBuildFile; fileRef = 218C813D24EC4101009B4F31 /* V5MigrationConstants.swift */; };
		218E01C024C7595000BEC470 /* HitQueuing+PrivacyTests.swift in Sources */ = {isa = PBXBuildFile; fileRef = 218E01BF24C7595000BEC470 /* HitQueuing+PrivacyTests.swift */; };
		21CAC0E02422917600C11388 /* AEPCore.framework in Frameworks */ = {isa = PBXBuildFile; fileRef = 21CAC0D62422917600C11388 /* AEPCore.framework */; };
		21CAC0E72422917600C11388 /* AEPCore.h in Headers */ = {isa = PBXBuildFile; fileRef = 21CAC0D92422917600C11388 /* AEPCore.h */; settings = {ATTRIBUTES = (Public, ); }; };
		21CD581124EC7B8900D9D590 /* V5MigratorTests.swift in Sources */ = {isa = PBXBuildFile; fileRef = 21CD581024EC7B8900D9D590 /* V5MigratorTests.swift */; };
		21F79AB724E704C5003204C3 /* IDParser.swift in Sources */ = {isa = PBXBuildFile; fileRef = 21F79AB624E704C5003204C3 /* IDParser.swift */; };
		21F79ABB24E70CDC003204C3 /* IDParsing.swift in Sources */ = {isa = PBXBuildFile; fileRef = 21F79ABA24E70CDC003204C3 /* IDParsing.swift */; };
		21F79ABF24E71B03003204C3 /* IDParserTests.swift in Sources */ = {isa = PBXBuildFile; fileRef = 21F79ABD24E7144F003204C3 /* IDParserTests.swift */; };
		21F79AC124E72204003204C3 /* V4MigratorTests.swift in Sources */ = {isa = PBXBuildFile; fileRef = 21F79AC024E72204003204C3 /* V4MigratorTests.swift */; };
		21FE152024F03254008A82FF /* IdentityPublicAPITests.swift in Sources */ = {isa = PBXBuildFile; fileRef = 21FE151F24F03254008A82FF /* IdentityPublicAPITests.swift */; };
		21FE152124F0335E008A82FF /* MockExtension.swift in Sources */ = {isa = PBXBuildFile; fileRef = 3F3951F524CA096100F7325B /* MockExtension.swift */; };
		21FE152224F03386008A82FF /* EventHub+Testable.swift in Sources */ = {isa = PBXBuildFile; fileRef = 3F3951FC24CA096100F7325B /* EventHub+Testable.swift */; };
		2420365224E35EEB0069C89D /* SignalHitProcessorTests.swift in Sources */ = {isa = PBXBuildFile; fileRef = 2420365124E35EEB0069C89D /* SignalHitProcessorTests.swift */; };
		243DCE4724C7AA2800E99AD9 /* AEPServices.h in Headers */ = {isa = PBXBuildFile; fileRef = 243DCE4624C7AA2800E99AD9 /* AEPServices.h */; };
		243DCE4824C7AA7C00E99AD9 /* AEPServices.h in Headers */ = {isa = PBXBuildFile; fileRef = 243DCE4624C7AA2800E99AD9 /* AEPServices.h */; settings = {ATTRIBUTES = (Public, ); }; };
		24543A1424E1DAFC002D8D9A /* MockURLService.swift in Sources */ = {isa = PBXBuildFile; fileRef = 24543A1324E1DAFC002D8D9A /* MockURLService.swift */; };
		24543A1524E1DC8E002D8D9A /* MockDiskCache.swift in Sources */ = {isa = PBXBuildFile; fileRef = 2467E43B24CB54B70022F6BE /* MockDiskCache.swift */; };
		24543A1624E1DC95002D8D9A /* MockUnzipper.swift in Sources */ = {isa = PBXBuildFile; fileRef = 2467E43C24CB54B70022F6BE /* MockUnzipper.swift */; };
		2467E43A24CA4DE20022F6BE /* Unzipping.swift in Sources */ = {isa = PBXBuildFile; fileRef = 2467E43924CA4DE20022F6BE /* Unzipping.swift */; };
		247FBD7D24E331A600FA6505 /* Event+SignalTests.swift in Sources */ = {isa = PBXBuildFile; fileRef = 247FBD7C24E331A600FA6505 /* Event+SignalTests.swift */; };
		24B4935824D4C31100AA38D9 /* AEPSignal.framework in Frameworks */ = {isa = PBXBuildFile; fileRef = 24B4934F24D4C31100AA38D9 /* AEPSignal.framework */; };
		24B4935D24D4C31100AA38D9 /* SignalTests.swift in Sources */ = {isa = PBXBuildFile; fileRef = 24B4935C24D4C31100AA38D9 /* SignalTests.swift */; };
		24B4935F24D4C31100AA38D9 /* AEPSignal.h in Headers */ = {isa = PBXBuildFile; fileRef = 24B4935124D4C31100AA38D9 /* AEPSignal.h */; settings = {ATTRIBUTES = (Public, ); }; };
		24B4936F24D4C6F900AA38D9 /* Signal.swift in Sources */ = {isa = PBXBuildFile; fileRef = 24B4936E24D4C6F900AA38D9 /* Signal.swift */; };
		24B4937124D4C86C00AA38D9 /* SignalConstants.swift in Sources */ = {isa = PBXBuildFile; fileRef = 24B4937024D4C86C00AA38D9 /* SignalConstants.swift */; };
		24B4937624D8AAAF00AA38D9 /* Event+Signal.swift in Sources */ = {isa = PBXBuildFile; fileRef = 24B4937524D8AAAF00AA38D9 /* Event+Signal.swift */; };
		24B4937824D8CEAC00AA38D9 /* SignalHitProcessor.swift in Sources */ = {isa = PBXBuildFile; fileRef = 24B4937724D8CEAC00AA38D9 /* SignalHitProcessor.swift */; };
		24B4937A24DA18BE00AA38D9 /* SignalHit.swift in Sources */ = {isa = PBXBuildFile; fileRef = 24B4937924DA18BE00AA38D9 /* SignalHit.swift */; };
		24D2A3D524DB5B370079DCCF /* HitQueuing+PrivacyStatus.swift in Sources */ = {isa = PBXBuildFile; fileRef = 24D2A3D424DB5B370079DCCF /* HitQueuing+PrivacyStatus.swift */; };
		3F03979024BE5DD30019F095 /* AEPServices.framework in Frameworks */ = {isa = PBXBuildFile; fileRef = 3F03978724BE5DD30019F095 /* AEPServices.framework */; };
		3F0397C324BE5FF30019F095 /* Caching.swift in Sources */ = {isa = PBXBuildFile; fileRef = 3F0397A024BE5FF30019F095 /* Caching.swift */; };
		3F0397C424BE5FF30019F095 /* Cache.swift in Sources */ = {isa = PBXBuildFile; fileRef = 3F0397A124BE5FF30019F095 /* Cache.swift */; };
		3F0397C524BE5FF30019F095 /* CacheEntry.swift in Sources */ = {isa = PBXBuildFile; fileRef = 3F0397A224BE5FF30019F095 /* CacheEntry.swift */; };
		3F0397C624BE5FF30019F095 /* DiskCacheService.swift in Sources */ = {isa = PBXBuildFile; fileRef = 3F0397A324BE5FF30019F095 /* DiskCacheService.swift */; };
		3F0397C724BE5FF30019F095 /* CacheExpiry.swift in Sources */ = {isa = PBXBuildFile; fileRef = 3F0397A424BE5FF30019F095 /* CacheExpiry.swift */; };
		3F0397C824BE5FF30019F095 /* ServiceProvider.swift in Sources */ = {isa = PBXBuildFile; fileRef = 3F0397A524BE5FF30019F095 /* ServiceProvider.swift */; };
		3F0397C924BE5FF30019F095 /* Logging.swift in Sources */ = {isa = PBXBuildFile; fileRef = 3F0397A724BE5FF30019F095 /* Logging.swift */; };
		3F0397CA24BE5FF30019F095 /* Log.swift in Sources */ = {isa = PBXBuildFile; fileRef = 3F0397A824BE5FF30019F095 /* Log.swift */; };
		3F0397CB24BE5FF30019F095 /* LogLevel.swift in Sources */ = {isa = PBXBuildFile; fileRef = 3F0397A924BE5FF30019F095 /* LogLevel.swift */; };
		3F0397CC24BE5FF30019F095 /* NetworkService.swift in Sources */ = {isa = PBXBuildFile; fileRef = 3F0397AB24BE5FF30019F095 /* NetworkService.swift */; };
		3F0397CD24BE5FF30019F095 /* NetworkServiceConstants.swift in Sources */ = {isa = PBXBuildFile; fileRef = 3F0397AC24BE5FF30019F095 /* NetworkServiceConstants.swift */; };
		3F0397CE24BE5FF30019F095 /* LoggingService.swift in Sources */ = {isa = PBXBuildFile; fileRef = 3F0397AD24BE5FF30019F095 /* LoggingService.swift */; };
		3F0397CF24BE5FF30019F095 /* Networking.swift in Sources */ = {isa = PBXBuildFile; fileRef = 3F0397AE24BE5FF30019F095 /* Networking.swift */; };
		3F0397D024BE5FF30019F095 /* HttpMethod.swift in Sources */ = {isa = PBXBuildFile; fileRef = 3F0397AF24BE5FF30019F095 /* HttpMethod.swift */; };
		3F0397D124BE5FF30019F095 /* HttpConnection.swift in Sources */ = {isa = PBXBuildFile; fileRef = 3F0397B024BE5FF30019F095 /* HttpConnection.swift */; };
		3F0397D224BE5FF30019F095 /* NetworkRequest.swift in Sources */ = {isa = PBXBuildFile; fileRef = 3F0397B124BE5FF30019F095 /* NetworkRequest.swift */; };
		3F0397D324BE5FF30019F095 /* SQLiteDataQueue.swift in Sources */ = {isa = PBXBuildFile; fileRef = 3F0397B324BE5FF30019F095 /* SQLiteDataQueue.swift */; };
		3F0397D424BE5FF30019F095 /* SQLiteWrapper.swift in Sources */ = {isa = PBXBuildFile; fileRef = 3F0397B424BE5FF30019F095 /* SQLiteWrapper.swift */; };
		3F0397D524BE5FF30019F095 /* DataQueue.swift in Sources */ = {isa = PBXBuildFile; fileRef = 3F0397B524BE5FF30019F095 /* DataQueue.swift */; };
		3F0397D624BE5FF30019F095 /* DataEntity.swift in Sources */ = {isa = PBXBuildFile; fileRef = 3F0397B624BE5FF30019F095 /* DataEntity.swift */; };
		3F0397D724BE5FF30019F095 /* DataQueueService.swift in Sources */ = {isa = PBXBuildFile; fileRef = 3F0397B724BE5FF30019F095 /* DataQueueService.swift */; };
		3F0397D824BE5FF30019F095 /* DataQueuing.swift in Sources */ = {isa = PBXBuildFile; fileRef = 3F0397B824BE5FF30019F095 /* DataQueuing.swift */; };
		3F0397DA24BE5FF30019F095 /* NamedCollectionProcessing.swift in Sources */ = {isa = PBXBuildFile; fileRef = 3F0397BB24BE5FF30019F095 /* NamedCollectionProcessing.swift */; };
		3F0397DB24BE5FF30019F095 /* NamedCollectionDataStore.swift in Sources */ = {isa = PBXBuildFile; fileRef = 3F0397BC24BE5FF30019F095 /* NamedCollectionDataStore.swift */; };
		3F0397DC24BE5FF30019F095 /* UserDefaultsNamedCollection.swift in Sources */ = {isa = PBXBuildFile; fileRef = 3F0397BD24BE5FF30019F095 /* UserDefaultsNamedCollection.swift */; };
		3F0397DD24BE5FF30019F095 /* ApplicationSystemInfoService.swift in Sources */ = {isa = PBXBuildFile; fileRef = 3F0397BE24BE5FF30019F095 /* ApplicationSystemInfoService.swift */; };
		3F0397DE24BE5FF30019F095 /* SystemInfoService.swift in Sources */ = {isa = PBXBuildFile; fileRef = 3F0397BF24BE5FF30019F095 /* SystemInfoService.swift */; };
		3F0397DF24BE5FF30019F095 /* URLOpening.swift in Sources */ = {isa = PBXBuildFile; fileRef = 3F0397C024BE5FF30019F095 /* URLOpening.swift */; };
		3F0397E024BE5FF30019F095 /* URLService.swift in Sources */ = {isa = PBXBuildFile; fileRef = 3F0397C124BE5FF30019F095 /* URLService.swift */; };
		3F0397F224BE60910019F095 /* HitProcessing.swift in Sources */ = {isa = PBXBuildFile; fileRef = 3F0397E324BE60910019F095 /* HitProcessing.swift */; };
		3F0397F324BE60910019F095 /* PersistentHitQueue.swift in Sources */ = {isa = PBXBuildFile; fileRef = 3F0397E424BE60910019F095 /* PersistentHitQueue.swift */; };
		3F0397F424BE60910019F095 /* HitQueuing.swift in Sources */ = {isa = PBXBuildFile; fileRef = 3F0397E524BE60910019F095 /* HitQueuing.swift */; };
		3F0397F524BE60910019F095 /* AtomicCounter.swift in Sources */ = {isa = PBXBuildFile; fileRef = 3F0397E624BE60910019F095 /* AtomicCounter.swift */; };
		3F0397F624BE60910019F095 /* FileUnzipper.swift in Sources */ = {isa = PBXBuildFile; fileRef = 3F0397E824BE60910019F095 /* FileUnzipper.swift */; };
		3F0397F724BE60910019F095 /* ZipArchive.swift in Sources */ = {isa = PBXBuildFile; fileRef = 3F0397E924BE60910019F095 /* ZipArchive.swift */; };
		3F0397F824BE60910019F095 /* ZipEntry.swift in Sources */ = {isa = PBXBuildFile; fileRef = 3F0397EA24BE60910019F095 /* ZipEntry.swift */; };
		3F0397F924BE60910019F095 /* FileManager+ZIP.swift in Sources */ = {isa = PBXBuildFile; fileRef = 3F0397EB24BE60910019F095 /* FileManager+ZIP.swift */; };
		3F0397FA24BE60910019F095 /* FileUnzipperConstants.swift in Sources */ = {isa = PBXBuildFile; fileRef = 3F0397EC24BE60910019F095 /* FileUnzipperConstants.swift */; };
		3F0397FB24BE60910019F095 /* ThreadSafeArray.swift in Sources */ = {isa = PBXBuildFile; fileRef = 3F0397ED24BE60910019F095 /* ThreadSafeArray.swift */; };
		3F0397FC24BE60910019F095 /* OperationOrderer.swift in Sources */ = {isa = PBXBuildFile; fileRef = 3F0397EE24BE60910019F095 /* OperationOrderer.swift */; };
		3F0397FD24BE60910019F095 /* ThreadSafeDictionary.swift in Sources */ = {isa = PBXBuildFile; fileRef = 3F0397EF24BE60910019F095 /* ThreadSafeDictionary.swift */; };
		3F0397FE24BE60910019F095 /* URLEncoder.swift in Sources */ = {isa = PBXBuildFile; fileRef = 3F0397F024BE60910019F095 /* URLEncoder.swift */; };
		3F0397FF24BE60910019F095 /* AnyCodable.swift in Sources */ = {isa = PBXBuildFile; fileRef = 3F0397F124BE60910019F095 /* AnyCodable.swift */; };
		3F03981524BE61520019F095 /* UnzipperTest.swift in Sources */ = {isa = PBXBuildFile; fileRef = 3F03980124BE61520019F095 /* UnzipperTest.swift */; };
		3F03981624BE61520019F095 /* SystemInfoServiceTest.swift in Sources */ = {isa = PBXBuildFile; fileRef = 3F03980224BE61520019F095 /* SystemInfoServiceTest.swift */; };
		3F03981724BE61520019F095 /* DataQueueService+Testable.swift in Sources */ = {isa = PBXBuildFile; fileRef = 3F03980324BE61520019F095 /* DataQueueService+Testable.swift */; };
		3F03981824BE61520019F095 /* DataQueueServiceTests.swift in Sources */ = {isa = PBXBuildFile; fileRef = 3F03980424BE61520019F095 /* DataQueueServiceTests.swift */; };
		3F03981924BE61520019F095 /* URLServiceTest.swift in Sources */ = {isa = PBXBuildFile; fileRef = 3F03980524BE61520019F095 /* URLServiceTest.swift */; };
		3F03981A24BE61520019F095 /* DiskCacheServiceTests.swift in Sources */ = {isa = PBXBuildFile; fileRef = 3F03980624BE61520019F095 /* DiskCacheServiceTests.swift */; };
		3F03981B24BE61520019F095 /* UserDefaultsNamedCollectionTest.swift in Sources */ = {isa = PBXBuildFile; fileRef = 3F03980724BE61520019F095 /* UserDefaultsNamedCollectionTest.swift */; };
		3F03981C24BE61520019F095 /* SQLiteWrapperTests.swift in Sources */ = {isa = PBXBuildFile; fileRef = 3F03980824BE61520019F095 /* SQLiteWrapperTests.swift */; };
		3F03981D24BE61520019F095 /* MockSystemInfoService.swift in Sources */ = {isa = PBXBuildFile; fileRef = 3F03980924BE61520019F095 /* MockSystemInfoService.swift */; };
		3F03981E24BE61520019F095 /* DataQueueTests.swift in Sources */ = {isa = PBXBuildFile; fileRef = 3F03980A24BE61520019F095 /* DataQueueTests.swift */; };
		3F03981F24BE61520019F095 /* NetworkServiceTests.swift in Sources */ = {isa = PBXBuildFile; fileRef = 3F03980B24BE61520019F095 /* NetworkServiceTests.swift */; };
		3F03982024BE61520019F095 /* LogLevelTest.swift in Sources */ = {isa = PBXBuildFile; fileRef = 3F03980C24BE61520019F095 /* LogLevelTest.swift */; };
		3F03982124BE61520019F095 /* NamedCollectionDataStoreTest.swift in Sources */ = {isa = PBXBuildFile; fileRef = 3F03980D24BE61520019F095 /* NamedCollectionDataStoreTest.swift */; };
		3F03982224BE61520019F095 /* OperationOrdererTests.swift in Sources */ = {isa = PBXBuildFile; fileRef = 3F03980F24BE61520019F095 /* OperationOrdererTests.swift */; };
		3F03982324BE61520019F095 /* PersistentHitQueueTests.swift in Sources */ = {isa = PBXBuildFile; fileRef = 3F03981024BE61520019F095 /* PersistentHitQueueTests.swift */; };
		3F03982424BE61520019F095 /* AnyCodableTests.swift in Sources */ = {isa = PBXBuildFile; fileRef = 3F03981124BE61520019F095 /* AnyCodableTests.swift */; };
		3F03982524BE61520019F095 /* ThreadSafeArrayTests.swift in Sources */ = {isa = PBXBuildFile; fileRef = 3F03981224BE61520019F095 /* ThreadSafeArrayTests.swift */; };
		3F03982624BE61520019F095 /* URLEncoderTests.swift in Sources */ = {isa = PBXBuildFile; fileRef = 3F03981324BE61520019F095 /* URLEncoderTests.swift */; };
		3F03982724BE61520019F095 /* ThreadSafeDictionaryTests.swift in Sources */ = {isa = PBXBuildFile; fileRef = 3F03981424BE61520019F095 /* ThreadSafeDictionaryTests.swift */; };
		3F03983824BE62AA0019F095 /* TestRules.zip in Resources */ = {isa = PBXBuildFile; fileRef = 3F03983424BE62AA0019F095 /* TestRules.zip */; };
		3F03983924BE62AA0019F095 /* TestImage.png in Resources */ = {isa = PBXBuildFile; fileRef = 3F03983524BE62AA0019F095 /* TestImage.png */; };
		3F03983A24BE62AA0019F095 /* ADBMobileConfig.json in Resources */ = {isa = PBXBuildFile; fileRef = 3F03983624BE62AA0019F095 /* ADBMobileConfig.json */; };
		3F03983B24BE62AA0019F095 /* TestConfig.json in Resources */ = {isa = PBXBuildFile; fileRef = 3F03983724BE62AA0019F095 /* TestConfig.json */; };
		3F03984224BE65170019F095 /* AEPServices.framework in Frameworks */ = {isa = PBXBuildFile; fileRef = 3F03978724BE5DD30019F095 /* AEPServices.framework */; };
		3F08FF9524D9F1D200D34DE3 /* EventDataMerger.swift in Sources */ = {isa = PBXBuildFile; fileRef = 3F08FF9424D9F1D200D34DE3 /* EventDataMerger.swift */; };
		3F08FF9724D9F1F300D34DE3 /* EventDataMergeTests.swift in Sources */ = {isa = PBXBuildFile; fileRef = 3F08FF9624D9F1F300D34DE3 /* EventDataMergeTests.swift */; };
		3F08FF9924DA03F000D34DE3 /* RulesEngineFunctionalTests.swift in Sources */ = {isa = PBXBuildFile; fileRef = 3F08FF9824DA03F000D34DE3 /* RulesEngineFunctionalTests.swift */; };
		3F08FF9B24DA0DA100D34DE3 /* rules_functional_1.zip in Resources */ = {isa = PBXBuildFile; fileRef = 3F08FF9A24DA0DA100D34DE3 /* rules_functional_1.zip */; };
		3F08FF9D24DA0DCF00D34DE3 /* RulesDownloaderTests.swift in Sources */ = {isa = PBXBuildFile; fileRef = 3F08FF9C24DA0DCF00D34DE3 /* RulesDownloaderTests.swift */; };
		3F08FFA924DBBDD700D34DE3 /* UserDefaults+Clear.swift in Sources */ = {isa = PBXBuildFile; fileRef = 3F08FFA724DBBDD700D34DE3 /* UserDefaults+Clear.swift */; };
		3F08FFAA24DBBDD700D34DE3 /* TestableNetworkService.swift in Sources */ = {isa = PBXBuildFile; fileRef = 3F08FFA824DBBDD700D34DE3 /* TestableNetworkService.swift */; };
		3F16761424E1B0630041B970 /* RulesConstants.swift in Sources */ = {isa = PBXBuildFile; fileRef = 3F16761324E1B0630041B970 /* RulesConstants.swift */; };
		3F16762824F031A00041B970 /* EventHubContractTests.swift in Sources */ = {isa = PBXBuildFile; fileRef = 3F16762724F031A00041B970 /* EventHubContractTests.swift */; };
		3F16762A24F032C60041B970 /* ContractExtensionOne.swift in Sources */ = {isa = PBXBuildFile; fileRef = 3F16762924F032C60041B970 /* ContractExtensionOne.swift */; };
		3F16762C24F032E60041B970 /* ContractExtensionTwo.swift in Sources */ = {isa = PBXBuildFile; fileRef = 3F16762B24F032E60041B970 /* ContractExtensionTwo.swift */; };
		3F2F12BB24F6D07E00600CB4 /* AEPIdentity.framework in Frameworks */ = {isa = PBXBuildFile; fileRef = 3FE6DE2F24C642330065EA05 /* AEPIdentity.framework */; };
		3F2F12BC24F6D07E00600CB4 /* AEPLifecycle.framework in Frameworks */ = {isa = PBXBuildFile; fileRef = 3FE6DDD124C62EE60065EA05 /* AEPLifecycle.framework */; };
		3F2F12BD24F6D07E00600CB4 /* AEPServices.framework in Frameworks */ = {isa = PBXBuildFile; fileRef = 3F03978724BE5DD30019F095 /* AEPServices.framework */; };
		3F2F12BE24F6D07E00600CB4 /* AEPSignal.framework in Frameworks */ = {isa = PBXBuildFile; fileRef = 24B4934F24D4C31100AA38D9 /* AEPSignal.framework */; };
		3F2F12C024F6D66C00600CB4 /* TestHelpers.swift in Sources */ = {isa = PBXBuildFile; fileRef = 3F2F12BF24F6D66C00600CB4 /* TestHelpers.swift */; };
		3F39153024CA47B600B58C3E /* JSONRulesParserTests.swift in Sources */ = {isa = PBXBuildFile; fileRef = 3F39152F24CA47B600B58C3E /* JSONRulesParserTests.swift */; };
		3F39153324CB7E2400B58C3E /* MobileCore+IdentityTests.swift in Sources */ = {isa = PBXBuildFile; fileRef = 3F39153224CB7E2400B58C3E /* MobileCore+IdentityTests.swift */; };
		3F39520724CA096100F7325B /* MobileCoreTests.swift in Sources */ = {isa = PBXBuildFile; fileRef = 3F3951E824CA096100F7325B /* MobileCoreTests.swift */; };
		3F39520824CA096100F7325B /* SharedStateTest.swift in Sources */ = {isa = PBXBuildFile; fileRef = 3F3951EA24CA096100F7325B /* SharedStateTest.swift */; };
		3F39520924CA096100F7325B /* EventHubTests.swift in Sources */ = {isa = PBXBuildFile; fileRef = 3F3951EB24CA096100F7325B /* EventHubTests.swift */; };
		3F39520A24CA096100F7325B /* TestRules.zip in Resources */ = {isa = PBXBuildFile; fileRef = 3F3951ED24CA096100F7325B /* TestRules.zip */; };
		3F39520B24CA096100F7325B /* TestImage.png in Resources */ = {isa = PBXBuildFile; fileRef = 3F3951EE24CA096100F7325B /* TestImage.png */; };
		3F39520C24CA096100F7325B /* rules_1.json in Resources */ = {isa = PBXBuildFile; fileRef = 3F3951EF24CA096100F7325B /* rules_1.json */; };
		3F39520D24CA096100F7325B /* ADBMobileConfig.json in Resources */ = {isa = PBXBuildFile; fileRef = 3F3951F024CA096100F7325B /* ADBMobileConfig.json */; };
		3F39520E24CA096100F7325B /* TestConfig.json in Resources */ = {isa = PBXBuildFile; fileRef = 3F3951F124CA096100F7325B /* TestConfig.json */; };
		3F39520F24CA096100F7325B /* testRulesDownloader.zip in Resources */ = {isa = PBXBuildFile; fileRef = 3F3951F224CA096100F7325B /* testRulesDownloader.zip */; };
		3F39521024CA096100F7325B /* SlowMockExtension.swift in Sources */ = {isa = PBXBuildFile; fileRef = 3F3951F424CA096100F7325B /* SlowMockExtension.swift */; };
		3F39521224CA096100F7325B /* MockExtensionTwo.swift in Sources */ = {isa = PBXBuildFile; fileRef = 3F3951F624CA096100F7325B /* MockExtensionTwo.swift */; };
		3F39521324CA096100F7325B /* MobileCore+ConfigurationTests.swift in Sources */ = {isa = PBXBuildFile; fileRef = 3F3951F724CA096100F7325B /* MobileCore+ConfigurationTests.swift */; };
		3F39521524CA096200F7325B /* MockConfigurationDownloader.swift in Sources */ = {isa = PBXBuildFile; fileRef = 3F3951FA24CA096100F7325B /* MockConfigurationDownloader.swift */; };
		3F39521624CA096200F7325B /* MockNetworkServiceOverrider.swift in Sources */ = {isa = PBXBuildFile; fileRef = 3F3951FB24CA096100F7325B /* MockNetworkServiceOverrider.swift */; };
		3F39521824CA096200F7325B /* MockRulesDownloaderNetworkService.swift in Sources */ = {isa = PBXBuildFile; fileRef = 3F3951FD24CA096100F7325B /* MockRulesDownloaderNetworkService.swift */; };
		3F39521924CA096200F7325B /* SharedStateTestHelper.swift in Sources */ = {isa = PBXBuildFile; fileRef = 3F3951FE24CA096100F7325B /* SharedStateTestHelper.swift */; };
		3F39521A24CA096200F7325B /* MockConfigurationDownloaderNetworkService.swift in Sources */ = {isa = PBXBuildFile; fileRef = 3F3951FF24CA096100F7325B /* MockConfigurationDownloaderNetworkService.swift */; };
		3F39521D24CA096200F7325B /* ConfigurationStateTests.swift in Sources */ = {isa = PBXBuildFile; fileRef = 3F39520324CA096100F7325B /* ConfigurationStateTests.swift */; };
		3F39521E24CA096200F7325B /* ConfigurationDownloaderTests.swift in Sources */ = {isa = PBXBuildFile; fileRef = 3F39520424CA096100F7325B /* ConfigurationDownloaderTests.swift */; };
		3F39522024CA096200F7325B /* LaunchIDManagerTests.swift in Sources */ = {isa = PBXBuildFile; fileRef = 3F39520624CA096100F7325B /* LaunchIDManagerTests.swift */; };
		3F4256FF24F474F4005D4006 /* IdentityIntegrationTests.swift in Sources */ = {isa = PBXBuildFile; fileRef = 3F4256FE24F474F4005D4006 /* IdentityIntegrationTests.swift */; };
		3F42570124F474F4005D4006 /* AEPCore.framework in Frameworks */ = {isa = PBXBuildFile; fileRef = 21CAC0D62422917600C11388 /* AEPCore.framework */; };
		3F42571024F4754F005D4006 /* TestableNetworkService.swift in Sources */ = {isa = PBXBuildFile; fileRef = 3F42570F24F4754F005D4006 /* TestableNetworkService.swift */; };
		3F5F9ED12502D34500C8A0B4 /* ConfigurationIntegrationTests.swift in Sources */ = {isa = PBXBuildFile; fileRef = 3F5F9ED02502D34500C8A0B4 /* ConfigurationIntegrationTests.swift */; };
		3FB5F7D024D2848900F0F6DF /* ConfigurationFunctionalTests.swift in Sources */ = {isa = PBXBuildFile; fileRef = 3FB5F7CF24D2848900F0F6DF /* ConfigurationFunctionalTests.swift */; };
		3FB66A9C24CA003700502CAF /* SwiftRulesEngine in Frameworks */ = {isa = PBXBuildFile; productRef = 3FB66A9B24CA003700502CAF /* SwiftRulesEngine */; };
		3FB66AC524CA004400502CAF /* CoreConstants.swift in Sources */ = {isa = PBXBuildFile; fileRef = 3FB66A9E24CA004400502CAF /* CoreConstants.swift */; };
		3FB66AC624CA004400502CAF /* MobileCore.swift in Sources */ = {isa = PBXBuildFile; fileRef = 3FB66A9F24CA004400502CAF /* MobileCore.swift */; };
		3FB66AC924CA004400502CAF /* MobileCore+Configuration.swift in Sources */ = {isa = PBXBuildFile; fileRef = 3FB66AA224CA004400502CAF /* MobileCore+Configuration.swift */; };
		3FB66ACA24CA004400502CAF /* MobileCore+Lifecycle.swift in Sources */ = {isa = PBXBuildFile; fileRef = 3FB66AA324CA004400502CAF /* MobileCore+Lifecycle.swift */; };
		3FB66ACC24CA004400502CAF /* EventHubPlaceholderExtension.swift in Sources */ = {isa = PBXBuildFile; fileRef = 3FB66AA624CA004400502CAF /* EventHubPlaceholderExtension.swift */; };
		3FB66ACD24CA004400502CAF /* EventHubConstants.swift in Sources */ = {isa = PBXBuildFile; fileRef = 3FB66AA724CA004400502CAF /* EventHubConstants.swift */; };
		3FB66ACE24CA004400502CAF /* ExtensionContainer.swift in Sources */ = {isa = PBXBuildFile; fileRef = 3FB66AA824CA004400502CAF /* ExtensionContainer.swift */; };
		3FB66ACF24CA004400502CAF /* Event.swift in Sources */ = {isa = PBXBuildFile; fileRef = 3FB66AA924CA004400502CAF /* Event.swift */; };
		3FB66AD024CA004400502CAF /* AEPError.swift in Sources */ = {isa = PBXBuildFile; fileRef = 3FB66AAA24CA004400502CAF /* AEPError.swift */; };
		3FB66AD124CA004400502CAF /* SharedState.swift in Sources */ = {isa = PBXBuildFile; fileRef = 3FB66AAB24CA004400502CAF /* SharedState.swift */; };
		3FB66AD224CA004400502CAF /* EventHub.swift in Sources */ = {isa = PBXBuildFile; fileRef = 3FB66AAC24CA004400502CAF /* EventHub.swift */; };
		3FB66AD324CA004400502CAF /* ExtensionRuntime.swift in Sources */ = {isa = PBXBuildFile; fileRef = 3FB66AAD24CA004400502CAF /* ExtensionRuntime.swift */; };
		3FB66AD424CA004400502CAF /* EventType.swift in Sources */ = {isa = PBXBuildFile; fileRef = 3FB66AAE24CA004400502CAF /* EventType.swift */; };
		3FB66AD524CA004400502CAF /* EventHubError.swift in Sources */ = {isa = PBXBuildFile; fileRef = 3FB66AAF24CA004400502CAF /* EventHubError.swift */; };
		3FB66AD624CA004400502CAF /* EventSource.swift in Sources */ = {isa = PBXBuildFile; fileRef = 3FB66AB024CA004400502CAF /* EventSource.swift */; };
		3FB66AD724CA004400502CAF /* EventListenerContainer.swift in Sources */ = {isa = PBXBuildFile; fileRef = 3FB66AB124CA004400502CAF /* EventListenerContainer.swift */; };
		3FB66AD824CA004400502CAF /* Extension.swift in Sources */ = {isa = PBXBuildFile; fileRef = 3FB66AB224CA004400502CAF /* Extension.swift */; };
		3FB66AD924CA004400502CAF /* LaunchRule.swift in Sources */ = {isa = PBXBuildFile; fileRef = 3FB66AB424CA004400502CAF /* LaunchRule.swift */; };
		3FB66ADA24CA004400502CAF /* RulesDownloader.swift in Sources */ = {isa = PBXBuildFile; fileRef = 3FB66AB524CA004400502CAF /* RulesDownloader.swift */; };
		3FB66ADB24CA004400502CAF /* LaunchRulesEngine.swift in Sources */ = {isa = PBXBuildFile; fileRef = 3FB66AB624CA004400502CAF /* LaunchRulesEngine.swift */; };
		3FB66ADC24CA004400502CAF /* RulesLoader.swift in Sources */ = {isa = PBXBuildFile; fileRef = 3FB66AB724CA004400502CAF /* RulesLoader.swift */; };
		3FB66ADD24CA004400502CAF /* JSONRulesParser.swift in Sources */ = {isa = PBXBuildFile; fileRef = 3FB66AB824CA004400502CAF /* JSONRulesParser.swift */; };
		3FB66ADE24CA004400502CAF /* Configuration.swift in Sources */ = {isa = PBXBuildFile; fileRef = 3FB66ABA24CA004400502CAF /* Configuration.swift */; };
		3FB66ADF24CA004400502CAF /* ConfigurationConstants.swift in Sources */ = {isa = PBXBuildFile; fileRef = 3FB66ABB24CA004400502CAF /* ConfigurationConstants.swift */; };
		3FB66AE024CA004400502CAF /* ConfigurationState.swift in Sources */ = {isa = PBXBuildFile; fileRef = 3FB66ABC24CA004400502CAF /* ConfigurationState.swift */; };
		3FB66AE124CA004400502CAF /* LaunchIDManager.swift in Sources */ = {isa = PBXBuildFile; fileRef = 3FB66ABD24CA004400502CAF /* LaunchIDManager.swift */; };
		3FB66AE224CA004400502CAF /* Event+Configuration.swift in Sources */ = {isa = PBXBuildFile; fileRef = 3FB66ABE24CA004400502CAF /* Event+Configuration.swift */; };
		3FB66AE324CA004400502CAF /* ConfigurationDownloadable.swift in Sources */ = {isa = PBXBuildFile; fileRef = 3FB66ABF24CA004400502CAF /* ConfigurationDownloadable.swift */; };
		3FB66AE424CA004400502CAF /* CachedRules.swift in Sources */ = {isa = PBXBuildFile; fileRef = 3FB66AC024CA004400502CAF /* CachedRules.swift */; };
		3FB66AE524CA004400502CAF /* CachedConfiguration.swift in Sources */ = {isa = PBXBuildFile; fileRef = 3FB66AC124CA004400502CAF /* CachedConfiguration.swift */; };
		3FB66AE624CA004400502CAF /* ConfigurationDownloader.swift in Sources */ = {isa = PBXBuildFile; fileRef = 3FB66AC224CA004400502CAF /* ConfigurationDownloader.swift */; };
		3FB66AE724CA004400502CAF /* PrivacyStatus.swift in Sources */ = {isa = PBXBuildFile; fileRef = 3FB66AC324CA004400502CAF /* PrivacyStatus.swift */; };
		3FB66AE824CA004400502CAF /* Cacheable.swift in Sources */ = {isa = PBXBuildFile; fileRef = 3FB66AC424CA004400502CAF /* Cacheable.swift */; };
		3FE6DDBA24C62CAF0065EA05 /* AEPServicesMocks.framework in Frameworks */ = {isa = PBXBuildFile; fileRef = 3FE6DDA924C62C090065EA05 /* AEPServicesMocks.framework */; };
		3FE6DDBC24C62DA80065EA05 /* AEPServicesMocks.framework in Frameworks */ = {isa = PBXBuildFile; fileRef = 3FE6DDA924C62C090065EA05 /* AEPServicesMocks.framework */; };
		3FE6DDDA24C62EE60065EA05 /* AEPLifecycle.framework in Frameworks */ = {isa = PBXBuildFile; fileRef = 3FE6DDD124C62EE60065EA05 /* AEPLifecycle.framework */; };
		3FE6DDE124C62EE60065EA05 /* AEPLifecycle.h in Headers */ = {isa = PBXBuildFile; fileRef = 3FE6DDD324C62EE60065EA05 /* AEPLifecycle.h */; settings = {ATTRIBUTES = (Public, ); }; };
		3FE6DDF024C62F610065EA05 /* AEPServicesMock.h in Headers */ = {isa = PBXBuildFile; fileRef = 3FE6DDE824C62F610065EA05 /* AEPServicesMock.h */; settings = {ATTRIBUTES = (Public, ); }; };
		3FE6DDF124C62F610065EA05 /* MockNetworkServiceOverrider.swift in Sources */ = {isa = PBXBuildFile; fileRef = 3FE6DDE924C62F610065EA05 /* MockNetworkServiceOverrider.swift */; };
		3FE6DDF224C62F610065EA05 /* MockTask.swift in Sources */ = {isa = PBXBuildFile; fileRef = 3FE6DDEA24C62F610065EA05 /* MockTask.swift */; };
		3FE6DDF324C62F610065EA05 /* MockDataStore.swift in Sources */ = {isa = PBXBuildFile; fileRef = 3FE6DDEB24C62F610065EA05 /* MockDataStore.swift */; };
		3FE6DDF524C62F620065EA05 /* MockURLSession.swift in Sources */ = {isa = PBXBuildFile; fileRef = 3FE6DDED24C62F610065EA05 /* MockURLSession.swift */; };
		3FE6DDF624C62F620065EA05 /* MockSystemInfoService.swift in Sources */ = {isa = PBXBuildFile; fileRef = 3FE6DDEE24C62F610065EA05 /* MockSystemInfoService.swift */; };
		3FE6DDF724C62F620065EA05 /* MockDataQueue.swift in Sources */ = {isa = PBXBuildFile; fileRef = 3FE6DDEF24C62F610065EA05 /* MockDataQueue.swift */; };
		3FE6DDFF24C630DF0065EA05 /* LifecycleMetricsBuilderTests.swift in Sources */ = {isa = PBXBuildFile; fileRef = 3FE6DDF824C630DE0065EA05 /* LifecycleMetricsBuilderTests.swift */; };
		3FE6DE0024C630DF0065EA05 /* LifecycleContextDataTests.swift in Sources */ = {isa = PBXBuildFile; fileRef = 3FE6DDF924C630DE0065EA05 /* LifecycleContextDataTests.swift */; };
		3FE6DE0224C630DF0065EA05 /* LifecycleMetricsTests.swift in Sources */ = {isa = PBXBuildFile; fileRef = 3FE6DDFB24C630DE0065EA05 /* LifecycleMetricsTests.swift */; };
		3FE6DE0324C630DF0065EA05 /* LifecycleFunctionalTests.swift in Sources */ = {isa = PBXBuildFile; fileRef = 3FE6DDFC24C630DE0065EA05 /* LifecycleFunctionalTests.swift */; };
		3FE6DE0424C630DF0065EA05 /* LifecycleStateTests.swift in Sources */ = {isa = PBXBuildFile; fileRef = 3FE6DDFD24C630DE0065EA05 /* LifecycleStateTests.swift */; };
		3FE6DE0524C630DF0065EA05 /* LifecycleSessionTests.swift in Sources */ = {isa = PBXBuildFile; fileRef = 3FE6DDFE24C630DE0065EA05 /* LifecycleSessionTests.swift */; };
		3FE6DE0E24C630EB0065EA05 /* LifecycleState.swift in Sources */ = {isa = PBXBuildFile; fileRef = 3FE6DE0624C630EA0065EA05 /* LifecycleState.swift */; };
		3FE6DE0F24C630EB0065EA05 /* LifecycleMetrics.swift in Sources */ = {isa = PBXBuildFile; fileRef = 3FE6DE0724C630EB0065EA05 /* LifecycleMetrics.swift */; };
		3FE6DE1024C630EB0065EA05 /* Event+Lifecycle.swift in Sources */ = {isa = PBXBuildFile; fileRef = 3FE6DE0824C630EB0065EA05 /* Event+Lifecycle.swift */; };
		3FE6DE1224C630EB0065EA05 /* Lifecycle.swift in Sources */ = {isa = PBXBuildFile; fileRef = 3FE6DE0A24C630EB0065EA05 /* Lifecycle.swift */; };
		3FE6DE1324C630EB0065EA05 /* LifecycleContextData.swift in Sources */ = {isa = PBXBuildFile; fileRef = 3FE6DE0B24C630EB0065EA05 /* LifecycleContextData.swift */; };
		3FE6DE1424C630EB0065EA05 /* LifecycleConstants.swift in Sources */ = {isa = PBXBuildFile; fileRef = 3FE6DE0C24C630EB0065EA05 /* LifecycleConstants.swift */; };
		3FE6DE1524C630EB0065EA05 /* LifecycleMetricsBuilder.swift in Sources */ = {isa = PBXBuildFile; fileRef = 3FE6DE0D24C630EB0065EA05 /* LifecycleMetricsBuilder.swift */; };
		3FE6DE1724C631100065EA05 /* LifecycleSession.swift in Sources */ = {isa = PBXBuildFile; fileRef = 3FE6DE1624C631100065EA05 /* LifecycleSession.swift */; };
		3FE6DE3824C642330065EA05 /* AEPIdentity.framework in Frameworks */ = {isa = PBXBuildFile; fileRef = 3FE6DE2F24C642330065EA05 /* AEPIdentity.framework */; };
		3FE6DE3F24C642330065EA05 /* AEPIdentity.h in Headers */ = {isa = PBXBuildFile; fileRef = 3FE6DE3124C642330065EA05 /* AEPIdentity.h */; settings = {ATTRIBUTES = (Public, ); }; };
		3FE6DE5924C643060065EA05 /* MobileVisitorAuthenticationState.swift in Sources */ = {isa = PBXBuildFile; fileRef = 3FE6DE4624C643050065EA05 /* MobileVisitorAuthenticationState.swift */; };
		3FE6DE5A24C643060065EA05 /* URLQueryItem+Identity.swift in Sources */ = {isa = PBXBuildFile; fileRef = 3FE6DE4724C643050065EA05 /* URLQueryItem+Identity.swift */; };
		3FE6DE5B24C643060065EA05 /* IdentityProperties.swift in Sources */ = {isa = PBXBuildFile; fileRef = 3FE6DE4824C643050065EA05 /* IdentityProperties.swift */; };
		3FE6DE5C24C643060065EA05 /* Identity+PublicAPI.swift in Sources */ = {isa = PBXBuildFile; fileRef = 3FE6DE4924C643050065EA05 /* Identity+PublicAPI.swift */; };
		3FE6DE5D24C643060065EA05 /* IdentityConstants.swift in Sources */ = {isa = PBXBuildFile; fileRef = 3FE6DE4A24C643050065EA05 /* IdentityConstants.swift */; };
		3FE6DE5F24C643060065EA05 /* Networking+Identity.swift in Sources */ = {isa = PBXBuildFile; fileRef = 3FE6DE4C24C643050065EA05 /* Networking+Identity.swift */; };
		3FE6DE6024C643060065EA05 /* IdentityState.swift in Sources */ = {isa = PBXBuildFile; fileRef = 3FE6DE4D24C643050065EA05 /* IdentityState.swift */; };
		3FE6DE6124C643060065EA05 /* MID.swift in Sources */ = {isa = PBXBuildFile; fileRef = 3FE6DE4E24C643060065EA05 /* MID.swift */; };
		3FE6DE6224C643060065EA05 /* Event+Identity.swift in Sources */ = {isa = PBXBuildFile; fileRef = 3FE6DE4F24C643060065EA05 /* Event+Identity.swift */; };
		3FE6DE6324C643060065EA05 /* CustomIdentity.swift in Sources */ = {isa = PBXBuildFile; fileRef = 3FE6DE5024C643060065EA05 /* CustomIdentity.swift */; };
		3FE6DE6424C643060065EA05 /* IdentityHit.swift in Sources */ = {isa = PBXBuildFile; fileRef = 3FE6DE5124C643060065EA05 /* IdentityHit.swift */; };
		3FE6DE6524C643060065EA05 /* URLAppender.swift in Sources */ = {isa = PBXBuildFile; fileRef = 3FE6DE5224C643060065EA05 /* URLAppender.swift */; };
		3FE6DE6624C643060065EA05 /* MobileIdentities.swift in Sources */ = {isa = PBXBuildFile; fileRef = 3FE6DE5324C643060065EA05 /* MobileIdentities.swift */; };
		3FE6DE6724C643060065EA05 /* IdentityHitResponse.swift in Sources */ = {isa = PBXBuildFile; fileRef = 3FE6DE5424C643060065EA05 /* IdentityHitResponse.swift */; };
		3FE6DE6824C643060065EA05 /* IdentityHitProcessor.swift in Sources */ = {isa = PBXBuildFile; fileRef = 3FE6DE5524C643060065EA05 /* IdentityHitProcessor.swift */; };
		3FE6DE6924C643060065EA05 /* Identity.swift in Sources */ = {isa = PBXBuildFile; fileRef = 3FE6DE5624C643060065EA05 /* Identity.swift */; };
		3FE6DE6A24C643060065EA05 /* Identifiable.swift in Sources */ = {isa = PBXBuildFile; fileRef = 3FE6DE5724C643060065EA05 /* Identifiable.swift */; };
		3FE6DE6B24C643060065EA05 /* URL+Identity.swift in Sources */ = {isa = PBXBuildFile; fileRef = 3FE6DE5824C643060065EA05 /* URL+Identity.swift */; };
		3FE6DE7824C643620065EA05 /* MIDTests.swift in Sources */ = {isa = PBXBuildFile; fileRef = 3FE6DE6C24C643610065EA05 /* MIDTests.swift */; };
		3FE6DE7924C643620065EA05 /* MobileIdentitiesTests.swift in Sources */ = {isa = PBXBuildFile; fileRef = 3FE6DE6D24C643610065EA05 /* MobileIdentitiesTests.swift */; };
		3FE6DE7A24C643620065EA05 /* URL+IdentityTests.swift in Sources */ = {isa = PBXBuildFile; fileRef = 3FE6DE6E24C643610065EA05 /* URL+IdentityTests.swift */; };
		3FE6DE7B24C643620065EA05 /* URLQueryItem+IdentityTests.swift in Sources */ = {isa = PBXBuildFile; fileRef = 3FE6DE6F24C643610065EA05 /* URLQueryItem+IdentityTests.swift */; };
		3FE6DE7C24C643620065EA05 /* IdentityStateTests.swift in Sources */ = {isa = PBXBuildFile; fileRef = 3FE6DE7024C643620065EA05 /* IdentityStateTests.swift */; };
		3FE6DE7D24C643620065EA05 /* IdentityFunctionalTests.swift in Sources */ = {isa = PBXBuildFile; fileRef = 3FE6DE7124C643620065EA05 /* IdentityFunctionalTests.swift */; };
		3FE6DE7E24C643620065EA05 /* URLAppenderTests.swift in Sources */ = {isa = PBXBuildFile; fileRef = 3FE6DE7224C643620065EA05 /* URLAppenderTests.swift */; };
		3FE6DE7F24C643620065EA05 /* IdentityHitProcessorTests.swift in Sources */ = {isa = PBXBuildFile; fileRef = 3FE6DE7324C643620065EA05 /* IdentityHitProcessorTests.swift */; };
		3FE6DE8024C643620065EA05 /* IdentityHitResponseTests.swift in Sources */ = {isa = PBXBuildFile; fileRef = 3FE6DE7424C643620065EA05 /* IdentityHitResponseTests.swift */; };
		3FE6DE8124C643620065EA05 /* NetworkService+IdentityTests.swift in Sources */ = {isa = PBXBuildFile; fileRef = 3FE6DE7524C643620065EA05 /* NetworkService+IdentityTests.swift */; };
		3FE6DE8224C643620065EA05 /* IdentityTests.swift in Sources */ = {isa = PBXBuildFile; fileRef = 3FE6DE7624C643620065EA05 /* IdentityTests.swift */; };
		3FE6DE8324C643620065EA05 /* IdentityPropertiesTests.swift in Sources */ = {isa = PBXBuildFile; fileRef = 3FE6DE7724C643620065EA05 /* IdentityPropertiesTests.swift */; };
		3FE6DE8824C643EA0065EA05 /* TestableExtensionRuntime.swift in Sources */ = {isa = PBXBuildFile; fileRef = 3FE6DE8724C643EA0065EA05 /* TestableExtensionRuntime.swift */; };
		3FF8171624D89B500064DFA1 /* Event+Timestamp.swift in Sources */ = {isa = PBXBuildFile; fileRef = 3FF8171224D89B500064DFA1 /* Event+Timestamp.swift */; };
		3FF8171724D89B500064DFA1 /* AEPCoreMocks.h in Headers */ = {isa = PBXBuildFile; fileRef = 3FF8171324D89B500064DFA1 /* AEPCoreMocks.h */; settings = {ATTRIBUTES = (Public, ); }; };
		3FF8171924D89B500064DFA1 /* TestableExtensionRuntime.swift in Sources */ = {isa = PBXBuildFile; fileRef = 3FF8171524D89B500064DFA1 /* TestableExtensionRuntime.swift */; };
		3FF8171C24D89B8F0064DFA1 /* AEPCoreMocks.framework in Frameworks */ = {isa = PBXBuildFile; fileRef = 3FF8170A24D89B160064DFA1 /* AEPCoreMocks.framework */; };
		3FF8172324D8ABF80064DFA1 /* AEPCoreMocks.framework in Frameworks */ = {isa = PBXBuildFile; fileRef = 3FF8170A24D89B160064DFA1 /* AEPCoreMocks.framework */; };
<<<<<<< HEAD
		3FF829452507E9F500483C74 /* ADBMobileConfig-OptedOut.json in Resources */ = {isa = PBXBuildFile; fileRef = 3FF829442507E9F500483C74 /* ADBMobileConfig-OptedOut.json */; };
		3FF829472507EBE400483C74 /* LifecycleIntegrationTests.swift in Sources */ = {isa = PBXBuildFile; fileRef = 3FF829462507EBE400483C74 /* LifecycleIntegrationTests.swift */; };
		3FF829492507F8AA00483C74 /* rules_lifecycle.json in Resources */ = {isa = PBXBuildFile; fileRef = 3FF829482507F8AA00483C74 /* rules_lifecycle.json */; };
		3FF8294C2507FB3800483C74 /* rules_lifecycle.zip in Resources */ = {isa = PBXBuildFile; fileRef = 3FF8294B2507FB3800483C74 /* rules_lifecycle.zip */; };
		3FF829692509937100483C74 /* SignalIntegrationTests.swift in Sources */ = {isa = PBXBuildFile; fileRef = 3FF829682509937100483C74 /* SignalIntegrationTests.swift */; };
		3FF8296C2509942300483C74 /* rules_signal.zip in Resources */ = {isa = PBXBuildFile; fileRef = 3FF8296A2509942200483C74 /* rules_signal.zip */; };
		3FF8296D2509942300483C74 /* rules_signal.json in Resources */ = {isa = PBXBuildFile; fileRef = 3FF8296B2509942300483C74 /* rules_signal.json */; };
=======
		78AA4EBA2502DF2200205AE9 /* ZipArchiveTest.swift in Sources */ = {isa = PBXBuildFile; fileRef = 78AA4EB92502DF2200205AE9 /* ZipArchiveTest.swift */; };
		78AA4EBC2502E42400205AE9 /* TestCorruptFile.zip in Resources */ = {isa = PBXBuildFile; fileRef = 78AA4EBB2502E42400205AE9 /* TestCorruptFile.zip */; };
		78AA4EBE2502F4AF00205AE9 /* TestInvalidCompressionMethod.zip in Resources */ = {isa = PBXBuildFile; fileRef = 78AA4EBD2502F4AF00205AE9 /* TestInvalidCompressionMethod.zip */; };
		78AA4EC02509731B00205AE9 /* FileManager+ZipTests.swift in Sources */ = {isa = PBXBuildFile; fileRef = 78AA4EBF2509731A00205AE9 /* FileManager+ZipTests.swift */; };
		78AA4EC2250AB55800205AE9 /* TestLarge.zip in Resources */ = {isa = PBXBuildFile; fileRef = 78AA4EC1250AB55800205AE9 /* TestLarge.zip */; };
>>>>>>> 4dfabfbb
		BB00E26824D8C94600C578C1 /* TokenFinder.swift in Sources */ = {isa = PBXBuildFile; fileRef = BB00E26624D8C94600C578C1 /* TokenFinder.swift */; };
		BB00E26924D8C94600C578C1 /* Dictionary+Flatten.swift in Sources */ = {isa = PBXBuildFile; fileRef = BB00E26724D8C94600C578C1 /* Dictionary+Flatten.swift */; };
		BB00E26B24D8C9A600C578C1 /* Date+Format.swift in Sources */ = {isa = PBXBuildFile; fileRef = BB00E26A24D8C9A600C578C1 /* Date+Format.swift */; };
		BB00E26D24D9BF6C00C578C1 /* URLUtility.swift in Sources */ = {isa = PBXBuildFile; fileRef = BB00E26C24D9BF6C00C578C1 /* URLUtility.swift */; };
		BB00E26E24D9BFB700C578C1 /* URLUtility.swift in Sources */ = {isa = PBXBuildFile; fileRef = BB00E26C24D9BF6C00C578C1 /* URLUtility.swift */; };
		BB3E86DE24F86B6700E39C53 /* rules_testUrlenc.json in Resources */ = {isa = PBXBuildFile; fileRef = BB3E86DC24F86B4100E39C53 /* rules_testUrlenc.json */; };
		BB3E86E024F86E6200E39C53 /* rules_testUrlenc_invalidFnName.json in Resources */ = {isa = PBXBuildFile; fileRef = BB3E86DF24F86E6200E39C53 /* rules_testUrlenc_invalidFnName.json */; };
		BB3E86E224F975E000E39C53 /* rules_testMatcherWithDifferentTypesOfParameters.json in Resources */ = {isa = PBXBuildFile; fileRef = BB3E86E124F975E000E39C53 /* rules_testMatcherWithDifferentTypesOfParameters.json */; };
		BB3E86E424F99C9600E39C53 /* IdentityPublicAPITests.swift in Sources */ = {isa = PBXBuildFile; fileRef = BB3E86E324F99C9600E39C53 /* IdentityPublicAPITests.swift */; };
		BB59402B24CF6E1D00EE0C6C /* LaunchRulesEngineTests.swift in Sources */ = {isa = PBXBuildFile; fileRef = BB59402924CF6CA200EE0C6C /* LaunchRulesEngineTests.swift */; };
		BBA5129924F46C770030DAD1 /* rules_testGroupLogicalOperators.json in Resources */ = {isa = PBXBuildFile; fileRef = BBA5129724F4588E0030DAD1 /* rules_testGroupLogicalOperators.json */; };
		BBA5129B24F477550030DAD1 /* rules_testMatcherNe.json in Resources */ = {isa = PBXBuildFile; fileRef = BBA5129A24F477550030DAD1 /* rules_testMatcherNe.json */; };
		BBA5129D24F4899B0030DAD1 /* rules_testMatcherGt.json in Resources */ = {isa = PBXBuildFile; fileRef = BBA5129C24F4899B0030DAD1 /* rules_testMatcherGt.json */; };
		BBA5129F24F4A14C0030DAD1 /* rules_testMatcherGe.json in Resources */ = {isa = PBXBuildFile; fileRef = BBA5129E24F4A14C0030DAD1 /* rules_testMatcherGe.json */; };
		BBA512A124F4A15C0030DAD1 /* rules_testMatcherLt.json in Resources */ = {isa = PBXBuildFile; fileRef = BBA512A024F4A15C0030DAD1 /* rules_testMatcherLt.json */; };
		BBA512A324F4A16A0030DAD1 /* rules_testMatcherLe.json in Resources */ = {isa = PBXBuildFile; fileRef = BBA512A224F4A16A0030DAD1 /* rules_testMatcherLe.json */; };
		BBA512A524F4A1790030DAD1 /* rules_testMatcherCo.json in Resources */ = {isa = PBXBuildFile; fileRef = BBA512A424F4A1790030DAD1 /* rules_testMatcherCo.json */; };
		BBA512A724F4A18B0030DAD1 /* rules_testMatcherNc.json in Resources */ = {isa = PBXBuildFile; fileRef = BBA512A624F4A18B0030DAD1 /* rules_testMatcherNc.json */; };
		BBA512A924F4A7EE0030DAD1 /* rules_testMatcherNx.json in Resources */ = {isa = PBXBuildFile; fileRef = BBA512A824F4A7EE0030DAD1 /* rules_testMatcherNx.json */; };
		BBA512B324F5CF380030DAD1 /* rules_testAttachData.json in Resources */ = {isa = PBXBuildFile; fileRef = BBA512B124F5CF380030DAD1 /* rules_testAttachData.json */; };
		BBA512B424F5CF380030DAD1 /* rules_testModifyData.json in Resources */ = {isa = PBXBuildFile; fileRef = BBA512B224F5CF380030DAD1 /* rules_testModifyData.json */; };
		BBA512B524F5D0CC0030DAD1 /* EventHub+Testable.swift in Sources */ = {isa = PBXBuildFile; fileRef = 3F3951FC24CA096100F7325B /* EventHub+Testable.swift */; };
		BBA512B724F6C4D90030DAD1 /* rules_testAttachData_invalidJson.json in Resources */ = {isa = PBXBuildFile; fileRef = BBA512B624F6C4D90030DAD1 /* rules_testAttachData_invalidJson.json */; };
		BBA512BB24F6C6CA0030DAD1 /* rules_testModifyData_invalidJson.json in Resources */ = {isa = PBXBuildFile; fileRef = BBA512BA24F6C6CA0030DAD1 /* rules_testModifyData_invalidJson.json */; };
		BBE1294F24DBBBD60045CD8D /* Dictionary+FlattenTests.swift in Sources */ = {isa = PBXBuildFile; fileRef = BBE1294E24DBBBD60045CD8D /* Dictionary+FlattenTests.swift */; };
		BBE1295124DBCE870045CD8D /* TokenFinderTests.swift in Sources */ = {isa = PBXBuildFile; fileRef = BBE1295024DBCE870045CD8D /* TokenFinderTests.swift */; };
/* End PBXBuildFile section */

/* Begin PBXContainerItemProxy section */
		21CAC0E12422917600C11388 /* PBXContainerItemProxy */ = {
			isa = PBXContainerItemProxy;
			containerPortal = 21CAC0CD2422917600C11388 /* Project object */;
			proxyType = 1;
			remoteGlobalIDString = 21CAC0D52422917600C11388;
			remoteInfo = AEPCore;
		};
		24B4935924D4C31100AA38D9 /* PBXContainerItemProxy */ = {
			isa = PBXContainerItemProxy;
			containerPortal = 21CAC0CD2422917600C11388 /* Project object */;
			proxyType = 1;
			remoteGlobalIDString = 24B4934E24D4C31100AA38D9;
			remoteInfo = AEPSignal;
		};
		24B4936824D4C3C400AA38D9 /* PBXContainerItemProxy */ = {
			isa = PBXContainerItemProxy;
			containerPortal = 21CAC0CD2422917600C11388 /* Project object */;
			proxyType = 1;
			remoteGlobalIDString = 21CAC0D52422917600C11388;
			remoteInfo = AEPCore;
		};
		24B4936A24D4C3C400AA38D9 /* PBXContainerItemProxy */ = {
			isa = PBXContainerItemProxy;
			containerPortal = 21CAC0CD2422917600C11388 /* Project object */;
			proxyType = 1;
			remoteGlobalIDString = 3F03978624BE5DD30019F095;
			remoteInfo = AEPServices;
		};
		24B4936C24D4C6D200AA38D9 /* PBXContainerItemProxy */ = {
			isa = PBXContainerItemProxy;
			containerPortal = 21CAC0CD2422917600C11388 /* Project object */;
			proxyType = 1;
			remoteGlobalIDString = 24B4934E24D4C31100AA38D9;
			remoteInfo = AEPSignal;
		};
		24D2A3DB24DCB2540079DCCF /* PBXContainerItemProxy */ = {
			isa = PBXContainerItemProxy;
			containerPortal = 21CAC0CD2422917600C11388 /* Project object */;
			proxyType = 1;
			remoteGlobalIDString = 3FF8170924D89B160064DFA1;
			remoteInfo = AEPCoreMocks;
		};
		24D2A3DD24DCB2540079DCCF /* PBXContainerItemProxy */ = {
			isa = PBXContainerItemProxy;
			containerPortal = 21CAC0CD2422917600C11388 /* Project object */;
			proxyType = 1;
			remoteGlobalIDString = 3FE6DDA824C62C090065EA05;
			remoteInfo = AEPServicesMock;
		};
		3F03979124BE5DD30019F095 /* PBXContainerItemProxy */ = {
			isa = PBXContainerItemProxy;
			containerPortal = 21CAC0CD2422917600C11388 /* Project object */;
			proxyType = 1;
			remoteGlobalIDString = 3F03978624BE5DD30019F095;
			remoteInfo = AEPServices;
		};
		3F03983C24BE63570019F095 /* PBXContainerItemProxy */ = {
			isa = PBXContainerItemProxy;
			containerPortal = 21CAC0CD2422917600C11388 /* Project object */;
			proxyType = 1;
			remoteGlobalIDString = 3F03978624BE5DD30019F095;
			remoteInfo = AEPServices;
		};
		3F03984024BE65120019F095 /* PBXContainerItemProxy */ = {
			isa = PBXContainerItemProxy;
			containerPortal = 21CAC0CD2422917600C11388 /* Project object */;
			proxyType = 1;
			remoteGlobalIDString = 3F03978624BE5DD30019F095;
			remoteInfo = AEPServices;
		};
		3F39152524CA34CA00B58C3E /* PBXContainerItemProxy */ = {
			isa = PBXContainerItemProxy;
			containerPortal = 21CAC0CD2422917600C11388 /* Project object */;
			proxyType = 1;
			remoteGlobalIDString = 21CAC0D52422917600C11388;
			remoteInfo = AEPCore;
		};
		3F39152724CA34CA00B58C3E /* PBXContainerItemProxy */ = {
			isa = PBXContainerItemProxy;
			containerPortal = 21CAC0CD2422917600C11388 /* Project object */;
			proxyType = 1;
			remoteGlobalIDString = 3FE6DE2E24C642330065EA05;
			remoteInfo = AEPIdentity;
		};
		3F39152924CA34CA00B58C3E /* PBXContainerItemProxy */ = {
			isa = PBXContainerItemProxy;
			containerPortal = 21CAC0CD2422917600C11388 /* Project object */;
			proxyType = 1;
			remoteGlobalIDString = 3FE6DDD024C62EE60065EA05;
			remoteInfo = AEPLifecycle;
		};
		3F39152B24CA34CA00B58C3E /* PBXContainerItemProxy */ = {
			isa = PBXContainerItemProxy;
			containerPortal = 21CAC0CD2422917600C11388 /* Project object */;
			proxyType = 1;
			remoteGlobalIDString = 3F03978624BE5DD30019F095;
			remoteInfo = AEPServices;
		};
		3F39522124CA1CBF00F7325B /* PBXContainerItemProxy */ = {
			isa = PBXContainerItemProxy;
			containerPortal = 21CAC0CD2422917600C11388 /* Project object */;
			proxyType = 1;
			remoteGlobalIDString = 21CAC0D52422917600C11388;
			remoteInfo = AEPCore;
		};
		3F39522324CA1CC500F7325B /* PBXContainerItemProxy */ = {
			isa = PBXContainerItemProxy;
			containerPortal = 21CAC0CD2422917600C11388 /* Project object */;
			proxyType = 1;
			remoteGlobalIDString = 21CAC0D52422917600C11388;
			remoteInfo = AEPCore;
		};
		3F42570224F474F4005D4006 /* PBXContainerItemProxy */ = {
			isa = PBXContainerItemProxy;
			containerPortal = 21CAC0CD2422917600C11388 /* Project object */;
			proxyType = 1;
			remoteGlobalIDString = 21CAC0D52422917600C11388;
			remoteInfo = AEPCore;
		};
		3F42570724F47501005D4006 /* PBXContainerItemProxy */ = {
			isa = PBXContainerItemProxy;
			containerPortal = 21CAC0CD2422917600C11388 /* Project object */;
			proxyType = 1;
			remoteGlobalIDString = 3FE6DE2E24C642330065EA05;
			remoteInfo = AEPIdentity;
		};
		3F42570924F47501005D4006 /* PBXContainerItemProxy */ = {
			isa = PBXContainerItemProxy;
			containerPortal = 21CAC0CD2422917600C11388 /* Project object */;
			proxyType = 1;
			remoteGlobalIDString = 3FE6DDD024C62EE60065EA05;
			remoteInfo = AEPLifecycle;
		};
		3F42570B24F47501005D4006 /* PBXContainerItemProxy */ = {
			isa = PBXContainerItemProxy;
			containerPortal = 21CAC0CD2422917600C11388 /* Project object */;
			proxyType = 1;
			remoteGlobalIDString = 3F03978624BE5DD30019F095;
			remoteInfo = AEPServices;
		};
		3F42570D24F47501005D4006 /* PBXContainerItemProxy */ = {
			isa = PBXContainerItemProxy;
			containerPortal = 21CAC0CD2422917600C11388 /* Project object */;
			proxyType = 1;
			remoteGlobalIDString = 24B4934E24D4C31100AA38D9;
			remoteInfo = AEPSignal;
		};
		3FE6DDBD24C62DAB0065EA05 /* PBXContainerItemProxy */ = {
			isa = PBXContainerItemProxy;
			containerPortal = 21CAC0CD2422917600C11388 /* Project object */;
			proxyType = 1;
			remoteGlobalIDString = 3FE6DDA824C62C090065EA05;
			remoteInfo = AEPServicesMock;
		};
		3FE6DDDB24C62EE60065EA05 /* PBXContainerItemProxy */ = {
			isa = PBXContainerItemProxy;
			containerPortal = 21CAC0CD2422917600C11388 /* Project object */;
			proxyType = 1;
			remoteGlobalIDString = 3FE6DDD024C62EE60065EA05;
			remoteInfo = AEPLifecycle;
		};
		3FE6DE2024C6345A0065EA05 /* PBXContainerItemProxy */ = {
			isa = PBXContainerItemProxy;
			containerPortal = 21CAC0CD2422917600C11388 /* Project object */;
			proxyType = 1;
			remoteGlobalIDString = 3F03978624BE5DD30019F095;
			remoteInfo = AEPServices;
		};
		3FE6DE2424C634660065EA05 /* PBXContainerItemProxy */ = {
			isa = PBXContainerItemProxy;
			containerPortal = 21CAC0CD2422917600C11388 /* Project object */;
			proxyType = 1;
			remoteGlobalIDString = 3F03978624BE5DD30019F095;
			remoteInfo = AEPServices;
		};
		3FE6DE2624C634B50065EA05 /* PBXContainerItemProxy */ = {
			isa = PBXContainerItemProxy;
			containerPortal = 21CAC0CD2422917600C11388 /* Project object */;
			proxyType = 1;
			remoteGlobalIDString = 3FE6DDA824C62C090065EA05;
			remoteInfo = AEPServicesMock;
		};
		3FE6DE3924C642330065EA05 /* PBXContainerItemProxy */ = {
			isa = PBXContainerItemProxy;
			containerPortal = 21CAC0CD2422917600C11388 /* Project object */;
			proxyType = 1;
			remoteGlobalIDString = 3FE6DE2E24C642330065EA05;
			remoteInfo = AEPIdentity;
		};
		3FE6DE8424C6437F0065EA05 /* PBXContainerItemProxy */ = {
			isa = PBXContainerItemProxy;
			containerPortal = 21CAC0CD2422917600C11388 /* Project object */;
			proxyType = 1;
			remoteGlobalIDString = 3FE6DDA824C62C090065EA05;
			remoteInfo = AEPServicesMock;
		};
		3FE6DE8924C646360065EA05 /* PBXContainerItemProxy */ = {
			isa = PBXContainerItemProxy;
			containerPortal = 21CAC0CD2422917600C11388 /* Project object */;
			proxyType = 1;
			remoteGlobalIDString = 3F03978624BE5DD30019F095;
			remoteInfo = AEPServices;
		};
		3FF8171A24D89B8A0064DFA1 /* PBXContainerItemProxy */ = {
			isa = PBXContainerItemProxy;
			containerPortal = 21CAC0CD2422917600C11388 /* Project object */;
			proxyType = 1;
			remoteGlobalIDString = 3FF8170924D89B160064DFA1;
			remoteInfo = AEPCoreMocks;
		};
		3FF8171D24D89BCD0064DFA1 /* PBXContainerItemProxy */ = {
			isa = PBXContainerItemProxy;
			containerPortal = 21CAC0CD2422917600C11388 /* Project object */;
			proxyType = 1;
			remoteGlobalIDString = 21CAC0D52422917600C11388;
			remoteInfo = AEPCore;
		};
		3FF8172124D8ABF20064DFA1 /* PBXContainerItemProxy */ = {
			isa = PBXContainerItemProxy;
			containerPortal = 21CAC0CD2422917600C11388 /* Project object */;
			proxyType = 1;
			remoteGlobalIDString = 3FF8170924D89B160064DFA1;
			remoteInfo = AEPCoreMocks;
		};
/* End PBXContainerItemProxy section */

/* Begin PBXFileReference section */
		2107F02524C9FDFE002935CF /* PushIDManageable.swift */ = {isa = PBXFileReference; lastKnownFileType = sourcecode.swift; path = PushIDManageable.swift; sourceTree = "<group>"; };
		2107F02724C9FE1B002935CF /* PushIDManager.swift */ = {isa = PBXFileReference; lastKnownFileType = sourcecode.swift; path = PushIDManager.swift; sourceTree = "<group>"; };
		2107F02924C9FF46002935CF /* PushIDManagerTests.swift */ = {isa = PBXFileReference; lastKnownFileType = sourcecode.swift; path = PushIDManagerTests.swift; sourceTree = "<group>"; };
		2107F02B24C9FF62002935CF /* MockPushIDManager.swift */ = {isa = PBXFileReference; lastKnownFileType = sourcecode.swift; path = MockPushIDManager.swift; sourceTree = "<group>"; };
		2107F02D24C9FF88002935CF /* SHA256.swift */ = {isa = PBXFileReference; lastKnownFileType = sourcecode.swift; path = SHA256.swift; sourceTree = "<group>"; };
		2107F02F24C9FFB2002935CF /* SHA256Tests.swift */ = {isa = PBXFileReference; lastKnownFileType = sourcecode.swift; path = SHA256Tests.swift; sourceTree = "<group>"; };
		21377D4024E3383E004BAC01 /* V4Migrator.swift */ = {isa = PBXFileReference; lastKnownFileType = sourcecode.swift; path = V4Migrator.swift; sourceTree = "<group>"; };
		213F8A0324D8DC5A0003B8AF /* WrapperType.swift */ = {isa = PBXFileReference; lastKnownFileType = sourcecode.swift; path = WrapperType.swift; sourceTree = "<group>"; };
		215A6CE124ED92C500FE0657 /* V4MigrationConstants.swift */ = {isa = PBXFileReference; fileEncoding = 4; lastKnownFileType = sourcecode.swift; path = V4MigrationConstants.swift; sourceTree = "<group>"; };
		215C859B24C6492800CCCD26 /* MockHitQueue.swift */ = {isa = PBXFileReference; fileEncoding = 4; lastKnownFileType = sourcecode.swift; name = MockHitQueue.swift; path = AEPServices/Mocks/MockHitQueue.swift; sourceTree = SOURCE_ROOT; };
		215C859C24C6492800CCCD26 /* MockHitProcessor.swift */ = {isa = PBXFileReference; fileEncoding = 4; lastKnownFileType = sourcecode.swift; name = MockHitProcessor.swift; path = AEPServices/Mocks/MockHitProcessor.swift; sourceTree = SOURCE_ROOT; };
		21629DB12461CC48009D05BF /* AEPCore+LifecycleTests.swift */ = {isa = PBXFileReference; lastKnownFileType = sourcecode.swift; path = "AEPCore+LifecycleTests.swift"; sourceTree = "<group>"; };
		217E220424D1FD7900B70B3E /* SharedStateResult.swift */ = {isa = PBXFileReference; lastKnownFileType = sourcecode.swift; path = SharedStateResult.swift; sourceTree = "<group>"; };
		218C813A24EC3EBC009B4F31 /* V5Migrator.swift */ = {isa = PBXFileReference; lastKnownFileType = sourcecode.swift; path = V5Migrator.swift; sourceTree = "<group>"; };
		218C813D24EC4101009B4F31 /* V5MigrationConstants.swift */ = {isa = PBXFileReference; lastKnownFileType = sourcecode.swift; path = V5MigrationConstants.swift; sourceTree = "<group>"; };
		218E01BF24C7595000BEC470 /* HitQueuing+PrivacyTests.swift */ = {isa = PBXFileReference; lastKnownFileType = sourcecode.swift; path = "HitQueuing+PrivacyTests.swift"; sourceTree = "<group>"; };
		21CAC0D62422917600C11388 /* AEPCore.framework */ = {isa = PBXFileReference; explicitFileType = wrapper.framework; includeInIndex = 0; path = AEPCore.framework; sourceTree = BUILT_PRODUCTS_DIR; };
		21CAC0D92422917600C11388 /* AEPCore.h */ = {isa = PBXFileReference; lastKnownFileType = sourcecode.c.h; path = AEPCore.h; sourceTree = "<group>"; };
		21CAC0DA2422917600C11388 /* Info.plist */ = {isa = PBXFileReference; lastKnownFileType = text.plist.xml; path = Info.plist; sourceTree = "<group>"; };
		21CAC0DF2422917600C11388 /* AEPCoreTests.xctest */ = {isa = PBXFileReference; explicitFileType = wrapper.cfbundle; includeInIndex = 0; path = AEPCoreTests.xctest; sourceTree = BUILT_PRODUCTS_DIR; };
		21CAC0E62422917600C11388 /* Info.plist */ = {isa = PBXFileReference; lastKnownFileType = text.plist.xml; path = Info.plist; sourceTree = "<group>"; };
		21CD581024EC7B8900D9D590 /* V5MigratorTests.swift */ = {isa = PBXFileReference; lastKnownFileType = sourcecode.swift; path = V5MigratorTests.swift; sourceTree = "<group>"; };
		21F79AB624E704C5003204C3 /* IDParser.swift */ = {isa = PBXFileReference; lastKnownFileType = sourcecode.swift; path = IDParser.swift; sourceTree = "<group>"; };
		21F79ABA24E70CDC003204C3 /* IDParsing.swift */ = {isa = PBXFileReference; lastKnownFileType = sourcecode.swift; path = IDParsing.swift; sourceTree = "<group>"; };
		21F79ABD24E7144F003204C3 /* IDParserTests.swift */ = {isa = PBXFileReference; lastKnownFileType = sourcecode.swift; path = IDParserTests.swift; sourceTree = "<group>"; };
		21F79AC024E72204003204C3 /* V4MigratorTests.swift */ = {isa = PBXFileReference; lastKnownFileType = sourcecode.swift; path = V4MigratorTests.swift; sourceTree = "<group>"; };
		21FE151F24F03254008A82FF /* IdentityPublicAPITests.swift */ = {isa = PBXFileReference; lastKnownFileType = sourcecode.swift; path = IdentityPublicAPITests.swift; sourceTree = "<group>"; };
		2420365124E35EEB0069C89D /* SignalHitProcessorTests.swift */ = {isa = PBXFileReference; lastKnownFileType = sourcecode.swift; path = SignalHitProcessorTests.swift; sourceTree = "<group>"; };
		243DCE4624C7AA2800E99AD9 /* AEPServices.h */ = {isa = PBXFileReference; fileEncoding = 4; lastKnownFileType = sourcecode.c.h; path = AEPServices.h; sourceTree = "<group>"; };
		24543A1324E1DAFC002D8D9A /* MockURLService.swift */ = {isa = PBXFileReference; fileEncoding = 4; lastKnownFileType = sourcecode.swift; name = MockURLService.swift; path = AEPServices/Mocks/MockURLService.swift; sourceTree = SOURCE_ROOT; };
		2467E43924CA4DE20022F6BE /* Unzipping.swift */ = {isa = PBXFileReference; lastKnownFileType = sourcecode.swift; path = Unzipping.swift; sourceTree = "<group>"; };
		2467E43B24CB54B70022F6BE /* MockDiskCache.swift */ = {isa = PBXFileReference; fileEncoding = 4; lastKnownFileType = sourcecode.swift; name = MockDiskCache.swift; path = AEPServices/Mocks/MockDiskCache.swift; sourceTree = SOURCE_ROOT; };
		2467E43C24CB54B70022F6BE /* MockUnzipper.swift */ = {isa = PBXFileReference; fileEncoding = 4; lastKnownFileType = sourcecode.swift; name = MockUnzipper.swift; path = AEPServices/Mocks/MockUnzipper.swift; sourceTree = SOURCE_ROOT; };
		247FBD7C24E331A600FA6505 /* Event+SignalTests.swift */ = {isa = PBXFileReference; lastKnownFileType = sourcecode.swift; path = "Event+SignalTests.swift"; sourceTree = "<group>"; };
		2499461B24E5E67700D3F7B2 /* Package.swift */ = {isa = PBXFileReference; lastKnownFileType = sourcecode.swift; path = Package.swift; sourceTree = "<group>"; };
		24B4934F24D4C31100AA38D9 /* AEPSignal.framework */ = {isa = PBXFileReference; explicitFileType = wrapper.framework; includeInIndex = 0; path = AEPSignal.framework; sourceTree = BUILT_PRODUCTS_DIR; };
		24B4935124D4C31100AA38D9 /* AEPSignal.h */ = {isa = PBXFileReference; lastKnownFileType = sourcecode.c.h; path = AEPSignal.h; sourceTree = "<group>"; };
		24B4935224D4C31100AA38D9 /* Info.plist */ = {isa = PBXFileReference; lastKnownFileType = text.plist.xml; path = Info.plist; sourceTree = "<group>"; };
		24B4935724D4C31100AA38D9 /* AEPSignalTests.xctest */ = {isa = PBXFileReference; explicitFileType = wrapper.cfbundle; includeInIndex = 0; path = AEPSignalTests.xctest; sourceTree = BUILT_PRODUCTS_DIR; };
		24B4935C24D4C31100AA38D9 /* SignalTests.swift */ = {isa = PBXFileReference; lastKnownFileType = sourcecode.swift; path = SignalTests.swift; sourceTree = "<group>"; };
		24B4935E24D4C31100AA38D9 /* Info.plist */ = {isa = PBXFileReference; lastKnownFileType = text.plist.xml; path = Info.plist; sourceTree = "<group>"; };
		24B4936E24D4C6F900AA38D9 /* Signal.swift */ = {isa = PBXFileReference; lastKnownFileType = sourcecode.swift; path = Signal.swift; sourceTree = "<group>"; };
		24B4937024D4C86C00AA38D9 /* SignalConstants.swift */ = {isa = PBXFileReference; lastKnownFileType = sourcecode.swift; path = SignalConstants.swift; sourceTree = "<group>"; };
		24B4937524D8AAAF00AA38D9 /* Event+Signal.swift */ = {isa = PBXFileReference; lastKnownFileType = sourcecode.swift; path = "Event+Signal.swift"; sourceTree = "<group>"; };
		24B4937724D8CEAC00AA38D9 /* SignalHitProcessor.swift */ = {isa = PBXFileReference; lastKnownFileType = sourcecode.swift; path = SignalHitProcessor.swift; sourceTree = "<group>"; };
		24B4937924DA18BE00AA38D9 /* SignalHit.swift */ = {isa = PBXFileReference; lastKnownFileType = sourcecode.swift; path = SignalHit.swift; sourceTree = "<group>"; };
		24D2A3D424DB5B370079DCCF /* HitQueuing+PrivacyStatus.swift */ = {isa = PBXFileReference; lastKnownFileType = sourcecode.swift; path = "HitQueuing+PrivacyStatus.swift"; sourceTree = "<group>"; };
		3F03978724BE5DD30019F095 /* AEPServices.framework */ = {isa = PBXFileReference; explicitFileType = wrapper.framework; includeInIndex = 0; path = AEPServices.framework; sourceTree = BUILT_PRODUCTS_DIR; };
		3F03978F24BE5DD30019F095 /* AEPServicesTests.xctest */ = {isa = PBXFileReference; explicitFileType = wrapper.cfbundle; includeInIndex = 0; path = AEPServicesTests.xctest; sourceTree = BUILT_PRODUCTS_DIR; };
		3F03979624BE5DD30019F095 /* Info.plist */ = {isa = PBXFileReference; lastKnownFileType = text.plist.xml; path = Info.plist; sourceTree = "<group>"; };
		3F0397A024BE5FF30019F095 /* Caching.swift */ = {isa = PBXFileReference; fileEncoding = 4; lastKnownFileType = sourcecode.swift; path = Caching.swift; sourceTree = "<group>"; };
		3F0397A124BE5FF30019F095 /* Cache.swift */ = {isa = PBXFileReference; fileEncoding = 4; lastKnownFileType = sourcecode.swift; path = Cache.swift; sourceTree = "<group>"; };
		3F0397A224BE5FF30019F095 /* CacheEntry.swift */ = {isa = PBXFileReference; fileEncoding = 4; lastKnownFileType = sourcecode.swift; path = CacheEntry.swift; sourceTree = "<group>"; };
		3F0397A324BE5FF30019F095 /* DiskCacheService.swift */ = {isa = PBXFileReference; fileEncoding = 4; lastKnownFileType = sourcecode.swift; path = DiskCacheService.swift; sourceTree = "<group>"; };
		3F0397A424BE5FF30019F095 /* CacheExpiry.swift */ = {isa = PBXFileReference; fileEncoding = 4; lastKnownFileType = sourcecode.swift; path = CacheExpiry.swift; sourceTree = "<group>"; };
		3F0397A524BE5FF30019F095 /* ServiceProvider.swift */ = {isa = PBXFileReference; fileEncoding = 4; lastKnownFileType = sourcecode.swift; path = ServiceProvider.swift; sourceTree = "<group>"; };
		3F0397A724BE5FF30019F095 /* Logging.swift */ = {isa = PBXFileReference; fileEncoding = 4; lastKnownFileType = sourcecode.swift; path = Logging.swift; sourceTree = "<group>"; };
		3F0397A824BE5FF30019F095 /* Log.swift */ = {isa = PBXFileReference; fileEncoding = 4; lastKnownFileType = sourcecode.swift; path = Log.swift; sourceTree = "<group>"; };
		3F0397A924BE5FF30019F095 /* LogLevel.swift */ = {isa = PBXFileReference; fileEncoding = 4; lastKnownFileType = sourcecode.swift; path = LogLevel.swift; sourceTree = "<group>"; };
		3F0397AB24BE5FF30019F095 /* NetworkService.swift */ = {isa = PBXFileReference; fileEncoding = 4; lastKnownFileType = sourcecode.swift; path = NetworkService.swift; sourceTree = "<group>"; };
		3F0397AC24BE5FF30019F095 /* NetworkServiceConstants.swift */ = {isa = PBXFileReference; fileEncoding = 4; lastKnownFileType = sourcecode.swift; path = NetworkServiceConstants.swift; sourceTree = "<group>"; };
		3F0397AD24BE5FF30019F095 /* LoggingService.swift */ = {isa = PBXFileReference; fileEncoding = 4; lastKnownFileType = sourcecode.swift; path = LoggingService.swift; sourceTree = "<group>"; };
		3F0397AE24BE5FF30019F095 /* Networking.swift */ = {isa = PBXFileReference; fileEncoding = 4; lastKnownFileType = sourcecode.swift; path = Networking.swift; sourceTree = "<group>"; };
		3F0397AF24BE5FF30019F095 /* HttpMethod.swift */ = {isa = PBXFileReference; fileEncoding = 4; lastKnownFileType = sourcecode.swift; path = HttpMethod.swift; sourceTree = "<group>"; };
		3F0397B024BE5FF30019F095 /* HttpConnection.swift */ = {isa = PBXFileReference; fileEncoding = 4; lastKnownFileType = sourcecode.swift; path = HttpConnection.swift; sourceTree = "<group>"; };
		3F0397B124BE5FF30019F095 /* NetworkRequest.swift */ = {isa = PBXFileReference; fileEncoding = 4; lastKnownFileType = sourcecode.swift; path = NetworkRequest.swift; sourceTree = "<group>"; };
		3F0397B324BE5FF30019F095 /* SQLiteDataQueue.swift */ = {isa = PBXFileReference; fileEncoding = 4; lastKnownFileType = sourcecode.swift; path = SQLiteDataQueue.swift; sourceTree = "<group>"; };
		3F0397B424BE5FF30019F095 /* SQLiteWrapper.swift */ = {isa = PBXFileReference; fileEncoding = 4; lastKnownFileType = sourcecode.swift; path = SQLiteWrapper.swift; sourceTree = "<group>"; };
		3F0397B524BE5FF30019F095 /* DataQueue.swift */ = {isa = PBXFileReference; fileEncoding = 4; lastKnownFileType = sourcecode.swift; path = DataQueue.swift; sourceTree = "<group>"; };
		3F0397B624BE5FF30019F095 /* DataEntity.swift */ = {isa = PBXFileReference; fileEncoding = 4; lastKnownFileType = sourcecode.swift; path = DataEntity.swift; sourceTree = "<group>"; };
		3F0397B724BE5FF30019F095 /* DataQueueService.swift */ = {isa = PBXFileReference; fileEncoding = 4; lastKnownFileType = sourcecode.swift; path = DataQueueService.swift; sourceTree = "<group>"; };
		3F0397B824BE5FF30019F095 /* DataQueuing.swift */ = {isa = PBXFileReference; fileEncoding = 4; lastKnownFileType = sourcecode.swift; path = DataQueuing.swift; sourceTree = "<group>"; };
		3F0397B924BE5FF30019F095 /* Info.plist */ = {isa = PBXFileReference; fileEncoding = 4; lastKnownFileType = text.plist.xml; path = Info.plist; sourceTree = "<group>"; };
		3F0397BB24BE5FF30019F095 /* NamedCollectionProcessing.swift */ = {isa = PBXFileReference; fileEncoding = 4; lastKnownFileType = sourcecode.swift; path = NamedCollectionProcessing.swift; sourceTree = "<group>"; };
		3F0397BC24BE5FF30019F095 /* NamedCollectionDataStore.swift */ = {isa = PBXFileReference; fileEncoding = 4; lastKnownFileType = sourcecode.swift; path = NamedCollectionDataStore.swift; sourceTree = "<group>"; };
		3F0397BD24BE5FF30019F095 /* UserDefaultsNamedCollection.swift */ = {isa = PBXFileReference; fileEncoding = 4; lastKnownFileType = sourcecode.swift; path = UserDefaultsNamedCollection.swift; sourceTree = "<group>"; };
		3F0397BE24BE5FF30019F095 /* ApplicationSystemInfoService.swift */ = {isa = PBXFileReference; fileEncoding = 4; lastKnownFileType = sourcecode.swift; path = ApplicationSystemInfoService.swift; sourceTree = "<group>"; };
		3F0397BF24BE5FF30019F095 /* SystemInfoService.swift */ = {isa = PBXFileReference; fileEncoding = 4; lastKnownFileType = sourcecode.swift; path = SystemInfoService.swift; sourceTree = "<group>"; };
		3F0397C024BE5FF30019F095 /* URLOpening.swift */ = {isa = PBXFileReference; fileEncoding = 4; lastKnownFileType = sourcecode.swift; path = URLOpening.swift; sourceTree = "<group>"; };
		3F0397C124BE5FF30019F095 /* URLService.swift */ = {isa = PBXFileReference; fileEncoding = 4; lastKnownFileType = sourcecode.swift; path = URLService.swift; sourceTree = "<group>"; };
		3F0397E324BE60910019F095 /* HitProcessing.swift */ = {isa = PBXFileReference; fileEncoding = 4; lastKnownFileType = sourcecode.swift; path = HitProcessing.swift; sourceTree = "<group>"; };
		3F0397E424BE60910019F095 /* PersistentHitQueue.swift */ = {isa = PBXFileReference; fileEncoding = 4; lastKnownFileType = sourcecode.swift; path = PersistentHitQueue.swift; sourceTree = "<group>"; };
		3F0397E524BE60910019F095 /* HitQueuing.swift */ = {isa = PBXFileReference; fileEncoding = 4; lastKnownFileType = sourcecode.swift; path = HitQueuing.swift; sourceTree = "<group>"; };
		3F0397E624BE60910019F095 /* AtomicCounter.swift */ = {isa = PBXFileReference; fileEncoding = 4; lastKnownFileType = sourcecode.swift; path = AtomicCounter.swift; sourceTree = "<group>"; };
		3F0397E824BE60910019F095 /* FileUnzipper.swift */ = {isa = PBXFileReference; fileEncoding = 4; lastKnownFileType = sourcecode.swift; path = FileUnzipper.swift; sourceTree = "<group>"; };
		3F0397E924BE60910019F095 /* ZipArchive.swift */ = {isa = PBXFileReference; fileEncoding = 4; lastKnownFileType = sourcecode.swift; path = ZipArchive.swift; sourceTree = "<group>"; };
		3F0397EA24BE60910019F095 /* ZipEntry.swift */ = {isa = PBXFileReference; fileEncoding = 4; lastKnownFileType = sourcecode.swift; path = ZipEntry.swift; sourceTree = "<group>"; };
		3F0397EB24BE60910019F095 /* FileManager+ZIP.swift */ = {isa = PBXFileReference; fileEncoding = 4; lastKnownFileType = sourcecode.swift; path = "FileManager+ZIP.swift"; sourceTree = "<group>"; };
		3F0397EC24BE60910019F095 /* FileUnzipperConstants.swift */ = {isa = PBXFileReference; fileEncoding = 4; lastKnownFileType = sourcecode.swift; path = FileUnzipperConstants.swift; sourceTree = "<group>"; };
		3F0397ED24BE60910019F095 /* ThreadSafeArray.swift */ = {isa = PBXFileReference; fileEncoding = 4; lastKnownFileType = sourcecode.swift; path = ThreadSafeArray.swift; sourceTree = "<group>"; };
		3F0397EE24BE60910019F095 /* OperationOrderer.swift */ = {isa = PBXFileReference; fileEncoding = 4; lastKnownFileType = sourcecode.swift; path = OperationOrderer.swift; sourceTree = "<group>"; };
		3F0397EF24BE60910019F095 /* ThreadSafeDictionary.swift */ = {isa = PBXFileReference; fileEncoding = 4; lastKnownFileType = sourcecode.swift; path = ThreadSafeDictionary.swift; sourceTree = "<group>"; };
		3F0397F024BE60910019F095 /* URLEncoder.swift */ = {isa = PBXFileReference; fileEncoding = 4; lastKnownFileType = sourcecode.swift; path = URLEncoder.swift; sourceTree = "<group>"; };
		3F0397F124BE60910019F095 /* AnyCodable.swift */ = {isa = PBXFileReference; fileEncoding = 4; lastKnownFileType = sourcecode.swift; path = AnyCodable.swift; sourceTree = "<group>"; };
		3F03980124BE61520019F095 /* UnzipperTest.swift */ = {isa = PBXFileReference; fileEncoding = 4; lastKnownFileType = sourcecode.swift; path = UnzipperTest.swift; sourceTree = "<group>"; };
		3F03980224BE61520019F095 /* SystemInfoServiceTest.swift */ = {isa = PBXFileReference; fileEncoding = 4; lastKnownFileType = sourcecode.swift; path = SystemInfoServiceTest.swift; sourceTree = "<group>"; };
		3F03980324BE61520019F095 /* DataQueueService+Testable.swift */ = {isa = PBXFileReference; fileEncoding = 4; lastKnownFileType = sourcecode.swift; path = "DataQueueService+Testable.swift"; sourceTree = "<group>"; };
		3F03980424BE61520019F095 /* DataQueueServiceTests.swift */ = {isa = PBXFileReference; fileEncoding = 4; lastKnownFileType = sourcecode.swift; path = DataQueueServiceTests.swift; sourceTree = "<group>"; };
		3F03980524BE61520019F095 /* URLServiceTest.swift */ = {isa = PBXFileReference; fileEncoding = 4; lastKnownFileType = sourcecode.swift; path = URLServiceTest.swift; sourceTree = "<group>"; };
		3F03980624BE61520019F095 /* DiskCacheServiceTests.swift */ = {isa = PBXFileReference; fileEncoding = 4; lastKnownFileType = sourcecode.swift; path = DiskCacheServiceTests.swift; sourceTree = "<group>"; };
		3F03980724BE61520019F095 /* UserDefaultsNamedCollectionTest.swift */ = {isa = PBXFileReference; fileEncoding = 4; lastKnownFileType = sourcecode.swift; path = UserDefaultsNamedCollectionTest.swift; sourceTree = "<group>"; };
		3F03980824BE61520019F095 /* SQLiteWrapperTests.swift */ = {isa = PBXFileReference; fileEncoding = 4; lastKnownFileType = sourcecode.swift; path = SQLiteWrapperTests.swift; sourceTree = "<group>"; };
		3F03980924BE61520019F095 /* MockSystemInfoService.swift */ = {isa = PBXFileReference; fileEncoding = 4; lastKnownFileType = sourcecode.swift; path = MockSystemInfoService.swift; sourceTree = "<group>"; };
		3F03980A24BE61520019F095 /* DataQueueTests.swift */ = {isa = PBXFileReference; fileEncoding = 4; lastKnownFileType = sourcecode.swift; path = DataQueueTests.swift; sourceTree = "<group>"; };
		3F03980B24BE61520019F095 /* NetworkServiceTests.swift */ = {isa = PBXFileReference; fileEncoding = 4; lastKnownFileType = sourcecode.swift; path = NetworkServiceTests.swift; sourceTree = "<group>"; };
		3F03980C24BE61520019F095 /* LogLevelTest.swift */ = {isa = PBXFileReference; fileEncoding = 4; lastKnownFileType = sourcecode.swift; path = LogLevelTest.swift; sourceTree = "<group>"; };
		3F03980D24BE61520019F095 /* NamedCollectionDataStoreTest.swift */ = {isa = PBXFileReference; fileEncoding = 4; lastKnownFileType = sourcecode.swift; path = NamedCollectionDataStoreTest.swift; sourceTree = "<group>"; };
		3F03980F24BE61520019F095 /* OperationOrdererTests.swift */ = {isa = PBXFileReference; fileEncoding = 4; lastKnownFileType = sourcecode.swift; path = OperationOrdererTests.swift; sourceTree = "<group>"; };
		3F03981024BE61520019F095 /* PersistentHitQueueTests.swift */ = {isa = PBXFileReference; fileEncoding = 4; lastKnownFileType = sourcecode.swift; path = PersistentHitQueueTests.swift; sourceTree = "<group>"; };
		3F03981124BE61520019F095 /* AnyCodableTests.swift */ = {isa = PBXFileReference; fileEncoding = 4; lastKnownFileType = sourcecode.swift; path = AnyCodableTests.swift; sourceTree = "<group>"; };
		3F03981224BE61520019F095 /* ThreadSafeArrayTests.swift */ = {isa = PBXFileReference; fileEncoding = 4; lastKnownFileType = sourcecode.swift; path = ThreadSafeArrayTests.swift; sourceTree = "<group>"; };
		3F03981324BE61520019F095 /* URLEncoderTests.swift */ = {isa = PBXFileReference; fileEncoding = 4; lastKnownFileType = sourcecode.swift; path = URLEncoderTests.swift; sourceTree = "<group>"; };
		3F03981424BE61520019F095 /* ThreadSafeDictionaryTests.swift */ = {isa = PBXFileReference; fileEncoding = 4; lastKnownFileType = sourcecode.swift; path = ThreadSafeDictionaryTests.swift; sourceTree = "<group>"; };
		3F03983424BE62AA0019F095 /* TestRules.zip */ = {isa = PBXFileReference; lastKnownFileType = archive.zip; path = TestRules.zip; sourceTree = "<group>"; };
		3F03983524BE62AA0019F095 /* TestImage.png */ = {isa = PBXFileReference; lastKnownFileType = image.png; path = TestImage.png; sourceTree = "<group>"; };
		3F03983624BE62AA0019F095 /* ADBMobileConfig.json */ = {isa = PBXFileReference; fileEncoding = 4; lastKnownFileType = text.json; path = ADBMobileConfig.json; sourceTree = "<group>"; };
		3F03983724BE62AA0019F095 /* TestConfig.json */ = {isa = PBXFileReference; fileEncoding = 4; lastKnownFileType = text.json; path = TestConfig.json; sourceTree = "<group>"; };
		3F08FF9424D9F1D200D34DE3 /* EventDataMerger.swift */ = {isa = PBXFileReference; fileEncoding = 4; lastKnownFileType = sourcecode.swift; path = EventDataMerger.swift; sourceTree = "<group>"; };
		3F08FF9624D9F1F300D34DE3 /* EventDataMergeTests.swift */ = {isa = PBXFileReference; fileEncoding = 4; lastKnownFileType = sourcecode.swift; path = EventDataMergeTests.swift; sourceTree = "<group>"; };
		3F08FF9824DA03F000D34DE3 /* RulesEngineFunctionalTests.swift */ = {isa = PBXFileReference; lastKnownFileType = sourcecode.swift; path = RulesEngineFunctionalTests.swift; sourceTree = "<group>"; };
		3F08FF9A24DA0DA100D34DE3 /* rules_functional_1.zip */ = {isa = PBXFileReference; lastKnownFileType = archive.zip; path = rules_functional_1.zip; sourceTree = "<group>"; };
		3F08FF9C24DA0DCF00D34DE3 /* RulesDownloaderTests.swift */ = {isa = PBXFileReference; fileEncoding = 4; lastKnownFileType = sourcecode.swift; path = RulesDownloaderTests.swift; sourceTree = "<group>"; };
		3F08FFA724DBBDD700D34DE3 /* UserDefaults+Clear.swift */ = {isa = PBXFileReference; fileEncoding = 4; lastKnownFileType = sourcecode.swift; name = "UserDefaults+Clear.swift"; path = "AEPCore/Mocks/UserDefaults+Clear.swift"; sourceTree = SOURCE_ROOT; };
		3F08FFA824DBBDD700D34DE3 /* TestableNetworkService.swift */ = {isa = PBXFileReference; fileEncoding = 4; lastKnownFileType = sourcecode.swift; name = TestableNetworkService.swift; path = AEPCore/Mocks/TestableNetworkService.swift; sourceTree = SOURCE_ROOT; };
		3F16761324E1B0630041B970 /* RulesConstants.swift */ = {isa = PBXFileReference; lastKnownFileType = sourcecode.swift; path = RulesConstants.swift; sourceTree = "<group>"; };
		3F16762724F031A00041B970 /* EventHubContractTests.swift */ = {isa = PBXFileReference; fileEncoding = 4; lastKnownFileType = sourcecode.swift; path = EventHubContractTests.swift; sourceTree = "<group>"; };
		3F16762924F032C60041B970 /* ContractExtensionOne.swift */ = {isa = PBXFileReference; lastKnownFileType = sourcecode.swift; path = ContractExtensionOne.swift; sourceTree = "<group>"; };
		3F16762B24F032E60041B970 /* ContractExtensionTwo.swift */ = {isa = PBXFileReference; lastKnownFileType = sourcecode.swift; path = ContractExtensionTwo.swift; sourceTree = "<group>"; };
		3F2F12BF24F6D66C00600CB4 /* TestHelpers.swift */ = {isa = PBXFileReference; lastKnownFileType = sourcecode.swift; path = TestHelpers.swift; sourceTree = "<group>"; };
		3F39152F24CA47B600B58C3E /* JSONRulesParserTests.swift */ = {isa = PBXFileReference; fileEncoding = 4; lastKnownFileType = sourcecode.swift; path = JSONRulesParserTests.swift; sourceTree = "<group>"; };
		3F39153224CB7E2400B58C3E /* MobileCore+IdentityTests.swift */ = {isa = PBXFileReference; lastKnownFileType = sourcecode.swift; path = "MobileCore+IdentityTests.swift"; sourceTree = "<group>"; };
		3F3951E824CA096100F7325B /* MobileCoreTests.swift */ = {isa = PBXFileReference; fileEncoding = 4; lastKnownFileType = sourcecode.swift; path = MobileCoreTests.swift; sourceTree = "<group>"; };
		3F3951EA24CA096100F7325B /* SharedStateTest.swift */ = {isa = PBXFileReference; fileEncoding = 4; lastKnownFileType = sourcecode.swift; path = SharedStateTest.swift; sourceTree = "<group>"; };
		3F3951EB24CA096100F7325B /* EventHubTests.swift */ = {isa = PBXFileReference; fileEncoding = 4; lastKnownFileType = sourcecode.swift; path = EventHubTests.swift; sourceTree = "<group>"; };
		3F3951ED24CA096100F7325B /* TestRules.zip */ = {isa = PBXFileReference; lastKnownFileType = archive.zip; path = TestRules.zip; sourceTree = "<group>"; };
		3F3951EE24CA096100F7325B /* TestImage.png */ = {isa = PBXFileReference; lastKnownFileType = image.png; path = TestImage.png; sourceTree = "<group>"; };
		3F3951EF24CA096100F7325B /* rules_1.json */ = {isa = PBXFileReference; fileEncoding = 4; lastKnownFileType = text.json; path = rules_1.json; sourceTree = "<group>"; };
		3F3951F024CA096100F7325B /* ADBMobileConfig.json */ = {isa = PBXFileReference; fileEncoding = 4; lastKnownFileType = text.json; path = ADBMobileConfig.json; sourceTree = "<group>"; };
		3F3951F124CA096100F7325B /* TestConfig.json */ = {isa = PBXFileReference; fileEncoding = 4; lastKnownFileType = text.json; path = TestConfig.json; sourceTree = "<group>"; };
		3F3951F224CA096100F7325B /* testRulesDownloader.zip */ = {isa = PBXFileReference; lastKnownFileType = archive.zip; path = testRulesDownloader.zip; sourceTree = "<group>"; };
		3F3951F424CA096100F7325B /* SlowMockExtension.swift */ = {isa = PBXFileReference; fileEncoding = 4; lastKnownFileType = sourcecode.swift; path = SlowMockExtension.swift; sourceTree = "<group>"; };
		3F3951F524CA096100F7325B /* MockExtension.swift */ = {isa = PBXFileReference; fileEncoding = 4; lastKnownFileType = sourcecode.swift; path = MockExtension.swift; sourceTree = "<group>"; };
		3F3951F624CA096100F7325B /* MockExtensionTwo.swift */ = {isa = PBXFileReference; fileEncoding = 4; lastKnownFileType = sourcecode.swift; path = MockExtensionTwo.swift; sourceTree = "<group>"; };
		3F3951F724CA096100F7325B /* MobileCore+ConfigurationTests.swift */ = {isa = PBXFileReference; fileEncoding = 4; lastKnownFileType = sourcecode.swift; path = "MobileCore+ConfigurationTests.swift"; sourceTree = "<group>"; };
		3F3951FA24CA096100F7325B /* MockConfigurationDownloader.swift */ = {isa = PBXFileReference; fileEncoding = 4; lastKnownFileType = sourcecode.swift; path = MockConfigurationDownloader.swift; sourceTree = "<group>"; };
		3F3951FB24CA096100F7325B /* MockNetworkServiceOverrider.swift */ = {isa = PBXFileReference; fileEncoding = 4; lastKnownFileType = sourcecode.swift; path = MockNetworkServiceOverrider.swift; sourceTree = "<group>"; };
		3F3951FC24CA096100F7325B /* EventHub+Testable.swift */ = {isa = PBXFileReference; fileEncoding = 4; lastKnownFileType = sourcecode.swift; path = "EventHub+Testable.swift"; sourceTree = "<group>"; };
		3F3951FD24CA096100F7325B /* MockRulesDownloaderNetworkService.swift */ = {isa = PBXFileReference; fileEncoding = 4; lastKnownFileType = sourcecode.swift; path = MockRulesDownloaderNetworkService.swift; sourceTree = "<group>"; };
		3F3951FE24CA096100F7325B /* SharedStateTestHelper.swift */ = {isa = PBXFileReference; fileEncoding = 4; lastKnownFileType = sourcecode.swift; path = SharedStateTestHelper.swift; sourceTree = "<group>"; };
		3F3951FF24CA096100F7325B /* MockConfigurationDownloaderNetworkService.swift */ = {isa = PBXFileReference; fileEncoding = 4; lastKnownFileType = sourcecode.swift; path = MockConfigurationDownloaderNetworkService.swift; sourceTree = "<group>"; };
		3F39520124CA096100F7325B /* TestableExtensionRuntime.swift */ = {isa = PBXFileReference; fileEncoding = 4; lastKnownFileType = sourcecode.swift; path = TestableExtensionRuntime.swift; sourceTree = "<group>"; };
		3F39520324CA096100F7325B /* ConfigurationStateTests.swift */ = {isa = PBXFileReference; fileEncoding = 4; lastKnownFileType = sourcecode.swift; path = ConfigurationStateTests.swift; sourceTree = "<group>"; };
		3F39520424CA096100F7325B /* ConfigurationDownloaderTests.swift */ = {isa = PBXFileReference; fileEncoding = 4; lastKnownFileType = sourcecode.swift; path = ConfigurationDownloaderTests.swift; sourceTree = "<group>"; };
		3F39520624CA096100F7325B /* LaunchIDManagerTests.swift */ = {isa = PBXFileReference; fileEncoding = 4; lastKnownFileType = sourcecode.swift; path = LaunchIDManagerTests.swift; sourceTree = "<group>"; };
		3F4256FC24F474F4005D4006 /* AEPIntegrationTests.xctest */ = {isa = PBXFileReference; explicitFileType = wrapper.cfbundle; includeInIndex = 0; path = AEPIntegrationTests.xctest; sourceTree = BUILT_PRODUCTS_DIR; };
		3F4256FE24F474F4005D4006 /* IdentityIntegrationTests.swift */ = {isa = PBXFileReference; lastKnownFileType = sourcecode.swift; path = IdentityIntegrationTests.swift; sourceTree = "<group>"; };
		3F42570024F474F4005D4006 /* Info.plist */ = {isa = PBXFileReference; lastKnownFileType = text.plist.xml; path = Info.plist; sourceTree = "<group>"; };
		3F42570F24F4754F005D4006 /* TestableNetworkService.swift */ = {isa = PBXFileReference; lastKnownFileType = sourcecode.swift; path = TestableNetworkService.swift; sourceTree = "<group>"; };
		3F5F9ED02502D34500C8A0B4 /* ConfigurationIntegrationTests.swift */ = {isa = PBXFileReference; lastKnownFileType = sourcecode.swift; path = ConfigurationIntegrationTests.swift; sourceTree = "<group>"; };
		3FB5F7CF24D2848900F0F6DF /* ConfigurationFunctionalTests.swift */ = {isa = PBXFileReference; lastKnownFileType = sourcecode.swift; path = ConfigurationFunctionalTests.swift; sourceTree = "<group>"; };
		3FB66A9E24CA004400502CAF /* CoreConstants.swift */ = {isa = PBXFileReference; fileEncoding = 4; lastKnownFileType = sourcecode.swift; path = CoreConstants.swift; sourceTree = "<group>"; };
		3FB66A9F24CA004400502CAF /* MobileCore.swift */ = {isa = PBXFileReference; fileEncoding = 4; lastKnownFileType = sourcecode.swift; path = MobileCore.swift; sourceTree = "<group>"; };
		3FB66AA224CA004400502CAF /* MobileCore+Configuration.swift */ = {isa = PBXFileReference; fileEncoding = 4; lastKnownFileType = sourcecode.swift; path = "MobileCore+Configuration.swift"; sourceTree = "<group>"; };
		3FB66AA324CA004400502CAF /* MobileCore+Lifecycle.swift */ = {isa = PBXFileReference; fileEncoding = 4; lastKnownFileType = sourcecode.swift; path = "MobileCore+Lifecycle.swift"; sourceTree = "<group>"; };
		3FB66AA624CA004400502CAF /* EventHubPlaceholderExtension.swift */ = {isa = PBXFileReference; fileEncoding = 4; lastKnownFileType = sourcecode.swift; path = EventHubPlaceholderExtension.swift; sourceTree = "<group>"; };
		3FB66AA724CA004400502CAF /* EventHubConstants.swift */ = {isa = PBXFileReference; fileEncoding = 4; lastKnownFileType = sourcecode.swift; path = EventHubConstants.swift; sourceTree = "<group>"; };
		3FB66AA824CA004400502CAF /* ExtensionContainer.swift */ = {isa = PBXFileReference; fileEncoding = 4; lastKnownFileType = sourcecode.swift; path = ExtensionContainer.swift; sourceTree = "<group>"; };
		3FB66AA924CA004400502CAF /* Event.swift */ = {isa = PBXFileReference; fileEncoding = 4; lastKnownFileType = sourcecode.swift; path = Event.swift; sourceTree = "<group>"; };
		3FB66AAA24CA004400502CAF /* AEPError.swift */ = {isa = PBXFileReference; fileEncoding = 4; lastKnownFileType = sourcecode.swift; path = AEPError.swift; sourceTree = "<group>"; };
		3FB66AAB24CA004400502CAF /* SharedState.swift */ = {isa = PBXFileReference; fileEncoding = 4; lastKnownFileType = sourcecode.swift; path = SharedState.swift; sourceTree = "<group>"; };
		3FB66AAC24CA004400502CAF /* EventHub.swift */ = {isa = PBXFileReference; fileEncoding = 4; lastKnownFileType = sourcecode.swift; path = EventHub.swift; sourceTree = "<group>"; };
		3FB66AAD24CA004400502CAF /* ExtensionRuntime.swift */ = {isa = PBXFileReference; fileEncoding = 4; lastKnownFileType = sourcecode.swift; path = ExtensionRuntime.swift; sourceTree = "<group>"; };
		3FB66AAE24CA004400502CAF /* EventType.swift */ = {isa = PBXFileReference; fileEncoding = 4; lastKnownFileType = sourcecode.swift; path = EventType.swift; sourceTree = "<group>"; };
		3FB66AAF24CA004400502CAF /* EventHubError.swift */ = {isa = PBXFileReference; fileEncoding = 4; lastKnownFileType = sourcecode.swift; path = EventHubError.swift; sourceTree = "<group>"; };
		3FB66AB024CA004400502CAF /* EventSource.swift */ = {isa = PBXFileReference; fileEncoding = 4; lastKnownFileType = sourcecode.swift; path = EventSource.swift; sourceTree = "<group>"; };
		3FB66AB124CA004400502CAF /* EventListenerContainer.swift */ = {isa = PBXFileReference; fileEncoding = 4; lastKnownFileType = sourcecode.swift; path = EventListenerContainer.swift; sourceTree = "<group>"; };
		3FB66AB224CA004400502CAF /* Extension.swift */ = {isa = PBXFileReference; fileEncoding = 4; lastKnownFileType = sourcecode.swift; path = Extension.swift; sourceTree = "<group>"; };
		3FB66AB424CA004400502CAF /* LaunchRule.swift */ = {isa = PBXFileReference; fileEncoding = 4; lastKnownFileType = sourcecode.swift; path = LaunchRule.swift; sourceTree = "<group>"; };
		3FB66AB524CA004400502CAF /* RulesDownloader.swift */ = {isa = PBXFileReference; fileEncoding = 4; lastKnownFileType = sourcecode.swift; path = RulesDownloader.swift; sourceTree = "<group>"; };
		3FB66AB624CA004400502CAF /* LaunchRulesEngine.swift */ = {isa = PBXFileReference; fileEncoding = 4; lastKnownFileType = sourcecode.swift; path = LaunchRulesEngine.swift; sourceTree = "<group>"; };
		3FB66AB724CA004400502CAF /* RulesLoader.swift */ = {isa = PBXFileReference; fileEncoding = 4; lastKnownFileType = sourcecode.swift; path = RulesLoader.swift; sourceTree = "<group>"; };
		3FB66AB824CA004400502CAF /* JSONRulesParser.swift */ = {isa = PBXFileReference; fileEncoding = 4; lastKnownFileType = sourcecode.swift; path = JSONRulesParser.swift; sourceTree = "<group>"; };
		3FB66ABA24CA004400502CAF /* Configuration.swift */ = {isa = PBXFileReference; fileEncoding = 4; lastKnownFileType = sourcecode.swift; path = Configuration.swift; sourceTree = "<group>"; };
		3FB66ABB24CA004400502CAF /* ConfigurationConstants.swift */ = {isa = PBXFileReference; fileEncoding = 4; lastKnownFileType = sourcecode.swift; path = ConfigurationConstants.swift; sourceTree = "<group>"; };
		3FB66ABC24CA004400502CAF /* ConfigurationState.swift */ = {isa = PBXFileReference; fileEncoding = 4; lastKnownFileType = sourcecode.swift; path = ConfigurationState.swift; sourceTree = "<group>"; };
		3FB66ABD24CA004400502CAF /* LaunchIDManager.swift */ = {isa = PBXFileReference; fileEncoding = 4; lastKnownFileType = sourcecode.swift; path = LaunchIDManager.swift; sourceTree = "<group>"; };
		3FB66ABE24CA004400502CAF /* Event+Configuration.swift */ = {isa = PBXFileReference; fileEncoding = 4; lastKnownFileType = sourcecode.swift; path = "Event+Configuration.swift"; sourceTree = "<group>"; };
		3FB66ABF24CA004400502CAF /* ConfigurationDownloadable.swift */ = {isa = PBXFileReference; fileEncoding = 4; lastKnownFileType = sourcecode.swift; path = ConfigurationDownloadable.swift; sourceTree = "<group>"; };
		3FB66AC024CA004400502CAF /* CachedRules.swift */ = {isa = PBXFileReference; fileEncoding = 4; lastKnownFileType = sourcecode.swift; path = CachedRules.swift; sourceTree = "<group>"; };
		3FB66AC124CA004400502CAF /* CachedConfiguration.swift */ = {isa = PBXFileReference; fileEncoding = 4; lastKnownFileType = sourcecode.swift; path = CachedConfiguration.swift; sourceTree = "<group>"; };
		3FB66AC224CA004400502CAF /* ConfigurationDownloader.swift */ = {isa = PBXFileReference; fileEncoding = 4; lastKnownFileType = sourcecode.swift; path = ConfigurationDownloader.swift; sourceTree = "<group>"; };
		3FB66AC324CA004400502CAF /* PrivacyStatus.swift */ = {isa = PBXFileReference; fileEncoding = 4; lastKnownFileType = sourcecode.swift; path = PrivacyStatus.swift; sourceTree = "<group>"; };
		3FB66AC424CA004400502CAF /* Cacheable.swift */ = {isa = PBXFileReference; fileEncoding = 4; lastKnownFileType = sourcecode.swift; path = Cacheable.swift; sourceTree = "<group>"; };
		3FE6DDA924C62C090065EA05 /* AEPServicesMocks.framework */ = {isa = PBXFileReference; explicitFileType = wrapper.framework; includeInIndex = 0; path = AEPServicesMocks.framework; sourceTree = BUILT_PRODUCTS_DIR; };
		3FE6DDD124C62EE60065EA05 /* AEPLifecycle.framework */ = {isa = PBXFileReference; explicitFileType = wrapper.framework; includeInIndex = 0; path = AEPLifecycle.framework; sourceTree = BUILT_PRODUCTS_DIR; };
		3FE6DDD324C62EE60065EA05 /* AEPLifecycle.h */ = {isa = PBXFileReference; lastKnownFileType = sourcecode.c.h; path = AEPLifecycle.h; sourceTree = "<group>"; };
		3FE6DDD424C62EE60065EA05 /* Info.plist */ = {isa = PBXFileReference; lastKnownFileType = text.plist.xml; path = Info.plist; sourceTree = "<group>"; };
		3FE6DDD924C62EE60065EA05 /* AEPLifecycleTests.xctest */ = {isa = PBXFileReference; explicitFileType = wrapper.cfbundle; includeInIndex = 0; path = AEPLifecycleTests.xctest; sourceTree = BUILT_PRODUCTS_DIR; };
		3FE6DDE024C62EE60065EA05 /* Info.plist */ = {isa = PBXFileReference; lastKnownFileType = text.plist.xml; path = Info.plist; sourceTree = "<group>"; };
		3FE6DDE824C62F610065EA05 /* AEPServicesMock.h */ = {isa = PBXFileReference; fileEncoding = 4; lastKnownFileType = sourcecode.c.h; name = AEPServicesMock.h; path = AEPServices/Mocks/AEPServicesMock.h; sourceTree = SOURCE_ROOT; };
		3FE6DDE924C62F610065EA05 /* MockNetworkServiceOverrider.swift */ = {isa = PBXFileReference; fileEncoding = 4; lastKnownFileType = sourcecode.swift; name = MockNetworkServiceOverrider.swift; path = AEPServices/Mocks/MockNetworkServiceOverrider.swift; sourceTree = SOURCE_ROOT; };
		3FE6DDEA24C62F610065EA05 /* MockTask.swift */ = {isa = PBXFileReference; fileEncoding = 4; lastKnownFileType = sourcecode.swift; name = MockTask.swift; path = AEPServices/Mocks/MockTask.swift; sourceTree = SOURCE_ROOT; };
		3FE6DDEB24C62F610065EA05 /* MockDataStore.swift */ = {isa = PBXFileReference; fileEncoding = 4; lastKnownFileType = sourcecode.swift; name = MockDataStore.swift; path = AEPServices/Mocks/MockDataStore.swift; sourceTree = SOURCE_ROOT; };
		3FE6DDEC24C62F610065EA05 /* Info.plist */ = {isa = PBXFileReference; lastKnownFileType = text.plist; name = Info.plist; path = AEPServices/Mocks/Info.plist; sourceTree = SOURCE_ROOT; };
		3FE6DDED24C62F610065EA05 /* MockURLSession.swift */ = {isa = PBXFileReference; fileEncoding = 4; lastKnownFileType = sourcecode.swift; name = MockURLSession.swift; path = AEPServices/Mocks/MockURLSession.swift; sourceTree = SOURCE_ROOT; };
		3FE6DDEE24C62F610065EA05 /* MockSystemInfoService.swift */ = {isa = PBXFileReference; fileEncoding = 4; lastKnownFileType = sourcecode.swift; name = MockSystemInfoService.swift; path = AEPServices/Mocks/MockSystemInfoService.swift; sourceTree = SOURCE_ROOT; };
		3FE6DDEF24C62F610065EA05 /* MockDataQueue.swift */ = {isa = PBXFileReference; fileEncoding = 4; lastKnownFileType = sourcecode.swift; name = MockDataQueue.swift; path = AEPServices/Mocks/MockDataQueue.swift; sourceTree = SOURCE_ROOT; };
		3FE6DDF824C630DE0065EA05 /* LifecycleMetricsBuilderTests.swift */ = {isa = PBXFileReference; fileEncoding = 4; lastKnownFileType = sourcecode.swift; path = LifecycleMetricsBuilderTests.swift; sourceTree = "<group>"; };
		3FE6DDF924C630DE0065EA05 /* LifecycleContextDataTests.swift */ = {isa = PBXFileReference; fileEncoding = 4; lastKnownFileType = sourcecode.swift; path = LifecycleContextDataTests.swift; sourceTree = "<group>"; };
		3FE6DDFB24C630DE0065EA05 /* LifecycleMetricsTests.swift */ = {isa = PBXFileReference; fileEncoding = 4; lastKnownFileType = sourcecode.swift; path = LifecycleMetricsTests.swift; sourceTree = "<group>"; };
		3FE6DDFC24C630DE0065EA05 /* LifecycleFunctionalTests.swift */ = {isa = PBXFileReference; fileEncoding = 4; lastKnownFileType = sourcecode.swift; path = LifecycleFunctionalTests.swift; sourceTree = "<group>"; };
		3FE6DDFD24C630DE0065EA05 /* LifecycleStateTests.swift */ = {isa = PBXFileReference; fileEncoding = 4; lastKnownFileType = sourcecode.swift; path = LifecycleStateTests.swift; sourceTree = "<group>"; };
		3FE6DDFE24C630DE0065EA05 /* LifecycleSessionTests.swift */ = {isa = PBXFileReference; fileEncoding = 4; lastKnownFileType = sourcecode.swift; path = LifecycleSessionTests.swift; sourceTree = "<group>"; };
		3FE6DE0624C630EA0065EA05 /* LifecycleState.swift */ = {isa = PBXFileReference; fileEncoding = 4; lastKnownFileType = sourcecode.swift; path = LifecycleState.swift; sourceTree = "<group>"; };
		3FE6DE0724C630EB0065EA05 /* LifecycleMetrics.swift */ = {isa = PBXFileReference; fileEncoding = 4; lastKnownFileType = sourcecode.swift; path = LifecycleMetrics.swift; sourceTree = "<group>"; };
		3FE6DE0824C630EB0065EA05 /* Event+Lifecycle.swift */ = {isa = PBXFileReference; fileEncoding = 4; lastKnownFileType = sourcecode.swift; path = "Event+Lifecycle.swift"; sourceTree = "<group>"; };
		3FE6DE0A24C630EB0065EA05 /* Lifecycle.swift */ = {isa = PBXFileReference; fileEncoding = 4; lastKnownFileType = sourcecode.swift; path = Lifecycle.swift; sourceTree = "<group>"; };
		3FE6DE0B24C630EB0065EA05 /* LifecycleContextData.swift */ = {isa = PBXFileReference; fileEncoding = 4; lastKnownFileType = sourcecode.swift; path = LifecycleContextData.swift; sourceTree = "<group>"; };
		3FE6DE0C24C630EB0065EA05 /* LifecycleConstants.swift */ = {isa = PBXFileReference; fileEncoding = 4; lastKnownFileType = sourcecode.swift; path = LifecycleConstants.swift; sourceTree = "<group>"; };
		3FE6DE0D24C630EB0065EA05 /* LifecycleMetricsBuilder.swift */ = {isa = PBXFileReference; fileEncoding = 4; lastKnownFileType = sourcecode.swift; path = LifecycleMetricsBuilder.swift; sourceTree = "<group>"; };
		3FE6DE1624C631100065EA05 /* LifecycleSession.swift */ = {isa = PBXFileReference; fileEncoding = 4; lastKnownFileType = sourcecode.swift; path = LifecycleSession.swift; sourceTree = "<group>"; };
		3FE6DE2F24C642330065EA05 /* AEPIdentity.framework */ = {isa = PBXFileReference; explicitFileType = wrapper.framework; includeInIndex = 0; path = AEPIdentity.framework; sourceTree = BUILT_PRODUCTS_DIR; };
		3FE6DE3124C642330065EA05 /* AEPIdentity.h */ = {isa = PBXFileReference; lastKnownFileType = sourcecode.c.h; path = AEPIdentity.h; sourceTree = "<group>"; };
		3FE6DE3224C642330065EA05 /* Info.plist */ = {isa = PBXFileReference; lastKnownFileType = text.plist.xml; path = Info.plist; sourceTree = "<group>"; };
		3FE6DE3724C642330065EA05 /* AEPIdentityTests.xctest */ = {isa = PBXFileReference; explicitFileType = wrapper.cfbundle; includeInIndex = 0; path = AEPIdentityTests.xctest; sourceTree = BUILT_PRODUCTS_DIR; };
		3FE6DE3E24C642330065EA05 /* Info.plist */ = {isa = PBXFileReference; lastKnownFileType = text.plist.xml; path = Info.plist; sourceTree = "<group>"; };
		3FE6DE4624C643050065EA05 /* MobileVisitorAuthenticationState.swift */ = {isa = PBXFileReference; fileEncoding = 4; lastKnownFileType = sourcecode.swift; path = MobileVisitorAuthenticationState.swift; sourceTree = "<group>"; };
		3FE6DE4724C643050065EA05 /* URLQueryItem+Identity.swift */ = {isa = PBXFileReference; fileEncoding = 4; lastKnownFileType = sourcecode.swift; path = "URLQueryItem+Identity.swift"; sourceTree = "<group>"; };
		3FE6DE4824C643050065EA05 /* IdentityProperties.swift */ = {isa = PBXFileReference; fileEncoding = 4; lastKnownFileType = sourcecode.swift; path = IdentityProperties.swift; sourceTree = "<group>"; };
		3FE6DE4924C643050065EA05 /* Identity+PublicAPI.swift */ = {isa = PBXFileReference; fileEncoding = 4; lastKnownFileType = sourcecode.swift; path = "Identity+PublicAPI.swift"; sourceTree = "<group>"; };
		3FE6DE4A24C643050065EA05 /* IdentityConstants.swift */ = {isa = PBXFileReference; fileEncoding = 4; lastKnownFileType = sourcecode.swift; path = IdentityConstants.swift; sourceTree = "<group>"; };
		3FE6DE4C24C643050065EA05 /* Networking+Identity.swift */ = {isa = PBXFileReference; fileEncoding = 4; lastKnownFileType = sourcecode.swift; path = "Networking+Identity.swift"; sourceTree = "<group>"; };
		3FE6DE4D24C643050065EA05 /* IdentityState.swift */ = {isa = PBXFileReference; fileEncoding = 4; lastKnownFileType = sourcecode.swift; path = IdentityState.swift; sourceTree = "<group>"; };
		3FE6DE4E24C643060065EA05 /* MID.swift */ = {isa = PBXFileReference; fileEncoding = 4; lastKnownFileType = sourcecode.swift; path = MID.swift; sourceTree = "<group>"; };
		3FE6DE4F24C643060065EA05 /* Event+Identity.swift */ = {isa = PBXFileReference; fileEncoding = 4; lastKnownFileType = sourcecode.swift; path = "Event+Identity.swift"; sourceTree = "<group>"; };
		3FE6DE5024C643060065EA05 /* CustomIdentity.swift */ = {isa = PBXFileReference; fileEncoding = 4; lastKnownFileType = sourcecode.swift; path = CustomIdentity.swift; sourceTree = "<group>"; };
		3FE6DE5124C643060065EA05 /* IdentityHit.swift */ = {isa = PBXFileReference; fileEncoding = 4; lastKnownFileType = sourcecode.swift; path = IdentityHit.swift; sourceTree = "<group>"; };
		3FE6DE5224C643060065EA05 /* URLAppender.swift */ = {isa = PBXFileReference; fileEncoding = 4; lastKnownFileType = sourcecode.swift; path = URLAppender.swift; sourceTree = "<group>"; };
		3FE6DE5324C643060065EA05 /* MobileIdentities.swift */ = {isa = PBXFileReference; fileEncoding = 4; lastKnownFileType = sourcecode.swift; path = MobileIdentities.swift; sourceTree = "<group>"; };
		3FE6DE5424C643060065EA05 /* IdentityHitResponse.swift */ = {isa = PBXFileReference; fileEncoding = 4; lastKnownFileType = sourcecode.swift; path = IdentityHitResponse.swift; sourceTree = "<group>"; };
		3FE6DE5524C643060065EA05 /* IdentityHitProcessor.swift */ = {isa = PBXFileReference; fileEncoding = 4; lastKnownFileType = sourcecode.swift; path = IdentityHitProcessor.swift; sourceTree = "<group>"; };
		3FE6DE5624C643060065EA05 /* Identity.swift */ = {isa = PBXFileReference; fileEncoding = 4; lastKnownFileType = sourcecode.swift; path = Identity.swift; sourceTree = "<group>"; };
		3FE6DE5724C643060065EA05 /* Identifiable.swift */ = {isa = PBXFileReference; fileEncoding = 4; lastKnownFileType = sourcecode.swift; path = Identifiable.swift; sourceTree = "<group>"; };
		3FE6DE5824C643060065EA05 /* URL+Identity.swift */ = {isa = PBXFileReference; fileEncoding = 4; lastKnownFileType = sourcecode.swift; path = "URL+Identity.swift"; sourceTree = "<group>"; };
		3FE6DE6C24C643610065EA05 /* MIDTests.swift */ = {isa = PBXFileReference; fileEncoding = 4; lastKnownFileType = sourcecode.swift; path = MIDTests.swift; sourceTree = "<group>"; };
		3FE6DE6D24C643610065EA05 /* MobileIdentitiesTests.swift */ = {isa = PBXFileReference; fileEncoding = 4; lastKnownFileType = sourcecode.swift; path = MobileIdentitiesTests.swift; sourceTree = "<group>"; };
		3FE6DE6E24C643610065EA05 /* URL+IdentityTests.swift */ = {isa = PBXFileReference; fileEncoding = 4; lastKnownFileType = sourcecode.swift; path = "URL+IdentityTests.swift"; sourceTree = "<group>"; };
		3FE6DE6F24C643610065EA05 /* URLQueryItem+IdentityTests.swift */ = {isa = PBXFileReference; fileEncoding = 4; lastKnownFileType = sourcecode.swift; path = "URLQueryItem+IdentityTests.swift"; sourceTree = "<group>"; };
		3FE6DE7024C643620065EA05 /* IdentityStateTests.swift */ = {isa = PBXFileReference; fileEncoding = 4; lastKnownFileType = sourcecode.swift; path = IdentityStateTests.swift; sourceTree = "<group>"; };
		3FE6DE7124C643620065EA05 /* IdentityFunctionalTests.swift */ = {isa = PBXFileReference; fileEncoding = 4; lastKnownFileType = sourcecode.swift; path = IdentityFunctionalTests.swift; sourceTree = "<group>"; };
		3FE6DE7224C643620065EA05 /* URLAppenderTests.swift */ = {isa = PBXFileReference; fileEncoding = 4; lastKnownFileType = sourcecode.swift; path = URLAppenderTests.swift; sourceTree = "<group>"; };
		3FE6DE7324C643620065EA05 /* IdentityHitProcessorTests.swift */ = {isa = PBXFileReference; fileEncoding = 4; lastKnownFileType = sourcecode.swift; path = IdentityHitProcessorTests.swift; sourceTree = "<group>"; };
		3FE6DE7424C643620065EA05 /* IdentityHitResponseTests.swift */ = {isa = PBXFileReference; fileEncoding = 4; lastKnownFileType = sourcecode.swift; path = IdentityHitResponseTests.swift; sourceTree = "<group>"; };
		3FE6DE7524C643620065EA05 /* NetworkService+IdentityTests.swift */ = {isa = PBXFileReference; fileEncoding = 4; lastKnownFileType = sourcecode.swift; path = "NetworkService+IdentityTests.swift"; sourceTree = "<group>"; };
		3FE6DE7624C643620065EA05 /* IdentityTests.swift */ = {isa = PBXFileReference; fileEncoding = 4; lastKnownFileType = sourcecode.swift; path = IdentityTests.swift; sourceTree = "<group>"; };
		3FE6DE7724C643620065EA05 /* IdentityPropertiesTests.swift */ = {isa = PBXFileReference; fileEncoding = 4; lastKnownFileType = sourcecode.swift; path = IdentityPropertiesTests.swift; sourceTree = "<group>"; };
		3FE6DE8724C643EA0065EA05 /* TestableExtensionRuntime.swift */ = {isa = PBXFileReference; fileEncoding = 4; lastKnownFileType = sourcecode.swift; path = TestableExtensionRuntime.swift; sourceTree = "<group>"; };
		3FF8170A24D89B160064DFA1 /* AEPCoreMocks.framework */ = {isa = PBXFileReference; explicitFileType = wrapper.framework; includeInIndex = 0; path = AEPCoreMocks.framework; sourceTree = BUILT_PRODUCTS_DIR; };
		3FF8171224D89B500064DFA1 /* Event+Timestamp.swift */ = {isa = PBXFileReference; fileEncoding = 4; lastKnownFileType = sourcecode.swift; name = "Event+Timestamp.swift"; path = "AEPCore/Mocks/Event+Timestamp.swift"; sourceTree = SOURCE_ROOT; };
		3FF8171324D89B500064DFA1 /* AEPCoreMocks.h */ = {isa = PBXFileReference; fileEncoding = 4; lastKnownFileType = sourcecode.c.h; name = AEPCoreMocks.h; path = AEPCore/Mocks/AEPCoreMocks.h; sourceTree = SOURCE_ROOT; };
		3FF8171424D89B500064DFA1 /* Info.plist */ = {isa = PBXFileReference; lastKnownFileType = text.plist; name = Info.plist; path = AEPCore/Mocks/Info.plist; sourceTree = SOURCE_ROOT; };
		3FF8171524D89B500064DFA1 /* TestableExtensionRuntime.swift */ = {isa = PBXFileReference; fileEncoding = 4; lastKnownFileType = sourcecode.swift; name = TestableExtensionRuntime.swift; path = AEPCore/Mocks/TestableExtensionRuntime.swift; sourceTree = SOURCE_ROOT; };
<<<<<<< HEAD
		3FF829442507E9F500483C74 /* ADBMobileConfig-OptedOut.json */ = {isa = PBXFileReference; lastKnownFileType = text.json; path = "ADBMobileConfig-OptedOut.json"; sourceTree = "<group>"; };
		3FF829462507EBE400483C74 /* LifecycleIntegrationTests.swift */ = {isa = PBXFileReference; lastKnownFileType = sourcecode.swift; path = LifecycleIntegrationTests.swift; sourceTree = "<group>"; };
		3FF829482507F8AA00483C74 /* rules_lifecycle.json */ = {isa = PBXFileReference; lastKnownFileType = text.json; path = rules_lifecycle.json; sourceTree = "<group>"; };
		3FF8294B2507FB3800483C74 /* rules_lifecycle.zip */ = {isa = PBXFileReference; lastKnownFileType = archive.zip; path = rules_lifecycle.zip; sourceTree = "<group>"; };
		3FF829682509937100483C74 /* SignalIntegrationTests.swift */ = {isa = PBXFileReference; lastKnownFileType = sourcecode.swift; path = SignalIntegrationTests.swift; sourceTree = "<group>"; };
		3FF8296A2509942200483C74 /* rules_signal.zip */ = {isa = PBXFileReference; lastKnownFileType = archive.zip; path = rules_signal.zip; sourceTree = "<group>"; };
		3FF8296B2509942300483C74 /* rules_signal.json */ = {isa = PBXFileReference; fileEncoding = 4; lastKnownFileType = text.json; path = rules_signal.json; sourceTree = "<group>"; };
=======
		78AA4EB92502DF2200205AE9 /* ZipArchiveTest.swift */ = {isa = PBXFileReference; lastKnownFileType = sourcecode.swift; path = ZipArchiveTest.swift; sourceTree = "<group>"; };
		78AA4EBB2502E42400205AE9 /* TestCorruptFile.zip */ = {isa = PBXFileReference; lastKnownFileType = archive.zip; path = TestCorruptFile.zip; sourceTree = "<group>"; };
		78AA4EBD2502F4AF00205AE9 /* TestInvalidCompressionMethod.zip */ = {isa = PBXFileReference; lastKnownFileType = archive.zip; path = TestInvalidCompressionMethod.zip; sourceTree = "<group>"; };
		78AA4EBF2509731A00205AE9 /* FileManager+ZipTests.swift */ = {isa = PBXFileReference; lastKnownFileType = sourcecode.swift; path = "FileManager+ZipTests.swift"; sourceTree = "<group>"; };
		78AA4EC1250AB55800205AE9 /* TestLarge.zip */ = {isa = PBXFileReference; lastKnownFileType = archive.zip; path = TestLarge.zip; sourceTree = "<group>"; };
>>>>>>> 4dfabfbb
		BB00E26624D8C94600C578C1 /* TokenFinder.swift */ = {isa = PBXFileReference; fileEncoding = 4; lastKnownFileType = sourcecode.swift; path = TokenFinder.swift; sourceTree = "<group>"; };
		BB00E26724D8C94600C578C1 /* Dictionary+Flatten.swift */ = {isa = PBXFileReference; fileEncoding = 4; lastKnownFileType = sourcecode.swift; path = "Dictionary+Flatten.swift"; sourceTree = "<group>"; };
		BB00E26A24D8C9A600C578C1 /* Date+Format.swift */ = {isa = PBXFileReference; fileEncoding = 4; lastKnownFileType = sourcecode.swift; path = "Date+Format.swift"; sourceTree = "<group>"; };
		BB00E26C24D9BF6C00C578C1 /* URLUtility.swift */ = {isa = PBXFileReference; lastKnownFileType = sourcecode.swift; path = URLUtility.swift; sourceTree = "<group>"; };
		BB3E86DC24F86B4100E39C53 /* rules_testUrlenc.json */ = {isa = PBXFileReference; lastKnownFileType = text.json; path = rules_testUrlenc.json; sourceTree = "<group>"; };
		BB3E86DF24F86E6200E39C53 /* rules_testUrlenc_invalidFnName.json */ = {isa = PBXFileReference; fileEncoding = 4; lastKnownFileType = text.json; path = rules_testUrlenc_invalidFnName.json; sourceTree = "<group>"; };
		BB3E86E124F975E000E39C53 /* rules_testMatcherWithDifferentTypesOfParameters.json */ = {isa = PBXFileReference; fileEncoding = 4; lastKnownFileType = text.json; path = rules_testMatcherWithDifferentTypesOfParameters.json; sourceTree = "<group>"; };
		BB3E86E324F99C9600E39C53 /* IdentityPublicAPITests.swift */ = {isa = PBXFileReference; fileEncoding = 4; lastKnownFileType = sourcecode.swift; name = IdentityPublicAPITests.swift; path = AEPIdentity/Tests/IdentityPublicAPITests.swift; sourceTree = SOURCE_ROOT; };
		BB59402924CF6CA200EE0C6C /* LaunchRulesEngineTests.swift */ = {isa = PBXFileReference; lastKnownFileType = sourcecode.swift; path = LaunchRulesEngineTests.swift; sourceTree = "<group>"; };
		BBA5129724F4588E0030DAD1 /* rules_testGroupLogicalOperators.json */ = {isa = PBXFileReference; lastKnownFileType = text.json; path = rules_testGroupLogicalOperators.json; sourceTree = "<group>"; };
		BBA5129A24F477550030DAD1 /* rules_testMatcherNe.json */ = {isa = PBXFileReference; lastKnownFileType = text.json; path = rules_testMatcherNe.json; sourceTree = "<group>"; };
		BBA5129C24F4899B0030DAD1 /* rules_testMatcherGt.json */ = {isa = PBXFileReference; lastKnownFileType = text.json; path = rules_testMatcherGt.json; sourceTree = "<group>"; };
		BBA5129E24F4A14C0030DAD1 /* rules_testMatcherGe.json */ = {isa = PBXFileReference; lastKnownFileType = text.json; path = rules_testMatcherGe.json; sourceTree = "<group>"; };
		BBA512A024F4A15C0030DAD1 /* rules_testMatcherLt.json */ = {isa = PBXFileReference; lastKnownFileType = text.json; path = rules_testMatcherLt.json; sourceTree = "<group>"; };
		BBA512A224F4A16A0030DAD1 /* rules_testMatcherLe.json */ = {isa = PBXFileReference; lastKnownFileType = text.json; path = rules_testMatcherLe.json; sourceTree = "<group>"; };
		BBA512A424F4A1790030DAD1 /* rules_testMatcherCo.json */ = {isa = PBXFileReference; lastKnownFileType = text.json; path = rules_testMatcherCo.json; sourceTree = "<group>"; };
		BBA512A624F4A18B0030DAD1 /* rules_testMatcherNc.json */ = {isa = PBXFileReference; lastKnownFileType = text.json; path = rules_testMatcherNc.json; sourceTree = "<group>"; };
		BBA512A824F4A7EE0030DAD1 /* rules_testMatcherNx.json */ = {isa = PBXFileReference; lastKnownFileType = text.json; path = rules_testMatcherNx.json; sourceTree = "<group>"; };
		BBA512B124F5CF380030DAD1 /* rules_testAttachData.json */ = {isa = PBXFileReference; fileEncoding = 4; lastKnownFileType = text.json; path = rules_testAttachData.json; sourceTree = "<group>"; };
		BBA512B224F5CF380030DAD1 /* rules_testModifyData.json */ = {isa = PBXFileReference; fileEncoding = 4; lastKnownFileType = text.json; path = rules_testModifyData.json; sourceTree = "<group>"; };
		BBA512B624F6C4D90030DAD1 /* rules_testAttachData_invalidJson.json */ = {isa = PBXFileReference; fileEncoding = 4; lastKnownFileType = text.json; path = rules_testAttachData_invalidJson.json; sourceTree = "<group>"; };
		BBA512BA24F6C6CA0030DAD1 /* rules_testModifyData_invalidJson.json */ = {isa = PBXFileReference; fileEncoding = 4; lastKnownFileType = text.json; path = rules_testModifyData_invalidJson.json; sourceTree = "<group>"; };
		BBE1294E24DBBBD60045CD8D /* Dictionary+FlattenTests.swift */ = {isa = PBXFileReference; lastKnownFileType = sourcecode.swift; path = "Dictionary+FlattenTests.swift"; sourceTree = "<group>"; };
		BBE1295024DBCE870045CD8D /* TokenFinderTests.swift */ = {isa = PBXFileReference; lastKnownFileType = sourcecode.swift; path = TokenFinderTests.swift; sourceTree = "<group>"; };
/* End PBXFileReference section */

/* Begin PBXFrameworksBuildPhase section */
		21CAC0D32422917600C11388 /* Frameworks */ = {
			isa = PBXFrameworksBuildPhase;
			buildActionMask = 2147483647;
			files = (
				3FB66A9C24CA003700502CAF /* SwiftRulesEngine in Frameworks */,
			);
			runOnlyForDeploymentPostprocessing = 0;
		};
		21CAC0DC2422917600C11388 /* Frameworks */ = {
			isa = PBXFrameworksBuildPhase;
			buildActionMask = 2147483647;
			files = (
				3FF8171C24D89B8F0064DFA1 /* AEPCoreMocks.framework in Frameworks */,
				3FE6DDBC24C62DA80065EA05 /* AEPServicesMocks.framework in Frameworks */,
				3F03984224BE65170019F095 /* AEPServices.framework in Frameworks */,
				21CAC0E02422917600C11388 /* AEPCore.framework in Frameworks */,
			);
			runOnlyForDeploymentPostprocessing = 0;
		};
		24B4934C24D4C31100AA38D9 /* Frameworks */ = {
			isa = PBXFrameworksBuildPhase;
			buildActionMask = 2147483647;
			files = (
			);
			runOnlyForDeploymentPostprocessing = 0;
		};
		24B4935424D4C31100AA38D9 /* Frameworks */ = {
			isa = PBXFrameworksBuildPhase;
			buildActionMask = 2147483647;
			files = (
				24B4935824D4C31100AA38D9 /* AEPSignal.framework in Frameworks */,
			);
			runOnlyForDeploymentPostprocessing = 0;
		};
		3F03978424BE5DD30019F095 /* Frameworks */ = {
			isa = PBXFrameworksBuildPhase;
			buildActionMask = 2147483647;
			files = (
			);
			runOnlyForDeploymentPostprocessing = 0;
		};
		3F03978C24BE5DD30019F095 /* Frameworks */ = {
			isa = PBXFrameworksBuildPhase;
			buildActionMask = 2147483647;
			files = (
				3FE6DDBA24C62CAF0065EA05 /* AEPServicesMocks.framework in Frameworks */,
				3F03979024BE5DD30019F095 /* AEPServices.framework in Frameworks */,
			);
			runOnlyForDeploymentPostprocessing = 0;
		};
		3F4256F924F474F4005D4006 /* Frameworks */ = {
			isa = PBXFrameworksBuildPhase;
			buildActionMask = 2147483647;
			files = (
				3F2F12BB24F6D07E00600CB4 /* AEPIdentity.framework in Frameworks */,
				3F2F12BC24F6D07E00600CB4 /* AEPLifecycle.framework in Frameworks */,
				3F2F12BD24F6D07E00600CB4 /* AEPServices.framework in Frameworks */,
				3F2F12BE24F6D07E00600CB4 /* AEPSignal.framework in Frameworks */,
				3F42570124F474F4005D4006 /* AEPCore.framework in Frameworks */,
			);
			runOnlyForDeploymentPostprocessing = 0;
		};
		3FE6DDA624C62C090065EA05 /* Frameworks */ = {
			isa = PBXFrameworksBuildPhase;
			buildActionMask = 2147483647;
			files = (
			);
			runOnlyForDeploymentPostprocessing = 0;
		};
		3FE6DDCE24C62EE60065EA05 /* Frameworks */ = {
			isa = PBXFrameworksBuildPhase;
			buildActionMask = 2147483647;
			files = (
			);
			runOnlyForDeploymentPostprocessing = 0;
		};
		3FE6DDD624C62EE60065EA05 /* Frameworks */ = {
			isa = PBXFrameworksBuildPhase;
			buildActionMask = 2147483647;
			files = (
				3FF8172324D8ABF80064DFA1 /* AEPCoreMocks.framework in Frameworks */,
				3FE6DDDA24C62EE60065EA05 /* AEPLifecycle.framework in Frameworks */,
			);
			runOnlyForDeploymentPostprocessing = 0;
		};
		3FE6DE2C24C642330065EA05 /* Frameworks */ = {
			isa = PBXFrameworksBuildPhase;
			buildActionMask = 2147483647;
			files = (
			);
			runOnlyForDeploymentPostprocessing = 0;
		};
		3FE6DE3424C642330065EA05 /* Frameworks */ = {
			isa = PBXFrameworksBuildPhase;
			buildActionMask = 2147483647;
			files = (
				3FE6DE3824C642330065EA05 /* AEPIdentity.framework in Frameworks */,
			);
			runOnlyForDeploymentPostprocessing = 0;
		};
		3FF8170724D89B160064DFA1 /* Frameworks */ = {
			isa = PBXFrameworksBuildPhase;
			buildActionMask = 2147483647;
			files = (
			);
			runOnlyForDeploymentPostprocessing = 0;
		};
/* End PBXFrameworksBuildPhase section */

/* Begin PBXGroup section */
		21377D3F24E33830004BAC01 /* migration */ = {
			isa = PBXGroup;
			children = (
				21377D4024E3383E004BAC01 /* V4Migrator.swift */,
				215A6CE124ED92C500FE0657 /* V4MigrationConstants.swift */,
				218C813A24EC3EBC009B4F31 /* V5Migrator.swift */,
				218C813D24EC4101009B4F31 /* V5MigrationConstants.swift */,
				21F79AB624E704C5003204C3 /* IDParser.swift */,
				21F79ABA24E70CDC003204C3 /* IDParsing.swift */,
			);
			path = migration;
			sourceTree = "<group>";
		};
		21CAC0CC2422917600C11388 = {
			isa = PBXGroup;
			children = (
				21CAC0D82422917600C11388 /* AEPCore */,
				3FE6DE3024C642330065EA05 /* AEPIdentity */,
				3FE6DDD224C62EE60065EA05 /* AEPLifecycle */,
				3F03978824BE5DD30019F095 /* AEPServices */,
				24B4935024D4C31100AA38D9 /* AEPSignal */,
				3F4256FD24F474F4005D4006 /* AEPIntegrationTests */,
				3F03983E24BE635D0019F095 /* Frameworks */,
				21CAC0D72422917600C11388 /* Products */,
				2499461B24E5E67700D3F7B2 /* Package.swift */,
			);
			sourceTree = "<group>";
		};
		21CAC0D72422917600C11388 /* Products */ = {
			isa = PBXGroup;
			children = (
				21CAC0D62422917600C11388 /* AEPCore.framework */,
				21CAC0DF2422917600C11388 /* AEPCoreTests.xctest */,
				3F03978724BE5DD30019F095 /* AEPServices.framework */,
				3F03978F24BE5DD30019F095 /* AEPServicesTests.xctest */,
				3FE6DDA924C62C090065EA05 /* AEPServicesMocks.framework */,
				3FE6DDD124C62EE60065EA05 /* AEPLifecycle.framework */,
				3FE6DDD924C62EE60065EA05 /* AEPLifecycleTests.xctest */,
				3FE6DE2F24C642330065EA05 /* AEPIdentity.framework */,
				3FE6DE3724C642330065EA05 /* AEPIdentityTests.xctest */,
				3FF8170A24D89B160064DFA1 /* AEPCoreMocks.framework */,
				24B4934F24D4C31100AA38D9 /* AEPSignal.framework */,
				24B4935724D4C31100AA38D9 /* AEPSignalTests.xctest */,
				3F4256FC24F474F4005D4006 /* AEPIntegrationTests.xctest */,
			);
			name = Products;
			sourceTree = "<group>";
		};
		21CAC0D82422917600C11388 /* AEPCore */ = {
			isa = PBXGroup;
			children = (
				3FF8170424D89AC50064DFA1 /* mocks */,
				24B4934124D2310700AA38D9 /* src */,
				24B4934224D231D800AA38D9 /* tests */,
			);
			name = AEPCore;
			sourceTree = "<group>";
		};
		21D4A658246D991200DFCD02 /* LifecycleTests */ = {
			isa = PBXGroup;
			children = (
				21629DB12461CC48009D05BF /* AEPCore+LifecycleTests.swift */,
			);
			path = LifecycleTests;
			sourceTree = "<group>";
		};
		21F79ABC24E71427003204C3 /* MigrationTests */ = {
			isa = PBXGroup;
			children = (
				21F79ABD24E7144F003204C3 /* IDParserTests.swift */,
				21F79AC024E72204003204C3 /* V4MigratorTests.swift */,
				21CD581024EC7B8900D9D590 /* V5MigratorTests.swift */,
			);
			path = MigrationTests;
			sourceTree = "<group>";
		};
		24B4934124D2310700AA38D9 /* src */ = {
			isa = PBXGroup;
			children = (
				21377D3F24E33830004BAC01 /* migration */,
				3FB66AB924CA004400502CAF /* configuration */,
				3FB66A9D24CA004400502CAF /* core */,
				3FB66AA524CA004400502CAF /* eventhub */,
				3FB66AB324CA004400502CAF /* rules */,
				21CAC0D92422917600C11388 /* AEPCore.h */,
				21CAC0DA2422917600C11388 /* Info.plist */,
			);
			name = src;
			path = AEPCore/Sources;
			sourceTree = "<group>";
		};
		24B4934224D231D800AA38D9 /* tests */ = {
			isa = PBXGroup;
			children = (
				21F79ABC24E71427003204C3 /* MigrationTests */,
				3F39520024CA096100F7325B /* ConfigurationTests */,
				3F3951E924CA096100F7325B /* EventHubTests */,
				21D4A658246D991200DFCD02 /* LifecycleTests */,
				3F3951F324CA096100F7325B /* MockExtensions */,
				3F39152E24CA47B600B58C3E /* RulesTests */,
				3F3951F824CA096100F7325B /* TestHelpers */,
				3F3951EC24CA096100F7325B /* TestResources */,
				3FB5F7CC24D283F300F0F6DF /* FunctionalTests */,
				3F3951F724CA096100F7325B /* MobileCore+ConfigurationTests.swift */,
				3F39153224CB7E2400B58C3E /* MobileCore+IdentityTests.swift */,
				3F3951E824CA096100F7325B /* MobileCoreTests.swift */,
				21CAC0E62422917600C11388 /* Info.plist */,
			);
			name = tests;
			path = AEPCore/Tests;
			sourceTree = "<group>";
		};
		24B4934324D2360700AA38D9 /* src */ = {
			isa = PBXGroup;
			children = (
				3FE6DE3124C642330065EA05 /* AEPIdentity.h */,
				3FE6DE5024C643060065EA05 /* CustomIdentity.swift */,
				3FE6DE4F24C643060065EA05 /* Event+Identity.swift */,
				3FE6DE5724C643060065EA05 /* Identifiable.swift */,
				3FE6DE5624C643060065EA05 /* Identity.swift */,
				3FE6DE4A24C643050065EA05 /* IdentityConstants.swift */,
				3FE6DE5124C643060065EA05 /* IdentityHit.swift */,
				3FE6DE5524C643060065EA05 /* IdentityHitProcessor.swift */,
				3FE6DE5424C643060065EA05 /* IdentityHitResponse.swift */,
				3FE6DE4824C643050065EA05 /* IdentityProperties.swift */,
				3FE6DE4D24C643050065EA05 /* IdentityState.swift */,
				3FE6DE4924C643050065EA05 /* Identity+PublicAPI.swift */,
				3FE6DE3224C642330065EA05 /* Info.plist */,
				3FE6DE4E24C643060065EA05 /* MID.swift */,
				3FE6DE5324C643060065EA05 /* MobileIdentities.swift */,
				3FE6DE4624C643050065EA05 /* MobileVisitorAuthenticationState.swift */,
				3FE6DE4C24C643050065EA05 /* Networking+Identity.swift */,
				2107F02524C9FDFE002935CF /* PushIDManageable.swift */,
				2107F02724C9FE1B002935CF /* PushIDManager.swift */,
				3FE6DE5224C643060065EA05 /* URLAppender.swift */,
				3FE6DE4724C643050065EA05 /* URLQueryItem+Identity.swift */,
				3FE6DE5824C643060065EA05 /* URL+Identity.swift */,
			);
			name = src;
			path = AEPIdentity/Sources;
			sourceTree = "<group>";
		};
		24B4934424D2361000AA38D9 /* tests */ = {
			isa = PBXGroup;
			children = (
				3FE6DE8624C643EA0065EA05 /* TestHelpers */,
				218E01BF24C7595000BEC470 /* HitQueuing+PrivacyTests.swift */,
				BB3E86E324F99C9600E39C53 /* IdentityPublicAPITests.swift */,
				3FE6DE7124C643620065EA05 /* IdentityFunctionalTests.swift */,
				3FE6DE7324C643620065EA05 /* IdentityHitProcessorTests.swift */,
				3FE6DE7424C643620065EA05 /* IdentityHitResponseTests.swift */,
				3FE6DE7724C643620065EA05 /* IdentityPropertiesTests.swift */,
				3FE6DE7024C643620065EA05 /* IdentityStateTests.swift */,
				3FE6DE7624C643620065EA05 /* IdentityTests.swift */,
				3FE6DE3E24C642330065EA05 /* Info.plist */,
				3FE6DE6C24C643610065EA05 /* MIDTests.swift */,
				3FE6DE6D24C643610065EA05 /* MobileIdentitiesTests.swift */,
				3FE6DE7524C643620065EA05 /* NetworkService+IdentityTests.swift */,
				3FE6DE7224C643620065EA05 /* URLAppenderTests.swift */,
				3FE6DE6F24C643610065EA05 /* URLQueryItem+IdentityTests.swift */,
				3FE6DE6E24C643610065EA05 /* URL+IdentityTests.swift */,
				2107F02924C9FF46002935CF /* PushIDManagerTests.swift */,
				21FE151F24F03254008A82FF /* IdentityPublicAPITests.swift */,
			);
			name = tests;
			path = AEPIdentity/Tests;
			sourceTree = "<group>";
		};
		24B4934524D23AAB00AA38D9 /* tests */ = {
			isa = PBXGroup;
			children = (
				3F39153624CB823100B58C3E /* FunctionalTests */,
				3FE6DDE024C62EE60065EA05 /* Info.plist */,
				3FE6DDF924C630DE0065EA05 /* LifecycleContextDataTests.swift */,
				3FE6DDF824C630DE0065EA05 /* LifecycleMetricsBuilderTests.swift */,
				3FE6DDFB24C630DE0065EA05 /* LifecycleMetricsTests.swift */,
				3FE6DDFE24C630DE0065EA05 /* LifecycleSessionTests.swift */,
				3FE6DDFD24C630DE0065EA05 /* LifecycleStateTests.swift */,
			);
			name = tests;
			path = AEPLifecycle/Tests;
			sourceTree = "<group>";
		};
		24B4934624D23AB200AA38D9 /* src */ = {
			isa = PBXGroup;
			children = (
				3FE6DDD324C62EE60065EA05 /* AEPLifecycle.h */,
				3FE6DE0824C630EB0065EA05 /* Event+Lifecycle.swift */,
				3FE6DDD424C62EE60065EA05 /* Info.plist */,
				3FE6DE0A24C630EB0065EA05 /* Lifecycle.swift */,
				3FE6DE0C24C630EB0065EA05 /* LifecycleConstants.swift */,
				3FE6DE0B24C630EB0065EA05 /* LifecycleContextData.swift */,
				3FE6DE0724C630EB0065EA05 /* LifecycleMetrics.swift */,
				3FE6DE0D24C630EB0065EA05 /* LifecycleMetricsBuilder.swift */,
				3FE6DE1624C631100065EA05 /* LifecycleSession.swift */,
				3FE6DE0624C630EA0065EA05 /* LifecycleState.swift */,
			);
			name = src;
			path = AEPLifecycle/Sources;
			sourceTree = "<group>";
		};
		24B4934724D337A800AA38D9 /* tests */ = {
			isa = PBXGroup;
			children = (
				3F03983324BE62AA0019F095 /* resources */,
				3F03980024BE61520019F095 /* services */,
				3F03980E24BE61520019F095 /* utility */,
				3F03979624BE5DD30019F095 /* Info.plist */,
			);
			name = tests;
			path = AEPServices/Tests;
			sourceTree = "<group>";
		};
		24B4934824D337B300AA38D9 /* src */ = {
			isa = PBXGroup;
			children = (
				3F03979F24BE5FF30019F095 /* cache */,
				3F0397B224BE5FF30019F095 /* dataqueue */,
				3F0397A624BE5FF30019F095 /* log */,
				3F0397AA24BE5FF30019F095 /* network */,
				3F0397BA24BE5FF30019F095 /* storage */,
				3F0397E124BE60910019F095 /* utility */,
				243DCE4624C7AA2800E99AD9 /* AEPServices.h */,
				3F0397BE24BE5FF30019F095 /* ApplicationSystemInfoService.swift */,
				3F0397B924BE5FF30019F095 /* Info.plist */,
				3F0397A524BE5FF30019F095 /* ServiceProvider.swift */,
				3F0397BF24BE5FF30019F095 /* SystemInfoService.swift */,
				3F0397C024BE5FF30019F095 /* URLOpening.swift */,
				3F0397C124BE5FF30019F095 /* URLService.swift */,
			);
			name = src;
			path = AEPServices/Sources;
			sourceTree = "<group>";
		};
		24B4934924D3380400AA38D9 /* mock */ = {
			isa = PBXGroup;
			children = (
				3FE6DDE824C62F610065EA05 /* AEPServicesMock.h */,
				3FE6DDEC24C62F610065EA05 /* Info.plist */,
				3FE6DDEF24C62F610065EA05 /* MockDataQueue.swift */,
				3FE6DDEB24C62F610065EA05 /* MockDataStore.swift */,
				2467E43B24CB54B70022F6BE /* MockDiskCache.swift */,
				215C859C24C6492800CCCD26 /* MockHitProcessor.swift */,
				215C859B24C6492800CCCD26 /* MockHitQueue.swift */,
				3FE6DDE924C62F610065EA05 /* MockNetworkServiceOverrider.swift */,
				3FE6DDEE24C62F610065EA05 /* MockSystemInfoService.swift */,
				3FE6DDEA24C62F610065EA05 /* MockTask.swift */,
				2467E43C24CB54B70022F6BE /* MockUnzipper.swift */,
				24543A1324E1DAFC002D8D9A /* MockURLService.swift */,
				3FE6DDED24C62F610065EA05 /* MockURLSession.swift */,
			);
			name = mock;
			path = AEPServices/Mocks;
			sourceTree = "<group>";
		};
		24B4935024D4C31100AA38D9 /* AEPSignal */ = {
			isa = PBXGroup;
			children = (
				24B4936724D4C36200AA38D9 /* src */,
				24B4936624D4C35B00AA38D9 /* tests */,
			);
			name = AEPSignal;
			sourceTree = "<group>";
		};
		24B4936624D4C35B00AA38D9 /* tests */ = {
			isa = PBXGroup;
			children = (
				247FBD7C24E331A600FA6505 /* Event+SignalTests.swift */,
				2420365124E35EEB0069C89D /* SignalHitProcessorTests.swift */,
				24B4935C24D4C31100AA38D9 /* SignalTests.swift */,
				24B4935E24D4C31100AA38D9 /* Info.plist */,
			);
			name = tests;
			path = AEPSignal/Tests;
			sourceTree = "<group>";
		};
		24B4936724D4C36200AA38D9 /* src */ = {
			isa = PBXGroup;
			children = (
				24B4935124D4C31100AA38D9 /* AEPSignal.h */,
				24B4935224D4C31100AA38D9 /* Info.plist */,
				24B4937524D8AAAF00AA38D9 /* Event+Signal.swift */,
				24B4936E24D4C6F900AA38D9 /* Signal.swift */,
				24B4937024D4C86C00AA38D9 /* SignalConstants.swift */,
				24B4937924DA18BE00AA38D9 /* SignalHit.swift */,
				24B4937724D8CEAC00AA38D9 /* SignalHitProcessor.swift */,
			);
			name = src;
			path = AEPSignal/Sources;
			sourceTree = "<group>";
		};
		3F03978824BE5DD30019F095 /* AEPServices */ = {
			isa = PBXGroup;
			children = (
				24B4934924D3380400AA38D9 /* mock */,
				24B4934824D337B300AA38D9 /* src */,
				24B4934724D337A800AA38D9 /* tests */,
			);
			name = AEPServices;
			sourceTree = "<group>";
		};
		3F03979F24BE5FF30019F095 /* cache */ = {
			isa = PBXGroup;
			children = (
				3F0397A124BE5FF30019F095 /* Cache.swift */,
				3F0397A224BE5FF30019F095 /* CacheEntry.swift */,
				3F0397A424BE5FF30019F095 /* CacheExpiry.swift */,
				3F0397A024BE5FF30019F095 /* Caching.swift */,
				3F0397A324BE5FF30019F095 /* DiskCacheService.swift */,
			);
			path = cache;
			sourceTree = "<group>";
		};
		3F0397A624BE5FF30019F095 /* log */ = {
			isa = PBXGroup;
			children = (
				3F0397A824BE5FF30019F095 /* Log.swift */,
				3F0397A924BE5FF30019F095 /* LogLevel.swift */,
				3F0397A724BE5FF30019F095 /* Logging.swift */,
				3F0397AD24BE5FF30019F095 /* LoggingService.swift */,
			);
			path = log;
			sourceTree = "<group>";
		};
		3F0397AA24BE5FF30019F095 /* network */ = {
			isa = PBXGroup;
			children = (
				3F0397B024BE5FF30019F095 /* HttpConnection.swift */,
				3F0397AF24BE5FF30019F095 /* HttpMethod.swift */,
				3F0397B124BE5FF30019F095 /* NetworkRequest.swift */,
				3F0397AB24BE5FF30019F095 /* NetworkService.swift */,
				3F0397AC24BE5FF30019F095 /* NetworkServiceConstants.swift */,
				3F0397AE24BE5FF30019F095 /* Networking.swift */,
			);
			path = network;
			sourceTree = "<group>";
		};
		3F0397B224BE5FF30019F095 /* dataqueue */ = {
			isa = PBXGroup;
			children = (
				3F0397B624BE5FF30019F095 /* DataEntity.swift */,
				3F0397B524BE5FF30019F095 /* DataQueue.swift */,
				3F0397B824BE5FF30019F095 /* DataQueuing.swift */,
				3F0397B724BE5FF30019F095 /* DataQueueService.swift */,
				3F0397B324BE5FF30019F095 /* SQLiteDataQueue.swift */,
				3F0397B424BE5FF30019F095 /* SQLiteWrapper.swift */,
			);
			path = dataqueue;
			sourceTree = "<group>";
		};
		3F0397BA24BE5FF30019F095 /* storage */ = {
			isa = PBXGroup;
			children = (
				3F0397BC24BE5FF30019F095 /* NamedCollectionDataStore.swift */,
				3F0397BB24BE5FF30019F095 /* NamedCollectionProcessing.swift */,
				3F0397BD24BE5FF30019F095 /* UserDefaultsNamedCollection.swift */,
			);
			path = storage;
			sourceTree = "<group>";
		};
		3F0397E124BE60910019F095 /* utility */ = {
			isa = PBXGroup;
			children = (
				3F0397E224BE60910019F095 /* hitprocessor */,
				3F0397E724BE60910019F095 /* unzip */,
				3F0397F124BE60910019F095 /* AnyCodable.swift */,
				3F0397E624BE60910019F095 /* AtomicCounter.swift */,
				3F0397EE24BE60910019F095 /* OperationOrderer.swift */,
				2107F02D24C9FF88002935CF /* SHA256.swift */,
				3F0397ED24BE60910019F095 /* ThreadSafeArray.swift */,
				3F0397EF24BE60910019F095 /* ThreadSafeDictionary.swift */,
				3F0397F024BE60910019F095 /* URLEncoder.swift */,
				BB00E26A24D8C9A600C578C1 /* Date+Format.swift */,
			);
			path = utility;
			sourceTree = "<group>";
		};
		3F0397E224BE60910019F095 /* hitprocessor */ = {
			isa = PBXGroup;
			children = (
				3F0397E324BE60910019F095 /* HitProcessing.swift */,
				3F0397E524BE60910019F095 /* HitQueuing.swift */,
				3F0397E424BE60910019F095 /* PersistentHitQueue.swift */,
			);
			path = hitprocessor;
			sourceTree = "<group>";
		};
		3F0397E724BE60910019F095 /* unzip */ = {
			isa = PBXGroup;
			children = (
				3F0397EB24BE60910019F095 /* FileManager+ZIP.swift */,
				3F0397E824BE60910019F095 /* FileUnzipper.swift */,
				3F0397EC24BE60910019F095 /* FileUnzipperConstants.swift */,
				2467E43924CA4DE20022F6BE /* Unzipping.swift */,
				3F0397E924BE60910019F095 /* ZipArchive.swift */,
				3F0397EA24BE60910019F095 /* ZipEntry.swift */,
			);
			path = unzip;
			sourceTree = "<group>";
		};
		3F03980024BE61520019F095 /* services */ = {
			isa = PBXGroup;
			children = (
				3F03980424BE61520019F095 /* DataQueueServiceTests.swift */,
				3F03980324BE61520019F095 /* DataQueueService+Testable.swift */,
				3F03980A24BE61520019F095 /* DataQueueTests.swift */,
				3F03980624BE61520019F095 /* DiskCacheServiceTests.swift */,
				3F03980C24BE61520019F095 /* LogLevelTest.swift */,
				3F03980924BE61520019F095 /* MockSystemInfoService.swift */,
				3F03980D24BE61520019F095 /* NamedCollectionDataStoreTest.swift */,
				3F03980B24BE61520019F095 /* NetworkServiceTests.swift */,
				3F03980824BE61520019F095 /* SQLiteWrapperTests.swift */,
				3F03980224BE61520019F095 /* SystemInfoServiceTest.swift */,
				3F03980124BE61520019F095 /* UnzipperTest.swift */,
				78AA4EB92502DF2200205AE9 /* ZipArchiveTest.swift */,
				78AA4EBF2509731A00205AE9 /* FileManager+ZipTests.swift */,
				3F03980524BE61520019F095 /* URLServiceTest.swift */,
				3F03980724BE61520019F095 /* UserDefaultsNamedCollectionTest.swift */,
			);
			path = services;
			sourceTree = "<group>";
		};
		3F03980E24BE61520019F095 /* utility */ = {
			isa = PBXGroup;
			children = (
				3F03981124BE61520019F095 /* AnyCodableTests.swift */,
				3F03980F24BE61520019F095 /* OperationOrdererTests.swift */,
				3F03981024BE61520019F095 /* PersistentHitQueueTests.swift */,
				2107F02F24C9FFB2002935CF /* SHA256Tests.swift */,
				3F03981224BE61520019F095 /* ThreadSafeArrayTests.swift */,
				3F03981424BE61520019F095 /* ThreadSafeDictionaryTests.swift */,
				3F03981324BE61520019F095 /* URLEncoderTests.swift */,
			);
			path = utility;
			sourceTree = "<group>";
		};
		3F03983324BE62AA0019F095 /* resources */ = {
			isa = PBXGroup;
			children = (
				3F03983624BE62AA0019F095 /* ADBMobileConfig.json */,
				3F03983724BE62AA0019F095 /* TestConfig.json */,
				3F03983524BE62AA0019F095 /* TestImage.png */,
				3F03983424BE62AA0019F095 /* TestRules.zip */,
				78AA4EBB2502E42400205AE9 /* TestCorruptFile.zip */,
				78AA4EBD2502F4AF00205AE9 /* TestInvalidCompressionMethod.zip */,
				78AA4EC1250AB55800205AE9 /* TestLarge.zip */,
			);
			path = resources;
			sourceTree = "<group>";
		};
		3F03983E24BE635D0019F095 /* Frameworks */ = {
			isa = PBXGroup;
			children = (
			);
			name = Frameworks;
			sourceTree = "<group>";
		};
		3F39152E24CA47B600B58C3E /* RulesTests */ = {
			isa = PBXGroup;
			children = (
				3F08FF9C24DA0DCF00D34DE3 /* RulesDownloaderTests.swift */,
				3F08FF9624D9F1F300D34DE3 /* EventDataMergeTests.swift */,
				3F39152F24CA47B600B58C3E /* JSONRulesParserTests.swift */,
				BB59402924CF6CA200EE0C6C /* LaunchRulesEngineTests.swift */,
				BBE1294E24DBBBD60045CD8D /* Dictionary+FlattenTests.swift */,
				BBE1295024DBCE870045CD8D /* TokenFinderTests.swift */,
			);
			path = RulesTests;
			sourceTree = "<group>";
		};
		3F39153624CB823100B58C3E /* FunctionalTests */ = {
			isa = PBXGroup;
			children = (
				3FE6DDFC24C630DE0065EA05 /* LifecycleFunctionalTests.swift */,
			);
			path = FunctionalTests;
			sourceTree = "<group>";
		};
		3F3951E924CA096100F7325B /* EventHubTests */ = {
			isa = PBXGroup;
			children = (
				3F3951EB24CA096100F7325B /* EventHubTests.swift */,
				3F3951EA24CA096100F7325B /* SharedStateTest.swift */,
			);
			path = EventHubTests;
			sourceTree = "<group>";
		};
		3F3951EC24CA096100F7325B /* TestResources */ = {
			isa = PBXGroup;
			children = (
				3F08FF9A24DA0DA100D34DE3 /* rules_functional_1.zip */,
				3F3951ED24CA096100F7325B /* TestRules.zip */,
				3F3951EE24CA096100F7325B /* TestImage.png */,
				3F3951EF24CA096100F7325B /* rules_1.json */,
				3F3951F024CA096100F7325B /* ADBMobileConfig.json */,
				3F3951F124CA096100F7325B /* TestConfig.json */,
				3F3951F224CA096100F7325B /* testRulesDownloader.zip */,
				BBA5129724F4588E0030DAD1 /* rules_testGroupLogicalOperators.json */,
				BBA5129A24F477550030DAD1 /* rules_testMatcherNe.json */,
				BBA5129C24F4899B0030DAD1 /* rules_testMatcherGt.json */,
				BBA5129E24F4A14C0030DAD1 /* rules_testMatcherGe.json */,
				BBA512A024F4A15C0030DAD1 /* rules_testMatcherLt.json */,
				BBA512A224F4A16A0030DAD1 /* rules_testMatcherLe.json */,
				BBA512A424F4A1790030DAD1 /* rules_testMatcherCo.json */,
				BBA512A624F4A18B0030DAD1 /* rules_testMatcherNc.json */,
				BBA512A824F4A7EE0030DAD1 /* rules_testMatcherNx.json */,
				BBA512B124F5CF380030DAD1 /* rules_testAttachData.json */,
				BBA512B624F6C4D90030DAD1 /* rules_testAttachData_invalidJson.json */,
				BBA512B224F5CF380030DAD1 /* rules_testModifyData.json */,
				BBA512BA24F6C6CA0030DAD1 /* rules_testModifyData_invalidJson.json */,
				BB3E86DC24F86B4100E39C53 /* rules_testUrlenc.json */,
				BB3E86DF24F86E6200E39C53 /* rules_testUrlenc_invalidFnName.json */,
				BB3E86E124F975E000E39C53 /* rules_testMatcherWithDifferentTypesOfParameters.json */,
			);
			path = TestResources;
			sourceTree = "<group>";
		};
		3F3951F324CA096100F7325B /* MockExtensions */ = {
			isa = PBXGroup;
			children = (
				3F3951F424CA096100F7325B /* SlowMockExtension.swift */,
				3F3951F524CA096100F7325B /* MockExtension.swift */,
				3F3951F624CA096100F7325B /* MockExtensionTwo.swift */,
			);
			path = MockExtensions;
			sourceTree = "<group>";
		};
		3F3951F824CA096100F7325B /* TestHelpers */ = {
			isa = PBXGroup;
			children = (
				3F3951FA24CA096100F7325B /* MockConfigurationDownloader.swift */,
				3F3951FB24CA096100F7325B /* MockNetworkServiceOverrider.swift */,
				3F3951FC24CA096100F7325B /* EventHub+Testable.swift */,
				3F3951FD24CA096100F7325B /* MockRulesDownloaderNetworkService.swift */,
				3F3951FE24CA096100F7325B /* SharedStateTestHelper.swift */,
				3F3951FF24CA096100F7325B /* MockConfigurationDownloaderNetworkService.swift */,
			);
			path = TestHelpers;
			sourceTree = "<group>";
		};
		3F39520024CA096100F7325B /* ConfigurationTests */ = {
			isa = PBXGroup;
			children = (
				3F39520424CA096100F7325B /* ConfigurationDownloaderTests.swift */,
				3F39520324CA096100F7325B /* ConfigurationStateTests.swift */,
				3F39520624CA096100F7325B /* LaunchIDManagerTests.swift */,
				3F39520124CA096100F7325B /* TestableExtensionRuntime.swift */,
			);
			path = ConfigurationTests;
			sourceTree = "<group>";
		};
		3F4256FD24F474F4005D4006 /* AEPIntegrationTests */ = {
			isa = PBXGroup;
			children = (
				3FF829432507E9C900483C74 /* resources */,
				3F42570F24F4754F005D4006 /* TestableNetworkService.swift */,
				3F4256FE24F474F4005D4006 /* IdentityIntegrationTests.swift */,
				3F42570024F474F4005D4006 /* Info.plist */,
				3F2F12BF24F6D66C00600CB4 /* TestHelpers.swift */,
				3F5F9ED02502D34500C8A0B4 /* ConfigurationIntegrationTests.swift */,
				3FF829462507EBE400483C74 /* LifecycleIntegrationTests.swift */,
				3FF829682509937100483C74 /* SignalIntegrationTests.swift */,
			);
			path = AEPIntegrationTests;
			sourceTree = "<group>";
		};
		3FB5F7CC24D283F300F0F6DF /* FunctionalTests */ = {
			isa = PBXGroup;
			children = (
				3F16762724F031A00041B970 /* EventHubContractTests.swift */,
				3F16762924F032C60041B970 /* ContractExtensionOne.swift */,
				3F16762B24F032E60041B970 /* ContractExtensionTwo.swift */,
				3FB5F7CF24D2848900F0F6DF /* ConfigurationFunctionalTests.swift */,
				3F08FF9824DA03F000D34DE3 /* RulesEngineFunctionalTests.swift */,
			);
			path = FunctionalTests;
			sourceTree = "<group>";
		};
		3FB66A9D24CA004400502CAF /* core */ = {
			isa = PBXGroup;
			children = (
				3FB66A9E24CA004400502CAF /* CoreConstants.swift */,
				3FB66A9F24CA004400502CAF /* MobileCore.swift */,
				3FB66AA224CA004400502CAF /* MobileCore+Configuration.swift */,
				3FB66AA324CA004400502CAF /* MobileCore+Lifecycle.swift */,
				213F8A0324D8DC5A0003B8AF /* WrapperType.swift */,
			);
			path = core;
			sourceTree = "<group>";
		};
		3FB66AA524CA004400502CAF /* eventhub */ = {
			isa = PBXGroup;
			children = (
				3FB66AAA24CA004400502CAF /* AEPError.swift */,
				3FB66AA924CA004400502CAF /* Event.swift */,
				3FB66AAC24CA004400502CAF /* EventHub.swift */,
				3FB66AA724CA004400502CAF /* EventHubConstants.swift */,
				3FB66AAF24CA004400502CAF /* EventHubError.swift */,
				3FB66AA624CA004400502CAF /* EventHubPlaceholderExtension.swift */,
				3FB66AB124CA004400502CAF /* EventListenerContainer.swift */,
				3FB66AB024CA004400502CAF /* EventSource.swift */,
				3FB66AAE24CA004400502CAF /* EventType.swift */,
				3FB66AB224CA004400502CAF /* Extension.swift */,
				3FB66AA824CA004400502CAF /* ExtensionContainer.swift */,
				3FB66AAD24CA004400502CAF /* ExtensionRuntime.swift */,
				3FB66AAB24CA004400502CAF /* SharedState.swift */,
				217E220424D1FD7900B70B3E /* SharedStateResult.swift */,
			);
			path = eventhub;
			sourceTree = "<group>";
		};
		3FB66AB324CA004400502CAF /* rules */ = {
			isa = PBXGroup;
			children = (
				3F08FF9424D9F1D200D34DE3 /* EventDataMerger.swift */,
				BB00E26724D8C94600C578C1 /* Dictionary+Flatten.swift */,
				BB00E26624D8C94600C578C1 /* TokenFinder.swift */,
				3FB66AB624CA004400502CAF /* LaunchRulesEngine.swift */,
				3FB66AB824CA004400502CAF /* JSONRulesParser.swift */,
				3FB66AB424CA004400502CAF /* LaunchRule.swift */,
				3FB66AB524CA004400502CAF /* RulesDownloader.swift */,
				3FB66AB724CA004400502CAF /* RulesLoader.swift */,
				BB00E26C24D9BF6C00C578C1 /* URLUtility.swift */,
				3F16761324E1B0630041B970 /* RulesConstants.swift */,
			);
			path = rules;
			sourceTree = "<group>";
		};
		3FB66AB924CA004400502CAF /* configuration */ = {
			isa = PBXGroup;
			children = (
				3FB66AC424CA004400502CAF /* Cacheable.swift */,
				3FB66AC124CA004400502CAF /* CachedConfiguration.swift */,
				3FB66AC024CA004400502CAF /* CachedRules.swift */,
				3FB66ABA24CA004400502CAF /* Configuration.swift */,
				3FB66ABB24CA004400502CAF /* ConfigurationConstants.swift */,
				3FB66ABF24CA004400502CAF /* ConfigurationDownloadable.swift */,
				3FB66AC224CA004400502CAF /* ConfigurationDownloader.swift */,
				3FB66ABC24CA004400502CAF /* ConfigurationState.swift */,
				3FB66ABE24CA004400502CAF /* Event+Configuration.swift */,
				24D2A3D424DB5B370079DCCF /* HitQueuing+PrivacyStatus.swift */,
				3FB66ABD24CA004400502CAF /* LaunchIDManager.swift */,
				3FB66AC324CA004400502CAF /* PrivacyStatus.swift */,
			);
			path = configuration;
			sourceTree = "<group>";
		};
		3FE6DDD224C62EE60065EA05 /* AEPLifecycle */ = {
			isa = PBXGroup;
			children = (
				24B4934624D23AB200AA38D9 /* src */,
				24B4934524D23AAB00AA38D9 /* tests */,
			);
			name = AEPLifecycle;
			sourceTree = "<group>";
		};
		3FE6DE3024C642330065EA05 /* AEPIdentity */ = {
			isa = PBXGroup;
			children = (
				24B4934324D2360700AA38D9 /* src */,
				24B4934424D2361000AA38D9 /* tests */,
			);
			name = AEPIdentity;
			sourceTree = "<group>";
		};
		3FE6DE8624C643EA0065EA05 /* TestHelpers */ = {
			isa = PBXGroup;
			children = (
				2107F02B24C9FF62002935CF /* MockPushIDManager.swift */,
				3FE6DE8724C643EA0065EA05 /* TestableExtensionRuntime.swift */,
			);
			path = TestHelpers;
			sourceTree = "<group>";
		};
		3FF8170424D89AC50064DFA1 /* mocks */ = {
			isa = PBXGroup;
			children = (
				3FF8171324D89B500064DFA1 /* AEPCoreMocks.h */,
				3FF8171224D89B500064DFA1 /* Event+Timestamp.swift */,
				3FF8171424D89B500064DFA1 /* Info.plist */,
				3FF8171524D89B500064DFA1 /* TestableExtensionRuntime.swift */,
				3F08FFA824DBBDD700D34DE3 /* TestableNetworkService.swift */,
				3F08FFA724DBBDD700D34DE3 /* UserDefaults+Clear.swift */,
			);
			path = mocks;
			sourceTree = "<group>";
		};
		3FF829432507E9C900483C74 /* resources */ = {
			isa = PBXGroup;
			children = (
				3FF829442507E9F500483C74 /* ADBMobileConfig-OptedOut.json */,
				3FF829482507F8AA00483C74 /* rules_lifecycle.json */,
				3FF8294B2507FB3800483C74 /* rules_lifecycle.zip */,
				3FF8296B2509942300483C74 /* rules_signal.json */,
				3FF8296A2509942200483C74 /* rules_signal.zip */,
			);
			path = resources;
			sourceTree = "<group>";
		};
/* End PBXGroup section */

/* Begin PBXHeadersBuildPhase section */
		21CAC0D12422917600C11388 /* Headers */ = {
			isa = PBXHeadersBuildPhase;
			buildActionMask = 2147483647;
			files = (
				21CAC0E72422917600C11388 /* AEPCore.h in Headers */,
				243DCE4724C7AA2800E99AD9 /* AEPServices.h in Headers */,
			);
			runOnlyForDeploymentPostprocessing = 0;
		};
		24B4934A24D4C31100AA38D9 /* Headers */ = {
			isa = PBXHeadersBuildPhase;
			buildActionMask = 2147483647;
			files = (
				24B4935F24D4C31100AA38D9 /* AEPSignal.h in Headers */,
			);
			runOnlyForDeploymentPostprocessing = 0;
		};
		3F03978224BE5DD30019F095 /* Headers */ = {
			isa = PBXHeadersBuildPhase;
			buildActionMask = 2147483647;
			files = (
				243DCE4824C7AA7C00E99AD9 /* AEPServices.h in Headers */,
			);
			runOnlyForDeploymentPostprocessing = 0;
		};
		3FE6DDA424C62C090065EA05 /* Headers */ = {
			isa = PBXHeadersBuildPhase;
			buildActionMask = 2147483647;
			files = (
				3FE6DDF024C62F610065EA05 /* AEPServicesMock.h in Headers */,
			);
			runOnlyForDeploymentPostprocessing = 0;
		};
		3FE6DDCC24C62EE60065EA05 /* Headers */ = {
			isa = PBXHeadersBuildPhase;
			buildActionMask = 2147483647;
			files = (
				3FE6DDE124C62EE60065EA05 /* AEPLifecycle.h in Headers */,
			);
			runOnlyForDeploymentPostprocessing = 0;
		};
		3FE6DE2A24C642330065EA05 /* Headers */ = {
			isa = PBXHeadersBuildPhase;
			buildActionMask = 2147483647;
			files = (
				3FE6DE3F24C642330065EA05 /* AEPIdentity.h in Headers */,
			);
			runOnlyForDeploymentPostprocessing = 0;
		};
		3FF8170524D89B160064DFA1 /* Headers */ = {
			isa = PBXHeadersBuildPhase;
			buildActionMask = 2147483647;
			files = (
				3FF8171724D89B500064DFA1 /* AEPCoreMocks.h in Headers */,
			);
			runOnlyForDeploymentPostprocessing = 0;
		};
/* End PBXHeadersBuildPhase section */

/* Begin PBXNativeTarget section */
		21CAC0D52422917600C11388 /* AEPCore */ = {
			isa = PBXNativeTarget;
			buildConfigurationList = 21CAC0EA2422917600C11388 /* Build configuration list for PBXNativeTarget "AEPCore" */;
			buildPhases = (
				21CAC0D12422917600C11388 /* Headers */,
				21CAC0D22422917600C11388 /* Sources */,
				21CAC0D32422917600C11388 /* Frameworks */,
				21CAC0D42422917600C11388 /* Resources */,
				BB6812FF24E19B55007FDCF7 /* ShellScript */,
			);
			buildRules = (
			);
			dependencies = (
				3F03983D24BE63570019F095 /* PBXTargetDependency */,
			);
			name = AEPCore;
			packageProductDependencies = (
				3FB66A9B24CA003700502CAF /* SwiftRulesEngine */,
			);
			productName = AEPCore;
			productReference = 21CAC0D62422917600C11388 /* AEPCore.framework */;
			productType = "com.apple.product-type.framework";
		};
		21CAC0DE2422917600C11388 /* AEPCoreTests */ = {
			isa = PBXNativeTarget;
			buildConfigurationList = 21CAC0ED2422917600C11388 /* Build configuration list for PBXNativeTarget "AEPCoreTests" */;
			buildPhases = (
				21CAC0DB2422917600C11388 /* Sources */,
				21CAC0DC2422917600C11388 /* Frameworks */,
				21CAC0DD2422917600C11388 /* Resources */,
			);
			buildRules = (
			);
			dependencies = (
				3FF8171B24D89B8A0064DFA1 /* PBXTargetDependency */,
				3FE6DDBE24C62DAB0065EA05 /* PBXTargetDependency */,
				3F03984124BE65120019F095 /* PBXTargetDependency */,
				21CAC0E22422917600C11388 /* PBXTargetDependency */,
			);
			name = AEPCoreTests;
			productName = AEPCoreTests;
			productReference = 21CAC0DF2422917600C11388 /* AEPCoreTests.xctest */;
			productType = "com.apple.product-type.bundle.unit-test";
		};
		24B4934E24D4C31100AA38D9 /* AEPSignal */ = {
			isa = PBXNativeTarget;
			buildConfigurationList = 24B4936424D4C31100AA38D9 /* Build configuration list for PBXNativeTarget "AEPSignal" */;
			buildPhases = (
				24B4934A24D4C31100AA38D9 /* Headers */,
				24B4934B24D4C31100AA38D9 /* Sources */,
				24B4934C24D4C31100AA38D9 /* Frameworks */,
				24B4934D24D4C31100AA38D9 /* Resources */,
				BB68130724E19C32007FDCF7 /* ShellScript */,
			);
			buildRules = (
			);
			dependencies = (
				24B4936924D4C3C400AA38D9 /* PBXTargetDependency */,
				24B4936B24D4C3C400AA38D9 /* PBXTargetDependency */,
			);
			name = AEPSignal;
			productName = AEPSignal;
			productReference = 24B4934F24D4C31100AA38D9 /* AEPSignal.framework */;
			productType = "com.apple.product-type.framework";
		};
		24B4935624D4C31100AA38D9 /* AEPSignalTests */ = {
			isa = PBXNativeTarget;
			buildConfigurationList = 24B4936524D4C31100AA38D9 /* Build configuration list for PBXNativeTarget "AEPSignalTests" */;
			buildPhases = (
				24B4935324D4C31100AA38D9 /* Sources */,
				24B4935424D4C31100AA38D9 /* Frameworks */,
				24B4935524D4C31100AA38D9 /* Resources */,
			);
			buildRules = (
			);
			dependencies = (
				24D2A3DC24DCB2540079DCCF /* PBXTargetDependency */,
				24D2A3DE24DCB2540079DCCF /* PBXTargetDependency */,
				24B4935A24D4C31100AA38D9 /* PBXTargetDependency */,
			);
			name = AEPSignalTests;
			productName = AEPSignalTests;
			productReference = 24B4935724D4C31100AA38D9 /* AEPSignalTests.xctest */;
			productType = "com.apple.product-type.bundle.unit-test";
		};
		3F03978624BE5DD30019F095 /* AEPServices */ = {
			isa = PBXNativeTarget;
			buildConfigurationList = 3F03979C24BE5DD30019F095 /* Build configuration list for PBXNativeTarget "AEPServices" */;
			buildPhases = (
				3F03978224BE5DD30019F095 /* Headers */,
				3F03978324BE5DD30019F095 /* Sources */,
				3F03978424BE5DD30019F095 /* Frameworks */,
				3F03978524BE5DD30019F095 /* Resources */,
				BB68130424E19C23007FDCF7 /* ShellScript */,
			);
			buildRules = (
			);
			dependencies = (
			);
			name = AEPServices;
			productName = AEPServices;
			productReference = 3F03978724BE5DD30019F095 /* AEPServices.framework */;
			productType = "com.apple.product-type.framework";
		};
		3F03978E24BE5DD30019F095 /* AEPServicesTests */ = {
			isa = PBXNativeTarget;
			buildConfigurationList = 3F03979D24BE5DD30019F095 /* Build configuration list for PBXNativeTarget "AEPServicesTests" */;
			buildPhases = (
				3F03978B24BE5DD30019F095 /* Sources */,
				3F03978C24BE5DD30019F095 /* Frameworks */,
				3F03978D24BE5DD30019F095 /* Resources */,
			);
			buildRules = (
			);
			dependencies = (
				3F03979224BE5DD30019F095 /* PBXTargetDependency */,
			);
			name = AEPServicesTests;
			productName = AEPServicesTests;
			productReference = 3F03978F24BE5DD30019F095 /* AEPServicesTests.xctest */;
			productType = "com.apple.product-type.bundle.unit-test";
		};
		3F4256FB24F474F4005D4006 /* AEPIntegrationTests */ = {
			isa = PBXNativeTarget;
			buildConfigurationList = 3F42570624F474F4005D4006 /* Build configuration list for PBXNativeTarget "AEPIntegrationTests" */;
			buildPhases = (
				3FF8294A2507FAEA00483C74 /* Run Script */,
				3F4256F824F474F4005D4006 /* Sources */,
				3F4256F924F474F4005D4006 /* Frameworks */,
				3F4256FA24F474F4005D4006 /* Resources */,
			);
			buildRules = (
			);
			dependencies = (
				3F42570824F47501005D4006 /* PBXTargetDependency */,
				3F42570A24F47501005D4006 /* PBXTargetDependency */,
				3F42570C24F47501005D4006 /* PBXTargetDependency */,
				3F42570E24F47501005D4006 /* PBXTargetDependency */,
				3F42570324F474F4005D4006 /* PBXTargetDependency */,
			);
			name = AEPIntegrationTests;
			productName = AEPIntegrationTests;
			productReference = 3F4256FC24F474F4005D4006 /* AEPIntegrationTests.xctest */;
			productType = "com.apple.product-type.bundle.unit-test";
		};
		3FE6DDA824C62C090065EA05 /* AEPServicesMocks */ = {
			isa = PBXNativeTarget;
			buildConfigurationList = 3FE6DDAE24C62C090065EA05 /* Build configuration list for PBXNativeTarget "AEPServicesMocks" */;
			buildPhases = (
				3FE6DDA424C62C090065EA05 /* Headers */,
				3FE6DDA524C62C090065EA05 /* Sources */,
				3FE6DDA624C62C090065EA05 /* Frameworks */,
				3FE6DDA724C62C090065EA05 /* Resources */,
				BB68130624E19C2E007FDCF7 /* ShellScript */,
			);
			buildRules = (
			);
			dependencies = (
				3FE6DE2124C6345A0065EA05 /* PBXTargetDependency */,
			);
			name = AEPServicesMocks;
			productName = AEPServicesMock;
			productReference = 3FE6DDA924C62C090065EA05 /* AEPServicesMocks.framework */;
			productType = "com.apple.product-type.framework";
		};
		3FE6DDD024C62EE60065EA05 /* AEPLifecycle */ = {
			isa = PBXNativeTarget;
			buildConfigurationList = 3FE6DDE224C62EE60065EA05 /* Build configuration list for PBXNativeTarget "AEPLifecycle" */;
			buildPhases = (
				3FE6DDCC24C62EE60065EA05 /* Headers */,
				3FE6DDCD24C62EE60065EA05 /* Sources */,
				3FE6DDCE24C62EE60065EA05 /* Frameworks */,
				3FE6DDCF24C62EE60065EA05 /* Resources */,
				BB68130224E19C15007FDCF7 /* ShellScript */,
			);
			buildRules = (
			);
			dependencies = (
				3F39522424CA1CC500F7325B /* PBXTargetDependency */,
				3FE6DE2524C634660065EA05 /* PBXTargetDependency */,
			);
			name = AEPLifecycle;
			productName = AEPLifecycle;
			productReference = 3FE6DDD124C62EE60065EA05 /* AEPLifecycle.framework */;
			productType = "com.apple.product-type.framework";
		};
		3FE6DDD824C62EE60065EA05 /* AEPLifecycleTests */ = {
			isa = PBXNativeTarget;
			buildConfigurationList = 3FE6DDE524C62EE60065EA05 /* Build configuration list for PBXNativeTarget "AEPLifecycleTests" */;
			buildPhases = (
				3FE6DDD524C62EE60065EA05 /* Sources */,
				3FE6DDD624C62EE60065EA05 /* Frameworks */,
				3FE6DDD724C62EE60065EA05 /* Resources */,
			);
			buildRules = (
			);
			dependencies = (
				3FF8172224D8ABF20064DFA1 /* PBXTargetDependency */,
				3FE6DE2724C634B50065EA05 /* PBXTargetDependency */,
				3FE6DDDC24C62EE60065EA05 /* PBXTargetDependency */,
			);
			name = AEPLifecycleTests;
			productName = AEPLifecycleTests;
			productReference = 3FE6DDD924C62EE60065EA05 /* AEPLifecycleTests.xctest */;
			productType = "com.apple.product-type.bundle.unit-test";
		};
		3FE6DE2E24C642330065EA05 /* AEPIdentity */ = {
			isa = PBXNativeTarget;
			buildConfigurationList = 3FE6DE4024C642330065EA05 /* Build configuration list for PBXNativeTarget "AEPIdentity" */;
			buildPhases = (
				3FE6DE2A24C642330065EA05 /* Headers */,
				3FE6DE2B24C642330065EA05 /* Sources */,
				3FE6DE2C24C642330065EA05 /* Frameworks */,
				3FE6DE2D24C642330065EA05 /* Resources */,
				BB68130124E19C10007FDCF7 /* ShellScript */,
			);
			buildRules = (
			);
			dependencies = (
				3F39522224CA1CBF00F7325B /* PBXTargetDependency */,
				3FE6DE8A24C646360065EA05 /* PBXTargetDependency */,
			);
			name = AEPIdentity;
			productName = AEPIdentity;
			productReference = 3FE6DE2F24C642330065EA05 /* AEPIdentity.framework */;
			productType = "com.apple.product-type.framework";
		};
		3FE6DE3624C642330065EA05 /* AEPIdentityTests */ = {
			isa = PBXNativeTarget;
			buildConfigurationList = 3FE6DE4324C642330065EA05 /* Build configuration list for PBXNativeTarget "AEPIdentityTests" */;
			buildPhases = (
				3FE6DE3324C642330065EA05 /* Sources */,
				3FE6DE3424C642330065EA05 /* Frameworks */,
				3FE6DE3524C642330065EA05 /* Resources */,
			);
			buildRules = (
			);
			dependencies = (
				3FE6DE8524C6437F0065EA05 /* PBXTargetDependency */,
				3FE6DE3A24C642330065EA05 /* PBXTargetDependency */,
			);
			name = AEPIdentityTests;
			productName = AEPIdentityTests;
			productReference = 3FE6DE3724C642330065EA05 /* AEPIdentityTests.xctest */;
			productType = "com.apple.product-type.bundle.unit-test";
		};
		3FF8170924D89B160064DFA1 /* AEPCoreMocks */ = {
			isa = PBXNativeTarget;
			buildConfigurationList = 3FF8170F24D89B160064DFA1 /* Build configuration list for PBXNativeTarget "AEPCoreMocks" */;
			buildPhases = (
				3FF8170524D89B160064DFA1 /* Headers */,
				3FF8170624D89B160064DFA1 /* Sources */,
				3FF8170724D89B160064DFA1 /* Frameworks */,
				3FF8170824D89B160064DFA1 /* Resources */,
				BB68130024E19C06007FDCF7 /* ShellScript */,
			);
			buildRules = (
			);
			dependencies = (
				3FF8171E24D89BCD0064DFA1 /* PBXTargetDependency */,
			);
			name = AEPCoreMocks;
			productName = AEPCoreMocks;
			productReference = 3FF8170A24D89B160064DFA1 /* AEPCoreMocks.framework */;
			productType = "com.apple.product-type.framework";
		};
/* End PBXNativeTarget section */

/* Begin PBXProject section */
		21CAC0CD2422917600C11388 /* Project object */ = {
			isa = PBXProject;
			attributes = {
				LastSwiftUpdateCheck = 1130;
				LastUpgradeCheck = 1130;
				ORGANIZATIONNAME = Adobe;
				TargetAttributes = {
					21CAC0D52422917600C11388 = {
						CreatedOnToolsVersion = 11.3.1;
						LastSwiftMigration = 1130;
					};
					21CAC0DE2422917600C11388 = {
						CreatedOnToolsVersion = 11.3.1;
						LastSwiftMigration = 1160;
					};
					24B4934E24D4C31100AA38D9 = {
						CreatedOnToolsVersion = 11.6;
						LastSwiftMigration = 1160;
					};
					24B4935624D4C31100AA38D9 = {
						CreatedOnToolsVersion = 11.6;
					};
					3F03978624BE5DD30019F095 = {
						CreatedOnToolsVersion = 11.5;
						LastSwiftMigration = 1150;
					};
					3F03978E24BE5DD30019F095 = {
						CreatedOnToolsVersion = 11.5;
					};
					3F39152124CA34BA00B58C3E = {
						CreatedOnToolsVersion = 11.3.1;
					};
					3F4256FB24F474F4005D4006 = {
						CreatedOnToolsVersion = 11.3.1;
					};
					3FE6DDA824C62C090065EA05 = {
						CreatedOnToolsVersion = 11.5;
						LastSwiftMigration = 1150;
					};
					3FE6DDD024C62EE60065EA05 = {
						CreatedOnToolsVersion = 11.5;
						LastSwiftMigration = 1150;
					};
					3FE6DDD824C62EE60065EA05 = {
						CreatedOnToolsVersion = 11.5;
						LastSwiftMigration = 1150;
					};
					3FE6DE2E24C642330065EA05 = {
						CreatedOnToolsVersion = 11.5;
						LastSwiftMigration = 1150;
					};
					3FE6DE3624C642330065EA05 = {
						CreatedOnToolsVersion = 11.5;
						LastSwiftMigration = 1150;
					};
					3FF8170924D89B160064DFA1 = {
						CreatedOnToolsVersion = 11.3.1;
						LastSwiftMigration = 1130;
					};
				};
			};
			buildConfigurationList = 21CAC0D02422917600C11388 /* Build configuration list for PBXProject "AEPCore" */;
			compatibilityVersion = "Xcode 9.3";
			developmentRegion = en;
			hasScannedForEncodings = 0;
			knownRegions = (
				en,
				Base,
			);
			mainGroup = 21CAC0CC2422917600C11388;
			packageReferences = (
				3FE6DE9324C64B8D0065EA05 /* XCRemoteSwiftPackageReference "aepsdk-rulesengine-ios" */,
			);
			productRefGroup = 21CAC0D72422917600C11388 /* Products */;
			projectDirPath = "";
			projectRoot = "";
			targets = (
				21CAC0D52422917600C11388 /* AEPCore */,
				3FF8170924D89B160064DFA1 /* AEPCoreMocks */,
				21CAC0DE2422917600C11388 /* AEPCoreTests */,
				3FE6DE2E24C642330065EA05 /* AEPIdentity */,
				3FE6DE3624C642330065EA05 /* AEPIdentityTests */,
				3FE6DDD024C62EE60065EA05 /* AEPLifecycle */,
				3FE6DDD824C62EE60065EA05 /* AEPLifecycleTests */,
				3F03978624BE5DD30019F095 /* AEPServices */,
				3FE6DDA824C62C090065EA05 /* AEPServicesMocks */,
				3F03978E24BE5DD30019F095 /* AEPServicesTests */,
				24B4934E24D4C31100AA38D9 /* AEPSignal */,
				24B4935624D4C31100AA38D9 /* AEPSignalTests */,
				3F39152124CA34BA00B58C3E /* AEP-All */,
				3F4256FB24F474F4005D4006 /* AEPIntegrationTests */,
			);
		};
/* End PBXProject section */

/* Begin PBXResourcesBuildPhase section */
		21CAC0D42422917600C11388 /* Resources */ = {
			isa = PBXResourcesBuildPhase;
			buildActionMask = 2147483647;
			files = (
			);
			runOnlyForDeploymentPostprocessing = 0;
		};
		21CAC0DD2422917600C11388 /* Resources */ = {
			isa = PBXResourcesBuildPhase;
			buildActionMask = 2147483647;
			files = (
				BB3E86DE24F86B6700E39C53 /* rules_testUrlenc.json in Resources */,
				BBA512A724F4A18B0030DAD1 /* rules_testMatcherNc.json in Resources */,
				BBA512B424F5CF380030DAD1 /* rules_testModifyData.json in Resources */,
				3F08FF9B24DA0DA100D34DE3 /* rules_functional_1.zip in Resources */,
				3F39520C24CA096100F7325B /* rules_1.json in Resources */,
				BBA512A524F4A1790030DAD1 /* rules_testMatcherCo.json in Resources */,
				BBA512A924F4A7EE0030DAD1 /* rules_testMatcherNx.json in Resources */,
				BBA512A124F4A15C0030DAD1 /* rules_testMatcherLt.json in Resources */,
				BB3E86E224F975E000E39C53 /* rules_testMatcherWithDifferentTypesOfParameters.json in Resources */,
				3F39520D24CA096100F7325B /* ADBMobileConfig.json in Resources */,
				BBA5129D24F4899B0030DAD1 /* rules_testMatcherGt.json in Resources */,
				3F39520F24CA096100F7325B /* testRulesDownloader.zip in Resources */,
				3F39520A24CA096100F7325B /* TestRules.zip in Resources */,
				3F39520E24CA096100F7325B /* TestConfig.json in Resources */,
				3F39520B24CA096100F7325B /* TestImage.png in Resources */,
				BBA512BB24F6C6CA0030DAD1 /* rules_testModifyData_invalidJson.json in Resources */,
				BB3E86E024F86E6200E39C53 /* rules_testUrlenc_invalidFnName.json in Resources */,
				BBA512A324F4A16A0030DAD1 /* rules_testMatcherLe.json in Resources */,
				BBA5129B24F477550030DAD1 /* rules_testMatcherNe.json in Resources */,
				BBA5129924F46C770030DAD1 /* rules_testGroupLogicalOperators.json in Resources */,
				BBA5129F24F4A14C0030DAD1 /* rules_testMatcherGe.json in Resources */,
				BBA512B724F6C4D90030DAD1 /* rules_testAttachData_invalidJson.json in Resources */,
				BBA512B324F5CF380030DAD1 /* rules_testAttachData.json in Resources */,
			);
			runOnlyForDeploymentPostprocessing = 0;
		};
		24B4934D24D4C31100AA38D9 /* Resources */ = {
			isa = PBXResourcesBuildPhase;
			buildActionMask = 2147483647;
			files = (
			);
			runOnlyForDeploymentPostprocessing = 0;
		};
		24B4935524D4C31100AA38D9 /* Resources */ = {
			isa = PBXResourcesBuildPhase;
			buildActionMask = 2147483647;
			files = (
			);
			runOnlyForDeploymentPostprocessing = 0;
		};
		3F03978524BE5DD30019F095 /* Resources */ = {
			isa = PBXResourcesBuildPhase;
			buildActionMask = 2147483647;
			files = (
			);
			runOnlyForDeploymentPostprocessing = 0;
		};
		3F03978D24BE5DD30019F095 /* Resources */ = {
			isa = PBXResourcesBuildPhase;
			buildActionMask = 2147483647;
			files = (
				3F03983824BE62AA0019F095 /* TestRules.zip in Resources */,
				3F03983B24BE62AA0019F095 /* TestConfig.json in Resources */,
				3F03983A24BE62AA0019F095 /* ADBMobileConfig.json in Resources */,
				78AA4EBC2502E42400205AE9 /* TestCorruptFile.zip in Resources */,
				78AA4EC2250AB55800205AE9 /* TestLarge.zip in Resources */,
				78AA4EBE2502F4AF00205AE9 /* TestInvalidCompressionMethod.zip in Resources */,
				3F03983924BE62AA0019F095 /* TestImage.png in Resources */,
			);
			runOnlyForDeploymentPostprocessing = 0;
		};
		3F4256FA24F474F4005D4006 /* Resources */ = {
			isa = PBXResourcesBuildPhase;
			buildActionMask = 2147483647;
			files = (
				3FF829492507F8AA00483C74 /* rules_lifecycle.json in Resources */,
				3FF8296C2509942300483C74 /* rules_signal.zip in Resources */,
				3FF8296D2509942300483C74 /* rules_signal.json in Resources */,
				3FF8294C2507FB3800483C74 /* rules_lifecycle.zip in Resources */,
				3FF829452507E9F500483C74 /* ADBMobileConfig-OptedOut.json in Resources */,
			);
			runOnlyForDeploymentPostprocessing = 0;
		};
		3FE6DDA724C62C090065EA05 /* Resources */ = {
			isa = PBXResourcesBuildPhase;
			buildActionMask = 2147483647;
			files = (
			);
			runOnlyForDeploymentPostprocessing = 0;
		};
		3FE6DDCF24C62EE60065EA05 /* Resources */ = {
			isa = PBXResourcesBuildPhase;
			buildActionMask = 2147483647;
			files = (
			);
			runOnlyForDeploymentPostprocessing = 0;
		};
		3FE6DDD724C62EE60065EA05 /* Resources */ = {
			isa = PBXResourcesBuildPhase;
			buildActionMask = 2147483647;
			files = (
			);
			runOnlyForDeploymentPostprocessing = 0;
		};
		3FE6DE2D24C642330065EA05 /* Resources */ = {
			isa = PBXResourcesBuildPhase;
			buildActionMask = 2147483647;
			files = (
			);
			runOnlyForDeploymentPostprocessing = 0;
		};
		3FE6DE3524C642330065EA05 /* Resources */ = {
			isa = PBXResourcesBuildPhase;
			buildActionMask = 2147483647;
			files = (
			);
			runOnlyForDeploymentPostprocessing = 0;
		};
		3FF8170824D89B160064DFA1 /* Resources */ = {
			isa = PBXResourcesBuildPhase;
			buildActionMask = 2147483647;
			files = (
			);
			runOnlyForDeploymentPostprocessing = 0;
		};
/* End PBXResourcesBuildPhase section */

/* Begin PBXShellScriptBuildPhase section */
		3FF8294A2507FAEA00483C74 /* Run Script */ = {
			isa = PBXShellScriptBuildPhase;
			buildActionMask = 2147483647;
			files = (
			);
			inputFileListPaths = (
			);
			inputPaths = (
			);
			name = "Run Script";
			outputFileListPaths = (
			);
			outputPaths = (
			);
			runOnlyForDeploymentPostprocessing = 0;
			shellPath = /bin/sh;
			shellScript = "# Type a script or drag a script file from your workspace to insert its path.\ncd ${PROJECT_DIR}/AEPIntegrationTests/resources\nzip -r rules_lifecycle.zip rules_lifecycle.json\nzip -r rules_signal.zip rules_signal.json\n\n";
		};
		BB6812FF24E19B55007FDCF7 /* ShellScript */ = {
			isa = PBXShellScriptBuildPhase;
			buildActionMask = 2147483647;
			files = (
			);
			inputFileListPaths = (
			);
			inputPaths = (
			);
			outputFileListPaths = (
			);
			outputPaths = (
			);
			runOnlyForDeploymentPostprocessing = 0;
			shellPath = /bin/zsh;
			shellScript = "cd ${PROJECT_DIR}\nif which swiftlint >/dev/null; then\n  swiftlint\nelse\n  echo \"error: SwiftLint not installed, download from https://github.com/realm/SwiftLint\"\nfi\nif which swiftformat >/dev/null; then\n   swiftformat .\nelse\necho \"error: SwiftFormat not installed, download from https://github.com/nicklockwood/SwiftFormat\"\nfi\n";
		};
		BB68130024E19C06007FDCF7 /* ShellScript */ = {
			isa = PBXShellScriptBuildPhase;
			buildActionMask = 2147483647;
			files = (
			);
			inputFileListPaths = (
			);
			inputPaths = (
			);
			outputFileListPaths = (
			);
			outputPaths = (
			);
			runOnlyForDeploymentPostprocessing = 0;
			shellPath = /bin/zsh;
			shellScript = "cd ${PROJECT_DIR}\nif which swiftlint >/dev/null; then\n  swiftlint\nelse\n  echo \"error: SwiftLint not installed, download from https://github.com/realm/SwiftLint\"\nfi\nif which swiftformat >/dev/null; then\n   swiftformat .\nelse\necho \"error: SwiftFormat not installed, download from https://github.com/nicklockwood/SwiftFormat\"\nfi\n\n";
		};
		BB68130124E19C10007FDCF7 /* ShellScript */ = {
			isa = PBXShellScriptBuildPhase;
			buildActionMask = 2147483647;
			files = (
			);
			inputFileListPaths = (
			);
			inputPaths = (
			);
			outputFileListPaths = (
			);
			outputPaths = (
			);
			runOnlyForDeploymentPostprocessing = 0;
			shellPath = /bin/zsh;
			shellScript = "cd ${PROJECT_DIR}\nif which swiftlint >/dev/null; then\n  swiftlint\nelse\n  echo \"error: SwiftLint not installed, download from https://github.com/realm/SwiftLint\"\nfi\nif which swiftformat >/dev/null; then\n   swiftformat .\nelse\necho \"error: SwiftFormat not installed, download from https://github.com/nicklockwood/SwiftFormat\"\nfi\n";
		};
		BB68130224E19C15007FDCF7 /* ShellScript */ = {
			isa = PBXShellScriptBuildPhase;
			buildActionMask = 2147483647;
			files = (
			);
			inputFileListPaths = (
			);
			inputPaths = (
			);
			outputFileListPaths = (
			);
			outputPaths = (
			);
			runOnlyForDeploymentPostprocessing = 0;
			shellPath = /bin/zsh;
			shellScript = "cd ${PROJECT_DIR}\nif which swiftlint >/dev/null; then\n  swiftlint\nelse\n  echo \"error: SwiftLint not installed, download from https://github.com/realm/SwiftLint\"\nfi\nif which swiftformat >/dev/null; then\n   swiftformat .\nelse\necho \"error: SwiftFormat not installed, download from https://github.com/nicklockwood/SwiftFormat\"\nfi\n";
		};
		BB68130424E19C23007FDCF7 /* ShellScript */ = {
			isa = PBXShellScriptBuildPhase;
			buildActionMask = 2147483647;
			files = (
			);
			inputFileListPaths = (
			);
			inputPaths = (
			);
			outputFileListPaths = (
			);
			outputPaths = (
			);
			runOnlyForDeploymentPostprocessing = 0;
			shellPath = /bin/zsh;
			shellScript = "cd ${PROJECT_DIR}\nif which swiftlint >/dev/null; then\n  swiftlint\nelse\n  echo \"error: SwiftLint not installed, download from https://github.com/realm/SwiftLint\"\nfi\nif which swiftformat >/dev/null; then\n   swiftformat .\nelse\necho \"error: SwiftFormat not installed, download from https://github.com/nicklockwood/SwiftFormat\"\nfi\n";
		};
		BB68130624E19C2E007FDCF7 /* ShellScript */ = {
			isa = PBXShellScriptBuildPhase;
			buildActionMask = 2147483647;
			files = (
			);
			inputFileListPaths = (
			);
			inputPaths = (
			);
			outputFileListPaths = (
			);
			outputPaths = (
			);
			runOnlyForDeploymentPostprocessing = 0;
			shellPath = /bin/zsh;
			shellScript = "cd ${PROJECT_DIR}\nif which swiftlint >/dev/null; then\n  swiftlint\nelse\n  echo \"error: SwiftLint not installed, download from https://github.com/realm/SwiftLint\"\nfi\nif which swiftformat >/dev/null; then\n   swiftformat .\nelse\necho \"error: SwiftFormat not installed, download from https://github.com/nicklockwood/SwiftFormat\"\nfi\n";
		};
		BB68130724E19C32007FDCF7 /* ShellScript */ = {
			isa = PBXShellScriptBuildPhase;
			buildActionMask = 2147483647;
			files = (
			);
			inputFileListPaths = (
			);
			inputPaths = (
			);
			outputFileListPaths = (
			);
			outputPaths = (
			);
			runOnlyForDeploymentPostprocessing = 0;
			shellPath = /bin/zsh;
			shellScript = "cd ${PROJECT_DIR}\nif which swiftlint >/dev/null; then\n  swiftlint\nelse\n  echo \"error: SwiftLint not installed, download from https://github.com/realm/SwiftLint\"\nfi\nif which swiftformat >/dev/null; then\n   swiftformat .\nelse\necho \"error: SwiftFormat not installed, download from https://github.com/nicklockwood/SwiftFormat\"\nfi\n";
		};
/* End PBXShellScriptBuildPhase section */

/* Begin PBXSourcesBuildPhase section */
		21CAC0D22422917600C11388 /* Sources */ = {
			isa = PBXSourcesBuildPhase;
			buildActionMask = 2147483647;
			files = (
				218C813B24EC3EBC009B4F31 /* V5Migrator.swift in Sources */,
				3FB66ACD24CA004400502CAF /* EventHubConstants.swift in Sources */,
				3FB66ADF24CA004400502CAF /* ConfigurationConstants.swift in Sources */,
				3FB66ADE24CA004400502CAF /* Configuration.swift in Sources */,
				3FB66ADD24CA004400502CAF /* JSONRulesParser.swift in Sources */,
				3FB66AE424CA004400502CAF /* CachedRules.swift in Sources */,
				3FB66AD624CA004400502CAF /* EventSource.swift in Sources */,
				218C813E24EC4101009B4F31 /* V5MigrationConstants.swift in Sources */,
				3F16761424E1B0630041B970 /* RulesConstants.swift in Sources */,
				BB00E26824D8C94600C578C1 /* TokenFinder.swift in Sources */,
				24D2A3D524DB5B370079DCCF /* HitQueuing+PrivacyStatus.swift in Sources */,
				3FB66AD924CA004400502CAF /* LaunchRule.swift in Sources */,
				21F79ABB24E70CDC003204C3 /* IDParsing.swift in Sources */,
				3FB66AE524CA004400502CAF /* CachedConfiguration.swift in Sources */,
				3FB66AC924CA004400502CAF /* MobileCore+Configuration.swift in Sources */,
				3FB66AC524CA004400502CAF /* CoreConstants.swift in Sources */,
				3FB66AE224CA004400502CAF /* Event+Configuration.swift in Sources */,
				3FB66AD124CA004400502CAF /* SharedState.swift in Sources */,
				215A6CE224ED92C500FE0657 /* V4MigrationConstants.swift in Sources */,
				217E220524D1FD7900B70B3E /* SharedStateResult.swift in Sources */,
				BB00E26924D8C94600C578C1 /* Dictionary+Flatten.swift in Sources */,
				3FB66AD524CA004400502CAF /* EventHubError.swift in Sources */,
				3FB66AD324CA004400502CAF /* ExtensionRuntime.swift in Sources */,
				3FB66AE324CA004400502CAF /* ConfigurationDownloadable.swift in Sources */,
				3FB66ADB24CA004400502CAF /* LaunchRulesEngine.swift in Sources */,
				21377D4124E3383E004BAC01 /* V4Migrator.swift in Sources */,
				3FB66ACA24CA004400502CAF /* MobileCore+Lifecycle.swift in Sources */,
				3FB66AE624CA004400502CAF /* ConfigurationDownloader.swift in Sources */,
				213F8A0424D8DC5A0003B8AF /* WrapperType.swift in Sources */,
				3FB66ACF24CA004400502CAF /* Event.swift in Sources */,
				3FB66ACE24CA004400502CAF /* ExtensionContainer.swift in Sources */,
				21F79AB724E704C5003204C3 /* IDParser.swift in Sources */,
				3FB66AE024CA004400502CAF /* ConfigurationState.swift in Sources */,
				3FB66AE724CA004400502CAF /* PrivacyStatus.swift in Sources */,
				3FB66AC624CA004400502CAF /* MobileCore.swift in Sources */,
				3FB66AD824CA004400502CAF /* Extension.swift in Sources */,
				BB00E26E24D9BFB700C578C1 /* URLUtility.swift in Sources */,
				3FB66AD724CA004400502CAF /* EventListenerContainer.swift in Sources */,
				3FB66AD224CA004400502CAF /* EventHub.swift in Sources */,
				3FB66ADC24CA004400502CAF /* RulesLoader.swift in Sources */,
				3FB66ACC24CA004400502CAF /* EventHubPlaceholderExtension.swift in Sources */,
				3FB66AE824CA004400502CAF /* Cacheable.swift in Sources */,
				3FB66ADA24CA004400502CAF /* RulesDownloader.swift in Sources */,
				3FB66AE124CA004400502CAF /* LaunchIDManager.swift in Sources */,
				3F08FF9524D9F1D200D34DE3 /* EventDataMerger.swift in Sources */,
				3FB66AD024CA004400502CAF /* AEPError.swift in Sources */,
				3FB66AD424CA004400502CAF /* EventType.swift in Sources */,
			);
			runOnlyForDeploymentPostprocessing = 0;
		};
		21CAC0DB2422917600C11388 /* Sources */ = {
			isa = PBXSourcesBuildPhase;
			buildActionMask = 2147483647;
			files = (
				BB59402B24CF6E1D00EE0C6C /* LaunchRulesEngineTests.swift in Sources */,
				3F39521324CA096100F7325B /* MobileCore+ConfigurationTests.swift in Sources */,
				BBA512B524F5D0CC0030DAD1 /* EventHub+Testable.swift in Sources */,
				21629DB22461CC48009D05BF /* AEPCore+LifecycleTests.swift in Sources */,
				3F08FF9924DA03F000D34DE3 /* RulesEngineFunctionalTests.swift in Sources */,
				3F16762C24F032E60041B970 /* ContractExtensionTwo.swift in Sources */,
				3F16762824F031A00041B970 /* EventHubContractTests.swift in Sources */,
				BBE1295124DBCE870045CD8D /* TokenFinderTests.swift in Sources */,
				3F39521624CA096200F7325B /* MockNetworkServiceOverrider.swift in Sources */,
				3F16762A24F032C60041B970 /* ContractExtensionOne.swift in Sources */,
				3F39521924CA096200F7325B /* SharedStateTestHelper.swift in Sources */,
				21CD581124EC7B8900D9D590 /* V5MigratorTests.swift in Sources */,
				3F08FF9724D9F1F300D34DE3 /* EventDataMergeTests.swift in Sources */,
				3F39520824CA096100F7325B /* SharedStateTest.swift in Sources */,
				21F79AC124E72204003204C3 /* V4MigratorTests.swift in Sources */,
				3F39522024CA096200F7325B /* LaunchIDManagerTests.swift in Sources */,
				3F08FF9D24DA0DCF00D34DE3 /* RulesDownloaderTests.swift in Sources */,
				BBE1294F24DBBBD60045CD8D /* Dictionary+FlattenTests.swift in Sources */,
				3F39521824CA096200F7325B /* MockRulesDownloaderNetworkService.swift in Sources */,
				3F39521224CA096100F7325B /* MockExtensionTwo.swift in Sources */,
				3F39520924CA096100F7325B /* EventHubTests.swift in Sources */,
				21F79ABF24E71B03003204C3 /* IDParserTests.swift in Sources */,
				3F39521E24CA096200F7325B /* ConfigurationDownloaderTests.swift in Sources */,
				3F39153324CB7E2400B58C3E /* MobileCore+IdentityTests.swift in Sources */,
				3F39521024CA096100F7325B /* SlowMockExtension.swift in Sources */,
				3F39520724CA096100F7325B /* MobileCoreTests.swift in Sources */,
				3F39521D24CA096200F7325B /* ConfigurationStateTests.swift in Sources */,
				3F39521524CA096200F7325B /* MockConfigurationDownloader.swift in Sources */,
				3F39153024CA47B600B58C3E /* JSONRulesParserTests.swift in Sources */,
				3F39521A24CA096200F7325B /* MockConfigurationDownloaderNetworkService.swift in Sources */,
				3FB5F7D024D2848900F0F6DF /* ConfigurationFunctionalTests.swift in Sources */,
			);
			runOnlyForDeploymentPostprocessing = 0;
		};
		24B4934B24D4C31100AA38D9 /* Sources */ = {
			isa = PBXSourcesBuildPhase;
			buildActionMask = 2147483647;
			files = (
				24B4936F24D4C6F900AA38D9 /* Signal.swift in Sources */,
				24B4937124D4C86C00AA38D9 /* SignalConstants.swift in Sources */,
				24B4937824D8CEAC00AA38D9 /* SignalHitProcessor.swift in Sources */,
				24B4937624D8AAAF00AA38D9 /* Event+Signal.swift in Sources */,
				24B4937A24DA18BE00AA38D9 /* SignalHit.swift in Sources */,
			);
			runOnlyForDeploymentPostprocessing = 0;
		};
		24B4935324D4C31100AA38D9 /* Sources */ = {
			isa = PBXSourcesBuildPhase;
			buildActionMask = 2147483647;
			files = (
				247FBD7D24E331A600FA6505 /* Event+SignalTests.swift in Sources */,
				24B4935D24D4C31100AA38D9 /* SignalTests.swift in Sources */,
				2420365224E35EEB0069C89D /* SignalHitProcessorTests.swift in Sources */,
			);
			runOnlyForDeploymentPostprocessing = 0;
		};
		3F03978324BE5DD30019F095 /* Sources */ = {
			isa = PBXSourcesBuildPhase;
			buildActionMask = 2147483647;
			files = (
				3F0397CE24BE5FF30019F095 /* LoggingService.swift in Sources */,
				3F0397C924BE5FF30019F095 /* Logging.swift in Sources */,
				3F0397D224BE5FF30019F095 /* NetworkRequest.swift in Sources */,
				3F0397F224BE60910019F095 /* HitProcessing.swift in Sources */,
				3F0397FB24BE60910019F095 /* ThreadSafeArray.swift in Sources */,
				3F0397DF24BE5FF30019F095 /* URLOpening.swift in Sources */,
				3F0397CC24BE5FF30019F095 /* NetworkService.swift in Sources */,
				3F0397C424BE5FF30019F095 /* Cache.swift in Sources */,
				3F0397D724BE5FF30019F095 /* DataQueueService.swift in Sources */,
				3F0397F324BE60910019F095 /* PersistentHitQueue.swift in Sources */,
				3F0397CD24BE5FF30019F095 /* NetworkServiceConstants.swift in Sources */,
				3F0397C724BE5FF30019F095 /* CacheExpiry.swift in Sources */,
				3F0397C624BE5FF30019F095 /* DiskCacheService.swift in Sources */,
				3F0397FC24BE60910019F095 /* OperationOrderer.swift in Sources */,
				3F0397D324BE5FF30019F095 /* SQLiteDataQueue.swift in Sources */,
				3F0397C324BE5FF30019F095 /* Caching.swift in Sources */,
				3F0397F924BE60910019F095 /* FileManager+ZIP.swift in Sources */,
				3F0397FD24BE60910019F095 /* ThreadSafeDictionary.swift in Sources */,
				3F0397F824BE60910019F095 /* ZipEntry.swift in Sources */,
				3F0397F424BE60910019F095 /* HitQueuing.swift in Sources */,
				3F0397DB24BE5FF30019F095 /* NamedCollectionDataStore.swift in Sources */,
				2107F02E24C9FF88002935CF /* SHA256.swift in Sources */,
				3F0397C524BE5FF30019F095 /* CacheEntry.swift in Sources */,
				3F0397F524BE60910019F095 /* AtomicCounter.swift in Sources */,
				3F0397DA24BE5FF30019F095 /* NamedCollectionProcessing.swift in Sources */,
				3F0397FE24BE60910019F095 /* URLEncoder.swift in Sources */,
				3F0397FF24BE60910019F095 /* AnyCodable.swift in Sources */,
				3F0397D124BE5FF30019F095 /* HttpConnection.swift in Sources */,
				3F0397D824BE5FF30019F095 /* DataQueuing.swift in Sources */,
				3F0397E024BE5FF30019F095 /* URLService.swift in Sources */,
				3F0397CA24BE5FF30019F095 /* Log.swift in Sources */,
				3F0397DC24BE5FF30019F095 /* UserDefaultsNamedCollection.swift in Sources */,
				3F0397D524BE5FF30019F095 /* DataQueue.swift in Sources */,
				BB00E26D24D9BF6C00C578C1 /* URLUtility.swift in Sources */,
				3F0397DE24BE5FF30019F095 /* SystemInfoService.swift in Sources */,
				3F0397F624BE60910019F095 /* FileUnzipper.swift in Sources */,
				3F0397D424BE5FF30019F095 /* SQLiteWrapper.swift in Sources */,
				3F0397D024BE5FF30019F095 /* HttpMethod.swift in Sources */,
				3F0397CB24BE5FF30019F095 /* LogLevel.swift in Sources */,
				BB00E26B24D8C9A600C578C1 /* Date+Format.swift in Sources */,
				3F0397FA24BE60910019F095 /* FileUnzipperConstants.swift in Sources */,
				3F0397CF24BE5FF30019F095 /* Networking.swift in Sources */,
				3F0397DD24BE5FF30019F095 /* ApplicationSystemInfoService.swift in Sources */,
				3F0397D624BE5FF30019F095 /* DataEntity.swift in Sources */,
				3F0397C824BE5FF30019F095 /* ServiceProvider.swift in Sources */,
				2467E43A24CA4DE20022F6BE /* Unzipping.swift in Sources */,
				3F0397F724BE60910019F095 /* ZipArchive.swift in Sources */,
			);
			runOnlyForDeploymentPostprocessing = 0;
		};
		3F03978B24BE5DD30019F095 /* Sources */ = {
			isa = PBXSourcesBuildPhase;
			buildActionMask = 2147483647;
			files = (
				3F03981624BE61520019F095 /* SystemInfoServiceTest.swift in Sources */,
				3F03981E24BE61520019F095 /* DataQueueTests.swift in Sources */,
				3F03981524BE61520019F095 /* UnzipperTest.swift in Sources */,
				3F03982424BE61520019F095 /* AnyCodableTests.swift in Sources */,
				3F03982224BE61520019F095 /* OperationOrdererTests.swift in Sources */,
				3F03982124BE61520019F095 /* NamedCollectionDataStoreTest.swift in Sources */,
				3F03982724BE61520019F095 /* ThreadSafeDictionaryTests.swift in Sources */,
				3F03982624BE61520019F095 /* URLEncoderTests.swift in Sources */,
				2107F03024C9FFB2002935CF /* SHA256Tests.swift in Sources */,
				78AA4EBA2502DF2200205AE9 /* ZipArchiveTest.swift in Sources */,
				3F03981924BE61520019F095 /* URLServiceTest.swift in Sources */,
				3F03982324BE61520019F095 /* PersistentHitQueueTests.swift in Sources */,
				3F03981724BE61520019F095 /* DataQueueService+Testable.swift in Sources */,
				3F03981824BE61520019F095 /* DataQueueServiceTests.swift in Sources */,
				3F03981B24BE61520019F095 /* UserDefaultsNamedCollectionTest.swift in Sources */,
				78AA4EC02509731B00205AE9 /* FileManager+ZipTests.swift in Sources */,
				3F03981C24BE61520019F095 /* SQLiteWrapperTests.swift in Sources */,
				3F03981D24BE61520019F095 /* MockSystemInfoService.swift in Sources */,
				3F03982524BE61520019F095 /* ThreadSafeArrayTests.swift in Sources */,
				3F03981F24BE61520019F095 /* NetworkServiceTests.swift in Sources */,
				3F03982024BE61520019F095 /* LogLevelTest.swift in Sources */,
				3F03981A24BE61520019F095 /* DiskCacheServiceTests.swift in Sources */,
			);
			runOnlyForDeploymentPostprocessing = 0;
		};
		3F4256F824F474F4005D4006 /* Sources */ = {
			isa = PBXSourcesBuildPhase;
			buildActionMask = 2147483647;
			files = (
				3F42571024F4754F005D4006 /* TestableNetworkService.swift in Sources */,
				3F5F9ED12502D34500C8A0B4 /* ConfigurationIntegrationTests.swift in Sources */,
				3FF829472507EBE400483C74 /* LifecycleIntegrationTests.swift in Sources */,
				3F4256FF24F474F4005D4006 /* IdentityIntegrationTests.swift in Sources */,
				3FF829692509937100483C74 /* SignalIntegrationTests.swift in Sources */,
				3F2F12C024F6D66C00600CB4 /* TestHelpers.swift in Sources */,
			);
			runOnlyForDeploymentPostprocessing = 0;
		};
		3FE6DDA524C62C090065EA05 /* Sources */ = {
			isa = PBXSourcesBuildPhase;
			buildActionMask = 2147483647;
			files = (
				215C859E24C6492800CCCD26 /* MockHitProcessor.swift in Sources */,
				24543A1524E1DC8E002D8D9A /* MockDiskCache.swift in Sources */,
				3FE6DDF524C62F620065EA05 /* MockURLSession.swift in Sources */,
				24543A1624E1DC95002D8D9A /* MockUnzipper.swift in Sources */,
				3FE6DDF724C62F620065EA05 /* MockDataQueue.swift in Sources */,
				215C859D24C6492800CCCD26 /* MockHitQueue.swift in Sources */,
				3FE6DDF224C62F610065EA05 /* MockTask.swift in Sources */,
				3FE6DDF324C62F610065EA05 /* MockDataStore.swift in Sources */,
				3FE6DDF624C62F620065EA05 /* MockSystemInfoService.swift in Sources */,
				24543A1424E1DAFC002D8D9A /* MockURLService.swift in Sources */,
				3FE6DDF124C62F610065EA05 /* MockNetworkServiceOverrider.swift in Sources */,
			);
			runOnlyForDeploymentPostprocessing = 0;
		};
		3FE6DDCD24C62EE60065EA05 /* Sources */ = {
			isa = PBXSourcesBuildPhase;
			buildActionMask = 2147483647;
			files = (
				3FE6DE0F24C630EB0065EA05 /* LifecycleMetrics.swift in Sources */,
				3FE6DE1424C630EB0065EA05 /* LifecycleConstants.swift in Sources */,
				3FE6DE1724C631100065EA05 /* LifecycleSession.swift in Sources */,
				3FE6DE1024C630EB0065EA05 /* Event+Lifecycle.swift in Sources */,
				3FE6DE1224C630EB0065EA05 /* Lifecycle.swift in Sources */,
				3FE6DE1324C630EB0065EA05 /* LifecycleContextData.swift in Sources */,
				3FE6DE1524C630EB0065EA05 /* LifecycleMetricsBuilder.swift in Sources */,
				3FE6DE0E24C630EB0065EA05 /* LifecycleState.swift in Sources */,
			);
			runOnlyForDeploymentPostprocessing = 0;
		};
		3FE6DDD524C62EE60065EA05 /* Sources */ = {
			isa = PBXSourcesBuildPhase;
			buildActionMask = 2147483647;
			files = (
				3FE6DE0324C630DF0065EA05 /* LifecycleFunctionalTests.swift in Sources */,
				3FE6DE0224C630DF0065EA05 /* LifecycleMetricsTests.swift in Sources */,
				3FE6DE0424C630DF0065EA05 /* LifecycleStateTests.swift in Sources */,
				3FE6DE0024C630DF0065EA05 /* LifecycleContextDataTests.swift in Sources */,
				3FE6DDFF24C630DF0065EA05 /* LifecycleMetricsBuilderTests.swift in Sources */,
				3FE6DE0524C630DF0065EA05 /* LifecycleSessionTests.swift in Sources */,
			);
			runOnlyForDeploymentPostprocessing = 0;
		};
		3FE6DE2B24C642330065EA05 /* Sources */ = {
			isa = PBXSourcesBuildPhase;
			buildActionMask = 2147483647;
			files = (
				3FE6DE5F24C643060065EA05 /* Networking+Identity.swift in Sources */,
				2107F02624C9FDFE002935CF /* PushIDManageable.swift in Sources */,
				3FE6DE6024C643060065EA05 /* IdentityState.swift in Sources */,
				3FE6DE5D24C643060065EA05 /* IdentityConstants.swift in Sources */,
				3FE6DE6424C643060065EA05 /* IdentityHit.swift in Sources */,
				3FE6DE6824C643060065EA05 /* IdentityHitProcessor.swift in Sources */,
				3FE6DE5924C643060065EA05 /* MobileVisitorAuthenticationState.swift in Sources */,
				3FE6DE5A24C643060065EA05 /* URLQueryItem+Identity.swift in Sources */,
				3FE6DE6724C643060065EA05 /* IdentityHitResponse.swift in Sources */,
				3FE6DE6224C643060065EA05 /* Event+Identity.swift in Sources */,
				3FE6DE6324C643060065EA05 /* CustomIdentity.swift in Sources */,
				3FE6DE5C24C643060065EA05 /* Identity+PublicAPI.swift in Sources */,
				3FE6DE6924C643060065EA05 /* Identity.swift in Sources */,
				3FE6DE6A24C643060065EA05 /* Identifiable.swift in Sources */,
				3FE6DE6124C643060065EA05 /* MID.swift in Sources */,
				3FE6DE6524C643060065EA05 /* URLAppender.swift in Sources */,
				2107F02824C9FE1B002935CF /* PushIDManager.swift in Sources */,
				3FE6DE5B24C643060065EA05 /* IdentityProperties.swift in Sources */,
				3FE6DE6624C643060065EA05 /* MobileIdentities.swift in Sources */,
				3FE6DE6B24C643060065EA05 /* URL+Identity.swift in Sources */,
			);
			runOnlyForDeploymentPostprocessing = 0;
		};
		3FE6DE3324C642330065EA05 /* Sources */ = {
			isa = PBXSourcesBuildPhase;
			buildActionMask = 2147483647;
			files = (
				3FE6DE8024C643620065EA05 /* IdentityHitResponseTests.swift in Sources */,
				3FE6DE7824C643620065EA05 /* MIDTests.swift in Sources */,
				3FE6DE8324C643620065EA05 /* IdentityPropertiesTests.swift in Sources */,
				3FE6DE7C24C643620065EA05 /* IdentityStateTests.swift in Sources */,
				21FE152024F03254008A82FF /* IdentityPublicAPITests.swift in Sources */,
				2107F02C24C9FF62002935CF /* MockPushIDManager.swift in Sources */,
				3FE6DE7D24C643620065EA05 /* IdentityFunctionalTests.swift in Sources */,
				2107F02A24C9FF46002935CF /* PushIDManagerTests.swift in Sources */,
				3FE6DE8124C643620065EA05 /* NetworkService+IdentityTests.swift in Sources */,
				3FE6DE8224C643620065EA05 /* IdentityTests.swift in Sources */,
				3FE6DE7A24C643620065EA05 /* URL+IdentityTests.swift in Sources */,
				3FE6DE7F24C643620065EA05 /* IdentityHitProcessorTests.swift in Sources */,
				3FE6DE8824C643EA0065EA05 /* TestableExtensionRuntime.swift in Sources */,
				3FE6DE7E24C643620065EA05 /* URLAppenderTests.swift in Sources */,
				218E01C024C7595000BEC470 /* HitQueuing+PrivacyTests.swift in Sources */,
				3FE6DE7B24C643620065EA05 /* URLQueryItem+IdentityTests.swift in Sources */,
				3FE6DE7924C643620065EA05 /* MobileIdentitiesTests.swift in Sources */,
				BB3E86E424F99C9600E39C53 /* IdentityPublicAPITests.swift in Sources */,
			);
			runOnlyForDeploymentPostprocessing = 0;
		};
		3FF8170624D89B160064DFA1 /* Sources */ = {
			isa = PBXSourcesBuildPhase;
			buildActionMask = 2147483647;
			files = (
				3F08FFA924DBBDD700D34DE3 /* UserDefaults+Clear.swift in Sources */,
				3FF8171924D89B500064DFA1 /* TestableExtensionRuntime.swift in Sources */,
				21FE152224F03386008A82FF /* EventHub+Testable.swift in Sources */,
				3F08FFAA24DBBDD700D34DE3 /* TestableNetworkService.swift in Sources */,
				3FF8171624D89B500064DFA1 /* Event+Timestamp.swift in Sources */,
				21FE152124F0335E008A82FF /* MockExtension.swift in Sources */,
			);
			runOnlyForDeploymentPostprocessing = 0;
		};
/* End PBXSourcesBuildPhase section */

/* Begin PBXTargetDependency section */
		21CAC0E22422917600C11388 /* PBXTargetDependency */ = {
			isa = PBXTargetDependency;
			target = 21CAC0D52422917600C11388 /* AEPCore */;
			targetProxy = 21CAC0E12422917600C11388 /* PBXContainerItemProxy */;
		};
		24B4935A24D4C31100AA38D9 /* PBXTargetDependency */ = {
			isa = PBXTargetDependency;
			target = 24B4934E24D4C31100AA38D9 /* AEPSignal */;
			targetProxy = 24B4935924D4C31100AA38D9 /* PBXContainerItemProxy */;
		};
		24B4936924D4C3C400AA38D9 /* PBXTargetDependency */ = {
			isa = PBXTargetDependency;
			target = 21CAC0D52422917600C11388 /* AEPCore */;
			targetProxy = 24B4936824D4C3C400AA38D9 /* PBXContainerItemProxy */;
		};
		24B4936B24D4C3C400AA38D9 /* PBXTargetDependency */ = {
			isa = PBXTargetDependency;
			target = 3F03978624BE5DD30019F095 /* AEPServices */;
			targetProxy = 24B4936A24D4C3C400AA38D9 /* PBXContainerItemProxy */;
		};
		24B4936D24D4C6D200AA38D9 /* PBXTargetDependency */ = {
			isa = PBXTargetDependency;
			target = 24B4934E24D4C31100AA38D9 /* AEPSignal */;
			targetProxy = 24B4936C24D4C6D200AA38D9 /* PBXContainerItemProxy */;
		};
		24D2A3DC24DCB2540079DCCF /* PBXTargetDependency */ = {
			isa = PBXTargetDependency;
			target = 3FF8170924D89B160064DFA1 /* AEPCoreMocks */;
			targetProxy = 24D2A3DB24DCB2540079DCCF /* PBXContainerItemProxy */;
		};
		24D2A3DE24DCB2540079DCCF /* PBXTargetDependency */ = {
			isa = PBXTargetDependency;
			target = 3FE6DDA824C62C090065EA05 /* AEPServicesMocks */;
			targetProxy = 24D2A3DD24DCB2540079DCCF /* PBXContainerItemProxy */;
		};
		3F03979224BE5DD30019F095 /* PBXTargetDependency */ = {
			isa = PBXTargetDependency;
			target = 3F03978624BE5DD30019F095 /* AEPServices */;
			targetProxy = 3F03979124BE5DD30019F095 /* PBXContainerItemProxy */;
		};
		3F03983D24BE63570019F095 /* PBXTargetDependency */ = {
			isa = PBXTargetDependency;
			target = 3F03978624BE5DD30019F095 /* AEPServices */;
			targetProxy = 3F03983C24BE63570019F095 /* PBXContainerItemProxy */;
		};
		3F03984124BE65120019F095 /* PBXTargetDependency */ = {
			isa = PBXTargetDependency;
			target = 3F03978624BE5DD30019F095 /* AEPServices */;
			targetProxy = 3F03984024BE65120019F095 /* PBXContainerItemProxy */;
		};
		3F39152624CA34CA00B58C3E /* PBXTargetDependency */ = {
			isa = PBXTargetDependency;
			target = 21CAC0D52422917600C11388 /* AEPCore */;
			targetProxy = 3F39152524CA34CA00B58C3E /* PBXContainerItemProxy */;
		};
		3F39152824CA34CA00B58C3E /* PBXTargetDependency */ = {
			isa = PBXTargetDependency;
			target = 3FE6DE2E24C642330065EA05 /* AEPIdentity */;
			targetProxy = 3F39152724CA34CA00B58C3E /* PBXContainerItemProxy */;
		};
		3F39152A24CA34CA00B58C3E /* PBXTargetDependency */ = {
			isa = PBXTargetDependency;
			target = 3FE6DDD024C62EE60065EA05 /* AEPLifecycle */;
			targetProxy = 3F39152924CA34CA00B58C3E /* PBXContainerItemProxy */;
		};
		3F39152C24CA34CA00B58C3E /* PBXTargetDependency */ = {
			isa = PBXTargetDependency;
			target = 3F03978624BE5DD30019F095 /* AEPServices */;
			targetProxy = 3F39152B24CA34CA00B58C3E /* PBXContainerItemProxy */;
		};
		3F39522224CA1CBF00F7325B /* PBXTargetDependency */ = {
			isa = PBXTargetDependency;
			target = 21CAC0D52422917600C11388 /* AEPCore */;
			targetProxy = 3F39522124CA1CBF00F7325B /* PBXContainerItemProxy */;
		};
		3F39522424CA1CC500F7325B /* PBXTargetDependency */ = {
			isa = PBXTargetDependency;
			target = 21CAC0D52422917600C11388 /* AEPCore */;
			targetProxy = 3F39522324CA1CC500F7325B /* PBXContainerItemProxy */;
		};
		3F42570324F474F4005D4006 /* PBXTargetDependency */ = {
			isa = PBXTargetDependency;
			target = 21CAC0D52422917600C11388 /* AEPCore */;
			targetProxy = 3F42570224F474F4005D4006 /* PBXContainerItemProxy */;
		};
		3F42570824F47501005D4006 /* PBXTargetDependency */ = {
			isa = PBXTargetDependency;
			target = 3FE6DE2E24C642330065EA05 /* AEPIdentity */;
			targetProxy = 3F42570724F47501005D4006 /* PBXContainerItemProxy */;
		};
		3F42570A24F47501005D4006 /* PBXTargetDependency */ = {
			isa = PBXTargetDependency;
			target = 3FE6DDD024C62EE60065EA05 /* AEPLifecycle */;
			targetProxy = 3F42570924F47501005D4006 /* PBXContainerItemProxy */;
		};
		3F42570C24F47501005D4006 /* PBXTargetDependency */ = {
			isa = PBXTargetDependency;
			target = 3F03978624BE5DD30019F095 /* AEPServices */;
			targetProxy = 3F42570B24F47501005D4006 /* PBXContainerItemProxy */;
		};
		3F42570E24F47501005D4006 /* PBXTargetDependency */ = {
			isa = PBXTargetDependency;
			target = 24B4934E24D4C31100AA38D9 /* AEPSignal */;
			targetProxy = 3F42570D24F47501005D4006 /* PBXContainerItemProxy */;
		};
		3FE6DDBE24C62DAB0065EA05 /* PBXTargetDependency */ = {
			isa = PBXTargetDependency;
			target = 3FE6DDA824C62C090065EA05 /* AEPServicesMocks */;
			targetProxy = 3FE6DDBD24C62DAB0065EA05 /* PBXContainerItemProxy */;
		};
		3FE6DDDC24C62EE60065EA05 /* PBXTargetDependency */ = {
			isa = PBXTargetDependency;
			target = 3FE6DDD024C62EE60065EA05 /* AEPLifecycle */;
			targetProxy = 3FE6DDDB24C62EE60065EA05 /* PBXContainerItemProxy */;
		};
		3FE6DE2124C6345A0065EA05 /* PBXTargetDependency */ = {
			isa = PBXTargetDependency;
			target = 3F03978624BE5DD30019F095 /* AEPServices */;
			targetProxy = 3FE6DE2024C6345A0065EA05 /* PBXContainerItemProxy */;
		};
		3FE6DE2524C634660065EA05 /* PBXTargetDependency */ = {
			isa = PBXTargetDependency;
			target = 3F03978624BE5DD30019F095 /* AEPServices */;
			targetProxy = 3FE6DE2424C634660065EA05 /* PBXContainerItemProxy */;
		};
		3FE6DE2724C634B50065EA05 /* PBXTargetDependency */ = {
			isa = PBXTargetDependency;
			target = 3FE6DDA824C62C090065EA05 /* AEPServicesMocks */;
			targetProxy = 3FE6DE2624C634B50065EA05 /* PBXContainerItemProxy */;
		};
		3FE6DE3A24C642330065EA05 /* PBXTargetDependency */ = {
			isa = PBXTargetDependency;
			target = 3FE6DE2E24C642330065EA05 /* AEPIdentity */;
			targetProxy = 3FE6DE3924C642330065EA05 /* PBXContainerItemProxy */;
		};
		3FE6DE8524C6437F0065EA05 /* PBXTargetDependency */ = {
			isa = PBXTargetDependency;
			target = 3FE6DDA824C62C090065EA05 /* AEPServicesMocks */;
			targetProxy = 3FE6DE8424C6437F0065EA05 /* PBXContainerItemProxy */;
		};
		3FE6DE8A24C646360065EA05 /* PBXTargetDependency */ = {
			isa = PBXTargetDependency;
			target = 3F03978624BE5DD30019F095 /* AEPServices */;
			targetProxy = 3FE6DE8924C646360065EA05 /* PBXContainerItemProxy */;
		};
		3FF8171B24D89B8A0064DFA1 /* PBXTargetDependency */ = {
			isa = PBXTargetDependency;
			target = 3FF8170924D89B160064DFA1 /* AEPCoreMocks */;
			targetProxy = 3FF8171A24D89B8A0064DFA1 /* PBXContainerItemProxy */;
		};
		3FF8171E24D89BCD0064DFA1 /* PBXTargetDependency */ = {
			isa = PBXTargetDependency;
			target = 21CAC0D52422917600C11388 /* AEPCore */;
			targetProxy = 3FF8171D24D89BCD0064DFA1 /* PBXContainerItemProxy */;
		};
		3FF8172224D8ABF20064DFA1 /* PBXTargetDependency */ = {
			isa = PBXTargetDependency;
			target = 3FF8170924D89B160064DFA1 /* AEPCoreMocks */;
			targetProxy = 3FF8172124D8ABF20064DFA1 /* PBXContainerItemProxy */;
		};
/* End PBXTargetDependency section */

/* Begin XCBuildConfiguration section */
		21CAC0E82422917600C11388 /* Debug */ = {
			isa = XCBuildConfiguration;
			buildSettings = {
				ALWAYS_SEARCH_USER_PATHS = NO;
				BUILD_LIBRARY_FOR_DISTRIBUTION = YES;
				CLANG_ANALYZER_NONNULL = YES;
				CLANG_ANALYZER_NUMBER_OBJECT_CONVERSION = YES_AGGRESSIVE;
				CLANG_CXX_LANGUAGE_STANDARD = "gnu++14";
				CLANG_CXX_LIBRARY = "libc++";
				CLANG_ENABLE_MODULES = YES;
				CLANG_ENABLE_OBJC_ARC = YES;
				CLANG_ENABLE_OBJC_WEAK = YES;
				CLANG_WARN_BLOCK_CAPTURE_AUTORELEASING = YES;
				CLANG_WARN_BOOL_CONVERSION = YES;
				CLANG_WARN_COMMA = YES;
				CLANG_WARN_CONSTANT_CONVERSION = YES;
				CLANG_WARN_DEPRECATED_OBJC_IMPLEMENTATIONS = YES;
				CLANG_WARN_DIRECT_OBJC_ISA_USAGE = YES_ERROR;
				CLANG_WARN_DOCUMENTATION_COMMENTS = YES;
				CLANG_WARN_EMPTY_BODY = YES;
				CLANG_WARN_ENUM_CONVERSION = YES;
				CLANG_WARN_INFINITE_RECURSION = YES;
				CLANG_WARN_INT_CONVERSION = YES;
				CLANG_WARN_NON_LITERAL_NULL_CONVERSION = YES;
				CLANG_WARN_OBJC_IMPLICIT_RETAIN_SELF = YES;
				CLANG_WARN_OBJC_LITERAL_CONVERSION = YES;
				CLANG_WARN_OBJC_ROOT_CLASS = YES_ERROR;
				CLANG_WARN_RANGE_LOOP_ANALYSIS = YES;
				CLANG_WARN_STRICT_PROTOTYPES = YES;
				CLANG_WARN_SUSPICIOUS_MOVE = YES;
				CLANG_WARN_UNGUARDED_AVAILABILITY = YES_AGGRESSIVE;
				CLANG_WARN_UNREACHABLE_CODE = YES;
				CLANG_WARN__DUPLICATE_METHOD_MATCH = YES;
				COPY_PHASE_STRIP = NO;
				CURRENT_PROJECT_VERSION = 1;
				DEBUG_INFORMATION_FORMAT = dwarf;
				ENABLE_STRICT_OBJC_MSGSEND = YES;
				ENABLE_TESTABILITY = YES;
				GCC_C_LANGUAGE_STANDARD = gnu11;
				GCC_DYNAMIC_NO_PIC = NO;
				GCC_NO_COMMON_BLOCKS = YES;
				GCC_OPTIMIZATION_LEVEL = 0;
				GCC_PREPROCESSOR_DEFINITIONS = (
					"DEBUG=1",
					"$(inherited)",
				);
				GCC_WARN_64_TO_32_BIT_CONVERSION = YES;
				GCC_WARN_ABOUT_RETURN_TYPE = YES_ERROR;
				GCC_WARN_UNDECLARED_SELECTOR = YES;
				GCC_WARN_UNINITIALIZED_AUTOS = YES_AGGRESSIVE;
				GCC_WARN_UNUSED_FUNCTION = YES;
				GCC_WARN_UNUSED_VARIABLE = YES;
				IPHONEOS_DEPLOYMENT_TARGET = 10.0;
				MTL_ENABLE_DEBUG_INFO = INCLUDE_SOURCE;
				MTL_FAST_MATH = YES;
				ONLY_ACTIVE_ARCH = YES;
				SDKROOT = iphoneos;
				SWIFT_ACTIVE_COMPILATION_CONDITIONS = DEBUG;
				SWIFT_OPTIMIZATION_LEVEL = "-Onone";
				VERSIONING_SYSTEM = "apple-generic";
				VERSION_INFO_PREFIX = "";
			};
			name = Debug;
		};
		21CAC0E92422917600C11388 /* Release */ = {
			isa = XCBuildConfiguration;
			buildSettings = {
				ALWAYS_SEARCH_USER_PATHS = NO;
				BUILD_LIBRARY_FOR_DISTRIBUTION = YES;
				CLANG_ANALYZER_NONNULL = YES;
				CLANG_ANALYZER_NUMBER_OBJECT_CONVERSION = YES_AGGRESSIVE;
				CLANG_CXX_LANGUAGE_STANDARD = "gnu++14";
				CLANG_CXX_LIBRARY = "libc++";
				CLANG_ENABLE_MODULES = YES;
				CLANG_ENABLE_OBJC_ARC = YES;
				CLANG_ENABLE_OBJC_WEAK = YES;
				CLANG_WARN_BLOCK_CAPTURE_AUTORELEASING = YES;
				CLANG_WARN_BOOL_CONVERSION = YES;
				CLANG_WARN_COMMA = YES;
				CLANG_WARN_CONSTANT_CONVERSION = YES;
				CLANG_WARN_DEPRECATED_OBJC_IMPLEMENTATIONS = YES;
				CLANG_WARN_DIRECT_OBJC_ISA_USAGE = YES_ERROR;
				CLANG_WARN_DOCUMENTATION_COMMENTS = YES;
				CLANG_WARN_EMPTY_BODY = YES;
				CLANG_WARN_ENUM_CONVERSION = YES;
				CLANG_WARN_INFINITE_RECURSION = YES;
				CLANG_WARN_INT_CONVERSION = YES;
				CLANG_WARN_NON_LITERAL_NULL_CONVERSION = YES;
				CLANG_WARN_OBJC_IMPLICIT_RETAIN_SELF = YES;
				CLANG_WARN_OBJC_LITERAL_CONVERSION = YES;
				CLANG_WARN_OBJC_ROOT_CLASS = YES_ERROR;
				CLANG_WARN_RANGE_LOOP_ANALYSIS = YES;
				CLANG_WARN_STRICT_PROTOTYPES = YES;
				CLANG_WARN_SUSPICIOUS_MOVE = YES;
				CLANG_WARN_UNGUARDED_AVAILABILITY = YES_AGGRESSIVE;
				CLANG_WARN_UNREACHABLE_CODE = YES;
				CLANG_WARN__DUPLICATE_METHOD_MATCH = YES;
				COPY_PHASE_STRIP = NO;
				CURRENT_PROJECT_VERSION = 1;
				DEBUG_INFORMATION_FORMAT = "dwarf-with-dsym";
				ENABLE_NS_ASSERTIONS = NO;
				ENABLE_STRICT_OBJC_MSGSEND = YES;
				GCC_C_LANGUAGE_STANDARD = gnu11;
				GCC_NO_COMMON_BLOCKS = YES;
				GCC_WARN_64_TO_32_BIT_CONVERSION = YES;
				GCC_WARN_ABOUT_RETURN_TYPE = YES_ERROR;
				GCC_WARN_UNDECLARED_SELECTOR = YES;
				GCC_WARN_UNINITIALIZED_AUTOS = YES_AGGRESSIVE;
				GCC_WARN_UNUSED_FUNCTION = YES;
				GCC_WARN_UNUSED_VARIABLE = YES;
				IPHONEOS_DEPLOYMENT_TARGET = 10.0;
				MTL_ENABLE_DEBUG_INFO = NO;
				MTL_FAST_MATH = YES;
				SDKROOT = iphoneos;
				SWIFT_COMPILATION_MODE = wholemodule;
				SWIFT_OPTIMIZATION_LEVEL = "-O";
				VALIDATE_PRODUCT = YES;
				VERSIONING_SYSTEM = "apple-generic";
				VERSION_INFO_PREFIX = "";
			};
			name = Release;
		};
		21CAC0EB2422917600C11388 /* Debug */ = {
			isa = XCBuildConfiguration;
			buildSettings = {
				CLANG_ENABLE_MODULES = YES;
				CODE_SIGN_STYLE = Automatic;
				DEFINES_MODULE = YES;
				DEVELOPMENT_TEAM = "";
				DYLIB_COMPATIBILITY_VERSION = 1;
				DYLIB_CURRENT_VERSION = 1;
				DYLIB_INSTALL_NAME_BASE = "@rpath";
				INFOPLIST_FILE = AEPCore/Sources/Info.plist;
				INSTALL_PATH = "$(LOCAL_LIBRARY_DIR)/Frameworks";
				IPHONEOS_DEPLOYMENT_TARGET = 10.0;
				LD_RUNPATH_SEARCH_PATHS = (
					"$(inherited)",
					"@executable_path/Frameworks",
					"@loader_path/Frameworks",
				);
				PRODUCT_BUNDLE_IDENTIFIER = Adobe.AEPCore;
				PRODUCT_NAME = "$(TARGET_NAME:c99extidentifier)";
				SKIP_INSTALL = YES;
				SUPPORTS_MACCATALYST = NO;
				SWIFT_OPTIMIZATION_LEVEL = "-Onone";
				SWIFT_VERSION = 5.0;
				TARGETED_DEVICE_FAMILY = "1,2";
			};
			name = Debug;
		};
		21CAC0EC2422917600C11388 /* Release */ = {
			isa = XCBuildConfiguration;
			buildSettings = {
				CLANG_ENABLE_MODULES = YES;
				CODE_SIGN_STYLE = Automatic;
				DEFINES_MODULE = YES;
				DEVELOPMENT_TEAM = "";
				DYLIB_COMPATIBILITY_VERSION = 1;
				DYLIB_CURRENT_VERSION = 1;
				DYLIB_INSTALL_NAME_BASE = "@rpath";
				INFOPLIST_FILE = AEPCore/Sources/Info.plist;
				INSTALL_PATH = "$(LOCAL_LIBRARY_DIR)/Frameworks";
				IPHONEOS_DEPLOYMENT_TARGET = 10.0;
				LD_RUNPATH_SEARCH_PATHS = (
					"$(inherited)",
					"@executable_path/Frameworks",
					"@loader_path/Frameworks",
				);
				PRODUCT_BUNDLE_IDENTIFIER = Adobe.AEPCore;
				PRODUCT_NAME = "$(TARGET_NAME:c99extidentifier)";
				SKIP_INSTALL = YES;
				SUPPORTS_MACCATALYST = NO;
				SWIFT_VERSION = 5.0;
				TARGETED_DEVICE_FAMILY = "1,2";
			};
			name = Release;
		};
		21CAC0EE2422917600C11388 /* Debug */ = {
			isa = XCBuildConfiguration;
			buildSettings = {
				ALWAYS_EMBED_SWIFT_STANDARD_LIBRARIES = YES;
				BUILD_LIBRARY_FOR_DISTRIBUTION = NO;
				CLANG_ENABLE_MODULES = YES;
				CODE_SIGN_STYLE = Automatic;
				DEVELOPMENT_TEAM = FKGEE875K4;
				INFOPLIST_FILE = AEPCore/Tests/Info.plist;
				IPHONEOS_DEPLOYMENT_TARGET = 10.0;
				LD_RUNPATH_SEARCH_PATHS = (
					"$(inherited)",
					"@executable_path/Frameworks",
					"@loader_path/Frameworks",
				);
				PRODUCT_BUNDLE_IDENTIFIER = Adobe.AEPCoreTests;
				PRODUCT_NAME = "$(TARGET_NAME)";
				SWIFT_OPTIMIZATION_LEVEL = "-Onone";
				SWIFT_VERSION = 5.0;
				TARGETED_DEVICE_FAMILY = "1,2";
			};
			name = Debug;
		};
		21CAC0EF2422917600C11388 /* Release */ = {
			isa = XCBuildConfiguration;
			buildSettings = {
				ALWAYS_EMBED_SWIFT_STANDARD_LIBRARIES = YES;
				BUILD_LIBRARY_FOR_DISTRIBUTION = NO;
				CLANG_ENABLE_MODULES = YES;
				CODE_SIGN_STYLE = Automatic;
				DEVELOPMENT_TEAM = FKGEE875K4;
				INFOPLIST_FILE = AEPCore/Tests/Info.plist;
				IPHONEOS_DEPLOYMENT_TARGET = 10.0;
				LD_RUNPATH_SEARCH_PATHS = (
					"$(inherited)",
					"@executable_path/Frameworks",
					"@loader_path/Frameworks",
				);
				PRODUCT_BUNDLE_IDENTIFIER = Adobe.AEPCoreTests;
				PRODUCT_NAME = "$(TARGET_NAME)";
				SWIFT_VERSION = 5.0;
				TARGETED_DEVICE_FAMILY = "1,2";
			};
			name = Release;
		};
		24B4936024D4C31100AA38D9 /* Debug */ = {
			isa = XCBuildConfiguration;
			buildSettings = {
				CLANG_ENABLE_MODULES = YES;
				CODE_SIGN_STYLE = Automatic;
				DEFINES_MODULE = YES;
				DYLIB_COMPATIBILITY_VERSION = 1;
				DYLIB_CURRENT_VERSION = 1;
				DYLIB_INSTALL_NAME_BASE = "@rpath";
				INFOPLIST_FILE = AEPSignal/Sources/Info.plist;
				INSTALL_PATH = "$(LOCAL_LIBRARY_DIR)/Frameworks";
				IPHONEOS_DEPLOYMENT_TARGET = 10.0;
				LD_RUNPATH_SEARCH_PATHS = (
					"$(inherited)",
					"@executable_path/Frameworks",
					"@loader_path/Frameworks",
				);
				PRODUCT_BUNDLE_IDENTIFIER = Adobe.AEPSignal;
				PRODUCT_NAME = "$(TARGET_NAME:c99extidentifier)";
				SKIP_INSTALL = YES;
				SUPPORTS_MACCATALYST = NO;
				SWIFT_OPTIMIZATION_LEVEL = "-Onone";
				SWIFT_VERSION = 5.0;
				TARGETED_DEVICE_FAMILY = "1,2";
			};
			name = Debug;
		};
		24B4936124D4C31100AA38D9 /* Release */ = {
			isa = XCBuildConfiguration;
			buildSettings = {
				CLANG_ENABLE_MODULES = YES;
				CODE_SIGN_STYLE = Automatic;
				DEFINES_MODULE = YES;
				DYLIB_COMPATIBILITY_VERSION = 1;
				DYLIB_CURRENT_VERSION = 1;
				DYLIB_INSTALL_NAME_BASE = "@rpath";
				INFOPLIST_FILE = AEPSignal/Sources/Info.plist;
				INSTALL_PATH = "$(LOCAL_LIBRARY_DIR)/Frameworks";
				IPHONEOS_DEPLOYMENT_TARGET = 10.0;
				LD_RUNPATH_SEARCH_PATHS = (
					"$(inherited)",
					"@executable_path/Frameworks",
					"@loader_path/Frameworks",
				);
				PRODUCT_BUNDLE_IDENTIFIER = Adobe.AEPSignal;
				PRODUCT_NAME = "$(TARGET_NAME:c99extidentifier)";
				SKIP_INSTALL = YES;
				SUPPORTS_MACCATALYST = NO;
				SWIFT_VERSION = 5.0;
				TARGETED_DEVICE_FAMILY = "1,2";
			};
			name = Release;
		};
		24B4936224D4C31100AA38D9 /* Debug */ = {
			isa = XCBuildConfiguration;
			buildSettings = {
				ALWAYS_EMBED_SWIFT_STANDARD_LIBRARIES = YES;
				CODE_SIGN_STYLE = Automatic;
				INFOPLIST_FILE = AEPSignal/Tests/Info.plist;
				IPHONEOS_DEPLOYMENT_TARGET = 13.6;
				LD_RUNPATH_SEARCH_PATHS = (
					"$(inherited)",
					"@executable_path/Frameworks",
					"@loader_path/Frameworks",
				);
				PRODUCT_BUNDLE_IDENTIFIER = com.adobe.AEPSignalTests;
				PRODUCT_NAME = "$(TARGET_NAME)";
				SWIFT_VERSION = 5.0;
				TARGETED_DEVICE_FAMILY = "1,2";
			};
			name = Debug;
		};
		24B4936324D4C31100AA38D9 /* Release */ = {
			isa = XCBuildConfiguration;
			buildSettings = {
				ALWAYS_EMBED_SWIFT_STANDARD_LIBRARIES = YES;
				CODE_SIGN_STYLE = Automatic;
				INFOPLIST_FILE = AEPSignal/Tests/Info.plist;
				IPHONEOS_DEPLOYMENT_TARGET = 13.6;
				LD_RUNPATH_SEARCH_PATHS = (
					"$(inherited)",
					"@executable_path/Frameworks",
					"@loader_path/Frameworks",
				);
				PRODUCT_BUNDLE_IDENTIFIER = com.adobe.AEPSignalTests;
				PRODUCT_NAME = "$(TARGET_NAME)";
				SWIFT_VERSION = 5.0;
				TARGETED_DEVICE_FAMILY = "1,2";
			};
			name = Release;
		};
		3F03979824BE5DD30019F095 /* Debug */ = {
			isa = XCBuildConfiguration;
			buildSettings = {
				CLANG_ENABLE_MODULES = YES;
				CODE_SIGN_STYLE = Automatic;
				DEFINES_MODULE = YES;
				DYLIB_COMPATIBILITY_VERSION = 1;
				DYLIB_CURRENT_VERSION = 1;
				DYLIB_INSTALL_NAME_BASE = "@rpath";
				INFOPLIST_FILE = AEPServices/Sources/Info.plist;
				INSTALL_PATH = "$(LOCAL_LIBRARY_DIR)/Frameworks";
				IPHONEOS_DEPLOYMENT_TARGET = 10.0;
				LD_RUNPATH_SEARCH_PATHS = (
					"$(inherited)",
					"@executable_path/Frameworks",
					"@loader_path/Frameworks",
				);
				PRODUCT_BUNDLE_IDENTIFIER = com.adobe.mobile.AEPServices;
				PRODUCT_NAME = "$(TARGET_NAME:c99extidentifier)";
				SKIP_INSTALL = YES;
				SWIFT_OPTIMIZATION_LEVEL = "-Onone";
				SWIFT_VERSION = 5.0;
				TARGETED_DEVICE_FAMILY = "1,2";
			};
			name = Debug;
		};
		3F03979924BE5DD30019F095 /* Release */ = {
			isa = XCBuildConfiguration;
			buildSettings = {
				CLANG_ENABLE_MODULES = YES;
				CODE_SIGN_STYLE = Automatic;
				DEFINES_MODULE = YES;
				DYLIB_COMPATIBILITY_VERSION = 1;
				DYLIB_CURRENT_VERSION = 1;
				DYLIB_INSTALL_NAME_BASE = "@rpath";
				INFOPLIST_FILE = AEPServices/Sources/Info.plist;
				INSTALL_PATH = "$(LOCAL_LIBRARY_DIR)/Frameworks";
				IPHONEOS_DEPLOYMENT_TARGET = 10.0;
				LD_RUNPATH_SEARCH_PATHS = (
					"$(inherited)",
					"@executable_path/Frameworks",
					"@loader_path/Frameworks",
				);
				PRODUCT_BUNDLE_IDENTIFIER = com.adobe.mobile.AEPServices;
				PRODUCT_NAME = "$(TARGET_NAME:c99extidentifier)";
				SKIP_INSTALL = YES;
				SWIFT_VERSION = 5.0;
				TARGETED_DEVICE_FAMILY = "1,2";
			};
			name = Release;
		};
		3F03979A24BE5DD30019F095 /* Debug */ = {
			isa = XCBuildConfiguration;
			buildSettings = {
				ALWAYS_EMBED_SWIFT_STANDARD_LIBRARIES = YES;
				CODE_SIGN_STYLE = Automatic;
				DEVELOPMENT_TEAM = FKGEE875K4;
				INFOPLIST_FILE = AEPServices/Tests/Info.plist;
				IPHONEOS_DEPLOYMENT_TARGET = 10.0;
				LD_RUNPATH_SEARCH_PATHS = (
					"$(inherited)",
					"@executable_path/Frameworks",
					"@loader_path/Frameworks",
				);
				PRODUCT_BUNDLE_IDENTIFIER = com.adobe.mobile.AEPServicesTests;
				PRODUCT_NAME = "$(TARGET_NAME)";
				SWIFT_VERSION = 5.0;
				TARGETED_DEVICE_FAMILY = "1,2";
			};
			name = Debug;
		};
		3F03979B24BE5DD30019F095 /* Release */ = {
			isa = XCBuildConfiguration;
			buildSettings = {
				ALWAYS_EMBED_SWIFT_STANDARD_LIBRARIES = YES;
				CODE_SIGN_STYLE = Automatic;
				DEVELOPMENT_TEAM = FKGEE875K4;
				INFOPLIST_FILE = AEPServices/Tests/Info.plist;
				IPHONEOS_DEPLOYMENT_TARGET = 10.0;
				LD_RUNPATH_SEARCH_PATHS = (
					"$(inherited)",
					"@executable_path/Frameworks",
					"@loader_path/Frameworks",
				);
				PRODUCT_BUNDLE_IDENTIFIER = com.adobe.mobile.AEPServicesTests;
				PRODUCT_NAME = "$(TARGET_NAME)";
				SWIFT_VERSION = 5.0;
				TARGETED_DEVICE_FAMILY = "1,2";
			};
			name = Release;
		};
		3F39152324CA34BA00B58C3E /* Debug */ = {
			isa = XCBuildConfiguration;
			buildSettings = {
				CODE_SIGN_STYLE = Automatic;
				PRODUCT_NAME = "$(TARGET_NAME)";
			};
			name = Debug;
		};
		3F39152424CA34BA00B58C3E /* Release */ = {
			isa = XCBuildConfiguration;
			buildSettings = {
				CODE_SIGN_STYLE = Automatic;
				PRODUCT_NAME = "$(TARGET_NAME)";
			};
			name = Release;
		};
		3F42570424F474F4005D4006 /* Debug */ = {
			isa = XCBuildConfiguration;
			buildSettings = {
				CODE_SIGN_STYLE = Automatic;
				INFOPLIST_FILE = AEPIntegrationTests/Info.plist;
				IPHONEOS_DEPLOYMENT_TARGET = 13.2;
				LD_RUNPATH_SEARCH_PATHS = (
					"$(inherited)",
					"@executable_path/Frameworks",
					"@loader_path/Frameworks",
				);
				PRODUCT_BUNDLE_IDENTIFIER = com.adobe.mobile.AEPIntegrationTests;
				PRODUCT_NAME = "$(TARGET_NAME)";
				SWIFT_VERSION = 5.0;
				TARGETED_DEVICE_FAMILY = "1,2";
			};
			name = Debug;
		};
		3F42570524F474F4005D4006 /* Release */ = {
			isa = XCBuildConfiguration;
			buildSettings = {
				CODE_SIGN_STYLE = Automatic;
				INFOPLIST_FILE = AEPIntegrationTests/Info.plist;
				IPHONEOS_DEPLOYMENT_TARGET = 13.2;
				LD_RUNPATH_SEARCH_PATHS = (
					"$(inherited)",
					"@executable_path/Frameworks",
					"@loader_path/Frameworks",
				);
				PRODUCT_BUNDLE_IDENTIFIER = com.adobe.mobile.AEPIntegrationTests;
				PRODUCT_NAME = "$(TARGET_NAME)";
				SWIFT_VERSION = 5.0;
				TARGETED_DEVICE_FAMILY = "1,2";
			};
			name = Release;
		};
		3FE6DDAF24C62C090065EA05 /* Debug */ = {
			isa = XCBuildConfiguration;
			buildSettings = {
				CLANG_ENABLE_MODULES = YES;
				CODE_SIGN_STYLE = Automatic;
				DEFINES_MODULE = YES;
				DYLIB_COMPATIBILITY_VERSION = 1;
				DYLIB_CURRENT_VERSION = 1;
				DYLIB_INSTALL_NAME_BASE = "@rpath";
				INFOPLIST_FILE = AEPServices/Mocks/Info.plist;
				INSTALL_PATH = "$(LOCAL_LIBRARY_DIR)/Frameworks";
				IPHONEOS_DEPLOYMENT_TARGET = 10.0;
				LD_RUNPATH_SEARCH_PATHS = (
					"$(inherited)",
					"@executable_path/Frameworks",
					"@loader_path/Frameworks",
				);
				PRODUCT_BUNDLE_IDENTIFIER = com.adobe.mobile.AEPServicesMocks;
				PRODUCT_NAME = "$(TARGET_NAME:c99extidentifier)";
				SKIP_INSTALL = YES;
				SWIFT_OPTIMIZATION_LEVEL = "-Onone";
				SWIFT_VERSION = 5.0;
				TARGETED_DEVICE_FAMILY = "1,2";
			};
			name = Debug;
		};
		3FE6DDB024C62C090065EA05 /* Release */ = {
			isa = XCBuildConfiguration;
			buildSettings = {
				CLANG_ENABLE_MODULES = YES;
				CODE_SIGN_STYLE = Automatic;
				DEFINES_MODULE = YES;
				DYLIB_COMPATIBILITY_VERSION = 1;
				DYLIB_CURRENT_VERSION = 1;
				DYLIB_INSTALL_NAME_BASE = "@rpath";
				INFOPLIST_FILE = AEPServices/Mocks/Info.plist;
				INSTALL_PATH = "$(LOCAL_LIBRARY_DIR)/Frameworks";
				IPHONEOS_DEPLOYMENT_TARGET = 10.0;
				LD_RUNPATH_SEARCH_PATHS = (
					"$(inherited)",
					"@executable_path/Frameworks",
					"@loader_path/Frameworks",
				);
				PRODUCT_BUNDLE_IDENTIFIER = com.adobe.mobile.AEPServicesMocks;
				PRODUCT_NAME = "$(TARGET_NAME:c99extidentifier)";
				SKIP_INSTALL = YES;
				SWIFT_VERSION = 5.0;
				TARGETED_DEVICE_FAMILY = "1,2";
			};
			name = Release;
		};
		3FE6DDE324C62EE60065EA05 /* Debug */ = {
			isa = XCBuildConfiguration;
			buildSettings = {
				CLANG_ENABLE_MODULES = YES;
				CODE_SIGN_STYLE = Automatic;
				DEFINES_MODULE = YES;
				DYLIB_COMPATIBILITY_VERSION = 1;
				DYLIB_CURRENT_VERSION = 1;
				DYLIB_INSTALL_NAME_BASE = "@rpath";
				INFOPLIST_FILE = AEPLifecycle/Sources/Info.plist;
				INSTALL_PATH = "$(LOCAL_LIBRARY_DIR)/Frameworks";
				IPHONEOS_DEPLOYMENT_TARGET = 10.0;
				LD_RUNPATH_SEARCH_PATHS = (
					"$(inherited)",
					"@executable_path/Frameworks",
					"@loader_path/Frameworks",
				);
				PRODUCT_BUNDLE_IDENTIFIER = com.adobe.mobile.AEPLifecycle;
				PRODUCT_NAME = "$(TARGET_NAME:c99extidentifier)";
				SKIP_INSTALL = YES;
				SWIFT_OPTIMIZATION_LEVEL = "-Onone";
				SWIFT_VERSION = 5.0;
				TARGETED_DEVICE_FAMILY = "1,2";
			};
			name = Debug;
		};
		3FE6DDE424C62EE60065EA05 /* Release */ = {
			isa = XCBuildConfiguration;
			buildSettings = {
				CLANG_ENABLE_MODULES = YES;
				CODE_SIGN_STYLE = Automatic;
				DEFINES_MODULE = YES;
				DYLIB_COMPATIBILITY_VERSION = 1;
				DYLIB_CURRENT_VERSION = 1;
				DYLIB_INSTALL_NAME_BASE = "@rpath";
				INFOPLIST_FILE = AEPLifecycle/Sources/Info.plist;
				INSTALL_PATH = "$(LOCAL_LIBRARY_DIR)/Frameworks";
				IPHONEOS_DEPLOYMENT_TARGET = 10.0;
				LD_RUNPATH_SEARCH_PATHS = (
					"$(inherited)",
					"@executable_path/Frameworks",
					"@loader_path/Frameworks",
				);
				PRODUCT_BUNDLE_IDENTIFIER = com.adobe.mobile.AEPLifecycle;
				PRODUCT_NAME = "$(TARGET_NAME:c99extidentifier)";
				SKIP_INSTALL = YES;
				SWIFT_VERSION = 5.0;
				TARGETED_DEVICE_FAMILY = "1,2";
			};
			name = Release;
		};
		3FE6DDE624C62EE60065EA05 /* Debug */ = {
			isa = XCBuildConfiguration;
			buildSettings = {
				ALWAYS_EMBED_SWIFT_STANDARD_LIBRARIES = YES;
				CLANG_ENABLE_MODULES = YES;
				CODE_SIGN_STYLE = Automatic;
				INFOPLIST_FILE = AEPLifecycle/Tests/Info.plist;
				IPHONEOS_DEPLOYMENT_TARGET = 10.0;
				LD_RUNPATH_SEARCH_PATHS = (
					"$(inherited)",
					"@executable_path/Frameworks",
					"@loader_path/Frameworks",
				);
				PRODUCT_BUNDLE_IDENTIFIER = com.adobe.mobile.AEPLifecycleTests;
				PRODUCT_NAME = "$(TARGET_NAME)";
				SWIFT_OPTIMIZATION_LEVEL = "-Onone";
				SWIFT_VERSION = 5.0;
				TARGETED_DEVICE_FAMILY = "1,2";
			};
			name = Debug;
		};
		3FE6DDE724C62EE60065EA05 /* Release */ = {
			isa = XCBuildConfiguration;
			buildSettings = {
				ALWAYS_EMBED_SWIFT_STANDARD_LIBRARIES = YES;
				CLANG_ENABLE_MODULES = YES;
				CODE_SIGN_STYLE = Automatic;
				INFOPLIST_FILE = AEPLifecycle/Tests/Info.plist;
				IPHONEOS_DEPLOYMENT_TARGET = 10.0;
				LD_RUNPATH_SEARCH_PATHS = (
					"$(inherited)",
					"@executable_path/Frameworks",
					"@loader_path/Frameworks",
				);
				PRODUCT_BUNDLE_IDENTIFIER = com.adobe.mobile.AEPLifecycleTests;
				PRODUCT_NAME = "$(TARGET_NAME)";
				SWIFT_VERSION = 5.0;
				TARGETED_DEVICE_FAMILY = "1,2";
			};
			name = Release;
		};
		3FE6DE4124C642330065EA05 /* Debug */ = {
			isa = XCBuildConfiguration;
			buildSettings = {
				CLANG_ENABLE_MODULES = YES;
				CODE_SIGN_STYLE = Automatic;
				DEFINES_MODULE = YES;
				DYLIB_COMPATIBILITY_VERSION = 1;
				DYLIB_CURRENT_VERSION = 1;
				DYLIB_INSTALL_NAME_BASE = "@rpath";
				INFOPLIST_FILE = AEPIdentity/Sources/Info.plist;
				INSTALL_PATH = "$(LOCAL_LIBRARY_DIR)/Frameworks";
				IPHONEOS_DEPLOYMENT_TARGET = 10.0;
				LD_RUNPATH_SEARCH_PATHS = (
					"$(inherited)",
					"@executable_path/Frameworks",
					"@loader_path/Frameworks",
				);
				PRODUCT_BUNDLE_IDENTIFIER = com.adobe.mobile.AEPIdentity;
				PRODUCT_NAME = "$(TARGET_NAME:c99extidentifier)";
				SKIP_INSTALL = YES;
				SWIFT_OPTIMIZATION_LEVEL = "-Onone";
				SWIFT_VERSION = 5.0;
				TARGETED_DEVICE_FAMILY = "1,2";
			};
			name = Debug;
		};
		3FE6DE4224C642330065EA05 /* Release */ = {
			isa = XCBuildConfiguration;
			buildSettings = {
				CLANG_ENABLE_MODULES = YES;
				CODE_SIGN_STYLE = Automatic;
				DEFINES_MODULE = YES;
				DYLIB_COMPATIBILITY_VERSION = 1;
				DYLIB_CURRENT_VERSION = 1;
				DYLIB_INSTALL_NAME_BASE = "@rpath";
				INFOPLIST_FILE = AEPIdentity/Sources/Info.plist;
				INSTALL_PATH = "$(LOCAL_LIBRARY_DIR)/Frameworks";
				IPHONEOS_DEPLOYMENT_TARGET = 10.0;
				LD_RUNPATH_SEARCH_PATHS = (
					"$(inherited)",
					"@executable_path/Frameworks",
					"@loader_path/Frameworks",
				);
				PRODUCT_BUNDLE_IDENTIFIER = com.adobe.mobile.AEPIdentity;
				PRODUCT_NAME = "$(TARGET_NAME:c99extidentifier)";
				SKIP_INSTALL = YES;
				SWIFT_VERSION = 5.0;
				TARGETED_DEVICE_FAMILY = "1,2";
			};
			name = Release;
		};
		3FE6DE4424C642330065EA05 /* Debug */ = {
			isa = XCBuildConfiguration;
			buildSettings = {
				ALWAYS_EMBED_SWIFT_STANDARD_LIBRARIES = YES;
				CLANG_ENABLE_MODULES = YES;
				CODE_SIGN_STYLE = Automatic;
				INFOPLIST_FILE = AEPIdentity/Tests/Info.plist;
				IPHONEOS_DEPLOYMENT_TARGET = 10.0;
				LD_RUNPATH_SEARCH_PATHS = (
					"$(inherited)",
					"@executable_path/Frameworks",
					"@loader_path/Frameworks",
				);
				PRODUCT_BUNDLE_IDENTIFIER = com.adobe.mobile.AEPIdentityTests;
				PRODUCT_NAME = "$(TARGET_NAME)";
				SWIFT_OPTIMIZATION_LEVEL = "-Onone";
				SWIFT_VERSION = 5.0;
				TARGETED_DEVICE_FAMILY = "1,2";
			};
			name = Debug;
		};
		3FE6DE4524C642330065EA05 /* Release */ = {
			isa = XCBuildConfiguration;
			buildSettings = {
				ALWAYS_EMBED_SWIFT_STANDARD_LIBRARIES = YES;
				CLANG_ENABLE_MODULES = YES;
				CODE_SIGN_STYLE = Automatic;
				INFOPLIST_FILE = AEPIdentity/Tests/Info.plist;
				IPHONEOS_DEPLOYMENT_TARGET = 10.0;
				LD_RUNPATH_SEARCH_PATHS = (
					"$(inherited)",
					"@executable_path/Frameworks",
					"@loader_path/Frameworks",
				);
				PRODUCT_BUNDLE_IDENTIFIER = com.adobe.mobile.AEPIdentityTests;
				PRODUCT_NAME = "$(TARGET_NAME)";
				SWIFT_VERSION = 5.0;
				TARGETED_DEVICE_FAMILY = "1,2";
			};
			name = Release;
		};
		3FF8171024D89B160064DFA1 /* Debug */ = {
			isa = XCBuildConfiguration;
			buildSettings = {
				CLANG_ENABLE_MODULES = YES;
				CODE_SIGN_STYLE = Automatic;
				DEFINES_MODULE = YES;
				DYLIB_COMPATIBILITY_VERSION = 1;
				DYLIB_CURRENT_VERSION = 1;
				DYLIB_INSTALL_NAME_BASE = "@rpath";
				INFOPLIST_FILE = AEPCore/Mocks/Info.plist;
				INSTALL_PATH = "$(LOCAL_LIBRARY_DIR)/Frameworks";
				IPHONEOS_DEPLOYMENT_TARGET = 13.2;
				LD_RUNPATH_SEARCH_PATHS = (
					"$(inherited)",
					"@executable_path/Frameworks",
					"@loader_path/Frameworks",
				);
				PRODUCT_BUNDLE_IDENTIFIER = com.adobe.mobile.AEPCoreMocks;
				PRODUCT_NAME = "$(TARGET_NAME:c99extidentifier)";
				SKIP_INSTALL = YES;
				SWIFT_OPTIMIZATION_LEVEL = "-Onone";
				SWIFT_VERSION = 5.0;
				TARGETED_DEVICE_FAMILY = "1,2";
			};
			name = Debug;
		};
		3FF8171124D89B160064DFA1 /* Release */ = {
			isa = XCBuildConfiguration;
			buildSettings = {
				CLANG_ENABLE_MODULES = YES;
				CODE_SIGN_STYLE = Automatic;
				DEFINES_MODULE = YES;
				DYLIB_COMPATIBILITY_VERSION = 1;
				DYLIB_CURRENT_VERSION = 1;
				DYLIB_INSTALL_NAME_BASE = "@rpath";
				INFOPLIST_FILE = AEPCore/Mocks/Info.plist;
				INSTALL_PATH = "$(LOCAL_LIBRARY_DIR)/Frameworks";
				IPHONEOS_DEPLOYMENT_TARGET = 13.2;
				LD_RUNPATH_SEARCH_PATHS = (
					"$(inherited)",
					"@executable_path/Frameworks",
					"@loader_path/Frameworks",
				);
				PRODUCT_BUNDLE_IDENTIFIER = com.adobe.mobile.AEPCoreMocks;
				PRODUCT_NAME = "$(TARGET_NAME:c99extidentifier)";
				SKIP_INSTALL = YES;
				SWIFT_VERSION = 5.0;
				TARGETED_DEVICE_FAMILY = "1,2";
			};
			name = Release;
		};
/* End XCBuildConfiguration section */

/* Begin XCConfigurationList section */
		21CAC0D02422917600C11388 /* Build configuration list for PBXProject "AEPCore" */ = {
			isa = XCConfigurationList;
			buildConfigurations = (
				21CAC0E82422917600C11388 /* Debug */,
				21CAC0E92422917600C11388 /* Release */,
			);
			defaultConfigurationIsVisible = 0;
			defaultConfigurationName = Release;
		};
		21CAC0EA2422917600C11388 /* Build configuration list for PBXNativeTarget "AEPCore" */ = {
			isa = XCConfigurationList;
			buildConfigurations = (
				21CAC0EB2422917600C11388 /* Debug */,
				21CAC0EC2422917600C11388 /* Release */,
			);
			defaultConfigurationIsVisible = 0;
			defaultConfigurationName = Release;
		};
		21CAC0ED2422917600C11388 /* Build configuration list for PBXNativeTarget "AEPCoreTests" */ = {
			isa = XCConfigurationList;
			buildConfigurations = (
				21CAC0EE2422917600C11388 /* Debug */,
				21CAC0EF2422917600C11388 /* Release */,
			);
			defaultConfigurationIsVisible = 0;
			defaultConfigurationName = Release;
		};
		24B4936424D4C31100AA38D9 /* Build configuration list for PBXNativeTarget "AEPSignal" */ = {
			isa = XCConfigurationList;
			buildConfigurations = (
				24B4936024D4C31100AA38D9 /* Debug */,
				24B4936124D4C31100AA38D9 /* Release */,
			);
			defaultConfigurationIsVisible = 0;
			defaultConfigurationName = Release;
		};
		24B4936524D4C31100AA38D9 /* Build configuration list for PBXNativeTarget "AEPSignalTests" */ = {
			isa = XCConfigurationList;
			buildConfigurations = (
				24B4936224D4C31100AA38D9 /* Debug */,
				24B4936324D4C31100AA38D9 /* Release */,
			);
			defaultConfigurationIsVisible = 0;
			defaultConfigurationName = Release;
		};
		3F03979C24BE5DD30019F095 /* Build configuration list for PBXNativeTarget "AEPServices" */ = {
			isa = XCConfigurationList;
			buildConfigurations = (
				3F03979824BE5DD30019F095 /* Debug */,
				3F03979924BE5DD30019F095 /* Release */,
			);
			defaultConfigurationIsVisible = 0;
			defaultConfigurationName = Release;
		};
		3F03979D24BE5DD30019F095 /* Build configuration list for PBXNativeTarget "AEPServicesTests" */ = {
			isa = XCConfigurationList;
			buildConfigurations = (
				3F03979A24BE5DD30019F095 /* Debug */,
				3F03979B24BE5DD30019F095 /* Release */,
			);
			defaultConfigurationIsVisible = 0;
			defaultConfigurationName = Release;
		};
		3F39152224CA34BA00B58C3E /* Build configuration list for PBXAggregateTarget "AEP-All" */ = {
			isa = XCConfigurationList;
			buildConfigurations = (
				3F39152324CA34BA00B58C3E /* Debug */,
				3F39152424CA34BA00B58C3E /* Release */,
			);
			defaultConfigurationIsVisible = 0;
			defaultConfigurationName = Release;
		};
		3F42570624F474F4005D4006 /* Build configuration list for PBXNativeTarget "AEPIntegrationTests" */ = {
			isa = XCConfigurationList;
			buildConfigurations = (
				3F42570424F474F4005D4006 /* Debug */,
				3F42570524F474F4005D4006 /* Release */,
			);
			defaultConfigurationIsVisible = 0;
			defaultConfigurationName = Release;
		};
		3FE6DDAE24C62C090065EA05 /* Build configuration list for PBXNativeTarget "AEPServicesMocks" */ = {
			isa = XCConfigurationList;
			buildConfigurations = (
				3FE6DDAF24C62C090065EA05 /* Debug */,
				3FE6DDB024C62C090065EA05 /* Release */,
			);
			defaultConfigurationIsVisible = 0;
			defaultConfigurationName = Release;
		};
		3FE6DDE224C62EE60065EA05 /* Build configuration list for PBXNativeTarget "AEPLifecycle" */ = {
			isa = XCConfigurationList;
			buildConfigurations = (
				3FE6DDE324C62EE60065EA05 /* Debug */,
				3FE6DDE424C62EE60065EA05 /* Release */,
			);
			defaultConfigurationIsVisible = 0;
			defaultConfigurationName = Release;
		};
		3FE6DDE524C62EE60065EA05 /* Build configuration list for PBXNativeTarget "AEPLifecycleTests" */ = {
			isa = XCConfigurationList;
			buildConfigurations = (
				3FE6DDE624C62EE60065EA05 /* Debug */,
				3FE6DDE724C62EE60065EA05 /* Release */,
			);
			defaultConfigurationIsVisible = 0;
			defaultConfigurationName = Release;
		};
		3FE6DE4024C642330065EA05 /* Build configuration list for PBXNativeTarget "AEPIdentity" */ = {
			isa = XCConfigurationList;
			buildConfigurations = (
				3FE6DE4124C642330065EA05 /* Debug */,
				3FE6DE4224C642330065EA05 /* Release */,
			);
			defaultConfigurationIsVisible = 0;
			defaultConfigurationName = Release;
		};
		3FE6DE4324C642330065EA05 /* Build configuration list for PBXNativeTarget "AEPIdentityTests" */ = {
			isa = XCConfigurationList;
			buildConfigurations = (
				3FE6DE4424C642330065EA05 /* Debug */,
				3FE6DE4524C642330065EA05 /* Release */,
			);
			defaultConfigurationIsVisible = 0;
			defaultConfigurationName = Release;
		};
		3FF8170F24D89B160064DFA1 /* Build configuration list for PBXNativeTarget "AEPCoreMocks" */ = {
			isa = XCConfigurationList;
			buildConfigurations = (
				3FF8171024D89B160064DFA1 /* Debug */,
				3FF8171124D89B160064DFA1 /* Release */,
			);
			defaultConfigurationIsVisible = 0;
			defaultConfigurationName = Release;
		};
/* End XCConfigurationList section */

/* Begin XCRemoteSwiftPackageReference section */
		3FE6DE9324C64B8D0065EA05 /* XCRemoteSwiftPackageReference "aepsdk-rulesengine-ios" */ = {
			isa = XCRemoteSwiftPackageReference;
			repositoryURL = "https://github.com/adobe/aepsdk-rulesengine-ios.git";
			requirement = {
				branch = dev;
				kind = branch;
			};
		};
/* End XCRemoteSwiftPackageReference section */

/* Begin XCSwiftPackageProductDependency section */
		3FB66A9B24CA003700502CAF /* SwiftRulesEngine */ = {
			isa = XCSwiftPackageProductDependency;
			package = 3FE6DE9324C64B8D0065EA05 /* XCRemoteSwiftPackageReference "aepsdk-rulesengine-ios" */;
			productName = SwiftRulesEngine;
		};
/* End XCSwiftPackageProductDependency section */
	};
	rootObject = 21CAC0CD2422917600C11388 /* Project object */;
}<|MERGE_RESOLUTION|>--- conflicted
+++ resolved
@@ -276,7 +276,11 @@
 		3FF8171924D89B500064DFA1 /* TestableExtensionRuntime.swift in Sources */ = {isa = PBXBuildFile; fileRef = 3FF8171524D89B500064DFA1 /* TestableExtensionRuntime.swift */; };
 		3FF8171C24D89B8F0064DFA1 /* AEPCoreMocks.framework in Frameworks */ = {isa = PBXBuildFile; fileRef = 3FF8170A24D89B160064DFA1 /* AEPCoreMocks.framework */; };
 		3FF8172324D8ABF80064DFA1 /* AEPCoreMocks.framework in Frameworks */ = {isa = PBXBuildFile; fileRef = 3FF8170A24D89B160064DFA1 /* AEPCoreMocks.framework */; };
-<<<<<<< HEAD
+		78AA4EBA2502DF2200205AE9 /* ZipArchiveTest.swift in Sources */ = {isa = PBXBuildFile; fileRef = 78AA4EB92502DF2200205AE9 /* ZipArchiveTest.swift */; };
+		78AA4EBC2502E42400205AE9 /* TestCorruptFile.zip in Resources */ = {isa = PBXBuildFile; fileRef = 78AA4EBB2502E42400205AE9 /* TestCorruptFile.zip */; };
+		78AA4EBE2502F4AF00205AE9 /* TestInvalidCompressionMethod.zip in Resources */ = {isa = PBXBuildFile; fileRef = 78AA4EBD2502F4AF00205AE9 /* TestInvalidCompressionMethod.zip */; };
+		78AA4EC02509731B00205AE9 /* FileManager+ZipTests.swift in Sources */ = {isa = PBXBuildFile; fileRef = 78AA4EBF2509731A00205AE9 /* FileManager+ZipTests.swift */; };
+		78AA4EC2250AB55800205AE9 /* TestLarge.zip in Resources */ = {isa = PBXBuildFile; fileRef = 78AA4EC1250AB55800205AE9 /* TestLarge.zip */; };
 		3FF829452507E9F500483C74 /* ADBMobileConfig-OptedOut.json in Resources */ = {isa = PBXBuildFile; fileRef = 3FF829442507E9F500483C74 /* ADBMobileConfig-OptedOut.json */; };
 		3FF829472507EBE400483C74 /* LifecycleIntegrationTests.swift in Sources */ = {isa = PBXBuildFile; fileRef = 3FF829462507EBE400483C74 /* LifecycleIntegrationTests.swift */; };
 		3FF829492507F8AA00483C74 /* rules_lifecycle.json in Resources */ = {isa = PBXBuildFile; fileRef = 3FF829482507F8AA00483C74 /* rules_lifecycle.json */; };
@@ -284,13 +288,6 @@
 		3FF829692509937100483C74 /* SignalIntegrationTests.swift in Sources */ = {isa = PBXBuildFile; fileRef = 3FF829682509937100483C74 /* SignalIntegrationTests.swift */; };
 		3FF8296C2509942300483C74 /* rules_signal.zip in Resources */ = {isa = PBXBuildFile; fileRef = 3FF8296A2509942200483C74 /* rules_signal.zip */; };
 		3FF8296D2509942300483C74 /* rules_signal.json in Resources */ = {isa = PBXBuildFile; fileRef = 3FF8296B2509942300483C74 /* rules_signal.json */; };
-=======
-		78AA4EBA2502DF2200205AE9 /* ZipArchiveTest.swift in Sources */ = {isa = PBXBuildFile; fileRef = 78AA4EB92502DF2200205AE9 /* ZipArchiveTest.swift */; };
-		78AA4EBC2502E42400205AE9 /* TestCorruptFile.zip in Resources */ = {isa = PBXBuildFile; fileRef = 78AA4EBB2502E42400205AE9 /* TestCorruptFile.zip */; };
-		78AA4EBE2502F4AF00205AE9 /* TestInvalidCompressionMethod.zip in Resources */ = {isa = PBXBuildFile; fileRef = 78AA4EBD2502F4AF00205AE9 /* TestInvalidCompressionMethod.zip */; };
-		78AA4EC02509731B00205AE9 /* FileManager+ZipTests.swift in Sources */ = {isa = PBXBuildFile; fileRef = 78AA4EBF2509731A00205AE9 /* FileManager+ZipTests.swift */; };
-		78AA4EC2250AB55800205AE9 /* TestLarge.zip in Resources */ = {isa = PBXBuildFile; fileRef = 78AA4EC1250AB55800205AE9 /* TestLarge.zip */; };
->>>>>>> 4dfabfbb
 		BB00E26824D8C94600C578C1 /* TokenFinder.swift in Sources */ = {isa = PBXBuildFile; fileRef = BB00E26624D8C94600C578C1 /* TokenFinder.swift */; };
 		BB00E26924D8C94600C578C1 /* Dictionary+Flatten.swift in Sources */ = {isa = PBXBuildFile; fileRef = BB00E26724D8C94600C578C1 /* Dictionary+Flatten.swift */; };
 		BB00E26B24D8C9A600C578C1 /* Date+Format.swift in Sources */ = {isa = PBXBuildFile; fileRef = BB00E26A24D8C9A600C578C1 /* Date+Format.swift */; };
@@ -809,7 +806,11 @@
 		3FF8171324D89B500064DFA1 /* AEPCoreMocks.h */ = {isa = PBXFileReference; fileEncoding = 4; lastKnownFileType = sourcecode.c.h; name = AEPCoreMocks.h; path = AEPCore/Mocks/AEPCoreMocks.h; sourceTree = SOURCE_ROOT; };
 		3FF8171424D89B500064DFA1 /* Info.plist */ = {isa = PBXFileReference; lastKnownFileType = text.plist; name = Info.plist; path = AEPCore/Mocks/Info.plist; sourceTree = SOURCE_ROOT; };
 		3FF8171524D89B500064DFA1 /* TestableExtensionRuntime.swift */ = {isa = PBXFileReference; fileEncoding = 4; lastKnownFileType = sourcecode.swift; name = TestableExtensionRuntime.swift; path = AEPCore/Mocks/TestableExtensionRuntime.swift; sourceTree = SOURCE_ROOT; };
-<<<<<<< HEAD
+		78AA4EB92502DF2200205AE9 /* ZipArchiveTest.swift */ = {isa = PBXFileReference; lastKnownFileType = sourcecode.swift; path = ZipArchiveTest.swift; sourceTree = "<group>"; };
+		78AA4EBB2502E42400205AE9 /* TestCorruptFile.zip */ = {isa = PBXFileReference; lastKnownFileType = archive.zip; path = TestCorruptFile.zip; sourceTree = "<group>"; };
+		78AA4EBD2502F4AF00205AE9 /* TestInvalidCompressionMethod.zip */ = {isa = PBXFileReference; lastKnownFileType = archive.zip; path = TestInvalidCompressionMethod.zip; sourceTree = "<group>"; };
+		78AA4EBF2509731A00205AE9 /* FileManager+ZipTests.swift */ = {isa = PBXFileReference; lastKnownFileType = sourcecode.swift; path = "FileManager+ZipTests.swift"; sourceTree = "<group>"; };
+		78AA4EC1250AB55800205AE9 /* TestLarge.zip */ = {isa = PBXFileReference; lastKnownFileType = archive.zip; path = TestLarge.zip; sourceTree = "<group>"; };
 		3FF829442507E9F500483C74 /* ADBMobileConfig-OptedOut.json */ = {isa = PBXFileReference; lastKnownFileType = text.json; path = "ADBMobileConfig-OptedOut.json"; sourceTree = "<group>"; };
 		3FF829462507EBE400483C74 /* LifecycleIntegrationTests.swift */ = {isa = PBXFileReference; lastKnownFileType = sourcecode.swift; path = LifecycleIntegrationTests.swift; sourceTree = "<group>"; };
 		3FF829482507F8AA00483C74 /* rules_lifecycle.json */ = {isa = PBXFileReference; lastKnownFileType = text.json; path = rules_lifecycle.json; sourceTree = "<group>"; };
@@ -817,13 +818,6 @@
 		3FF829682509937100483C74 /* SignalIntegrationTests.swift */ = {isa = PBXFileReference; lastKnownFileType = sourcecode.swift; path = SignalIntegrationTests.swift; sourceTree = "<group>"; };
 		3FF8296A2509942200483C74 /* rules_signal.zip */ = {isa = PBXFileReference; lastKnownFileType = archive.zip; path = rules_signal.zip; sourceTree = "<group>"; };
 		3FF8296B2509942300483C74 /* rules_signal.json */ = {isa = PBXFileReference; fileEncoding = 4; lastKnownFileType = text.json; path = rules_signal.json; sourceTree = "<group>"; };
-=======
-		78AA4EB92502DF2200205AE9 /* ZipArchiveTest.swift */ = {isa = PBXFileReference; lastKnownFileType = sourcecode.swift; path = ZipArchiveTest.swift; sourceTree = "<group>"; };
-		78AA4EBB2502E42400205AE9 /* TestCorruptFile.zip */ = {isa = PBXFileReference; lastKnownFileType = archive.zip; path = TestCorruptFile.zip; sourceTree = "<group>"; };
-		78AA4EBD2502F4AF00205AE9 /* TestInvalidCompressionMethod.zip */ = {isa = PBXFileReference; lastKnownFileType = archive.zip; path = TestInvalidCompressionMethod.zip; sourceTree = "<group>"; };
-		78AA4EBF2509731A00205AE9 /* FileManager+ZipTests.swift */ = {isa = PBXFileReference; lastKnownFileType = sourcecode.swift; path = "FileManager+ZipTests.swift"; sourceTree = "<group>"; };
-		78AA4EC1250AB55800205AE9 /* TestLarge.zip */ = {isa = PBXFileReference; lastKnownFileType = archive.zip; path = TestLarge.zip; sourceTree = "<group>"; };
->>>>>>> 4dfabfbb
 		BB00E26624D8C94600C578C1 /* TokenFinder.swift */ = {isa = PBXFileReference; fileEncoding = 4; lastKnownFileType = sourcecode.swift; path = TokenFinder.swift; sourceTree = "<group>"; };
 		BB00E26724D8C94600C578C1 /* Dictionary+Flatten.swift */ = {isa = PBXFileReference; fileEncoding = 4; lastKnownFileType = sourcecode.swift; path = "Dictionary+Flatten.swift"; sourceTree = "<group>"; };
 		BB00E26A24D8C9A600C578C1 /* Date+Format.swift */ = {isa = PBXFileReference; fileEncoding = 4; lastKnownFileType = sourcecode.swift; path = "Date+Format.swift"; sourceTree = "<group>"; };
