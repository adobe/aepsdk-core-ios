--- conflicted
+++ resolved
@@ -22,6 +22,7 @@
 		213F66322492A8B9000184DE /* MIDTests.swift in Sources */ = {isa = PBXBuildFile; fileRef = 213F66312492A8B9000184DE /* MIDTests.swift */; };
 		213F66342492C06B000184DE /* IdentityProperties.swift in Sources */ = {isa = PBXBuildFile; fileRef = 213F66332492C06B000184DE /* IdentityProperties.swift */; };
 		214149C72429A39B00FCE512 /* SlowMockExtension.swift in Sources */ = {isa = PBXBuildFile; fileRef = 214149C52429A39B00FCE512 /* SlowMockExtension.swift */; };
+		2142735224C608CE002DB440 /* EventHubSharedState.swift in Sources */ = {isa = PBXBuildFile; fileRef = 2142735124C608CE002DB440 /* EventHubSharedState.swift */; };
 		214B5223248ABC710034BF22 /* AEPIdentity.swift in Sources */ = {isa = PBXBuildFile; fileRef = 214B5222248ABC710034BF22 /* AEPIdentity.swift */; };
 		214B5225248ABCEB0034BF22 /* AEPIdentity+Identity.swift in Sources */ = {isa = PBXBuildFile; fileRef = 214B5224248ABCEB0034BF22 /* AEPIdentity+Identity.swift */; };
 		214B5227248ABD5D0034BF22 /* IdentityConstants.swift in Sources */ = {isa = PBXBuildFile; fileRef = 214B5226248ABD5D0034BF22 /* IdentityConstants.swift */; };
@@ -46,11 +47,6 @@
 		2181948F2489FC97004F869A /* CustomIdentity.swift in Sources */ = {isa = PBXBuildFile; fileRef = 2181948E2489FC97004F869A /* CustomIdentity.swift */; };
 		2182778D24B792F9005A468A /* URLAppender.swift in Sources */ = {isa = PBXBuildFile; fileRef = 2182778C24B792F9005A468A /* URLAppender.swift */; };
 		2182778F24B79320005A468A /* URLAppenderTests.swift in Sources */ = {isa = PBXBuildFile; fileRef = 2182778E24B79320005A468A /* URLAppenderTests.swift */; };
-<<<<<<< HEAD
-		218586E924C5425B0077F899 /* EventHubSharedState.swift in Sources */ = {isa = PBXBuildFile; fileRef = 218586E824C5425B0077F899 /* EventHubSharedState.swift */; };
-		21A10255248170E5009AB015 /* MockConfigurationDownloaderNetworkService.swift in Sources */ = {isa = PBXBuildFile; fileRef = 21A10254248170E5009AB015 /* MockConfigurationDownloaderNetworkService.swift */; };
-=======
->>>>>>> dcf4e7cb
 		21ABCAF324B39073008C4EDF /* MockDataStore.swift in Sources */ = {isa = PBXBuildFile; fileRef = 2181730224A51BD20053439A /* MockDataStore.swift */; };
 		21B0B61924B3A6C8002A1B1A /* Event+Identity.swift in Sources */ = {isa = PBXBuildFile; fileRef = 21B0B61824B3A6C8002A1B1A /* Event+Identity.swift */; };
 		21B0B61B24B3A7B7002A1B1A /* IdentityState.swift in Sources */ = {isa = PBXBuildFile; fileRef = 21B0B61A24B3A7B7002A1B1A /* IdentityState.swift */; };
@@ -269,6 +265,7 @@
 		213F66312492A8B9000184DE /* MIDTests.swift */ = {isa = PBXFileReference; lastKnownFileType = sourcecode.swift; path = MIDTests.swift; sourceTree = "<group>"; };
 		213F66332492C06B000184DE /* IdentityProperties.swift */ = {isa = PBXFileReference; lastKnownFileType = sourcecode.swift; path = IdentityProperties.swift; sourceTree = "<group>"; };
 		214149C52429A39B00FCE512 /* SlowMockExtension.swift */ = {isa = PBXFileReference; lastKnownFileType = sourcecode.swift; path = SlowMockExtension.swift; sourceTree = "<group>"; };
+		2142735124C608CE002DB440 /* EventHubSharedState.swift */ = {isa = PBXFileReference; fileEncoding = 4; lastKnownFileType = sourcecode.swift; path = EventHubSharedState.swift; sourceTree = "<group>"; };
 		214B5222248ABC710034BF22 /* AEPIdentity.swift */ = {isa = PBXFileReference; lastKnownFileType = sourcecode.swift; path = AEPIdentity.swift; sourceTree = "<group>"; };
 		214B5224248ABCEB0034BF22 /* AEPIdentity+Identity.swift */ = {isa = PBXFileReference; lastKnownFileType = sourcecode.swift; path = "AEPIdentity+Identity.swift"; sourceTree = "<group>"; };
 		214B5226248ABD5D0034BF22 /* IdentityConstants.swift */ = {isa = PBXFileReference; lastKnownFileType = sourcecode.swift; path = IdentityConstants.swift; sourceTree = "<group>"; };
@@ -296,11 +293,6 @@
 		2181948E2489FC97004F869A /* CustomIdentity.swift */ = {isa = PBXFileReference; lastKnownFileType = sourcecode.swift; path = CustomIdentity.swift; sourceTree = "<group>"; };
 		2182778C24B792F9005A468A /* URLAppender.swift */ = {isa = PBXFileReference; lastKnownFileType = sourcecode.swift; path = URLAppender.swift; sourceTree = "<group>"; };
 		2182778E24B79320005A468A /* URLAppenderTests.swift */ = {isa = PBXFileReference; lastKnownFileType = sourcecode.swift; path = URLAppenderTests.swift; sourceTree = "<group>"; };
-<<<<<<< HEAD
-		218586E824C5425B0077F899 /* EventHubSharedState.swift */ = {isa = PBXFileReference; lastKnownFileType = sourcecode.swift; path = EventHubSharedState.swift; sourceTree = "<group>"; };
-		21A10254248170E5009AB015 /* MockConfigurationDownloaderNetworkService.swift */ = {isa = PBXFileReference; lastKnownFileType = sourcecode.swift; path = MockConfigurationDownloaderNetworkService.swift; sourceTree = "<group>"; };
-=======
->>>>>>> dcf4e7cb
 		21B0B61824B3A6C8002A1B1A /* Event+Identity.swift */ = {isa = PBXFileReference; lastKnownFileType = sourcecode.swift; path = "Event+Identity.swift"; sourceTree = "<group>"; };
 		21B0B61A24B3A7B7002A1B1A /* IdentityState.swift */ = {isa = PBXFileReference; lastKnownFileType = sourcecode.swift; path = IdentityState.swift; sourceTree = "<group>"; };
 		21CAC0D62422917600C11388 /* AEPCore.framework */ = {isa = PBXFileReference; explicitFileType = wrapper.framework; includeInIndex = 0; path = AEPCore.framework; sourceTree = BUILT_PRODUCTS_DIR; };
@@ -661,29 +653,6 @@
 			path = AEPCoreTests;
 			sourceTree = "<group>";
 		};
-<<<<<<< HEAD
-		21CAC0F024229C9B00C11388 /* Event Hub */ = {
-			isa = PBXGroup;
-			children = (
-				7861450524BCD6A1004CB317 /* EventHub.swift */,
-				786144FF24BCD5C1004CB317 /* SharedState.swift */,
-				21F235BC24325A6200C3E59A /* EventHubConstants.swift */,
-				213C8C0724297773009F780A /* EventHubError.swift */,
-				21CAC0F224229CDB00C11388 /* Event.swift */,
-				21CAC0F124229CDB00C11388 /* EventSource.swift */,
-				21CAC0F324229CDB00C11388 /* EventType.swift */,
-				213C8BD62428822A009F780A /* EventListenerContainer.swift */,
-				21DB708C242AAD3D00568A4C /* ExtensionContainer.swift */,
-				213C8BC7242426DC009F780A /* Extension.swift */,
-				3FC9665224B3E4EE0096F572 /* ExtensionRuntime.swift */,
-				218586E824C5425B0077F899 /* EventHubSharedState.swift */,
-			);
-			name = "Event Hub";
-			path = Sources/eventhub;
-			sourceTree = "<group>";
-		};
-=======
->>>>>>> dcf4e7cb
 		21D4A658246D991200DFCD02 /* LifecycleTests */ = {
 			isa = PBXGroup;
 			children = (
@@ -921,6 +890,7 @@
 		3F03986324C001350019F095 /* eventhub */ = {
 			isa = PBXGroup;
 			children = (
+				2142735124C608CE002DB440 /* EventHubSharedState.swift */,
 				3F03986424C001350019F095 /* EventHubConstants.swift */,
 				3F03986524C001350019F095 /* ExtensionContainer.swift */,
 				3F03986624C001350019F095 /* Event.swift */,
@@ -1269,12 +1239,6 @@
 			buildActionMask = 2147483647;
 			files = (
 				2179F183246490140004A7C0 /* Lifecycle.swift in Sources */,
-<<<<<<< HEAD
-				213C8BC8242426DC009F780A /* Extension.swift in Sources */,
-				21CAC0F524229CDB00C11388 /* Event.swift in Sources */,
-				218586E924C5425B0077F899 /* EventHubSharedState.swift in Sources */,
-=======
->>>>>>> dcf4e7cb
 				2181948F2489FC97004F869A /* CustomIdentity.swift in Sources */,
 				21F02C322476F49F00D25528 /* LifecycleSession.swift in Sources */,
 				3FE6DD7B24C54D0B0065EA05 /* Extension+Register.swift in Sources */,
@@ -1448,6 +1412,7 @@
 				3F03988124C001350019F095 /* SharedState.swift in Sources */,
 				3F03988424C001350019F095 /* EventType.swift in Sources */,
 				3F03988B24C001350019F095 /* ConfigurationState.swift in Sources */,
+				2142735224C608CE002DB440 /* EventHubSharedState.swift in Sources */,
 				3F03989124C001350019F095 /* ConfigurationDownloader.swift in Sources */,
 				3F03988A24C001350019F095 /* ConfigurationConstants.swift in Sources */,
 				3F03987E24C001350019F095 /* ExtensionContainer.swift in Sources */,
