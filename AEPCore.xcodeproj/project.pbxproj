// !$*UTF8*$!
{
	archiveVersion = 1;
	classes = {
	};
	objectVersion = 51;
	objects = {

/* Begin PBXAggregateTarget section */
		3F39152124CA34BA00B58C3E /* AEP-All */ = {
			isa = PBXAggregateTarget;
			buildConfigurationList = 3F39152224CA34BA00B58C3E /* Build configuration list for PBXAggregateTarget "AEP-All" */;
			buildPhases = (
			);
			dependencies = (
				3F39152624CA34CA00B58C3E /* PBXTargetDependency */,
				3F39152824CA34CA00B58C3E /* PBXTargetDependency */,
				3F39152A24CA34CA00B58C3E /* PBXTargetDependency */,
				3F39152C24CA34CA00B58C3E /* PBXTargetDependency */,
				24B4936D24D4C6D200AA38D9 /* PBXTargetDependency */,
			);
			name = "AEP-All";
			productName = "AEP-All";
		};
/* End PBXAggregateTarget section */

/* Begin PBXBuildFile section */
		15ED334CDE4CEC33FE6803C9 /* Pods_AEPCore.framework in Frameworks */ = {isa = PBXBuildFile; fileRef = F865852EC4747B6B3502B3F2 /* Pods_AEPCore.framework */; };
		2107F02624C9FDFE002935CF /* PushIDManageable.swift in Sources */ = {isa = PBXBuildFile; fileRef = 2107F02524C9FDFE002935CF /* PushIDManageable.swift */; };
		2107F02824C9FE1B002935CF /* PushIDManager.swift in Sources */ = {isa = PBXBuildFile; fileRef = 2107F02724C9FE1B002935CF /* PushIDManager.swift */; };
		2107F02A24C9FF46002935CF /* PushIDManagerTests.swift in Sources */ = {isa = PBXBuildFile; fileRef = 2107F02924C9FF46002935CF /* PushIDManagerTests.swift */; };
		2107F02C24C9FF62002935CF /* MockPushIDManager.swift in Sources */ = {isa = PBXBuildFile; fileRef = 2107F02B24C9FF62002935CF /* MockPushIDManager.swift */; };
		21377D4124E3383E004BAC01 /* V4Migrator.swift in Sources */ = {isa = PBXBuildFile; fileRef = 21377D4024E3383E004BAC01 /* V4Migrator.swift */; };
		213F8A0424D8DC5A0003B8AF /* WrapperType.swift in Sources */ = {isa = PBXBuildFile; fileRef = 213F8A0324D8DC5A0003B8AF /* WrapperType.swift */; };
		214154A825186734005CEB80 /* CustomIdentityTests.swift in Sources */ = {isa = PBXBuildFile; fileRef = 214154A725186734005CEB80 /* CustomIdentityTests.swift */; };
		215A6CE224ED92C500FE0657 /* V4MigrationConstants.swift in Sources */ = {isa = PBXBuildFile; fileRef = 215A6CE124ED92C500FE0657 /* V4MigrationConstants.swift */; };
		215C859D24C6492800CCCD26 /* MockHitQueue.swift in Sources */ = {isa = PBXBuildFile; fileRef = 215C859B24C6492800CCCD26 /* MockHitQueue.swift */; };
		215C859E24C6492800CCCD26 /* MockHitProcessor.swift in Sources */ = {isa = PBXBuildFile; fileRef = 215C859C24C6492800CCCD26 /* MockHitProcessor.swift */; };
		21629DB22461CC48009D05BF /* AEPCore+LifecycleTests.swift in Sources */ = {isa = PBXBuildFile; fileRef = 21629DB12461CC48009D05BF /* AEPCore+LifecycleTests.swift */; };
		216A15C8257818B200D43848 /* Data+HexString.swift in Sources */ = {isa = PBXBuildFile; fileRef = 216A15C7257818B200D43848 /* Data+HexString.swift */; };
		216A15F5257818EF00D43848 /* Data+HexStringTests.swift in Sources */ = {isa = PBXBuildFile; fileRef = 216A15D7257818E900D43848 /* Data+HexStringTests.swift */; };
		217E220524D1FD7900B70B3E /* SharedStateResult.swift in Sources */ = {isa = PBXBuildFile; fileRef = 217E220424D1FD7900B70B3E /* SharedStateResult.swift */; };
		218C813B24EC3EBC009B4F31 /* V5Migrator.swift in Sources */ = {isa = PBXBuildFile; fileRef = 218C813A24EC3EBC009B4F31 /* V5Migrator.swift */; };
		218C813E24EC4101009B4F31 /* V5MigrationConstants.swift in Sources */ = {isa = PBXBuildFile; fileRef = 218C813D24EC4101009B4F31 /* V5MigrationConstants.swift */; };
		218E01C024C7595000BEC470 /* HitQueuing+PrivacyTests.swift in Sources */ = {isa = PBXBuildFile; fileRef = 218E01BF24C7595000BEC470 /* HitQueuing+PrivacyTests.swift */; };
		21A6737325434AE600A7E906 /* SharedStateType.swift in Sources */ = {isa = PBXBuildFile; fileRef = 21A6737225434AE600A7E906 /* SharedStateType.swift */; };
		21CAC0E02422917600C11388 /* AEPCore.framework in Frameworks */ = {isa = PBXBuildFile; fileRef = 21CAC0D62422917600C11388 /* AEPCore.framework */; };
		21CAC0E72422917600C11388 /* AEPCore.h in Headers */ = {isa = PBXBuildFile; fileRef = 21CAC0D92422917600C11388 /* AEPCore.h */; settings = {ATTRIBUTES = (Public, ); }; };
		21CD581124EC7B8900D9D590 /* V5MigratorTests.swift in Sources */ = {isa = PBXBuildFile; fileRef = 21CD581024EC7B8900D9D590 /* V5MigratorTests.swift */; };
		21F79AB724E704C5003204C3 /* IDParser.swift in Sources */ = {isa = PBXBuildFile; fileRef = 21F79AB624E704C5003204C3 /* IDParser.swift */; };
		21F79ABB24E70CDC003204C3 /* IDParsing.swift in Sources */ = {isa = PBXBuildFile; fileRef = 21F79ABA24E70CDC003204C3 /* IDParsing.swift */; };
		21F79ABF24E71B03003204C3 /* IDParserTests.swift in Sources */ = {isa = PBXBuildFile; fileRef = 21F79ABD24E7144F003204C3 /* IDParserTests.swift */; };
		21F79AC124E72204003204C3 /* V4MigratorTests.swift in Sources */ = {isa = PBXBuildFile; fileRef = 21F79AC024E72204003204C3 /* V4MigratorTests.swift */; };
		21FE152024F03254008A82FF /* IdentityPublicAPITests.swift in Sources */ = {isa = PBXBuildFile; fileRef = 21FE151F24F03254008A82FF /* IdentityPublicAPITests.swift */; };
		21FE152124F0335E008A82FF /* MockExtension.swift in Sources */ = {isa = PBXBuildFile; fileRef = 3F3951F524CA096100F7325B /* MockExtension.swift */; };
		21FE152224F03386008A82FF /* EventHub+Testable.swift in Sources */ = {isa = PBXBuildFile; fileRef = 3F3951FC24CA096100F7325B /* EventHub+Testable.swift */; };
		2420365224E35EEB0069C89D /* SignalHitProcessorTests.swift in Sources */ = {isa = PBXBuildFile; fileRef = 2420365124E35EEB0069C89D /* SignalHitProcessorTests.swift */; };
		243DCE4724C7AA2800E99AD9 /* AEPServices.h in Headers */ = {isa = PBXBuildFile; fileRef = 243DCE4624C7AA2800E99AD9 /* AEPServices.h */; };
		243DCE4824C7AA7C00E99AD9 /* AEPServices.h in Headers */ = {isa = PBXBuildFile; fileRef = 243DCE4624C7AA2800E99AD9 /* AEPServices.h */; settings = {ATTRIBUTES = (Public, ); }; };
		24543A1424E1DAFC002D8D9A /* MockURLService.swift in Sources */ = {isa = PBXBuildFile; fileRef = 24543A1324E1DAFC002D8D9A /* MockURLService.swift */; };
		24543A1524E1DC8E002D8D9A /* MockDiskCache.swift in Sources */ = {isa = PBXBuildFile; fileRef = 2467E43B24CB54B70022F6BE /* MockDiskCache.swift */; };
		24543A1624E1DC95002D8D9A /* MockUnzipper.swift in Sources */ = {isa = PBXBuildFile; fileRef = 2467E43C24CB54B70022F6BE /* MockUnzipper.swift */; };
		2467E43A24CA4DE20022F6BE /* Unzipping.swift in Sources */ = {isa = PBXBuildFile; fileRef = 2467E43924CA4DE20022F6BE /* Unzipping.swift */; };
		247FBD7D24E331A600FA6505 /* Event+SignalTests.swift in Sources */ = {isa = PBXBuildFile; fileRef = 247FBD7C24E331A600FA6505 /* Event+SignalTests.swift */; };
		249498E2254A0C920045E392 /* Date+FormatTests.swift in Sources */ = {isa = PBXBuildFile; fileRef = 249498E0254A0C910045E392 /* Date+FormatTests.swift */; };
		24B4935824D4C31100AA38D9 /* AEPSignal.framework in Frameworks */ = {isa = PBXBuildFile; fileRef = 24B4934F24D4C31100AA38D9 /* AEPSignal.framework */; };
		24B4935D24D4C31100AA38D9 /* SignalTests.swift in Sources */ = {isa = PBXBuildFile; fileRef = 24B4935C24D4C31100AA38D9 /* SignalTests.swift */; };
		24B4935F24D4C31100AA38D9 /* AEPSignal.h in Headers */ = {isa = PBXBuildFile; fileRef = 24B4935124D4C31100AA38D9 /* AEPSignal.h */; settings = {ATTRIBUTES = (Public, ); }; };
		24B4936F24D4C6F900AA38D9 /* Signal.swift in Sources */ = {isa = PBXBuildFile; fileRef = 24B4936E24D4C6F900AA38D9 /* Signal.swift */; };
		24B4937124D4C86C00AA38D9 /* SignalConstants.swift in Sources */ = {isa = PBXBuildFile; fileRef = 24B4937024D4C86C00AA38D9 /* SignalConstants.swift */; };
		24B4937624D8AAAF00AA38D9 /* Event+Signal.swift in Sources */ = {isa = PBXBuildFile; fileRef = 24B4937524D8AAAF00AA38D9 /* Event+Signal.swift */; };
		24B4937824D8CEAC00AA38D9 /* SignalHitProcessor.swift in Sources */ = {isa = PBXBuildFile; fileRef = 24B4937724D8CEAC00AA38D9 /* SignalHitProcessor.swift */; };
		24B4937A24DA18BE00AA38D9 /* SignalHit.swift in Sources */ = {isa = PBXBuildFile; fileRef = 24B4937924DA18BE00AA38D9 /* SignalHit.swift */; };
		24CF602B2538AC79006473BA /* MobileCore+Tracking.swift in Sources */ = {isa = PBXBuildFile; fileRef = 24CF602A2538AC79006473BA /* MobileCore+Tracking.swift */; };
		24CF603B2538C7E4006473BA /* MobileCore+TrackingTests.swift in Sources */ = {isa = PBXBuildFile; fileRef = 24CF603A2538C7E4006473BA /* MobileCore+TrackingTests.swift */; };
		24D2A3D524DB5B370079DCCF /* HitQueuing+PrivacyStatus.swift in Sources */ = {isa = PBXBuildFile; fileRef = 24D2A3D424DB5B370079DCCF /* HitQueuing+PrivacyStatus.swift */; };
		3F03979024BE5DD30019F095 /* AEPServices.framework in Frameworks */ = {isa = PBXBuildFile; fileRef = 3F03978724BE5DD30019F095 /* AEPServices.framework */; };
		3F0397C324BE5FF30019F095 /* Caching.swift in Sources */ = {isa = PBXBuildFile; fileRef = 3F0397A024BE5FF30019F095 /* Caching.swift */; };
		3F0397C424BE5FF30019F095 /* Cache.swift in Sources */ = {isa = PBXBuildFile; fileRef = 3F0397A124BE5FF30019F095 /* Cache.swift */; };
		3F0397C524BE5FF30019F095 /* CacheEntry.swift in Sources */ = {isa = PBXBuildFile; fileRef = 3F0397A224BE5FF30019F095 /* CacheEntry.swift */; };
		3F0397C624BE5FF30019F095 /* DiskCacheService.swift in Sources */ = {isa = PBXBuildFile; fileRef = 3F0397A324BE5FF30019F095 /* DiskCacheService.swift */; };
		3F0397C724BE5FF30019F095 /* CacheExpiry.swift in Sources */ = {isa = PBXBuildFile; fileRef = 3F0397A424BE5FF30019F095 /* CacheExpiry.swift */; };
		3F0397C824BE5FF30019F095 /* ServiceProvider.swift in Sources */ = {isa = PBXBuildFile; fileRef = 3F0397A524BE5FF30019F095 /* ServiceProvider.swift */; };
		3F0397C924BE5FF30019F095 /* Logging.swift in Sources */ = {isa = PBXBuildFile; fileRef = 3F0397A724BE5FF30019F095 /* Logging.swift */; };
		3F0397CA24BE5FF30019F095 /* Log.swift in Sources */ = {isa = PBXBuildFile; fileRef = 3F0397A824BE5FF30019F095 /* Log.swift */; };
		3F0397CB24BE5FF30019F095 /* LogLevel.swift in Sources */ = {isa = PBXBuildFile; fileRef = 3F0397A924BE5FF30019F095 /* LogLevel.swift */; };
		3F0397CC24BE5FF30019F095 /* NetworkService.swift in Sources */ = {isa = PBXBuildFile; fileRef = 3F0397AB24BE5FF30019F095 /* NetworkService.swift */; };
		3F0397CD24BE5FF30019F095 /* NetworkServiceConstants.swift in Sources */ = {isa = PBXBuildFile; fileRef = 3F0397AC24BE5FF30019F095 /* NetworkServiceConstants.swift */; };
		3F0397CE24BE5FF30019F095 /* LoggingService.swift in Sources */ = {isa = PBXBuildFile; fileRef = 3F0397AD24BE5FF30019F095 /* LoggingService.swift */; };
		3F0397CF24BE5FF30019F095 /* Networking.swift in Sources */ = {isa = PBXBuildFile; fileRef = 3F0397AE24BE5FF30019F095 /* Networking.swift */; };
		3F0397D024BE5FF30019F095 /* HttpMethod.swift in Sources */ = {isa = PBXBuildFile; fileRef = 3F0397AF24BE5FF30019F095 /* HttpMethod.swift */; };
		3F0397D124BE5FF30019F095 /* HttpConnection.swift in Sources */ = {isa = PBXBuildFile; fileRef = 3F0397B024BE5FF30019F095 /* HttpConnection.swift */; };
		3F0397D224BE5FF30019F095 /* NetworkRequest.swift in Sources */ = {isa = PBXBuildFile; fileRef = 3F0397B124BE5FF30019F095 /* NetworkRequest.swift */; };
		3F0397D324BE5FF30019F095 /* SQLiteDataQueue.swift in Sources */ = {isa = PBXBuildFile; fileRef = 3F0397B324BE5FF30019F095 /* SQLiteDataQueue.swift */; };
		3F0397D424BE5FF30019F095 /* SQLiteWrapper.swift in Sources */ = {isa = PBXBuildFile; fileRef = 3F0397B424BE5FF30019F095 /* SQLiteWrapper.swift */; };
		3F0397D524BE5FF30019F095 /* DataQueue.swift in Sources */ = {isa = PBXBuildFile; fileRef = 3F0397B524BE5FF30019F095 /* DataQueue.swift */; };
		3F0397D624BE5FF30019F095 /* DataEntity.swift in Sources */ = {isa = PBXBuildFile; fileRef = 3F0397B624BE5FF30019F095 /* DataEntity.swift */; };
		3F0397D724BE5FF30019F095 /* DataQueueService.swift in Sources */ = {isa = PBXBuildFile; fileRef = 3F0397B724BE5FF30019F095 /* DataQueueService.swift */; };
		3F0397D824BE5FF30019F095 /* DataQueuing.swift in Sources */ = {isa = PBXBuildFile; fileRef = 3F0397B824BE5FF30019F095 /* DataQueuing.swift */; };
		3F0397DA24BE5FF30019F095 /* NamedCollectionProcessing.swift in Sources */ = {isa = PBXBuildFile; fileRef = 3F0397BB24BE5FF30019F095 /* NamedCollectionProcessing.swift */; };
		3F0397DB24BE5FF30019F095 /* NamedCollectionDataStore.swift in Sources */ = {isa = PBXBuildFile; fileRef = 3F0397BC24BE5FF30019F095 /* NamedCollectionDataStore.swift */; };
		3F0397DC24BE5FF30019F095 /* UserDefaultsNamedCollection.swift in Sources */ = {isa = PBXBuildFile; fileRef = 3F0397BD24BE5FF30019F095 /* UserDefaultsNamedCollection.swift */; };
		3F0397DD24BE5FF30019F095 /* ApplicationSystemInfoService.swift in Sources */ = {isa = PBXBuildFile; fileRef = 3F0397BE24BE5FF30019F095 /* ApplicationSystemInfoService.swift */; };
		3F0397DE24BE5FF30019F095 /* SystemInfoService.swift in Sources */ = {isa = PBXBuildFile; fileRef = 3F0397BF24BE5FF30019F095 /* SystemInfoService.swift */; };
		3F0397DF24BE5FF30019F095 /* URLOpening.swift in Sources */ = {isa = PBXBuildFile; fileRef = 3F0397C024BE5FF30019F095 /* URLOpening.swift */; };
		3F0397E024BE5FF30019F095 /* URLService.swift in Sources */ = {isa = PBXBuildFile; fileRef = 3F0397C124BE5FF30019F095 /* URLService.swift */; };
		3F0397F224BE60910019F095 /* HitProcessing.swift in Sources */ = {isa = PBXBuildFile; fileRef = 3F0397E324BE60910019F095 /* HitProcessing.swift */; };
		3F0397F324BE60910019F095 /* PersistentHitQueue.swift in Sources */ = {isa = PBXBuildFile; fileRef = 3F0397E424BE60910019F095 /* PersistentHitQueue.swift */; };
		3F0397F424BE60910019F095 /* HitQueuing.swift in Sources */ = {isa = PBXBuildFile; fileRef = 3F0397E524BE60910019F095 /* HitQueuing.swift */; };
		3F0397F524BE60910019F095 /* AtomicCounter.swift in Sources */ = {isa = PBXBuildFile; fileRef = 3F0397E624BE60910019F095 /* AtomicCounter.swift */; };
		3F0397F624BE60910019F095 /* FileUnzipper.swift in Sources */ = {isa = PBXBuildFile; fileRef = 3F0397E824BE60910019F095 /* FileUnzipper.swift */; };
		3F0397F724BE60910019F095 /* ZipArchive.swift in Sources */ = {isa = PBXBuildFile; fileRef = 3F0397E924BE60910019F095 /* ZipArchive.swift */; };
		3F0397F824BE60910019F095 /* ZipEntry.swift in Sources */ = {isa = PBXBuildFile; fileRef = 3F0397EA24BE60910019F095 /* ZipEntry.swift */; };
		3F0397F924BE60910019F095 /* FileManager+ZIP.swift in Sources */ = {isa = PBXBuildFile; fileRef = 3F0397EB24BE60910019F095 /* FileManager+ZIP.swift */; };
		3F0397FA24BE60910019F095 /* FileUnzipperConstants.swift in Sources */ = {isa = PBXBuildFile; fileRef = 3F0397EC24BE60910019F095 /* FileUnzipperConstants.swift */; };
		3F0397FB24BE60910019F095 /* ThreadSafeArray.swift in Sources */ = {isa = PBXBuildFile; fileRef = 3F0397ED24BE60910019F095 /* ThreadSafeArray.swift */; };
		3F0397FC24BE60910019F095 /* OperationOrderer.swift in Sources */ = {isa = PBXBuildFile; fileRef = 3F0397EE24BE60910019F095 /* OperationOrderer.swift */; };
		3F0397FD24BE60910019F095 /* ThreadSafeDictionary.swift in Sources */ = {isa = PBXBuildFile; fileRef = 3F0397EF24BE60910019F095 /* ThreadSafeDictionary.swift */; };
		3F0397FE24BE60910019F095 /* URLEncoder.swift in Sources */ = {isa = PBXBuildFile; fileRef = 3F0397F024BE60910019F095 /* URLEncoder.swift */; };
		3F0397FF24BE60910019F095 /* AnyCodable.swift in Sources */ = {isa = PBXBuildFile; fileRef = 3F0397F124BE60910019F095 /* AnyCodable.swift */; };
		3F03981524BE61520019F095 /* UnzipperTest.swift in Sources */ = {isa = PBXBuildFile; fileRef = 3F03980124BE61520019F095 /* UnzipperTest.swift */; };
		3F03981624BE61520019F095 /* SystemInfoServiceTest.swift in Sources */ = {isa = PBXBuildFile; fileRef = 3F03980224BE61520019F095 /* SystemInfoServiceTest.swift */; };
		3F03981724BE61520019F095 /* DataQueueService+Testable.swift in Sources */ = {isa = PBXBuildFile; fileRef = 3F03980324BE61520019F095 /* DataQueueService+Testable.swift */; };
		3F03981824BE61520019F095 /* DataQueueServiceTests.swift in Sources */ = {isa = PBXBuildFile; fileRef = 3F03980424BE61520019F095 /* DataQueueServiceTests.swift */; };
		3F03981924BE61520019F095 /* URLServiceTest.swift in Sources */ = {isa = PBXBuildFile; fileRef = 3F03980524BE61520019F095 /* URLServiceTest.swift */; };
		3F03981A24BE61520019F095 /* DiskCacheServiceTests.swift in Sources */ = {isa = PBXBuildFile; fileRef = 3F03980624BE61520019F095 /* DiskCacheServiceTests.swift */; };
		3F03981B24BE61520019F095 /* UserDefaultsNamedCollectionTest.swift in Sources */ = {isa = PBXBuildFile; fileRef = 3F03980724BE61520019F095 /* UserDefaultsNamedCollectionTest.swift */; };
		3F03981C24BE61520019F095 /* SQLiteWrapperTests.swift in Sources */ = {isa = PBXBuildFile; fileRef = 3F03980824BE61520019F095 /* SQLiteWrapperTests.swift */; };
		3F03981E24BE61520019F095 /* DataQueueTests.swift in Sources */ = {isa = PBXBuildFile; fileRef = 3F03980A24BE61520019F095 /* DataQueueTests.swift */; };
		3F03981F24BE61520019F095 /* NetworkServiceTests.swift in Sources */ = {isa = PBXBuildFile; fileRef = 3F03980B24BE61520019F095 /* NetworkServiceTests.swift */; };
		3F03982024BE61520019F095 /* LogLevelTest.swift in Sources */ = {isa = PBXBuildFile; fileRef = 3F03980C24BE61520019F095 /* LogLevelTest.swift */; };
		3F03982124BE61520019F095 /* NamedCollectionDataStoreTest.swift in Sources */ = {isa = PBXBuildFile; fileRef = 3F03980D24BE61520019F095 /* NamedCollectionDataStoreTest.swift */; };
		3F03982224BE61520019F095 /* OperationOrdererTests.swift in Sources */ = {isa = PBXBuildFile; fileRef = 3F03980F24BE61520019F095 /* OperationOrdererTests.swift */; };
		3F03982324BE61520019F095 /* PersistentHitQueueTests.swift in Sources */ = {isa = PBXBuildFile; fileRef = 3F03981024BE61520019F095 /* PersistentHitQueueTests.swift */; };
		3F03982424BE61520019F095 /* AnyCodableTests.swift in Sources */ = {isa = PBXBuildFile; fileRef = 3F03981124BE61520019F095 /* AnyCodableTests.swift */; };
		3F03982524BE61520019F095 /* ThreadSafeArrayTests.swift in Sources */ = {isa = PBXBuildFile; fileRef = 3F03981224BE61520019F095 /* ThreadSafeArrayTests.swift */; };
		3F03982624BE61520019F095 /* URLEncoderTests.swift in Sources */ = {isa = PBXBuildFile; fileRef = 3F03981324BE61520019F095 /* URLEncoderTests.swift */; };
		3F03982724BE61520019F095 /* ThreadSafeDictionaryTests.swift in Sources */ = {isa = PBXBuildFile; fileRef = 3F03981424BE61520019F095 /* ThreadSafeDictionaryTests.swift */; };
		3F03983824BE62AA0019F095 /* TestRules.zip in Resources */ = {isa = PBXBuildFile; fileRef = 3F03983424BE62AA0019F095 /* TestRules.zip */; };
		3F03983924BE62AA0019F095 /* TestImage.png in Resources */ = {isa = PBXBuildFile; fileRef = 3F03983524BE62AA0019F095 /* TestImage.png */; };
		3F03983A24BE62AA0019F095 /* ADBMobileConfig.json in Resources */ = {isa = PBXBuildFile; fileRef = 3F03983624BE62AA0019F095 /* ADBMobileConfig.json */; };
		3F03983B24BE62AA0019F095 /* TestConfig.json in Resources */ = {isa = PBXBuildFile; fileRef = 3F03983724BE62AA0019F095 /* TestConfig.json */; };
		3F03984224BE65170019F095 /* AEPServices.framework in Frameworks */ = {isa = PBXBuildFile; fileRef = 3F03978724BE5DD30019F095 /* AEPServices.framework */; };
		3F08FF9524D9F1D200D34DE3 /* EventDataMerger.swift in Sources */ = {isa = PBXBuildFile; fileRef = 3F08FF9424D9F1D200D34DE3 /* EventDataMerger.swift */; };
		3F08FF9724D9F1F300D34DE3 /* EventDataMergeTests.swift in Sources */ = {isa = PBXBuildFile; fileRef = 3F08FF9624D9F1F300D34DE3 /* EventDataMergeTests.swift */; };
		3F08FF9924DA03F000D34DE3 /* RulesEngineFunctionalTests.swift in Sources */ = {isa = PBXBuildFile; fileRef = 3F08FF9824DA03F000D34DE3 /* RulesEngineFunctionalTests.swift */; };
		3F08FF9B24DA0DA100D34DE3 /* rules_functional_1.zip in Resources */ = {isa = PBXBuildFile; fileRef = 3F08FF9A24DA0DA100D34DE3 /* rules_functional_1.zip */; };
		3F08FF9D24DA0DCF00D34DE3 /* RulesDownloaderTests.swift in Sources */ = {isa = PBXBuildFile; fileRef = 3F08FF9C24DA0DCF00D34DE3 /* RulesDownloaderTests.swift */; };
		3F08FFA924DBBDD700D34DE3 /* UserDefaults+Clear.swift in Sources */ = {isa = PBXBuildFile; fileRef = 3F08FFA724DBBDD700D34DE3 /* UserDefaults+Clear.swift */; };
		3F08FFAA24DBBDD700D34DE3 /* TestableNetworkService.swift in Sources */ = {isa = PBXBuildFile; fileRef = 3F08FFA824DBBDD700D34DE3 /* TestableNetworkService.swift */; };
		3F16761424E1B0630041B970 /* RulesConstants.swift in Sources */ = {isa = PBXBuildFile; fileRef = 3F16761324E1B0630041B970 /* RulesConstants.swift */; };
		3F16762824F031A00041B970 /* EventHubContractTests.swift in Sources */ = {isa = PBXBuildFile; fileRef = 3F16762724F031A00041B970 /* EventHubContractTests.swift */; };
		3F16762A24F032C60041B970 /* ContractExtensionOne.swift in Sources */ = {isa = PBXBuildFile; fileRef = 3F16762924F032C60041B970 /* ContractExtensionOne.swift */; };
		3F16762C24F032E60041B970 /* ContractExtensionTwo.swift in Sources */ = {isa = PBXBuildFile; fileRef = 3F16762B24F032E60041B970 /* ContractExtensionTwo.swift */; };
		3F2F12BB24F6D07E00600CB4 /* AEPIdentity.framework in Frameworks */ = {isa = PBXBuildFile; fileRef = 3FE6DE2F24C642330065EA05 /* AEPIdentity.framework */; };
		3F2F12BC24F6D07E00600CB4 /* AEPLifecycle.framework in Frameworks */ = {isa = PBXBuildFile; fileRef = 3FE6DDD124C62EE60065EA05 /* AEPLifecycle.framework */; };
		3F2F12BD24F6D07E00600CB4 /* AEPServices.framework in Frameworks */ = {isa = PBXBuildFile; fileRef = 3F03978724BE5DD30019F095 /* AEPServices.framework */; };
		3F2F12BE24F6D07E00600CB4 /* AEPSignal.framework in Frameworks */ = {isa = PBXBuildFile; fileRef = 24B4934F24D4C31100AA38D9 /* AEPSignal.framework */; };
		3F2F12C024F6D66C00600CB4 /* TestHelpers.swift in Sources */ = {isa = PBXBuildFile; fileRef = 3F2F12BF24F6D66C00600CB4 /* TestHelpers.swift */; };
		3F39153024CA47B600B58C3E /* JSONRulesParserTests.swift in Sources */ = {isa = PBXBuildFile; fileRef = 3F39152F24CA47B600B58C3E /* JSONRulesParserTests.swift */; };
		3F39153324CB7E2400B58C3E /* MobileCore+IdentityTests.swift in Sources */ = {isa = PBXBuildFile; fileRef = 3F39153224CB7E2400B58C3E /* MobileCore+IdentityTests.swift */; };
		3F39520724CA096100F7325B /* MobileCoreTests.swift in Sources */ = {isa = PBXBuildFile; fileRef = 3F3951E824CA096100F7325B /* MobileCoreTests.swift */; };
		3F39520824CA096100F7325B /* SharedStateTest.swift in Sources */ = {isa = PBXBuildFile; fileRef = 3F3951EA24CA096100F7325B /* SharedStateTest.swift */; };
		3F39520924CA096100F7325B /* EventHubTests.swift in Sources */ = {isa = PBXBuildFile; fileRef = 3F3951EB24CA096100F7325B /* EventHubTests.swift */; };
		3F39520A24CA096100F7325B /* TestRules.zip in Resources */ = {isa = PBXBuildFile; fileRef = 3F3951ED24CA096100F7325B /* TestRules.zip */; };
		3F39520B24CA096100F7325B /* TestImage.png in Resources */ = {isa = PBXBuildFile; fileRef = 3F3951EE24CA096100F7325B /* TestImage.png */; };
		3F39520C24CA096100F7325B /* rules_1.json in Resources */ = {isa = PBXBuildFile; fileRef = 3F3951EF24CA096100F7325B /* rules_1.json */; };
		3F39520D24CA096100F7325B /* ADBMobileConfig.json in Resources */ = {isa = PBXBuildFile; fileRef = 3F3951F024CA096100F7325B /* ADBMobileConfig.json */; };
		3F39520E24CA096100F7325B /* TestConfig.json in Resources */ = {isa = PBXBuildFile; fileRef = 3F3951F124CA096100F7325B /* TestConfig.json */; };
		3F39520F24CA096100F7325B /* testRulesDownloader.zip in Resources */ = {isa = PBXBuildFile; fileRef = 3F3951F224CA096100F7325B /* testRulesDownloader.zip */; };
		3F39521024CA096100F7325B /* SlowMockExtension.swift in Sources */ = {isa = PBXBuildFile; fileRef = 3F3951F424CA096100F7325B /* SlowMockExtension.swift */; };
		3F39521224CA096100F7325B /* MockExtensionTwo.swift in Sources */ = {isa = PBXBuildFile; fileRef = 3F3951F624CA096100F7325B /* MockExtensionTwo.swift */; };
		3F39521324CA096100F7325B /* MobileCore+ConfigurationTests.swift in Sources */ = {isa = PBXBuildFile; fileRef = 3F3951F724CA096100F7325B /* MobileCore+ConfigurationTests.swift */; };
		3F39521524CA096200F7325B /* MockConfigurationDownloader.swift in Sources */ = {isa = PBXBuildFile; fileRef = 3F3951FA24CA096100F7325B /* MockConfigurationDownloader.swift */; };
		3F39521624CA096200F7325B /* MockNetworkServiceOverrider.swift in Sources */ = {isa = PBXBuildFile; fileRef = 3F3951FB24CA096100F7325B /* MockNetworkServiceOverrider.swift */; };
		3F39521824CA096200F7325B /* MockRulesDownloaderNetworkService.swift in Sources */ = {isa = PBXBuildFile; fileRef = 3F3951FD24CA096100F7325B /* MockRulesDownloaderNetworkService.swift */; };
		3F39521924CA096200F7325B /* SharedStateTestHelper.swift in Sources */ = {isa = PBXBuildFile; fileRef = 3F3951FE24CA096100F7325B /* SharedStateTestHelper.swift */; };
		3F39521A24CA096200F7325B /* MockConfigurationDownloaderNetworkService.swift in Sources */ = {isa = PBXBuildFile; fileRef = 3F3951FF24CA096100F7325B /* MockConfigurationDownloaderNetworkService.swift */; };
		3F39521D24CA096200F7325B /* ConfigurationStateTests.swift in Sources */ = {isa = PBXBuildFile; fileRef = 3F39520324CA096100F7325B /* ConfigurationStateTests.swift */; };
		3F39521E24CA096200F7325B /* ConfigurationDownloaderTests.swift in Sources */ = {isa = PBXBuildFile; fileRef = 3F39520424CA096100F7325B /* ConfigurationDownloaderTests.swift */; };
		3F39522024CA096200F7325B /* LaunchIDManagerTests.swift in Sources */ = {isa = PBXBuildFile; fileRef = 3F39520624CA096100F7325B /* LaunchIDManagerTests.swift */; };
		3F4256FF24F474F4005D4006 /* IdentityIntegrationTests.swift in Sources */ = {isa = PBXBuildFile; fileRef = 3F4256FE24F474F4005D4006 /* IdentityIntegrationTests.swift */; };
		3F42570124F474F4005D4006 /* AEPCore.framework in Frameworks */ = {isa = PBXBuildFile; fileRef = 21CAC0D62422917600C11388 /* AEPCore.framework */; };
		3F42571024F4754F005D4006 /* TestableNetworkService.swift in Sources */ = {isa = PBXBuildFile; fileRef = 3F42570F24F4754F005D4006 /* TestableNetworkService.swift */; };
		3F5D45F8251903030040E298 /* LaunchRuleTransformer.swift in Sources */ = {isa = PBXBuildFile; fileRef = 3F5D45F7251903020040E298 /* LaunchRuleTransformer.swift */; };
		3F5D45FB251904F00040E298 /* LaunchRuleTransformerTests.swift in Sources */ = {isa = PBXBuildFile; fileRef = 3F5D45F9251904C50040E298 /* LaunchRuleTransformerTests.swift */; };
		3F5D45FD25190E8D0040E298 /* rules_testTransform.json in Resources */ = {isa = PBXBuildFile; fileRef = 3F5D45FC25190E8C0040E298 /* rules_testTransform.json */; };
		3F5F9ED12502D34500C8A0B4 /* ConfigurationIntegrationTests.swift in Sources */ = {isa = PBXBuildFile; fileRef = 3F5F9ED02502D34500C8A0B4 /* ConfigurationIntegrationTests.swift */; };
		3FB5F7D024D2848900F0F6DF /* ConfigurationUpdateTests.swift in Sources */ = {isa = PBXBuildFile; fileRef = 3FB5F7CF24D2848900F0F6DF /* ConfigurationUpdateTests.swift */; };
		3FB66AC524CA004400502CAF /* CoreConstants.swift in Sources */ = {isa = PBXBuildFile; fileRef = 3FB66A9E24CA004400502CAF /* CoreConstants.swift */; };
		3FB66AC624CA004400502CAF /* MobileCore.swift in Sources */ = {isa = PBXBuildFile; fileRef = 3FB66A9F24CA004400502CAF /* MobileCore.swift */; };
		3FB66AC924CA004400502CAF /* MobileCore+Configuration.swift in Sources */ = {isa = PBXBuildFile; fileRef = 3FB66AA224CA004400502CAF /* MobileCore+Configuration.swift */; };
		3FB66ACA24CA004400502CAF /* MobileCore+Lifecycle.swift in Sources */ = {isa = PBXBuildFile; fileRef = 3FB66AA324CA004400502CAF /* MobileCore+Lifecycle.swift */; };
		3FB66ACC24CA004400502CAF /* EventHubPlaceholderExtension.swift in Sources */ = {isa = PBXBuildFile; fileRef = 3FB66AA624CA004400502CAF /* EventHubPlaceholderExtension.swift */; };
		3FB66ACD24CA004400502CAF /* EventHubConstants.swift in Sources */ = {isa = PBXBuildFile; fileRef = 3FB66AA724CA004400502CAF /* EventHubConstants.swift */; };
		3FB66ACE24CA004400502CAF /* ExtensionContainer.swift in Sources */ = {isa = PBXBuildFile; fileRef = 3FB66AA824CA004400502CAF /* ExtensionContainer.swift */; };
		3FB66ACF24CA004400502CAF /* Event.swift in Sources */ = {isa = PBXBuildFile; fileRef = 3FB66AA924CA004400502CAF /* Event.swift */; };
		3FB66AD024CA004400502CAF /* AEPError.swift in Sources */ = {isa = PBXBuildFile; fileRef = 3FB66AAA24CA004400502CAF /* AEPError.swift */; };
		3FB66AD124CA004400502CAF /* SharedState.swift in Sources */ = {isa = PBXBuildFile; fileRef = 3FB66AAB24CA004400502CAF /* SharedState.swift */; };
		3FB66AD224CA004400502CAF /* EventHub.swift in Sources */ = {isa = PBXBuildFile; fileRef = 3FB66AAC24CA004400502CAF /* EventHub.swift */; };
		3FB66AD324CA004400502CAF /* ExtensionRuntime.swift in Sources */ = {isa = PBXBuildFile; fileRef = 3FB66AAD24CA004400502CAF /* ExtensionRuntime.swift */; };
		3FB66AD424CA004400502CAF /* EventType.swift in Sources */ = {isa = PBXBuildFile; fileRef = 3FB66AAE24CA004400502CAF /* EventType.swift */; };
		3FB66AD524CA004400502CAF /* EventHubError.swift in Sources */ = {isa = PBXBuildFile; fileRef = 3FB66AAF24CA004400502CAF /* EventHubError.swift */; };
		3FB66AD624CA004400502CAF /* EventSource.swift in Sources */ = {isa = PBXBuildFile; fileRef = 3FB66AB024CA004400502CAF /* EventSource.swift */; };
		3FB66AD724CA004400502CAF /* EventListenerContainer.swift in Sources */ = {isa = PBXBuildFile; fileRef = 3FB66AB124CA004400502CAF /* EventListenerContainer.swift */; };
		3FB66AD824CA004400502CAF /* Extension.swift in Sources */ = {isa = PBXBuildFile; fileRef = 3FB66AB224CA004400502CAF /* Extension.swift */; };
		3FB66AD924CA004400502CAF /* LaunchRule.swift in Sources */ = {isa = PBXBuildFile; fileRef = 3FB66AB424CA004400502CAF /* LaunchRule.swift */; };
		3FB66ADA24CA004400502CAF /* RulesDownloader.swift in Sources */ = {isa = PBXBuildFile; fileRef = 3FB66AB524CA004400502CAF /* RulesDownloader.swift */; };
		3FB66ADB24CA004400502CAF /* LaunchRulesEngine.swift in Sources */ = {isa = PBXBuildFile; fileRef = 3FB66AB624CA004400502CAF /* LaunchRulesEngine.swift */; };
		3FB66ADC24CA004400502CAF /* RulesLoader.swift in Sources */ = {isa = PBXBuildFile; fileRef = 3FB66AB724CA004400502CAF /* RulesLoader.swift */; };
		3FB66ADD24CA004400502CAF /* JSONRulesParser.swift in Sources */ = {isa = PBXBuildFile; fileRef = 3FB66AB824CA004400502CAF /* JSONRulesParser.swift */; };
		3FB66ADE24CA004400502CAF /* Configuration.swift in Sources */ = {isa = PBXBuildFile; fileRef = 3FB66ABA24CA004400502CAF /* Configuration.swift */; };
		3FB66ADF24CA004400502CAF /* ConfigurationConstants.swift in Sources */ = {isa = PBXBuildFile; fileRef = 3FB66ABB24CA004400502CAF /* ConfigurationConstants.swift */; };
		3FB66AE024CA004400502CAF /* ConfigurationState.swift in Sources */ = {isa = PBXBuildFile; fileRef = 3FB66ABC24CA004400502CAF /* ConfigurationState.swift */; };
		3FB66AE124CA004400502CAF /* LaunchIDManager.swift in Sources */ = {isa = PBXBuildFile; fileRef = 3FB66ABD24CA004400502CAF /* LaunchIDManager.swift */; };
		3FB66AE224CA004400502CAF /* Event+Configuration.swift in Sources */ = {isa = PBXBuildFile; fileRef = 3FB66ABE24CA004400502CAF /* Event+Configuration.swift */; };
		3FB66AE324CA004400502CAF /* ConfigurationDownloadable.swift in Sources */ = {isa = PBXBuildFile; fileRef = 3FB66ABF24CA004400502CAF /* ConfigurationDownloadable.swift */; };
		3FB66AE424CA004400502CAF /* CachedRules.swift in Sources */ = {isa = PBXBuildFile; fileRef = 3FB66AC024CA004400502CAF /* CachedRules.swift */; };
		3FB66AE524CA004400502CAF /* CachedConfiguration.swift in Sources */ = {isa = PBXBuildFile; fileRef = 3FB66AC124CA004400502CAF /* CachedConfiguration.swift */; };
		3FB66AE624CA004400502CAF /* ConfigurationDownloader.swift in Sources */ = {isa = PBXBuildFile; fileRef = 3FB66AC224CA004400502CAF /* ConfigurationDownloader.swift */; };
		3FB66AE724CA004400502CAF /* PrivacyStatus.swift in Sources */ = {isa = PBXBuildFile; fileRef = 3FB66AC324CA004400502CAF /* PrivacyStatus.swift */; };
		3FB66AE824CA004400502CAF /* Cacheable.swift in Sources */ = {isa = PBXBuildFile; fileRef = 3FB66AC424CA004400502CAF /* Cacheable.swift */; };
		3FE6DDBA24C62CAF0065EA05 /* AEPServicesMocks.framework in Frameworks */ = {isa = PBXBuildFile; fileRef = 3FE6DDA924C62C090065EA05 /* AEPServicesMocks.framework */; };
		3FE6DDBC24C62DA80065EA05 /* AEPServicesMocks.framework in Frameworks */ = {isa = PBXBuildFile; fileRef = 3FE6DDA924C62C090065EA05 /* AEPServicesMocks.framework */; };
		3FE6DDDA24C62EE60065EA05 /* AEPLifecycle.framework in Frameworks */ = {isa = PBXBuildFile; fileRef = 3FE6DDD124C62EE60065EA05 /* AEPLifecycle.framework */; };
		3FE6DDE124C62EE60065EA05 /* AEPLifecycle.h in Headers */ = {isa = PBXBuildFile; fileRef = 3FE6DDD324C62EE60065EA05 /* AEPLifecycle.h */; settings = {ATTRIBUTES = (Public, ); }; };
		3FE6DDF024C62F610065EA05 /* AEPServicesMock.h in Headers */ = {isa = PBXBuildFile; fileRef = 3FE6DDE824C62F610065EA05 /* AEPServicesMock.h */; settings = {ATTRIBUTES = (Public, ); }; };
		3FE6DDF124C62F610065EA05 /* MockNetworkServiceOverrider.swift in Sources */ = {isa = PBXBuildFile; fileRef = 3FE6DDE924C62F610065EA05 /* MockNetworkServiceOverrider.swift */; };
		3FE6DDF224C62F610065EA05 /* MockTask.swift in Sources */ = {isa = PBXBuildFile; fileRef = 3FE6DDEA24C62F610065EA05 /* MockTask.swift */; };
		3FE6DDF324C62F610065EA05 /* MockDataStore.swift in Sources */ = {isa = PBXBuildFile; fileRef = 3FE6DDEB24C62F610065EA05 /* MockDataStore.swift */; };
		3FE6DDF524C62F620065EA05 /* MockURLSession.swift in Sources */ = {isa = PBXBuildFile; fileRef = 3FE6DDED24C62F610065EA05 /* MockURLSession.swift */; };
		3FE6DDF624C62F620065EA05 /* MockSystemInfoService.swift in Sources */ = {isa = PBXBuildFile; fileRef = 3FE6DDEE24C62F610065EA05 /* MockSystemInfoService.swift */; };
		3FE6DDF724C62F620065EA05 /* MockDataQueue.swift in Sources */ = {isa = PBXBuildFile; fileRef = 3FE6DDEF24C62F610065EA05 /* MockDataQueue.swift */; };
		3FE6DDFF24C630DF0065EA05 /* LifecycleMetricsBuilderTests.swift in Sources */ = {isa = PBXBuildFile; fileRef = 3FE6DDF824C630DE0065EA05 /* LifecycleMetricsBuilderTests.swift */; };
		3FE6DE0024C630DF0065EA05 /* LifecycleContextDataTests.swift in Sources */ = {isa = PBXBuildFile; fileRef = 3FE6DDF924C630DE0065EA05 /* LifecycleContextDataTests.swift */; };
		3FE6DE0224C630DF0065EA05 /* LifecycleMetricsTests.swift in Sources */ = {isa = PBXBuildFile; fileRef = 3FE6DDFB24C630DE0065EA05 /* LifecycleMetricsTests.swift */; };
		3FE6DE0324C630DF0065EA05 /* LifecycleFunctionalTests.swift in Sources */ = {isa = PBXBuildFile; fileRef = 3FE6DDFC24C630DE0065EA05 /* LifecycleFunctionalTests.swift */; };
		3FE6DE0424C630DF0065EA05 /* LifecycleStateTests.swift in Sources */ = {isa = PBXBuildFile; fileRef = 3FE6DDFD24C630DE0065EA05 /* LifecycleStateTests.swift */; };
		3FE6DE0524C630DF0065EA05 /* LifecycleSessionTests.swift in Sources */ = {isa = PBXBuildFile; fileRef = 3FE6DDFE24C630DE0065EA05 /* LifecycleSessionTests.swift */; };
		3FE6DE0E24C630EB0065EA05 /* LifecycleState.swift in Sources */ = {isa = PBXBuildFile; fileRef = 3FE6DE0624C630EA0065EA05 /* LifecycleState.swift */; };
		3FE6DE0F24C630EB0065EA05 /* LifecycleMetrics.swift in Sources */ = {isa = PBXBuildFile; fileRef = 3FE6DE0724C630EB0065EA05 /* LifecycleMetrics.swift */; };
		3FE6DE1024C630EB0065EA05 /* Event+Lifecycle.swift in Sources */ = {isa = PBXBuildFile; fileRef = 3FE6DE0824C630EB0065EA05 /* Event+Lifecycle.swift */; };
		3FE6DE1224C630EB0065EA05 /* Lifecycle.swift in Sources */ = {isa = PBXBuildFile; fileRef = 3FE6DE0A24C630EB0065EA05 /* Lifecycle.swift */; };
		3FE6DE1324C630EB0065EA05 /* LifecycleContextData.swift in Sources */ = {isa = PBXBuildFile; fileRef = 3FE6DE0B24C630EB0065EA05 /* LifecycleContextData.swift */; };
		3FE6DE1424C630EB0065EA05 /* LifecycleConstants.swift in Sources */ = {isa = PBXBuildFile; fileRef = 3FE6DE0C24C630EB0065EA05 /* LifecycleConstants.swift */; };
		3FE6DE1524C630EB0065EA05 /* LifecycleMetricsBuilder.swift in Sources */ = {isa = PBXBuildFile; fileRef = 3FE6DE0D24C630EB0065EA05 /* LifecycleMetricsBuilder.swift */; };
		3FE6DE1724C631100065EA05 /* LifecycleSession.swift in Sources */ = {isa = PBXBuildFile; fileRef = 3FE6DE1624C631100065EA05 /* LifecycleSession.swift */; };
		3FE6DE3824C642330065EA05 /* AEPIdentity.framework in Frameworks */ = {isa = PBXBuildFile; fileRef = 3FE6DE2F24C642330065EA05 /* AEPIdentity.framework */; };
		3FE6DE3F24C642330065EA05 /* AEPIdentity.h in Headers */ = {isa = PBXBuildFile; fileRef = 3FE6DE3124C642330065EA05 /* AEPIdentity.h */; settings = {ATTRIBUTES = (Public, ); }; };
		3FE6DE5924C643060065EA05 /* MobileVisitorAuthenticationState.swift in Sources */ = {isa = PBXBuildFile; fileRef = 3FE6DE4624C643050065EA05 /* MobileVisitorAuthenticationState.swift */; };
		3FE6DE5A24C643060065EA05 /* URLQueryItem+Identity.swift in Sources */ = {isa = PBXBuildFile; fileRef = 3FE6DE4724C643050065EA05 /* URLQueryItem+Identity.swift */; };
		3FE6DE5B24C643060065EA05 /* IdentityProperties.swift in Sources */ = {isa = PBXBuildFile; fileRef = 3FE6DE4824C643050065EA05 /* IdentityProperties.swift */; };
		3FE6DE5C24C643060065EA05 /* Identity+PublicAPI.swift in Sources */ = {isa = PBXBuildFile; fileRef = 3FE6DE4924C643050065EA05 /* Identity+PublicAPI.swift */; };
		3FE6DE5D24C643060065EA05 /* IdentityConstants.swift in Sources */ = {isa = PBXBuildFile; fileRef = 3FE6DE4A24C643050065EA05 /* IdentityConstants.swift */; };
		3FE6DE5F24C643060065EA05 /* Networking+Identity.swift in Sources */ = {isa = PBXBuildFile; fileRef = 3FE6DE4C24C643050065EA05 /* Networking+Identity.swift */; };
		3FE6DE6024C643060065EA05 /* IdentityState.swift in Sources */ = {isa = PBXBuildFile; fileRef = 3FE6DE4D24C643050065EA05 /* IdentityState.swift */; };
		3FE6DE6124C643060065EA05 /* ECID.swift in Sources */ = {isa = PBXBuildFile; fileRef = 3FE6DE4E24C643060065EA05 /* ECID.swift */; };
		3FE6DE6224C643060065EA05 /* Event+Identity.swift in Sources */ = {isa = PBXBuildFile; fileRef = 3FE6DE4F24C643060065EA05 /* Event+Identity.swift */; };
		3FE6DE6324C643060065EA05 /* CustomIdentity.swift in Sources */ = {isa = PBXBuildFile; fileRef = 3FE6DE5024C643060065EA05 /* CustomIdentity.swift */; };
		3FE6DE6424C643060065EA05 /* IdentityHit.swift in Sources */ = {isa = PBXBuildFile; fileRef = 3FE6DE5124C643060065EA05 /* IdentityHit.swift */; };
		3FE6DE6524C643060065EA05 /* URLAppender.swift in Sources */ = {isa = PBXBuildFile; fileRef = 3FE6DE5224C643060065EA05 /* URLAppender.swift */; };
		3FE6DE6624C643060065EA05 /* MobileIdentities.swift in Sources */ = {isa = PBXBuildFile; fileRef = 3FE6DE5324C643060065EA05 /* MobileIdentities.swift */; };
		3FE6DE6724C643060065EA05 /* IdentityHitResponse.swift in Sources */ = {isa = PBXBuildFile; fileRef = 3FE6DE5424C643060065EA05 /* IdentityHitResponse.swift */; };
		3FE6DE6824C643060065EA05 /* IdentityHitProcessor.swift in Sources */ = {isa = PBXBuildFile; fileRef = 3FE6DE5524C643060065EA05 /* IdentityHitProcessor.swift */; };
		3FE6DE6924C643060065EA05 /* Identity.swift in Sources */ = {isa = PBXBuildFile; fileRef = 3FE6DE5624C643060065EA05 /* Identity.swift */; };
		3FE6DE6A24C643060065EA05 /* Identifiable.swift in Sources */ = {isa = PBXBuildFile; fileRef = 3FE6DE5724C643060065EA05 /* Identifiable.swift */; };
		3FE6DE6B24C643060065EA05 /* URL+Identity.swift in Sources */ = {isa = PBXBuildFile; fileRef = 3FE6DE5824C643060065EA05 /* URL+Identity.swift */; };
		3FE6DE7824C643620065EA05 /* ECIDTests.swift in Sources */ = {isa = PBXBuildFile; fileRef = 3FE6DE6C24C643610065EA05 /* ECIDTests.swift */; };
		3FE6DE7924C643620065EA05 /* MobileIdentitiesTests.swift in Sources */ = {isa = PBXBuildFile; fileRef = 3FE6DE6D24C643610065EA05 /* MobileIdentitiesTests.swift */; };
		3FE6DE7A24C643620065EA05 /* URL+IdentityTests.swift in Sources */ = {isa = PBXBuildFile; fileRef = 3FE6DE6E24C643610065EA05 /* URL+IdentityTests.swift */; };
		3FE6DE7B24C643620065EA05 /* URLQueryItem+IdentityTests.swift in Sources */ = {isa = PBXBuildFile; fileRef = 3FE6DE6F24C643610065EA05 /* URLQueryItem+IdentityTests.swift */; };
		3FE6DE7C24C643620065EA05 /* IdentityStateTests.swift in Sources */ = {isa = PBXBuildFile; fileRef = 3FE6DE7024C643620065EA05 /* IdentityStateTests.swift */; };
		3FE6DE7D24C643620065EA05 /* IdentityFunctionalTests.swift in Sources */ = {isa = PBXBuildFile; fileRef = 3FE6DE7124C643620065EA05 /* IdentityFunctionalTests.swift */; };
		3FE6DE7E24C643620065EA05 /* URLAppenderTests.swift in Sources */ = {isa = PBXBuildFile; fileRef = 3FE6DE7224C643620065EA05 /* URLAppenderTests.swift */; };
		3FE6DE7F24C643620065EA05 /* IdentityHitProcessorTests.swift in Sources */ = {isa = PBXBuildFile; fileRef = 3FE6DE7324C643620065EA05 /* IdentityHitProcessorTests.swift */; };
		3FE6DE8024C643620065EA05 /* IdentityHitResponseTests.swift in Sources */ = {isa = PBXBuildFile; fileRef = 3FE6DE7424C643620065EA05 /* IdentityHitResponseTests.swift */; };
		3FE6DE8124C643620065EA05 /* NetworkService+IdentityTests.swift in Sources */ = {isa = PBXBuildFile; fileRef = 3FE6DE7524C643620065EA05 /* NetworkService+IdentityTests.swift */; };
		3FE6DE8224C643620065EA05 /* IdentityTests.swift in Sources */ = {isa = PBXBuildFile; fileRef = 3FE6DE7624C643620065EA05 /* IdentityTests.swift */; };
		3FE6DE8324C643620065EA05 /* IdentityPropertiesTests.swift in Sources */ = {isa = PBXBuildFile; fileRef = 3FE6DE7724C643620065EA05 /* IdentityPropertiesTests.swift */; };
		3FE6DE8824C643EA0065EA05 /* TestableExtensionRuntime.swift in Sources */ = {isa = PBXBuildFile; fileRef = 3FE6DE8724C643EA0065EA05 /* TestableExtensionRuntime.swift */; };
		3FEEA0DD2522436E007EC317 /* rules_pii.json in Resources */ = {isa = PBXBuildFile; fileRef = 3FEEA0DB2522436E007EC317 /* rules_pii.json */; };
		3FEEA0DE2522436E007EC317 /* rules_pii.zip in Resources */ = {isa = PBXBuildFile; fileRef = 3FEEA0DC2522436E007EC317 /* rules_pii.zip */; };
		3FF8171624D89B500064DFA1 /* Event+Timestamp.swift in Sources */ = {isa = PBXBuildFile; fileRef = 3FF8171224D89B500064DFA1 /* Event+Timestamp.swift */; };
		3FF8171724D89B500064DFA1 /* AEPCoreMocks.h in Headers */ = {isa = PBXBuildFile; fileRef = 3FF8171324D89B500064DFA1 /* AEPCoreMocks.h */; settings = {ATTRIBUTES = (Public, ); }; };
		3FF8171924D89B500064DFA1 /* TestableExtensionRuntime.swift in Sources */ = {isa = PBXBuildFile; fileRef = 3FF8171524D89B500064DFA1 /* TestableExtensionRuntime.swift */; };
		3FF8171C24D89B8F0064DFA1 /* AEPCoreMocks.framework in Frameworks */ = {isa = PBXBuildFile; fileRef = 3FF8170A24D89B160064DFA1 /* AEPCoreMocks.framework */; };
		3FF8172324D8ABF80064DFA1 /* AEPCoreMocks.framework in Frameworks */ = {isa = PBXBuildFile; fileRef = 3FF8170A24D89B160064DFA1 /* AEPCoreMocks.framework */; };
		3FF829452507E9F500483C74 /* ADBMobileConfig-OptedOut.json in Resources */ = {isa = PBXBuildFile; fileRef = 3FF829442507E9F500483C74 /* ADBMobileConfig-OptedOut.json */; };
		3FF829472507EBE400483C74 /* LifecycleIntegrationTests.swift in Sources */ = {isa = PBXBuildFile; fileRef = 3FF829462507EBE400483C74 /* LifecycleIntegrationTests.swift */; };
		3FF829492507F8AA00483C74 /* rules_lifecycle.json in Resources */ = {isa = PBXBuildFile; fileRef = 3FF829482507F8AA00483C74 /* rules_lifecycle.json */; };
		3FF8294C2507FB3800483C74 /* rules_lifecycle.zip in Resources */ = {isa = PBXBuildFile; fileRef = 3FF8294B2507FB3800483C74 /* rules_lifecycle.zip */; };
		3FF829692509937100483C74 /* SignalIntegrationTests.swift in Sources */ = {isa = PBXBuildFile; fileRef = 3FF829682509937100483C74 /* SignalIntegrationTests.swift */; };
		3FF8296C2509942300483C74 /* rules_signal.zip in Resources */ = {isa = PBXBuildFile; fileRef = 3FF8296A2509942200483C74 /* rules_signal.zip */; };
		3FF8296D2509942300483C74 /* rules_signal.json in Resources */ = {isa = PBXBuildFile; fileRef = 3FF8296B2509942300483C74 /* rules_signal.json */; };
		786C000525B8EE2100F26D34 /* DefaultHeadersFormatter.swift in Sources */ = {isa = PBXBuildFile; fileRef = 786C000425B8EE2100F26D34 /* DefaultHeadersFormatter.swift */; };
		786C001525B8EE6200F26D34 /* HttpConnectionConstants.swift in Sources */ = {isa = PBXBuildFile; fileRef = 786C001425B8EE6200F26D34 /* HttpConnectionConstants.swift */; };
		786C004825B8F43E00F26D34 /* DefaultHeadersFormatterTests.swift in Sources */ = {isa = PBXBuildFile; fileRef = 786C004725B8F43E00F26D34 /* DefaultHeadersFormatterTests.swift */; };
		787505E025A67BE200E5203E /* TestZipSlip.zip in Resources */ = {isa = PBXBuildFile; fileRef = 787505DF25A67BE200E5203E /* TestZipSlip.zip */; };
		78AA4EBA2502DF2200205AE9 /* ZipArchiveTest.swift in Sources */ = {isa = PBXBuildFile; fileRef = 78AA4EB92502DF2200205AE9 /* ZipArchiveTest.swift */; };
		78AA4EBC2502E42400205AE9 /* TestCorruptFile.zip in Resources */ = {isa = PBXBuildFile; fileRef = 78AA4EBB2502E42400205AE9 /* TestCorruptFile.zip */; };
		78AA4EBE2502F4AF00205AE9 /* TestInvalidCompressionMethod.zip in Resources */ = {isa = PBXBuildFile; fileRef = 78AA4EBD2502F4AF00205AE9 /* TestInvalidCompressionMethod.zip */; };
		78AA4EC02509731B00205AE9 /* FileManager+ZipTests.swift in Sources */ = {isa = PBXBuildFile; fileRef = 78AA4EBF2509731A00205AE9 /* FileManager+ZipTests.swift */; };
		78AA4EC2250AB55800205AE9 /* TestLarge.zip in Resources */ = {isa = PBXBuildFile; fileRef = 78AA4EC1250AB55800205AE9 /* TestLarge.zip */; };
		78AA4EC42513AD2000205AE9 /* ConfigurationFileInPathTests.swift in Sources */ = {isa = PBXBuildFile; fileRef = 78AA4EC32513AD2000205AE9 /* ConfigurationFileInPathTests.swift */; };
		78AA4EC62513AE3900205AE9 /* ConfigurationLifecycleResponseTests.swift in Sources */ = {isa = PBXBuildFile; fileRef = 78AA4EC52513AE3900205AE9 /* ConfigurationLifecycleResponseTests.swift */; };
		78AA4EC92513AEBD00205AE9 /* ConfigurationPrivacyStatusTests.swift in Sources */ = {isa = PBXBuildFile; fileRef = 78AA4EC82513AEBD00205AE9 /* ConfigurationPrivacyStatusTests.swift */; };
		78AA4ECB2513AF4200205AE9 /* ConfigurationAppIDTests.swift in Sources */ = {isa = PBXBuildFile; fileRef = 78AA4ECA2513AF4200205AE9 /* ConfigurationAppIDTests.swift */; };
<<<<<<< HEAD
		9239714025A6380A0056A3E5 /* MessagingDelegate.swift in Sources */ = {isa = PBXBuildFile; fileRef = 9239713F25A6380A0056A3E5 /* MessagingDelegate.swift */; };
		9239728525ACF1490056A3E5 /* AlertMessageDelegate.swift in Sources */ = {isa = PBXBuildFile; fileRef = 9239726725ACF1460056A3E5 /* AlertMessageDelegate.swift */; };
		923972A325AD26190056A3E5 /* AlertMessage.swift in Sources */ = {isa = PBXBuildFile; fileRef = 923972A225AD26190056A3E5 /* AlertMessage.swift */; };
		923972B325AD844E0056A3E5 /* UIApplication+Window.swift in Sources */ = {isa = PBXBuildFile; fileRef = 923972B225AD844E0056A3E5 /* UIApplication+Window.swift */; };
		923973CD25AF92140056A3E5 /* FullscreenMessageTests.swift in Sources */ = {isa = PBXBuildFile; fileRef = 923973CC25AF92140056A3E5 /* FullscreenMessageTests.swift */; };
		923973DD25AFCEF20056A3E5 /* AlertMessageTests.swift in Sources */ = {isa = PBXBuildFile; fileRef = 923973DC25AFCEF20056A3E5 /* AlertMessageTests.swift */; };
		92490BE7258BE23A00762B04 /* MessageMonitorServiceTest.swift in Sources */ = {isa = PBXBuildFile; fileRef = 92490BE6258BE23A00762B04 /* MessageMonitorServiceTest.swift */; };
		92EEA57025885C1C00DBA3EE /* FullscreenMessage.swift in Sources */ = {isa = PBXBuildFile; fileRef = 92EEA56F25885C1C00DBA3EE /* FullscreenMessage.swift */; };
		92EEA5F6258933A600DBA3EE /* FullscreenDelegate.swift in Sources */ = {isa = PBXBuildFile; fileRef = 92EEA5F5258933A600DBA3EE /* FullscreenDelegate.swift */; };
		92EEA6062589343700DBA3EE /* MessageMonitorService.swift in Sources */ = {isa = PBXBuildFile; fileRef = 92EEA6052589343700DBA3EE /* MessageMonitorService.swift */; };
		92F06BFC25B8F1FE004C1700 /* MessageMonitorServicing.swift in Sources */ = {isa = PBXBuildFile; fileRef = 92F06BFB25B8F1FE004C1700 /* MessageMonitorServicing.swift */; };
		92F06D0425BA33F4004C1700 /* UIMessaging.swift in Sources */ = {isa = PBXBuildFile; fileRef = 92F06D0325BA33F3004C1700 /* UIMessaging.swift */; };
=======
		A72E12E73A89C07875FF52B0 /* Pods_AEPIntegrationTests.framework in Frameworks */ = {isa = PBXBuildFile; fileRef = 89F79E25B71BEC12CCD2D22E /* Pods_AEPIntegrationTests.framework */; };
>>>>>>> d730be99
		BB00E26824D8C94600C578C1 /* TokenFinder.swift in Sources */ = {isa = PBXBuildFile; fileRef = BB00E26624D8C94600C578C1 /* TokenFinder.swift */; };
		BB00E26924D8C94600C578C1 /* Dictionary+Flatten.swift in Sources */ = {isa = PBXBuildFile; fileRef = BB00E26724D8C94600C578C1 /* Dictionary+Flatten.swift */; };
		BB00E26B24D8C9A600C578C1 /* Date+Format.swift in Sources */ = {isa = PBXBuildFile; fileRef = BB00E26A24D8C9A600C578C1 /* Date+Format.swift */; };
		BB00E26D24D9BF6C00C578C1 /* URLUtility.swift in Sources */ = {isa = PBXBuildFile; fileRef = BB00E26C24D9BF6C00C578C1 /* URLUtility.swift */; };
		BB00E26E24D9BFB700C578C1 /* URLUtility.swift in Sources */ = {isa = PBXBuildFile; fileRef = BB00E26C24D9BF6C00C578C1 /* URLUtility.swift */; };
		BB0E397224FD56100050C181 /* RulesEngineNativeLogging.swift in Sources */ = {isa = PBXBuildFile; fileRef = BB0E397124FD56100050C181 /* RulesEngineNativeLogging.swift */; };
		BB3E86DE24F86B6700E39C53 /* rules_testUrlenc.json in Resources */ = {isa = PBXBuildFile; fileRef = BB3E86DC24F86B4100E39C53 /* rules_testUrlenc.json */; };
		BB3E86E024F86E6200E39C53 /* rules_testUrlenc_invalidFnName.json in Resources */ = {isa = PBXBuildFile; fileRef = BB3E86DF24F86E6200E39C53 /* rules_testUrlenc_invalidFnName.json */; };
		BB3E86E224F975E000E39C53 /* rules_testMatcherWithDifferentTypesOfParameters.json in Resources */ = {isa = PBXBuildFile; fileRef = BB3E86E124F975E000E39C53 /* rules_testMatcherWithDifferentTypesOfParameters.json */; };
		BB59402B24CF6E1D00EE0C6C /* LaunchRulesEngineTests.swift in Sources */ = {isa = PBXBuildFile; fileRef = BB59402924CF6CA200EE0C6C /* LaunchRulesEngineTests.swift */; };
		BBA5129924F46C770030DAD1 /* rules_testGroupLogicalOperators.json in Resources */ = {isa = PBXBuildFile; fileRef = BBA5129724F4588E0030DAD1 /* rules_testGroupLogicalOperators.json */; };
		BBA5129B24F477550030DAD1 /* rules_testMatcherNe.json in Resources */ = {isa = PBXBuildFile; fileRef = BBA5129A24F477550030DAD1 /* rules_testMatcherNe.json */; };
		BBA5129D24F4899B0030DAD1 /* rules_testMatcherGt.json in Resources */ = {isa = PBXBuildFile; fileRef = BBA5129C24F4899B0030DAD1 /* rules_testMatcherGt.json */; };
		BBA5129F24F4A14C0030DAD1 /* rules_testMatcherGe.json in Resources */ = {isa = PBXBuildFile; fileRef = BBA5129E24F4A14C0030DAD1 /* rules_testMatcherGe.json */; };
		BBA512A124F4A15C0030DAD1 /* rules_testMatcherLt.json in Resources */ = {isa = PBXBuildFile; fileRef = BBA512A024F4A15C0030DAD1 /* rules_testMatcherLt.json */; };
		BBA512A324F4A16A0030DAD1 /* rules_testMatcherLe.json in Resources */ = {isa = PBXBuildFile; fileRef = BBA512A224F4A16A0030DAD1 /* rules_testMatcherLe.json */; };
		BBA512A524F4A1790030DAD1 /* rules_testMatcherCo.json in Resources */ = {isa = PBXBuildFile; fileRef = BBA512A424F4A1790030DAD1 /* rules_testMatcherCo.json */; };
		BBA512A724F4A18B0030DAD1 /* rules_testMatcherNc.json in Resources */ = {isa = PBXBuildFile; fileRef = BBA512A624F4A18B0030DAD1 /* rules_testMatcherNc.json */; };
		BBA512A924F4A7EE0030DAD1 /* rules_testMatcherNx.json in Resources */ = {isa = PBXBuildFile; fileRef = BBA512A824F4A7EE0030DAD1 /* rules_testMatcherNx.json */; };
		BBA512B324F5CF380030DAD1 /* rules_testAttachData.json in Resources */ = {isa = PBXBuildFile; fileRef = BBA512B124F5CF380030DAD1 /* rules_testAttachData.json */; };
		BBA512B424F5CF380030DAD1 /* rules_testModifyData.json in Resources */ = {isa = PBXBuildFile; fileRef = BBA512B224F5CF380030DAD1 /* rules_testModifyData.json */; };
		BBA512B524F5D0CC0030DAD1 /* EventHub+Testable.swift in Sources */ = {isa = PBXBuildFile; fileRef = 3F3951FC24CA096100F7325B /* EventHub+Testable.swift */; };
		BBA512B724F6C4D90030DAD1 /* rules_testAttachData_invalidJson.json in Resources */ = {isa = PBXBuildFile; fileRef = BBA512B624F6C4D90030DAD1 /* rules_testAttachData_invalidJson.json */; };
		BBA512BB24F6C6CA0030DAD1 /* rules_testModifyData_invalidJson.json in Resources */ = {isa = PBXBuildFile; fileRef = BBA512BA24F6C6CA0030DAD1 /* rules_testModifyData_invalidJson.json */; };
		BBE1294F24DBBBD60045CD8D /* Dictionary+FlattenTests.swift in Sources */ = {isa = PBXBuildFile; fileRef = BBE1294E24DBBBD60045CD8D /* Dictionary+FlattenTests.swift */; };
		BBE1295124DBCE870045CD8D /* TokenFinderTests.swift in Sources */ = {isa = PBXBuildFile; fileRef = BBE1295024DBCE870045CD8D /* TokenFinderTests.swift */; };
		CD1B8B97BFB4808529455CB9 /* Pods_AEPLifecycleTests.framework in Frameworks */ = {isa = PBXBuildFile; fileRef = 3A9E2516371FB0D73C220A2B /* Pods_AEPLifecycleTests.framework */; };
		D0AE943E62F66A6FBA32E9BF /* Pods_AEPIdentityTests.framework in Frameworks */ = {isa = PBXBuildFile; fileRef = 42E2B003910D73C12B88CC06 /* Pods_AEPIdentityTests.framework */; };
		DBF906A70565DD8CCDD0D249 /* Pods_AEPSignalTests.framework in Frameworks */ = {isa = PBXBuildFile; fileRef = E6C2644FA0CE8D2A3BDB18B4 /* Pods_AEPSignalTests.framework */; };
		F62C271CF3E232498CFB249E /* Pods_AEPCoreTests.framework in Frameworks */ = {isa = PBXBuildFile; fileRef = F982A5E0C4BC278E7F2A07E6 /* Pods_AEPCoreTests.framework */; };
/* End PBXBuildFile section */

/* Begin PBXContainerItemProxy section */
		21CAC0E12422917600C11388 /* PBXContainerItemProxy */ = {
			isa = PBXContainerItemProxy;
			containerPortal = 21CAC0CD2422917600C11388 /* Project object */;
			proxyType = 1;
			remoteGlobalIDString = 21CAC0D52422917600C11388;
			remoteInfo = AEPCore;
		};
		24B4935924D4C31100AA38D9 /* PBXContainerItemProxy */ = {
			isa = PBXContainerItemProxy;
			containerPortal = 21CAC0CD2422917600C11388 /* Project object */;
			proxyType = 1;
			remoteGlobalIDString = 24B4934E24D4C31100AA38D9;
			remoteInfo = AEPSignal;
		};
		24B4936824D4C3C400AA38D9 /* PBXContainerItemProxy */ = {
			isa = PBXContainerItemProxy;
			containerPortal = 21CAC0CD2422917600C11388 /* Project object */;
			proxyType = 1;
			remoteGlobalIDString = 21CAC0D52422917600C11388;
			remoteInfo = AEPCore;
		};
		24B4936A24D4C3C400AA38D9 /* PBXContainerItemProxy */ = {
			isa = PBXContainerItemProxy;
			containerPortal = 21CAC0CD2422917600C11388 /* Project object */;
			proxyType = 1;
			remoteGlobalIDString = 3F03978624BE5DD30019F095;
			remoteInfo = AEPServices;
		};
		24B4936C24D4C6D200AA38D9 /* PBXContainerItemProxy */ = {
			isa = PBXContainerItemProxy;
			containerPortal = 21CAC0CD2422917600C11388 /* Project object */;
			proxyType = 1;
			remoteGlobalIDString = 24B4934E24D4C31100AA38D9;
			remoteInfo = AEPSignal;
		};
		24D2A3DB24DCB2540079DCCF /* PBXContainerItemProxy */ = {
			isa = PBXContainerItemProxy;
			containerPortal = 21CAC0CD2422917600C11388 /* Project object */;
			proxyType = 1;
			remoteGlobalIDString = 3FF8170924D89B160064DFA1;
			remoteInfo = AEPCoreMocks;
		};
		24D2A3DD24DCB2540079DCCF /* PBXContainerItemProxy */ = {
			isa = PBXContainerItemProxy;
			containerPortal = 21CAC0CD2422917600C11388 /* Project object */;
			proxyType = 1;
			remoteGlobalIDString = 3FE6DDA824C62C090065EA05;
			remoteInfo = AEPServicesMock;
		};
		3F03979124BE5DD30019F095 /* PBXContainerItemProxy */ = {
			isa = PBXContainerItemProxy;
			containerPortal = 21CAC0CD2422917600C11388 /* Project object */;
			proxyType = 1;
			remoteGlobalIDString = 3F03978624BE5DD30019F095;
			remoteInfo = AEPServices;
		};
		3F03983C24BE63570019F095 /* PBXContainerItemProxy */ = {
			isa = PBXContainerItemProxy;
			containerPortal = 21CAC0CD2422917600C11388 /* Project object */;
			proxyType = 1;
			remoteGlobalIDString = 3F03978624BE5DD30019F095;
			remoteInfo = AEPServices;
		};
		3F03984024BE65120019F095 /* PBXContainerItemProxy */ = {
			isa = PBXContainerItemProxy;
			containerPortal = 21CAC0CD2422917600C11388 /* Project object */;
			proxyType = 1;
			remoteGlobalIDString = 3F03978624BE5DD30019F095;
			remoteInfo = AEPServices;
		};
		3F39152524CA34CA00B58C3E /* PBXContainerItemProxy */ = {
			isa = PBXContainerItemProxy;
			containerPortal = 21CAC0CD2422917600C11388 /* Project object */;
			proxyType = 1;
			remoteGlobalIDString = 21CAC0D52422917600C11388;
			remoteInfo = AEPCore;
		};
		3F39152724CA34CA00B58C3E /* PBXContainerItemProxy */ = {
			isa = PBXContainerItemProxy;
			containerPortal = 21CAC0CD2422917600C11388 /* Project object */;
			proxyType = 1;
			remoteGlobalIDString = 3FE6DE2E24C642330065EA05;
			remoteInfo = AEPIdentity;
		};
		3F39152924CA34CA00B58C3E /* PBXContainerItemProxy */ = {
			isa = PBXContainerItemProxy;
			containerPortal = 21CAC0CD2422917600C11388 /* Project object */;
			proxyType = 1;
			remoteGlobalIDString = 3FE6DDD024C62EE60065EA05;
			remoteInfo = AEPLifecycle;
		};
		3F39152B24CA34CA00B58C3E /* PBXContainerItemProxy */ = {
			isa = PBXContainerItemProxy;
			containerPortal = 21CAC0CD2422917600C11388 /* Project object */;
			proxyType = 1;
			remoteGlobalIDString = 3F03978624BE5DD30019F095;
			remoteInfo = AEPServices;
		};
		3F39522124CA1CBF00F7325B /* PBXContainerItemProxy */ = {
			isa = PBXContainerItemProxy;
			containerPortal = 21CAC0CD2422917600C11388 /* Project object */;
			proxyType = 1;
			remoteGlobalIDString = 21CAC0D52422917600C11388;
			remoteInfo = AEPCore;
		};
		3F39522324CA1CC500F7325B /* PBXContainerItemProxy */ = {
			isa = PBXContainerItemProxy;
			containerPortal = 21CAC0CD2422917600C11388 /* Project object */;
			proxyType = 1;
			remoteGlobalIDString = 21CAC0D52422917600C11388;
			remoteInfo = AEPCore;
		};
		3F42570224F474F4005D4006 /* PBXContainerItemProxy */ = {
			isa = PBXContainerItemProxy;
			containerPortal = 21CAC0CD2422917600C11388 /* Project object */;
			proxyType = 1;
			remoteGlobalIDString = 21CAC0D52422917600C11388;
			remoteInfo = AEPCore;
		};
		3F42570724F47501005D4006 /* PBXContainerItemProxy */ = {
			isa = PBXContainerItemProxy;
			containerPortal = 21CAC0CD2422917600C11388 /* Project object */;
			proxyType = 1;
			remoteGlobalIDString = 3FE6DE2E24C642330065EA05;
			remoteInfo = AEPIdentity;
		};
		3F42570924F47501005D4006 /* PBXContainerItemProxy */ = {
			isa = PBXContainerItemProxy;
			containerPortal = 21CAC0CD2422917600C11388 /* Project object */;
			proxyType = 1;
			remoteGlobalIDString = 3FE6DDD024C62EE60065EA05;
			remoteInfo = AEPLifecycle;
		};
		3F42570B24F47501005D4006 /* PBXContainerItemProxy */ = {
			isa = PBXContainerItemProxy;
			containerPortal = 21CAC0CD2422917600C11388 /* Project object */;
			proxyType = 1;
			remoteGlobalIDString = 3F03978624BE5DD30019F095;
			remoteInfo = AEPServices;
		};
		3F42570D24F47501005D4006 /* PBXContainerItemProxy */ = {
			isa = PBXContainerItemProxy;
			containerPortal = 21CAC0CD2422917600C11388 /* Project object */;
			proxyType = 1;
			remoteGlobalIDString = 24B4934E24D4C31100AA38D9;
			remoteInfo = AEPSignal;
		};
		3FE6DDBD24C62DAB0065EA05 /* PBXContainerItemProxy */ = {
			isa = PBXContainerItemProxy;
			containerPortal = 21CAC0CD2422917600C11388 /* Project object */;
			proxyType = 1;
			remoteGlobalIDString = 3FE6DDA824C62C090065EA05;
			remoteInfo = AEPServicesMock;
		};
		3FE6DDDB24C62EE60065EA05 /* PBXContainerItemProxy */ = {
			isa = PBXContainerItemProxy;
			containerPortal = 21CAC0CD2422917600C11388 /* Project object */;
			proxyType = 1;
			remoteGlobalIDString = 3FE6DDD024C62EE60065EA05;
			remoteInfo = AEPLifecycle;
		};
		3FE6DE2024C6345A0065EA05 /* PBXContainerItemProxy */ = {
			isa = PBXContainerItemProxy;
			containerPortal = 21CAC0CD2422917600C11388 /* Project object */;
			proxyType = 1;
			remoteGlobalIDString = 3F03978624BE5DD30019F095;
			remoteInfo = AEPServices;
		};
		3FE6DE2424C634660065EA05 /* PBXContainerItemProxy */ = {
			isa = PBXContainerItemProxy;
			containerPortal = 21CAC0CD2422917600C11388 /* Project object */;
			proxyType = 1;
			remoteGlobalIDString = 3F03978624BE5DD30019F095;
			remoteInfo = AEPServices;
		};
		3FE6DE2624C634B50065EA05 /* PBXContainerItemProxy */ = {
			isa = PBXContainerItemProxy;
			containerPortal = 21CAC0CD2422917600C11388 /* Project object */;
			proxyType = 1;
			remoteGlobalIDString = 3FE6DDA824C62C090065EA05;
			remoteInfo = AEPServicesMock;
		};
		3FE6DE3924C642330065EA05 /* PBXContainerItemProxy */ = {
			isa = PBXContainerItemProxy;
			containerPortal = 21CAC0CD2422917600C11388 /* Project object */;
			proxyType = 1;
			remoteGlobalIDString = 3FE6DE2E24C642330065EA05;
			remoteInfo = AEPIdentity;
		};
		3FE6DE8424C6437F0065EA05 /* PBXContainerItemProxy */ = {
			isa = PBXContainerItemProxy;
			containerPortal = 21CAC0CD2422917600C11388 /* Project object */;
			proxyType = 1;
			remoteGlobalIDString = 3FE6DDA824C62C090065EA05;
			remoteInfo = AEPServicesMock;
		};
		3FE6DE8924C646360065EA05 /* PBXContainerItemProxy */ = {
			isa = PBXContainerItemProxy;
			containerPortal = 21CAC0CD2422917600C11388 /* Project object */;
			proxyType = 1;
			remoteGlobalIDString = 3F03978624BE5DD30019F095;
			remoteInfo = AEPServices;
		};
		3FF8171A24D89B8A0064DFA1 /* PBXContainerItemProxy */ = {
			isa = PBXContainerItemProxy;
			containerPortal = 21CAC0CD2422917600C11388 /* Project object */;
			proxyType = 1;
			remoteGlobalIDString = 3FF8170924D89B160064DFA1;
			remoteInfo = AEPCoreMocks;
		};
		3FF8171D24D89BCD0064DFA1 /* PBXContainerItemProxy */ = {
			isa = PBXContainerItemProxy;
			containerPortal = 21CAC0CD2422917600C11388 /* Project object */;
			proxyType = 1;
			remoteGlobalIDString = 21CAC0D52422917600C11388;
			remoteInfo = AEPCore;
		};
		3FF8172124D8ABF20064DFA1 /* PBXContainerItemProxy */ = {
			isa = PBXContainerItemProxy;
			containerPortal = 21CAC0CD2422917600C11388 /* Project object */;
			proxyType = 1;
			remoteGlobalIDString = 3FF8170924D89B160064DFA1;
			remoteInfo = AEPCoreMocks;
		};
/* End PBXContainerItemProxy section */

/* Begin PBXFileReference section */
		19237066091E14E58EE9013A /* Pods-AEPSignalTests.debug.xcconfig */ = {isa = PBXFileReference; includeInIndex = 1; lastKnownFileType = text.xcconfig; name = "Pods-AEPSignalTests.debug.xcconfig"; path = "Target Support Files/Pods-AEPSignalTests/Pods-AEPSignalTests.debug.xcconfig"; sourceTree = "<group>"; };
		2107F02524C9FDFE002935CF /* PushIDManageable.swift */ = {isa = PBXFileReference; lastKnownFileType = sourcecode.swift; path = PushIDManageable.swift; sourceTree = "<group>"; };
		2107F02724C9FE1B002935CF /* PushIDManager.swift */ = {isa = PBXFileReference; lastKnownFileType = sourcecode.swift; path = PushIDManager.swift; sourceTree = "<group>"; };
		2107F02924C9FF46002935CF /* PushIDManagerTests.swift */ = {isa = PBXFileReference; lastKnownFileType = sourcecode.swift; path = PushIDManagerTests.swift; sourceTree = "<group>"; };
		2107F02B24C9FF62002935CF /* MockPushIDManager.swift */ = {isa = PBXFileReference; lastKnownFileType = sourcecode.swift; path = MockPushIDManager.swift; sourceTree = "<group>"; };
		21377D4024E3383E004BAC01 /* V4Migrator.swift */ = {isa = PBXFileReference; lastKnownFileType = sourcecode.swift; path = V4Migrator.swift; sourceTree = "<group>"; };
		213F8A0324D8DC5A0003B8AF /* WrapperType.swift */ = {isa = PBXFileReference; lastKnownFileType = sourcecode.swift; path = WrapperType.swift; sourceTree = "<group>"; };
		214154A725186734005CEB80 /* CustomIdentityTests.swift */ = {isa = PBXFileReference; lastKnownFileType = sourcecode.swift; path = CustomIdentityTests.swift; sourceTree = "<group>"; };
		215A6CE124ED92C500FE0657 /* V4MigrationConstants.swift */ = {isa = PBXFileReference; fileEncoding = 4; lastKnownFileType = sourcecode.swift; path = V4MigrationConstants.swift; sourceTree = "<group>"; };
		215C859B24C6492800CCCD26 /* MockHitQueue.swift */ = {isa = PBXFileReference; fileEncoding = 4; lastKnownFileType = sourcecode.swift; name = MockHitQueue.swift; path = AEPServices/Mocks/MockHitQueue.swift; sourceTree = SOURCE_ROOT; };
		215C859C24C6492800CCCD26 /* MockHitProcessor.swift */ = {isa = PBXFileReference; fileEncoding = 4; lastKnownFileType = sourcecode.swift; name = MockHitProcessor.swift; path = AEPServices/Mocks/MockHitProcessor.swift; sourceTree = SOURCE_ROOT; };
		21629DB12461CC48009D05BF /* AEPCore+LifecycleTests.swift */ = {isa = PBXFileReference; lastKnownFileType = sourcecode.swift; path = "AEPCore+LifecycleTests.swift"; sourceTree = "<group>"; };
		216A15C7257818B200D43848 /* Data+HexString.swift */ = {isa = PBXFileReference; lastKnownFileType = sourcecode.swift; path = "Data+HexString.swift"; sourceTree = "<group>"; };
		216A15D7257818E900D43848 /* Data+HexStringTests.swift */ = {isa = PBXFileReference; lastKnownFileType = sourcecode.swift; path = "Data+HexStringTests.swift"; sourceTree = "<group>"; };
		217E220424D1FD7900B70B3E /* SharedStateResult.swift */ = {isa = PBXFileReference; lastKnownFileType = sourcecode.swift; path = SharedStateResult.swift; sourceTree = "<group>"; };
		218C813A24EC3EBC009B4F31 /* V5Migrator.swift */ = {isa = PBXFileReference; lastKnownFileType = sourcecode.swift; path = V5Migrator.swift; sourceTree = "<group>"; };
		218C813D24EC4101009B4F31 /* V5MigrationConstants.swift */ = {isa = PBXFileReference; lastKnownFileType = sourcecode.swift; path = V5MigrationConstants.swift; sourceTree = "<group>"; };
		218E01BF24C7595000BEC470 /* HitQueuing+PrivacyTests.swift */ = {isa = PBXFileReference; lastKnownFileType = sourcecode.swift; path = "HitQueuing+PrivacyTests.swift"; sourceTree = "<group>"; };
		21A6737225434AE600A7E906 /* SharedStateType.swift */ = {isa = PBXFileReference; lastKnownFileType = sourcecode.swift; path = SharedStateType.swift; sourceTree = "<group>"; };
		21CAC0D62422917600C11388 /* AEPCore.framework */ = {isa = PBXFileReference; explicitFileType = wrapper.framework; includeInIndex = 0; path = AEPCore.framework; sourceTree = BUILT_PRODUCTS_DIR; };
		21CAC0D92422917600C11388 /* AEPCore.h */ = {isa = PBXFileReference; lastKnownFileType = sourcecode.c.h; path = AEPCore.h; sourceTree = "<group>"; };
		21CAC0DA2422917600C11388 /* Info.plist */ = {isa = PBXFileReference; lastKnownFileType = text.plist.xml; path = Info.plist; sourceTree = "<group>"; };
		21CAC0DF2422917600C11388 /* AEPCoreTests.xctest */ = {isa = PBXFileReference; explicitFileType = wrapper.cfbundle; includeInIndex = 0; path = AEPCoreTests.xctest; sourceTree = BUILT_PRODUCTS_DIR; };
		21CAC0E62422917600C11388 /* Info.plist */ = {isa = PBXFileReference; lastKnownFileType = text.plist.xml; path = Info.plist; sourceTree = "<group>"; };
		21CD581024EC7B8900D9D590 /* V5MigratorTests.swift */ = {isa = PBXFileReference; lastKnownFileType = sourcecode.swift; path = V5MigratorTests.swift; sourceTree = "<group>"; };
		21E353B273DE402C86C6D71C /* Pods-AEPIdentityTests.release.xcconfig */ = {isa = PBXFileReference; includeInIndex = 1; lastKnownFileType = text.xcconfig; name = "Pods-AEPIdentityTests.release.xcconfig"; path = "Target Support Files/Pods-AEPIdentityTests/Pods-AEPIdentityTests.release.xcconfig"; sourceTree = "<group>"; };
		21F79AB624E704C5003204C3 /* IDParser.swift */ = {isa = PBXFileReference; lastKnownFileType = sourcecode.swift; path = IDParser.swift; sourceTree = "<group>"; };
		21F79ABA24E70CDC003204C3 /* IDParsing.swift */ = {isa = PBXFileReference; lastKnownFileType = sourcecode.swift; path = IDParsing.swift; sourceTree = "<group>"; };
		21F79ABD24E7144F003204C3 /* IDParserTests.swift */ = {isa = PBXFileReference; lastKnownFileType = sourcecode.swift; path = IDParserTests.swift; sourceTree = "<group>"; };
		21F79AC024E72204003204C3 /* V4MigratorTests.swift */ = {isa = PBXFileReference; lastKnownFileType = sourcecode.swift; path = V4MigratorTests.swift; sourceTree = "<group>"; };
		21FE151F24F03254008A82FF /* IdentityPublicAPITests.swift */ = {isa = PBXFileReference; lastKnownFileType = sourcecode.swift; path = IdentityPublicAPITests.swift; sourceTree = "<group>"; };
		23E044E5863A7F60812FCA09 /* Pods-AEPCoreTests.release.xcconfig */ = {isa = PBXFileReference; includeInIndex = 1; lastKnownFileType = text.xcconfig; name = "Pods-AEPCoreTests.release.xcconfig"; path = "Target Support Files/Pods-AEPCoreTests/Pods-AEPCoreTests.release.xcconfig"; sourceTree = "<group>"; };
		2420365124E35EEB0069C89D /* SignalHitProcessorTests.swift */ = {isa = PBXFileReference; lastKnownFileType = sourcecode.swift; path = SignalHitProcessorTests.swift; sourceTree = "<group>"; };
		243DCE4624C7AA2800E99AD9 /* AEPServices.h */ = {isa = PBXFileReference; fileEncoding = 4; lastKnownFileType = sourcecode.c.h; path = AEPServices.h; sourceTree = "<group>"; };
		24543A1324E1DAFC002D8D9A /* MockURLService.swift */ = {isa = PBXFileReference; fileEncoding = 4; lastKnownFileType = sourcecode.swift; name = MockURLService.swift; path = AEPServices/Mocks/MockURLService.swift; sourceTree = SOURCE_ROOT; };
		2467E43924CA4DE20022F6BE /* Unzipping.swift */ = {isa = PBXFileReference; lastKnownFileType = sourcecode.swift; path = Unzipping.swift; sourceTree = "<group>"; };
		2467E43B24CB54B70022F6BE /* MockDiskCache.swift */ = {isa = PBXFileReference; fileEncoding = 4; lastKnownFileType = sourcecode.swift; name = MockDiskCache.swift; path = AEPServices/Mocks/MockDiskCache.swift; sourceTree = SOURCE_ROOT; };
		2467E43C24CB54B70022F6BE /* MockUnzipper.swift */ = {isa = PBXFileReference; fileEncoding = 4; lastKnownFileType = sourcecode.swift; name = MockUnzipper.swift; path = AEPServices/Mocks/MockUnzipper.swift; sourceTree = SOURCE_ROOT; };
		247FBD7C24E331A600FA6505 /* Event+SignalTests.swift */ = {isa = PBXFileReference; lastKnownFileType = sourcecode.swift; path = "Event+SignalTests.swift"; sourceTree = "<group>"; };
		249498E0254A0C910045E392 /* Date+FormatTests.swift */ = {isa = PBXFileReference; lastKnownFileType = sourcecode.swift; path = "Date+FormatTests.swift"; sourceTree = "<group>"; };
		2499461B24E5E67700D3F7B2 /* Package.swift */ = {isa = PBXFileReference; lastKnownFileType = sourcecode.swift; path = Package.swift; sourceTree = "<group>"; };
		24B4934F24D4C31100AA38D9 /* AEPSignal.framework */ = {isa = PBXFileReference; explicitFileType = wrapper.framework; includeInIndex = 0; path = AEPSignal.framework; sourceTree = BUILT_PRODUCTS_DIR; };
		24B4935124D4C31100AA38D9 /* AEPSignal.h */ = {isa = PBXFileReference; lastKnownFileType = sourcecode.c.h; path = AEPSignal.h; sourceTree = "<group>"; };
		24B4935224D4C31100AA38D9 /* Info.plist */ = {isa = PBXFileReference; lastKnownFileType = text.plist.xml; path = Info.plist; sourceTree = "<group>"; };
		24B4935724D4C31100AA38D9 /* AEPSignalTests.xctest */ = {isa = PBXFileReference; explicitFileType = wrapper.cfbundle; includeInIndex = 0; path = AEPSignalTests.xctest; sourceTree = BUILT_PRODUCTS_DIR; };
		24B4935C24D4C31100AA38D9 /* SignalTests.swift */ = {isa = PBXFileReference; lastKnownFileType = sourcecode.swift; path = SignalTests.swift; sourceTree = "<group>"; };
		24B4935E24D4C31100AA38D9 /* Info.plist */ = {isa = PBXFileReference; lastKnownFileType = text.plist.xml; path = Info.plist; sourceTree = "<group>"; };
		24B4936E24D4C6F900AA38D9 /* Signal.swift */ = {isa = PBXFileReference; lastKnownFileType = sourcecode.swift; path = Signal.swift; sourceTree = "<group>"; };
		24B4937024D4C86C00AA38D9 /* SignalConstants.swift */ = {isa = PBXFileReference; lastKnownFileType = sourcecode.swift; path = SignalConstants.swift; sourceTree = "<group>"; };
		24B4937524D8AAAF00AA38D9 /* Event+Signal.swift */ = {isa = PBXFileReference; lastKnownFileType = sourcecode.swift; path = "Event+Signal.swift"; sourceTree = "<group>"; };
		24B4937724D8CEAC00AA38D9 /* SignalHitProcessor.swift */ = {isa = PBXFileReference; lastKnownFileType = sourcecode.swift; path = SignalHitProcessor.swift; sourceTree = "<group>"; };
		24B4937924DA18BE00AA38D9 /* SignalHit.swift */ = {isa = PBXFileReference; lastKnownFileType = sourcecode.swift; path = SignalHit.swift; sourceTree = "<group>"; };
		24CF602A2538AC79006473BA /* MobileCore+Tracking.swift */ = {isa = PBXFileReference; lastKnownFileType = sourcecode.swift; path = "MobileCore+Tracking.swift"; sourceTree = "<group>"; };
		24CF603A2538C7E4006473BA /* MobileCore+TrackingTests.swift */ = {isa = PBXFileReference; lastKnownFileType = sourcecode.swift; path = "MobileCore+TrackingTests.swift"; sourceTree = "<group>"; };
		24D2A3D424DB5B370079DCCF /* HitQueuing+PrivacyStatus.swift */ = {isa = PBXFileReference; lastKnownFileType = sourcecode.swift; path = "HitQueuing+PrivacyStatus.swift"; sourceTree = "<group>"; };
		379EA00DE567DCA654F85A63 /* Pods-AEPCore.release.xcconfig */ = {isa = PBXFileReference; includeInIndex = 1; lastKnownFileType = text.xcconfig; name = "Pods-AEPCore.release.xcconfig"; path = "Target Support Files/Pods-AEPCore/Pods-AEPCore.release.xcconfig"; sourceTree = "<group>"; };
		3A9E2516371FB0D73C220A2B /* Pods_AEPLifecycleTests.framework */ = {isa = PBXFileReference; explicitFileType = wrapper.framework; includeInIndex = 0; path = Pods_AEPLifecycleTests.framework; sourceTree = BUILT_PRODUCTS_DIR; };
		3F03978724BE5DD30019F095 /* AEPServices.framework */ = {isa = PBXFileReference; explicitFileType = wrapper.framework; includeInIndex = 0; path = AEPServices.framework; sourceTree = BUILT_PRODUCTS_DIR; };
		3F03978F24BE5DD30019F095 /* AEPServicesTests.xctest */ = {isa = PBXFileReference; explicitFileType = wrapper.cfbundle; includeInIndex = 0; path = AEPServicesTests.xctest; sourceTree = BUILT_PRODUCTS_DIR; };
		3F03979624BE5DD30019F095 /* Info.plist */ = {isa = PBXFileReference; lastKnownFileType = text.plist.xml; path = Info.plist; sourceTree = "<group>"; };
		3F0397A024BE5FF30019F095 /* Caching.swift */ = {isa = PBXFileReference; fileEncoding = 4; lastKnownFileType = sourcecode.swift; path = Caching.swift; sourceTree = "<group>"; };
		3F0397A124BE5FF30019F095 /* Cache.swift */ = {isa = PBXFileReference; fileEncoding = 4; lastKnownFileType = sourcecode.swift; path = Cache.swift; sourceTree = "<group>"; };
		3F0397A224BE5FF30019F095 /* CacheEntry.swift */ = {isa = PBXFileReference; fileEncoding = 4; lastKnownFileType = sourcecode.swift; path = CacheEntry.swift; sourceTree = "<group>"; };
		3F0397A324BE5FF30019F095 /* DiskCacheService.swift */ = {isa = PBXFileReference; fileEncoding = 4; lastKnownFileType = sourcecode.swift; path = DiskCacheService.swift; sourceTree = "<group>"; };
		3F0397A424BE5FF30019F095 /* CacheExpiry.swift */ = {isa = PBXFileReference; fileEncoding = 4; lastKnownFileType = sourcecode.swift; path = CacheExpiry.swift; sourceTree = "<group>"; };
		3F0397A524BE5FF30019F095 /* ServiceProvider.swift */ = {isa = PBXFileReference; fileEncoding = 4; lastKnownFileType = sourcecode.swift; path = ServiceProvider.swift; sourceTree = "<group>"; };
		3F0397A724BE5FF30019F095 /* Logging.swift */ = {isa = PBXFileReference; fileEncoding = 4; lastKnownFileType = sourcecode.swift; path = Logging.swift; sourceTree = "<group>"; };
		3F0397A824BE5FF30019F095 /* Log.swift */ = {isa = PBXFileReference; fileEncoding = 4; lastKnownFileType = sourcecode.swift; path = Log.swift; sourceTree = "<group>"; };
		3F0397A924BE5FF30019F095 /* LogLevel.swift */ = {isa = PBXFileReference; fileEncoding = 4; lastKnownFileType = sourcecode.swift; path = LogLevel.swift; sourceTree = "<group>"; };
		3F0397AB24BE5FF30019F095 /* NetworkService.swift */ = {isa = PBXFileReference; fileEncoding = 4; lastKnownFileType = sourcecode.swift; path = NetworkService.swift; sourceTree = "<group>"; };
		3F0397AC24BE5FF30019F095 /* NetworkServiceConstants.swift */ = {isa = PBXFileReference; fileEncoding = 4; lastKnownFileType = sourcecode.swift; path = NetworkServiceConstants.swift; sourceTree = "<group>"; };
		3F0397AD24BE5FF30019F095 /* LoggingService.swift */ = {isa = PBXFileReference; fileEncoding = 4; lastKnownFileType = sourcecode.swift; path = LoggingService.swift; sourceTree = "<group>"; };
		3F0397AE24BE5FF30019F095 /* Networking.swift */ = {isa = PBXFileReference; fileEncoding = 4; lastKnownFileType = sourcecode.swift; path = Networking.swift; sourceTree = "<group>"; };
		3F0397AF24BE5FF30019F095 /* HttpMethod.swift */ = {isa = PBXFileReference; fileEncoding = 4; lastKnownFileType = sourcecode.swift; path = HttpMethod.swift; sourceTree = "<group>"; };
		3F0397B024BE5FF30019F095 /* HttpConnection.swift */ = {isa = PBXFileReference; fileEncoding = 4; lastKnownFileType = sourcecode.swift; path = HttpConnection.swift; sourceTree = "<group>"; };
		3F0397B124BE5FF30019F095 /* NetworkRequest.swift */ = {isa = PBXFileReference; fileEncoding = 4; lastKnownFileType = sourcecode.swift; path = NetworkRequest.swift; sourceTree = "<group>"; };
		3F0397B324BE5FF30019F095 /* SQLiteDataQueue.swift */ = {isa = PBXFileReference; fileEncoding = 4; lastKnownFileType = sourcecode.swift; path = SQLiteDataQueue.swift; sourceTree = "<group>"; };
		3F0397B424BE5FF30019F095 /* SQLiteWrapper.swift */ = {isa = PBXFileReference; fileEncoding = 4; lastKnownFileType = sourcecode.swift; path = SQLiteWrapper.swift; sourceTree = "<group>"; };
		3F0397B524BE5FF30019F095 /* DataQueue.swift */ = {isa = PBXFileReference; fileEncoding = 4; lastKnownFileType = sourcecode.swift; path = DataQueue.swift; sourceTree = "<group>"; };
		3F0397B624BE5FF30019F095 /* DataEntity.swift */ = {isa = PBXFileReference; fileEncoding = 4; lastKnownFileType = sourcecode.swift; path = DataEntity.swift; sourceTree = "<group>"; };
		3F0397B724BE5FF30019F095 /* DataQueueService.swift */ = {isa = PBXFileReference; fileEncoding = 4; lastKnownFileType = sourcecode.swift; path = DataQueueService.swift; sourceTree = "<group>"; };
		3F0397B824BE5FF30019F095 /* DataQueuing.swift */ = {isa = PBXFileReference; fileEncoding = 4; lastKnownFileType = sourcecode.swift; path = DataQueuing.swift; sourceTree = "<group>"; };
		3F0397B924BE5FF30019F095 /* Info.plist */ = {isa = PBXFileReference; fileEncoding = 4; lastKnownFileType = text.plist.xml; path = Info.plist; sourceTree = "<group>"; };
		3F0397BB24BE5FF30019F095 /* NamedCollectionProcessing.swift */ = {isa = PBXFileReference; fileEncoding = 4; lastKnownFileType = sourcecode.swift; path = NamedCollectionProcessing.swift; sourceTree = "<group>"; };
		3F0397BC24BE5FF30019F095 /* NamedCollectionDataStore.swift */ = {isa = PBXFileReference; fileEncoding = 4; lastKnownFileType = sourcecode.swift; path = NamedCollectionDataStore.swift; sourceTree = "<group>"; };
		3F0397BD24BE5FF30019F095 /* UserDefaultsNamedCollection.swift */ = {isa = PBXFileReference; fileEncoding = 4; lastKnownFileType = sourcecode.swift; path = UserDefaultsNamedCollection.swift; sourceTree = "<group>"; };
		3F0397BE24BE5FF30019F095 /* ApplicationSystemInfoService.swift */ = {isa = PBXFileReference; fileEncoding = 4; lastKnownFileType = sourcecode.swift; path = ApplicationSystemInfoService.swift; sourceTree = "<group>"; };
		3F0397BF24BE5FF30019F095 /* SystemInfoService.swift */ = {isa = PBXFileReference; fileEncoding = 4; lastKnownFileType = sourcecode.swift; path = SystemInfoService.swift; sourceTree = "<group>"; };
		3F0397C024BE5FF30019F095 /* URLOpening.swift */ = {isa = PBXFileReference; fileEncoding = 4; lastKnownFileType = sourcecode.swift; path = URLOpening.swift; sourceTree = "<group>"; };
		3F0397C124BE5FF30019F095 /* URLService.swift */ = {isa = PBXFileReference; fileEncoding = 4; lastKnownFileType = sourcecode.swift; path = URLService.swift; sourceTree = "<group>"; };
		3F0397E324BE60910019F095 /* HitProcessing.swift */ = {isa = PBXFileReference; fileEncoding = 4; lastKnownFileType = sourcecode.swift; path = HitProcessing.swift; sourceTree = "<group>"; };
		3F0397E424BE60910019F095 /* PersistentHitQueue.swift */ = {isa = PBXFileReference; fileEncoding = 4; lastKnownFileType = sourcecode.swift; path = PersistentHitQueue.swift; sourceTree = "<group>"; };
		3F0397E524BE60910019F095 /* HitQueuing.swift */ = {isa = PBXFileReference; fileEncoding = 4; lastKnownFileType = sourcecode.swift; path = HitQueuing.swift; sourceTree = "<group>"; };
		3F0397E624BE60910019F095 /* AtomicCounter.swift */ = {isa = PBXFileReference; fileEncoding = 4; lastKnownFileType = sourcecode.swift; path = AtomicCounter.swift; sourceTree = "<group>"; };
		3F0397E824BE60910019F095 /* FileUnzipper.swift */ = {isa = PBXFileReference; fileEncoding = 4; lastKnownFileType = sourcecode.swift; path = FileUnzipper.swift; sourceTree = "<group>"; };
		3F0397E924BE60910019F095 /* ZipArchive.swift */ = {isa = PBXFileReference; fileEncoding = 4; lastKnownFileType = sourcecode.swift; path = ZipArchive.swift; sourceTree = "<group>"; };
		3F0397EA24BE60910019F095 /* ZipEntry.swift */ = {isa = PBXFileReference; fileEncoding = 4; lastKnownFileType = sourcecode.swift; path = ZipEntry.swift; sourceTree = "<group>"; };
		3F0397EB24BE60910019F095 /* FileManager+ZIP.swift */ = {isa = PBXFileReference; fileEncoding = 4; lastKnownFileType = sourcecode.swift; path = "FileManager+ZIP.swift"; sourceTree = "<group>"; };
		3F0397EC24BE60910019F095 /* FileUnzipperConstants.swift */ = {isa = PBXFileReference; fileEncoding = 4; lastKnownFileType = sourcecode.swift; path = FileUnzipperConstants.swift; sourceTree = "<group>"; };
		3F0397ED24BE60910019F095 /* ThreadSafeArray.swift */ = {isa = PBXFileReference; fileEncoding = 4; lastKnownFileType = sourcecode.swift; path = ThreadSafeArray.swift; sourceTree = "<group>"; };
		3F0397EE24BE60910019F095 /* OperationOrderer.swift */ = {isa = PBXFileReference; fileEncoding = 4; lastKnownFileType = sourcecode.swift; path = OperationOrderer.swift; sourceTree = "<group>"; };
		3F0397EF24BE60910019F095 /* ThreadSafeDictionary.swift */ = {isa = PBXFileReference; fileEncoding = 4; lastKnownFileType = sourcecode.swift; path = ThreadSafeDictionary.swift; sourceTree = "<group>"; };
		3F0397F024BE60910019F095 /* URLEncoder.swift */ = {isa = PBXFileReference; fileEncoding = 4; lastKnownFileType = sourcecode.swift; path = URLEncoder.swift; sourceTree = "<group>"; };
		3F0397F124BE60910019F095 /* AnyCodable.swift */ = {isa = PBXFileReference; fileEncoding = 4; lastKnownFileType = sourcecode.swift; path = AnyCodable.swift; sourceTree = "<group>"; };
		3F03980124BE61520019F095 /* UnzipperTest.swift */ = {isa = PBXFileReference; fileEncoding = 4; lastKnownFileType = sourcecode.swift; path = UnzipperTest.swift; sourceTree = "<group>"; };
		3F03980224BE61520019F095 /* SystemInfoServiceTest.swift */ = {isa = PBXFileReference; fileEncoding = 4; lastKnownFileType = sourcecode.swift; path = SystemInfoServiceTest.swift; sourceTree = "<group>"; };
		3F03980324BE61520019F095 /* DataQueueService+Testable.swift */ = {isa = PBXFileReference; fileEncoding = 4; lastKnownFileType = sourcecode.swift; path = "DataQueueService+Testable.swift"; sourceTree = "<group>"; };
		3F03980424BE61520019F095 /* DataQueueServiceTests.swift */ = {isa = PBXFileReference; fileEncoding = 4; lastKnownFileType = sourcecode.swift; path = DataQueueServiceTests.swift; sourceTree = "<group>"; };
		3F03980524BE61520019F095 /* URLServiceTest.swift */ = {isa = PBXFileReference; fileEncoding = 4; lastKnownFileType = sourcecode.swift; path = URLServiceTest.swift; sourceTree = "<group>"; };
		3F03980624BE61520019F095 /* DiskCacheServiceTests.swift */ = {isa = PBXFileReference; fileEncoding = 4; lastKnownFileType = sourcecode.swift; path = DiskCacheServiceTests.swift; sourceTree = "<group>"; };
		3F03980724BE61520019F095 /* UserDefaultsNamedCollectionTest.swift */ = {isa = PBXFileReference; fileEncoding = 4; lastKnownFileType = sourcecode.swift; path = UserDefaultsNamedCollectionTest.swift; sourceTree = "<group>"; };
		3F03980824BE61520019F095 /* SQLiteWrapperTests.swift */ = {isa = PBXFileReference; fileEncoding = 4; lastKnownFileType = sourcecode.swift; path = SQLiteWrapperTests.swift; sourceTree = "<group>"; };
		3F03980A24BE61520019F095 /* DataQueueTests.swift */ = {isa = PBXFileReference; fileEncoding = 4; lastKnownFileType = sourcecode.swift; path = DataQueueTests.swift; sourceTree = "<group>"; };
		3F03980B24BE61520019F095 /* NetworkServiceTests.swift */ = {isa = PBXFileReference; fileEncoding = 4; lastKnownFileType = sourcecode.swift; path = NetworkServiceTests.swift; sourceTree = "<group>"; };
		3F03980C24BE61520019F095 /* LogLevelTest.swift */ = {isa = PBXFileReference; fileEncoding = 4; lastKnownFileType = sourcecode.swift; path = LogLevelTest.swift; sourceTree = "<group>"; };
		3F03980D24BE61520019F095 /* NamedCollectionDataStoreTest.swift */ = {isa = PBXFileReference; fileEncoding = 4; lastKnownFileType = sourcecode.swift; path = NamedCollectionDataStoreTest.swift; sourceTree = "<group>"; };
		3F03980F24BE61520019F095 /* OperationOrdererTests.swift */ = {isa = PBXFileReference; fileEncoding = 4; lastKnownFileType = sourcecode.swift; path = OperationOrdererTests.swift; sourceTree = "<group>"; };
		3F03981024BE61520019F095 /* PersistentHitQueueTests.swift */ = {isa = PBXFileReference; fileEncoding = 4; lastKnownFileType = sourcecode.swift; path = PersistentHitQueueTests.swift; sourceTree = "<group>"; };
		3F03981124BE61520019F095 /* AnyCodableTests.swift */ = {isa = PBXFileReference; fileEncoding = 4; lastKnownFileType = sourcecode.swift; path = AnyCodableTests.swift; sourceTree = "<group>"; };
		3F03981224BE61520019F095 /* ThreadSafeArrayTests.swift */ = {isa = PBXFileReference; fileEncoding = 4; lastKnownFileType = sourcecode.swift; path = ThreadSafeArrayTests.swift; sourceTree = "<group>"; };
		3F03981324BE61520019F095 /* URLEncoderTests.swift */ = {isa = PBXFileReference; fileEncoding = 4; lastKnownFileType = sourcecode.swift; path = URLEncoderTests.swift; sourceTree = "<group>"; };
		3F03981424BE61520019F095 /* ThreadSafeDictionaryTests.swift */ = {isa = PBXFileReference; fileEncoding = 4; lastKnownFileType = sourcecode.swift; path = ThreadSafeDictionaryTests.swift; sourceTree = "<group>"; };
		3F03983424BE62AA0019F095 /* TestRules.zip */ = {isa = PBXFileReference; lastKnownFileType = archive.zip; path = TestRules.zip; sourceTree = "<group>"; };
		3F03983524BE62AA0019F095 /* TestImage.png */ = {isa = PBXFileReference; lastKnownFileType = image.png; path = TestImage.png; sourceTree = "<group>"; };
		3F03983624BE62AA0019F095 /* ADBMobileConfig.json */ = {isa = PBXFileReference; fileEncoding = 4; lastKnownFileType = text.json; path = ADBMobileConfig.json; sourceTree = "<group>"; };
		3F03983724BE62AA0019F095 /* TestConfig.json */ = {isa = PBXFileReference; fileEncoding = 4; lastKnownFileType = text.json; path = TestConfig.json; sourceTree = "<group>"; };
		3F08FF9424D9F1D200D34DE3 /* EventDataMerger.swift */ = {isa = PBXFileReference; fileEncoding = 4; lastKnownFileType = sourcecode.swift; path = EventDataMerger.swift; sourceTree = "<group>"; };
		3F08FF9624D9F1F300D34DE3 /* EventDataMergeTests.swift */ = {isa = PBXFileReference; fileEncoding = 4; lastKnownFileType = sourcecode.swift; path = EventDataMergeTests.swift; sourceTree = "<group>"; };
		3F08FF9824DA03F000D34DE3 /* RulesEngineFunctionalTests.swift */ = {isa = PBXFileReference; lastKnownFileType = sourcecode.swift; path = RulesEngineFunctionalTests.swift; sourceTree = "<group>"; };
		3F08FF9A24DA0DA100D34DE3 /* rules_functional_1.zip */ = {isa = PBXFileReference; lastKnownFileType = archive.zip; path = rules_functional_1.zip; sourceTree = "<group>"; };
		3F08FF9C24DA0DCF00D34DE3 /* RulesDownloaderTests.swift */ = {isa = PBXFileReference; fileEncoding = 4; lastKnownFileType = sourcecode.swift; path = RulesDownloaderTests.swift; sourceTree = "<group>"; };
		3F08FFA724DBBDD700D34DE3 /* UserDefaults+Clear.swift */ = {isa = PBXFileReference; fileEncoding = 4; lastKnownFileType = sourcecode.swift; name = "UserDefaults+Clear.swift"; path = "AEPCore/Mocks/UserDefaults+Clear.swift"; sourceTree = SOURCE_ROOT; };
		3F08FFA824DBBDD700D34DE3 /* TestableNetworkService.swift */ = {isa = PBXFileReference; fileEncoding = 4; lastKnownFileType = sourcecode.swift; name = TestableNetworkService.swift; path = AEPCore/Mocks/TestableNetworkService.swift; sourceTree = SOURCE_ROOT; };
		3F16761324E1B0630041B970 /* RulesConstants.swift */ = {isa = PBXFileReference; lastKnownFileType = sourcecode.swift; path = RulesConstants.swift; sourceTree = "<group>"; };
		3F16762724F031A00041B970 /* EventHubContractTests.swift */ = {isa = PBXFileReference; fileEncoding = 4; lastKnownFileType = sourcecode.swift; path = EventHubContractTests.swift; sourceTree = "<group>"; };
		3F16762924F032C60041B970 /* ContractExtensionOne.swift */ = {isa = PBXFileReference; lastKnownFileType = sourcecode.swift; path = ContractExtensionOne.swift; sourceTree = "<group>"; };
		3F16762B24F032E60041B970 /* ContractExtensionTwo.swift */ = {isa = PBXFileReference; lastKnownFileType = sourcecode.swift; path = ContractExtensionTwo.swift; sourceTree = "<group>"; };
		3F2F12BF24F6D66C00600CB4 /* TestHelpers.swift */ = {isa = PBXFileReference; lastKnownFileType = sourcecode.swift; path = TestHelpers.swift; sourceTree = "<group>"; };
		3F39152F24CA47B600B58C3E /* JSONRulesParserTests.swift */ = {isa = PBXFileReference; fileEncoding = 4; lastKnownFileType = sourcecode.swift; path = JSONRulesParserTests.swift; sourceTree = "<group>"; };
		3F39153224CB7E2400B58C3E /* MobileCore+IdentityTests.swift */ = {isa = PBXFileReference; lastKnownFileType = sourcecode.swift; path = "MobileCore+IdentityTests.swift"; sourceTree = "<group>"; };
		3F3951E824CA096100F7325B /* MobileCoreTests.swift */ = {isa = PBXFileReference; fileEncoding = 4; lastKnownFileType = sourcecode.swift; path = MobileCoreTests.swift; sourceTree = "<group>"; };
		3F3951EA24CA096100F7325B /* SharedStateTest.swift */ = {isa = PBXFileReference; fileEncoding = 4; lastKnownFileType = sourcecode.swift; path = SharedStateTest.swift; sourceTree = "<group>"; };
		3F3951EB24CA096100F7325B /* EventHubTests.swift */ = {isa = PBXFileReference; fileEncoding = 4; lastKnownFileType = sourcecode.swift; path = EventHubTests.swift; sourceTree = "<group>"; };
		3F3951ED24CA096100F7325B /* TestRules.zip */ = {isa = PBXFileReference; lastKnownFileType = archive.zip; path = TestRules.zip; sourceTree = "<group>"; };
		3F3951EE24CA096100F7325B /* TestImage.png */ = {isa = PBXFileReference; lastKnownFileType = image.png; path = TestImage.png; sourceTree = "<group>"; };
		3F3951EF24CA096100F7325B /* rules_1.json */ = {isa = PBXFileReference; fileEncoding = 4; lastKnownFileType = text.json; path = rules_1.json; sourceTree = "<group>"; };
		3F3951F024CA096100F7325B /* ADBMobileConfig.json */ = {isa = PBXFileReference; fileEncoding = 4; lastKnownFileType = text.json; path = ADBMobileConfig.json; sourceTree = "<group>"; };
		3F3951F124CA096100F7325B /* TestConfig.json */ = {isa = PBXFileReference; fileEncoding = 4; lastKnownFileType = text.json; path = TestConfig.json; sourceTree = "<group>"; };
		3F3951F224CA096100F7325B /* testRulesDownloader.zip */ = {isa = PBXFileReference; lastKnownFileType = archive.zip; path = testRulesDownloader.zip; sourceTree = "<group>"; };
		3F3951F424CA096100F7325B /* SlowMockExtension.swift */ = {isa = PBXFileReference; fileEncoding = 4; lastKnownFileType = sourcecode.swift; path = SlowMockExtension.swift; sourceTree = "<group>"; };
		3F3951F524CA096100F7325B /* MockExtension.swift */ = {isa = PBXFileReference; fileEncoding = 4; lastKnownFileType = sourcecode.swift; path = MockExtension.swift; sourceTree = "<group>"; };
		3F3951F624CA096100F7325B /* MockExtensionTwo.swift */ = {isa = PBXFileReference; fileEncoding = 4; lastKnownFileType = sourcecode.swift; path = MockExtensionTwo.swift; sourceTree = "<group>"; };
		3F3951F724CA096100F7325B /* MobileCore+ConfigurationTests.swift */ = {isa = PBXFileReference; fileEncoding = 4; lastKnownFileType = sourcecode.swift; path = "MobileCore+ConfigurationTests.swift"; sourceTree = "<group>"; };
		3F3951FA24CA096100F7325B /* MockConfigurationDownloader.swift */ = {isa = PBXFileReference; fileEncoding = 4; lastKnownFileType = sourcecode.swift; path = MockConfigurationDownloader.swift; sourceTree = "<group>"; };
		3F3951FB24CA096100F7325B /* MockNetworkServiceOverrider.swift */ = {isa = PBXFileReference; fileEncoding = 4; lastKnownFileType = sourcecode.swift; path = MockNetworkServiceOverrider.swift; sourceTree = "<group>"; };
		3F3951FC24CA096100F7325B /* EventHub+Testable.swift */ = {isa = PBXFileReference; fileEncoding = 4; lastKnownFileType = sourcecode.swift; path = "EventHub+Testable.swift"; sourceTree = "<group>"; };
		3F3951FD24CA096100F7325B /* MockRulesDownloaderNetworkService.swift */ = {isa = PBXFileReference; fileEncoding = 4; lastKnownFileType = sourcecode.swift; path = MockRulesDownloaderNetworkService.swift; sourceTree = "<group>"; };
		3F3951FE24CA096100F7325B /* SharedStateTestHelper.swift */ = {isa = PBXFileReference; fileEncoding = 4; lastKnownFileType = sourcecode.swift; path = SharedStateTestHelper.swift; sourceTree = "<group>"; };
		3F3951FF24CA096100F7325B /* MockConfigurationDownloaderNetworkService.swift */ = {isa = PBXFileReference; fileEncoding = 4; lastKnownFileType = sourcecode.swift; path = MockConfigurationDownloaderNetworkService.swift; sourceTree = "<group>"; };
		3F39520124CA096100F7325B /* TestableExtensionRuntime.swift */ = {isa = PBXFileReference; fileEncoding = 4; lastKnownFileType = sourcecode.swift; path = TestableExtensionRuntime.swift; sourceTree = "<group>"; };
		3F39520324CA096100F7325B /* ConfigurationStateTests.swift */ = {isa = PBXFileReference; fileEncoding = 4; lastKnownFileType = sourcecode.swift; path = ConfigurationStateTests.swift; sourceTree = "<group>"; };
		3F39520424CA096100F7325B /* ConfigurationDownloaderTests.swift */ = {isa = PBXFileReference; fileEncoding = 4; lastKnownFileType = sourcecode.swift; path = ConfigurationDownloaderTests.swift; sourceTree = "<group>"; };
		3F39520624CA096100F7325B /* LaunchIDManagerTests.swift */ = {isa = PBXFileReference; fileEncoding = 4; lastKnownFileType = sourcecode.swift; path = LaunchIDManagerTests.swift; sourceTree = "<group>"; };
		3F4256FC24F474F4005D4006 /* AEPIntegrationTests.xctest */ = {isa = PBXFileReference; explicitFileType = wrapper.cfbundle; includeInIndex = 0; path = AEPIntegrationTests.xctest; sourceTree = BUILT_PRODUCTS_DIR; };
		3F4256FE24F474F4005D4006 /* IdentityIntegrationTests.swift */ = {isa = PBXFileReference; lastKnownFileType = sourcecode.swift; path = IdentityIntegrationTests.swift; sourceTree = "<group>"; };
		3F42570024F474F4005D4006 /* Info.plist */ = {isa = PBXFileReference; lastKnownFileType = text.plist.xml; path = Info.plist; sourceTree = "<group>"; };
		3F42570F24F4754F005D4006 /* TestableNetworkService.swift */ = {isa = PBXFileReference; lastKnownFileType = sourcecode.swift; path = TestableNetworkService.swift; sourceTree = "<group>"; };
		3F5D45F7251903020040E298 /* LaunchRuleTransformer.swift */ = {isa = PBXFileReference; lastKnownFileType = sourcecode.swift; path = LaunchRuleTransformer.swift; sourceTree = "<group>"; };
		3F5D45F9251904C50040E298 /* LaunchRuleTransformerTests.swift */ = {isa = PBXFileReference; lastKnownFileType = sourcecode.swift; path = LaunchRuleTransformerTests.swift; sourceTree = "<group>"; };
		3F5D45FC25190E8C0040E298 /* rules_testTransform.json */ = {isa = PBXFileReference; fileEncoding = 4; lastKnownFileType = text.json; path = rules_testTransform.json; sourceTree = "<group>"; };
		3F5F9ED02502D34500C8A0B4 /* ConfigurationIntegrationTests.swift */ = {isa = PBXFileReference; lastKnownFileType = sourcecode.swift; path = ConfigurationIntegrationTests.swift; sourceTree = "<group>"; };
		3FB5F7CF24D2848900F0F6DF /* ConfigurationUpdateTests.swift */ = {isa = PBXFileReference; lastKnownFileType = sourcecode.swift; path = ConfigurationUpdateTests.swift; sourceTree = "<group>"; };
		3FB66A9E24CA004400502CAF /* CoreConstants.swift */ = {isa = PBXFileReference; fileEncoding = 4; lastKnownFileType = sourcecode.swift; path = CoreConstants.swift; sourceTree = "<group>"; };
		3FB66A9F24CA004400502CAF /* MobileCore.swift */ = {isa = PBXFileReference; fileEncoding = 4; lastKnownFileType = sourcecode.swift; path = MobileCore.swift; sourceTree = "<group>"; };
		3FB66AA224CA004400502CAF /* MobileCore+Configuration.swift */ = {isa = PBXFileReference; fileEncoding = 4; lastKnownFileType = sourcecode.swift; path = "MobileCore+Configuration.swift"; sourceTree = "<group>"; };
		3FB66AA324CA004400502CAF /* MobileCore+Lifecycle.swift */ = {isa = PBXFileReference; fileEncoding = 4; lastKnownFileType = sourcecode.swift; path = "MobileCore+Lifecycle.swift"; sourceTree = "<group>"; };
		3FB66AA624CA004400502CAF /* EventHubPlaceholderExtension.swift */ = {isa = PBXFileReference; fileEncoding = 4; lastKnownFileType = sourcecode.swift; path = EventHubPlaceholderExtension.swift; sourceTree = "<group>"; };
		3FB66AA724CA004400502CAF /* EventHubConstants.swift */ = {isa = PBXFileReference; fileEncoding = 4; lastKnownFileType = sourcecode.swift; path = EventHubConstants.swift; sourceTree = "<group>"; };
		3FB66AA824CA004400502CAF /* ExtensionContainer.swift */ = {isa = PBXFileReference; fileEncoding = 4; lastKnownFileType = sourcecode.swift; path = ExtensionContainer.swift; sourceTree = "<group>"; };
		3FB66AA924CA004400502CAF /* Event.swift */ = {isa = PBXFileReference; fileEncoding = 4; lastKnownFileType = sourcecode.swift; path = Event.swift; sourceTree = "<group>"; };
		3FB66AAA24CA004400502CAF /* AEPError.swift */ = {isa = PBXFileReference; fileEncoding = 4; lastKnownFileType = sourcecode.swift; path = AEPError.swift; sourceTree = "<group>"; };
		3FB66AAB24CA004400502CAF /* SharedState.swift */ = {isa = PBXFileReference; fileEncoding = 4; lastKnownFileType = sourcecode.swift; path = SharedState.swift; sourceTree = "<group>"; };
		3FB66AAC24CA004400502CAF /* EventHub.swift */ = {isa = PBXFileReference; fileEncoding = 4; lastKnownFileType = sourcecode.swift; path = EventHub.swift; sourceTree = "<group>"; };
		3FB66AAD24CA004400502CAF /* ExtensionRuntime.swift */ = {isa = PBXFileReference; fileEncoding = 4; lastKnownFileType = sourcecode.swift; path = ExtensionRuntime.swift; sourceTree = "<group>"; };
		3FB66AAE24CA004400502CAF /* EventType.swift */ = {isa = PBXFileReference; fileEncoding = 4; lastKnownFileType = sourcecode.swift; path = EventType.swift; sourceTree = "<group>"; };
		3FB66AAF24CA004400502CAF /* EventHubError.swift */ = {isa = PBXFileReference; fileEncoding = 4; lastKnownFileType = sourcecode.swift; path = EventHubError.swift; sourceTree = "<group>"; };
		3FB66AB024CA004400502CAF /* EventSource.swift */ = {isa = PBXFileReference; fileEncoding = 4; lastKnownFileType = sourcecode.swift; path = EventSource.swift; sourceTree = "<group>"; };
		3FB66AB124CA004400502CAF /* EventListenerContainer.swift */ = {isa = PBXFileReference; fileEncoding = 4; lastKnownFileType = sourcecode.swift; path = EventListenerContainer.swift; sourceTree = "<group>"; };
		3FB66AB224CA004400502CAF /* Extension.swift */ = {isa = PBXFileReference; fileEncoding = 4; lastKnownFileType = sourcecode.swift; path = Extension.swift; sourceTree = "<group>"; };
		3FB66AB424CA004400502CAF /* LaunchRule.swift */ = {isa = PBXFileReference; fileEncoding = 4; lastKnownFileType = sourcecode.swift; path = LaunchRule.swift; sourceTree = "<group>"; };
		3FB66AB524CA004400502CAF /* RulesDownloader.swift */ = {isa = PBXFileReference; fileEncoding = 4; lastKnownFileType = sourcecode.swift; path = RulesDownloader.swift; sourceTree = "<group>"; };
		3FB66AB624CA004400502CAF /* LaunchRulesEngine.swift */ = {isa = PBXFileReference; fileEncoding = 4; lastKnownFileType = sourcecode.swift; path = LaunchRulesEngine.swift; sourceTree = "<group>"; };
		3FB66AB724CA004400502CAF /* RulesLoader.swift */ = {isa = PBXFileReference; fileEncoding = 4; lastKnownFileType = sourcecode.swift; path = RulesLoader.swift; sourceTree = "<group>"; };
		3FB66AB824CA004400502CAF /* JSONRulesParser.swift */ = {isa = PBXFileReference; fileEncoding = 4; lastKnownFileType = sourcecode.swift; path = JSONRulesParser.swift; sourceTree = "<group>"; };
		3FB66ABA24CA004400502CAF /* Configuration.swift */ = {isa = PBXFileReference; fileEncoding = 4; lastKnownFileType = sourcecode.swift; path = Configuration.swift; sourceTree = "<group>"; };
		3FB66ABB24CA004400502CAF /* ConfigurationConstants.swift */ = {isa = PBXFileReference; fileEncoding = 4; lastKnownFileType = sourcecode.swift; path = ConfigurationConstants.swift; sourceTree = "<group>"; };
		3FB66ABC24CA004400502CAF /* ConfigurationState.swift */ = {isa = PBXFileReference; fileEncoding = 4; lastKnownFileType = sourcecode.swift; path = ConfigurationState.swift; sourceTree = "<group>"; };
		3FB66ABD24CA004400502CAF /* LaunchIDManager.swift */ = {isa = PBXFileReference; fileEncoding = 4; lastKnownFileType = sourcecode.swift; path = LaunchIDManager.swift; sourceTree = "<group>"; };
		3FB66ABE24CA004400502CAF /* Event+Configuration.swift */ = {isa = PBXFileReference; fileEncoding = 4; lastKnownFileType = sourcecode.swift; path = "Event+Configuration.swift"; sourceTree = "<group>"; };
		3FB66ABF24CA004400502CAF /* ConfigurationDownloadable.swift */ = {isa = PBXFileReference; fileEncoding = 4; lastKnownFileType = sourcecode.swift; path = ConfigurationDownloadable.swift; sourceTree = "<group>"; };
		3FB66AC024CA004400502CAF /* CachedRules.swift */ = {isa = PBXFileReference; fileEncoding = 4; lastKnownFileType = sourcecode.swift; path = CachedRules.swift; sourceTree = "<group>"; };
		3FB66AC124CA004400502CAF /* CachedConfiguration.swift */ = {isa = PBXFileReference; fileEncoding = 4; lastKnownFileType = sourcecode.swift; path = CachedConfiguration.swift; sourceTree = "<group>"; };
		3FB66AC224CA004400502CAF /* ConfigurationDownloader.swift */ = {isa = PBXFileReference; fileEncoding = 4; lastKnownFileType = sourcecode.swift; path = ConfigurationDownloader.swift; sourceTree = "<group>"; };
		3FB66AC324CA004400502CAF /* PrivacyStatus.swift */ = {isa = PBXFileReference; fileEncoding = 4; lastKnownFileType = sourcecode.swift; path = PrivacyStatus.swift; sourceTree = "<group>"; };
		3FB66AC424CA004400502CAF /* Cacheable.swift */ = {isa = PBXFileReference; fileEncoding = 4; lastKnownFileType = sourcecode.swift; path = Cacheable.swift; sourceTree = "<group>"; };
		3FE6DDA924C62C090065EA05 /* AEPServicesMocks.framework */ = {isa = PBXFileReference; explicitFileType = wrapper.framework; includeInIndex = 0; path = AEPServicesMocks.framework; sourceTree = BUILT_PRODUCTS_DIR; };
		3FE6DDD124C62EE60065EA05 /* AEPLifecycle.framework */ = {isa = PBXFileReference; explicitFileType = wrapper.framework; includeInIndex = 0; path = AEPLifecycle.framework; sourceTree = BUILT_PRODUCTS_DIR; };
		3FE6DDD324C62EE60065EA05 /* AEPLifecycle.h */ = {isa = PBXFileReference; lastKnownFileType = sourcecode.c.h; path = AEPLifecycle.h; sourceTree = "<group>"; };
		3FE6DDD424C62EE60065EA05 /* Info.plist */ = {isa = PBXFileReference; lastKnownFileType = text.plist.xml; path = Info.plist; sourceTree = "<group>"; };
		3FE6DDD924C62EE60065EA05 /* AEPLifecycleTests.xctest */ = {isa = PBXFileReference; explicitFileType = wrapper.cfbundle; includeInIndex = 0; path = AEPLifecycleTests.xctest; sourceTree = BUILT_PRODUCTS_DIR; };
		3FE6DDE024C62EE60065EA05 /* Info.plist */ = {isa = PBXFileReference; lastKnownFileType = text.plist.xml; path = Info.plist; sourceTree = "<group>"; };
		3FE6DDE824C62F610065EA05 /* AEPServicesMock.h */ = {isa = PBXFileReference; fileEncoding = 4; lastKnownFileType = sourcecode.c.h; name = AEPServicesMock.h; path = AEPServices/Mocks/AEPServicesMock.h; sourceTree = SOURCE_ROOT; };
		3FE6DDE924C62F610065EA05 /* MockNetworkServiceOverrider.swift */ = {isa = PBXFileReference; fileEncoding = 4; lastKnownFileType = sourcecode.swift; name = MockNetworkServiceOverrider.swift; path = AEPServices/Mocks/MockNetworkServiceOverrider.swift; sourceTree = SOURCE_ROOT; };
		3FE6DDEA24C62F610065EA05 /* MockTask.swift */ = {isa = PBXFileReference; fileEncoding = 4; lastKnownFileType = sourcecode.swift; name = MockTask.swift; path = AEPServices/Mocks/MockTask.swift; sourceTree = SOURCE_ROOT; };
		3FE6DDEB24C62F610065EA05 /* MockDataStore.swift */ = {isa = PBXFileReference; fileEncoding = 4; lastKnownFileType = sourcecode.swift; name = MockDataStore.swift; path = AEPServices/Mocks/MockDataStore.swift; sourceTree = SOURCE_ROOT; };
		3FE6DDEC24C62F610065EA05 /* Info.plist */ = {isa = PBXFileReference; lastKnownFileType = text.plist; name = Info.plist; path = AEPServices/Mocks/Info.plist; sourceTree = SOURCE_ROOT; };
		3FE6DDED24C62F610065EA05 /* MockURLSession.swift */ = {isa = PBXFileReference; fileEncoding = 4; lastKnownFileType = sourcecode.swift; name = MockURLSession.swift; path = AEPServices/Mocks/MockURLSession.swift; sourceTree = SOURCE_ROOT; };
		3FE6DDEE24C62F610065EA05 /* MockSystemInfoService.swift */ = {isa = PBXFileReference; fileEncoding = 4; lastKnownFileType = sourcecode.swift; name = MockSystemInfoService.swift; path = AEPServices/Mocks/MockSystemInfoService.swift; sourceTree = SOURCE_ROOT; };
		3FE6DDEF24C62F610065EA05 /* MockDataQueue.swift */ = {isa = PBXFileReference; fileEncoding = 4; lastKnownFileType = sourcecode.swift; name = MockDataQueue.swift; path = AEPServices/Mocks/MockDataQueue.swift; sourceTree = SOURCE_ROOT; };
		3FE6DDF824C630DE0065EA05 /* LifecycleMetricsBuilderTests.swift */ = {isa = PBXFileReference; fileEncoding = 4; lastKnownFileType = sourcecode.swift; path = LifecycleMetricsBuilderTests.swift; sourceTree = "<group>"; };
		3FE6DDF924C630DE0065EA05 /* LifecycleContextDataTests.swift */ = {isa = PBXFileReference; fileEncoding = 4; lastKnownFileType = sourcecode.swift; path = LifecycleContextDataTests.swift; sourceTree = "<group>"; };
		3FE6DDFB24C630DE0065EA05 /* LifecycleMetricsTests.swift */ = {isa = PBXFileReference; fileEncoding = 4; lastKnownFileType = sourcecode.swift; path = LifecycleMetricsTests.swift; sourceTree = "<group>"; };
		3FE6DDFC24C630DE0065EA05 /* LifecycleFunctionalTests.swift */ = {isa = PBXFileReference; fileEncoding = 4; lastKnownFileType = sourcecode.swift; path = LifecycleFunctionalTests.swift; sourceTree = "<group>"; };
		3FE6DDFD24C630DE0065EA05 /* LifecycleStateTests.swift */ = {isa = PBXFileReference; fileEncoding = 4; lastKnownFileType = sourcecode.swift; path = LifecycleStateTests.swift; sourceTree = "<group>"; };
		3FE6DDFE24C630DE0065EA05 /* LifecycleSessionTests.swift */ = {isa = PBXFileReference; fileEncoding = 4; lastKnownFileType = sourcecode.swift; path = LifecycleSessionTests.swift; sourceTree = "<group>"; };
		3FE6DE0624C630EA0065EA05 /* LifecycleState.swift */ = {isa = PBXFileReference; fileEncoding = 4; lastKnownFileType = sourcecode.swift; path = LifecycleState.swift; sourceTree = "<group>"; };
		3FE6DE0724C630EB0065EA05 /* LifecycleMetrics.swift */ = {isa = PBXFileReference; fileEncoding = 4; lastKnownFileType = sourcecode.swift; path = LifecycleMetrics.swift; sourceTree = "<group>"; };
		3FE6DE0824C630EB0065EA05 /* Event+Lifecycle.swift */ = {isa = PBXFileReference; fileEncoding = 4; lastKnownFileType = sourcecode.swift; path = "Event+Lifecycle.swift"; sourceTree = "<group>"; };
		3FE6DE0A24C630EB0065EA05 /* Lifecycle.swift */ = {isa = PBXFileReference; fileEncoding = 4; lastKnownFileType = sourcecode.swift; path = Lifecycle.swift; sourceTree = "<group>"; };
		3FE6DE0B24C630EB0065EA05 /* LifecycleContextData.swift */ = {isa = PBXFileReference; fileEncoding = 4; lastKnownFileType = sourcecode.swift; path = LifecycleContextData.swift; sourceTree = "<group>"; };
		3FE6DE0C24C630EB0065EA05 /* LifecycleConstants.swift */ = {isa = PBXFileReference; fileEncoding = 4; lastKnownFileType = sourcecode.swift; path = LifecycleConstants.swift; sourceTree = "<group>"; };
		3FE6DE0D24C630EB0065EA05 /* LifecycleMetricsBuilder.swift */ = {isa = PBXFileReference; fileEncoding = 4; lastKnownFileType = sourcecode.swift; path = LifecycleMetricsBuilder.swift; sourceTree = "<group>"; };
		3FE6DE1624C631100065EA05 /* LifecycleSession.swift */ = {isa = PBXFileReference; fileEncoding = 4; lastKnownFileType = sourcecode.swift; path = LifecycleSession.swift; sourceTree = "<group>"; };
		3FE6DE2F24C642330065EA05 /* AEPIdentity.framework */ = {isa = PBXFileReference; explicitFileType = wrapper.framework; includeInIndex = 0; path = AEPIdentity.framework; sourceTree = BUILT_PRODUCTS_DIR; };
		3FE6DE3124C642330065EA05 /* AEPIdentity.h */ = {isa = PBXFileReference; lastKnownFileType = sourcecode.c.h; path = AEPIdentity.h; sourceTree = "<group>"; };
		3FE6DE3224C642330065EA05 /* Info.plist */ = {isa = PBXFileReference; lastKnownFileType = text.plist.xml; path = Info.plist; sourceTree = "<group>"; };
		3FE6DE3724C642330065EA05 /* AEPIdentityTests.xctest */ = {isa = PBXFileReference; explicitFileType = wrapper.cfbundle; includeInIndex = 0; path = AEPIdentityTests.xctest; sourceTree = BUILT_PRODUCTS_DIR; };
		3FE6DE3E24C642330065EA05 /* Info.plist */ = {isa = PBXFileReference; lastKnownFileType = text.plist.xml; path = Info.plist; sourceTree = "<group>"; };
		3FE6DE4624C643050065EA05 /* MobileVisitorAuthenticationState.swift */ = {isa = PBXFileReference; fileEncoding = 4; lastKnownFileType = sourcecode.swift; path = MobileVisitorAuthenticationState.swift; sourceTree = "<group>"; };
		3FE6DE4724C643050065EA05 /* URLQueryItem+Identity.swift */ = {isa = PBXFileReference; fileEncoding = 4; lastKnownFileType = sourcecode.swift; path = "URLQueryItem+Identity.swift"; sourceTree = "<group>"; };
		3FE6DE4824C643050065EA05 /* IdentityProperties.swift */ = {isa = PBXFileReference; fileEncoding = 4; lastKnownFileType = sourcecode.swift; path = IdentityProperties.swift; sourceTree = "<group>"; };
		3FE6DE4924C643050065EA05 /* Identity+PublicAPI.swift */ = {isa = PBXFileReference; fileEncoding = 4; lastKnownFileType = sourcecode.swift; path = "Identity+PublicAPI.swift"; sourceTree = "<group>"; };
		3FE6DE4A24C643050065EA05 /* IdentityConstants.swift */ = {isa = PBXFileReference; fileEncoding = 4; lastKnownFileType = sourcecode.swift; path = IdentityConstants.swift; sourceTree = "<group>"; };
		3FE6DE4C24C643050065EA05 /* Networking+Identity.swift */ = {isa = PBXFileReference; fileEncoding = 4; lastKnownFileType = sourcecode.swift; path = "Networking+Identity.swift"; sourceTree = "<group>"; };
		3FE6DE4D24C643050065EA05 /* IdentityState.swift */ = {isa = PBXFileReference; fileEncoding = 4; lastKnownFileType = sourcecode.swift; path = IdentityState.swift; sourceTree = "<group>"; };
		3FE6DE4E24C643060065EA05 /* ECID.swift */ = {isa = PBXFileReference; fileEncoding = 4; lastKnownFileType = sourcecode.swift; path = ECID.swift; sourceTree = "<group>"; };
		3FE6DE4F24C643060065EA05 /* Event+Identity.swift */ = {isa = PBXFileReference; fileEncoding = 4; lastKnownFileType = sourcecode.swift; path = "Event+Identity.swift"; sourceTree = "<group>"; };
		3FE6DE5024C643060065EA05 /* CustomIdentity.swift */ = {isa = PBXFileReference; fileEncoding = 4; lastKnownFileType = sourcecode.swift; path = CustomIdentity.swift; sourceTree = "<group>"; };
		3FE6DE5124C643060065EA05 /* IdentityHit.swift */ = {isa = PBXFileReference; fileEncoding = 4; lastKnownFileType = sourcecode.swift; path = IdentityHit.swift; sourceTree = "<group>"; };
		3FE6DE5224C643060065EA05 /* URLAppender.swift */ = {isa = PBXFileReference; fileEncoding = 4; lastKnownFileType = sourcecode.swift; path = URLAppender.swift; sourceTree = "<group>"; };
		3FE6DE5324C643060065EA05 /* MobileIdentities.swift */ = {isa = PBXFileReference; fileEncoding = 4; lastKnownFileType = sourcecode.swift; path = MobileIdentities.swift; sourceTree = "<group>"; };
		3FE6DE5424C643060065EA05 /* IdentityHitResponse.swift */ = {isa = PBXFileReference; fileEncoding = 4; lastKnownFileType = sourcecode.swift; path = IdentityHitResponse.swift; sourceTree = "<group>"; };
		3FE6DE5524C643060065EA05 /* IdentityHitProcessor.swift */ = {isa = PBXFileReference; fileEncoding = 4; lastKnownFileType = sourcecode.swift; path = IdentityHitProcessor.swift; sourceTree = "<group>"; };
		3FE6DE5624C643060065EA05 /* Identity.swift */ = {isa = PBXFileReference; fileEncoding = 4; lastKnownFileType = sourcecode.swift; path = Identity.swift; sourceTree = "<group>"; };
		3FE6DE5724C643060065EA05 /* Identifiable.swift */ = {isa = PBXFileReference; fileEncoding = 4; lastKnownFileType = sourcecode.swift; path = Identifiable.swift; sourceTree = "<group>"; };
		3FE6DE5824C643060065EA05 /* URL+Identity.swift */ = {isa = PBXFileReference; fileEncoding = 4; lastKnownFileType = sourcecode.swift; path = "URL+Identity.swift"; sourceTree = "<group>"; };
		3FE6DE6C24C643610065EA05 /* ECIDTests.swift */ = {isa = PBXFileReference; fileEncoding = 4; lastKnownFileType = sourcecode.swift; path = ECIDTests.swift; sourceTree = "<group>"; };
		3FE6DE6D24C643610065EA05 /* MobileIdentitiesTests.swift */ = {isa = PBXFileReference; fileEncoding = 4; lastKnownFileType = sourcecode.swift; path = MobileIdentitiesTests.swift; sourceTree = "<group>"; };
		3FE6DE6E24C643610065EA05 /* URL+IdentityTests.swift */ = {isa = PBXFileReference; fileEncoding = 4; lastKnownFileType = sourcecode.swift; path = "URL+IdentityTests.swift"; sourceTree = "<group>"; };
		3FE6DE6F24C643610065EA05 /* URLQueryItem+IdentityTests.swift */ = {isa = PBXFileReference; fileEncoding = 4; lastKnownFileType = sourcecode.swift; path = "URLQueryItem+IdentityTests.swift"; sourceTree = "<group>"; };
		3FE6DE7024C643620065EA05 /* IdentityStateTests.swift */ = {isa = PBXFileReference; fileEncoding = 4; lastKnownFileType = sourcecode.swift; path = IdentityStateTests.swift; sourceTree = "<group>"; };
		3FE6DE7124C643620065EA05 /* IdentityFunctionalTests.swift */ = {isa = PBXFileReference; fileEncoding = 4; lastKnownFileType = sourcecode.swift; path = IdentityFunctionalTests.swift; sourceTree = "<group>"; };
		3FE6DE7224C643620065EA05 /* URLAppenderTests.swift */ = {isa = PBXFileReference; fileEncoding = 4; lastKnownFileType = sourcecode.swift; path = URLAppenderTests.swift; sourceTree = "<group>"; };
		3FE6DE7324C643620065EA05 /* IdentityHitProcessorTests.swift */ = {isa = PBXFileReference; fileEncoding = 4; lastKnownFileType = sourcecode.swift; path = IdentityHitProcessorTests.swift; sourceTree = "<group>"; };
		3FE6DE7424C643620065EA05 /* IdentityHitResponseTests.swift */ = {isa = PBXFileReference; fileEncoding = 4; lastKnownFileType = sourcecode.swift; path = IdentityHitResponseTests.swift; sourceTree = "<group>"; };
		3FE6DE7524C643620065EA05 /* NetworkService+IdentityTests.swift */ = {isa = PBXFileReference; fileEncoding = 4; lastKnownFileType = sourcecode.swift; path = "NetworkService+IdentityTests.swift"; sourceTree = "<group>"; };
		3FE6DE7624C643620065EA05 /* IdentityTests.swift */ = {isa = PBXFileReference; fileEncoding = 4; lastKnownFileType = sourcecode.swift; path = IdentityTests.swift; sourceTree = "<group>"; };
		3FE6DE7724C643620065EA05 /* IdentityPropertiesTests.swift */ = {isa = PBXFileReference; fileEncoding = 4; lastKnownFileType = sourcecode.swift; path = IdentityPropertiesTests.swift; sourceTree = "<group>"; };
		3FE6DE8724C643EA0065EA05 /* TestableExtensionRuntime.swift */ = {isa = PBXFileReference; fileEncoding = 4; lastKnownFileType = sourcecode.swift; path = TestableExtensionRuntime.swift; sourceTree = "<group>"; };
		3FEEA0DB2522436E007EC317 /* rules_pii.json */ = {isa = PBXFileReference; fileEncoding = 4; lastKnownFileType = text.json; path = rules_pii.json; sourceTree = "<group>"; };
		3FEEA0DC2522436E007EC317 /* rules_pii.zip */ = {isa = PBXFileReference; lastKnownFileType = archive.zip; path = rules_pii.zip; sourceTree = "<group>"; };
		3FF8170A24D89B160064DFA1 /* AEPCoreMocks.framework */ = {isa = PBXFileReference; explicitFileType = wrapper.framework; includeInIndex = 0; path = AEPCoreMocks.framework; sourceTree = BUILT_PRODUCTS_DIR; };
		3FF8171224D89B500064DFA1 /* Event+Timestamp.swift */ = {isa = PBXFileReference; fileEncoding = 4; lastKnownFileType = sourcecode.swift; name = "Event+Timestamp.swift"; path = "AEPCore/Mocks/Event+Timestamp.swift"; sourceTree = SOURCE_ROOT; };
		3FF8171324D89B500064DFA1 /* AEPCoreMocks.h */ = {isa = PBXFileReference; fileEncoding = 4; lastKnownFileType = sourcecode.c.h; name = AEPCoreMocks.h; path = AEPCore/Mocks/AEPCoreMocks.h; sourceTree = SOURCE_ROOT; };
		3FF8171424D89B500064DFA1 /* Info.plist */ = {isa = PBXFileReference; lastKnownFileType = text.plist; name = Info.plist; path = AEPCore/Mocks/Info.plist; sourceTree = SOURCE_ROOT; };
		3FF8171524D89B500064DFA1 /* TestableExtensionRuntime.swift */ = {isa = PBXFileReference; fileEncoding = 4; lastKnownFileType = sourcecode.swift; name = TestableExtensionRuntime.swift; path = AEPCore/Mocks/TestableExtensionRuntime.swift; sourceTree = SOURCE_ROOT; };
		3FF829442507E9F500483C74 /* ADBMobileConfig-OptedOut.json */ = {isa = PBXFileReference; lastKnownFileType = text.json; path = "ADBMobileConfig-OptedOut.json"; sourceTree = "<group>"; };
		3FF829462507EBE400483C74 /* LifecycleIntegrationTests.swift */ = {isa = PBXFileReference; lastKnownFileType = sourcecode.swift; path = LifecycleIntegrationTests.swift; sourceTree = "<group>"; };
		3FF829482507F8AA00483C74 /* rules_lifecycle.json */ = {isa = PBXFileReference; lastKnownFileType = text.json; path = rules_lifecycle.json; sourceTree = "<group>"; };
		3FF8294B2507FB3800483C74 /* rules_lifecycle.zip */ = {isa = PBXFileReference; lastKnownFileType = archive.zip; path = rules_lifecycle.zip; sourceTree = "<group>"; };
		3FF829682509937100483C74 /* SignalIntegrationTests.swift */ = {isa = PBXFileReference; lastKnownFileType = sourcecode.swift; path = SignalIntegrationTests.swift; sourceTree = "<group>"; };
		3FF8296A2509942200483C74 /* rules_signal.zip */ = {isa = PBXFileReference; lastKnownFileType = archive.zip; path = rules_signal.zip; sourceTree = "<group>"; };
		3FF8296B2509942300483C74 /* rules_signal.json */ = {isa = PBXFileReference; fileEncoding = 4; lastKnownFileType = text.json; path = rules_signal.json; sourceTree = "<group>"; };
		42E2B003910D73C12B88CC06 /* Pods_AEPIdentityTests.framework */ = {isa = PBXFileReference; explicitFileType = wrapper.framework; includeInIndex = 0; path = Pods_AEPIdentityTests.framework; sourceTree = BUILT_PRODUCTS_DIR; };
		4E248A93FA9CBDD50605A356 /* Pods-AEPIntegrationTests.release.xcconfig */ = {isa = PBXFileReference; includeInIndex = 1; lastKnownFileType = text.xcconfig; name = "Pods-AEPIntegrationTests.release.xcconfig"; path = "Target Support Files/Pods-AEPIntegrationTests/Pods-AEPIntegrationTests.release.xcconfig"; sourceTree = "<group>"; };
		786C000425B8EE2100F26D34 /* DefaultHeadersFormatter.swift */ = {isa = PBXFileReference; lastKnownFileType = sourcecode.swift; path = DefaultHeadersFormatter.swift; sourceTree = "<group>"; };
		786C001425B8EE6200F26D34 /* HttpConnectionConstants.swift */ = {isa = PBXFileReference; lastKnownFileType = sourcecode.swift; path = HttpConnectionConstants.swift; sourceTree = "<group>"; };
		786C004725B8F43E00F26D34 /* DefaultHeadersFormatterTests.swift */ = {isa = PBXFileReference; lastKnownFileType = sourcecode.swift; path = DefaultHeadersFormatterTests.swift; sourceTree = "<group>"; };
		787505DF25A67BE200E5203E /* TestZipSlip.zip */ = {isa = PBXFileReference; lastKnownFileType = archive.zip; path = TestZipSlip.zip; sourceTree = "<group>"; };
		78AA4EB92502DF2200205AE9 /* ZipArchiveTest.swift */ = {isa = PBXFileReference; lastKnownFileType = sourcecode.swift; path = ZipArchiveTest.swift; sourceTree = "<group>"; };
		78AA4EBB2502E42400205AE9 /* TestCorruptFile.zip */ = {isa = PBXFileReference; lastKnownFileType = archive.zip; path = TestCorruptFile.zip; sourceTree = "<group>"; };
		78AA4EBD2502F4AF00205AE9 /* TestInvalidCompressionMethod.zip */ = {isa = PBXFileReference; lastKnownFileType = archive.zip; path = TestInvalidCompressionMethod.zip; sourceTree = "<group>"; };
		78AA4EBF2509731A00205AE9 /* FileManager+ZipTests.swift */ = {isa = PBXFileReference; lastKnownFileType = sourcecode.swift; path = "FileManager+ZipTests.swift"; sourceTree = "<group>"; };
		78AA4EC1250AB55800205AE9 /* TestLarge.zip */ = {isa = PBXFileReference; lastKnownFileType = archive.zip; path = TestLarge.zip; sourceTree = "<group>"; };
		78AA4EC32513AD2000205AE9 /* ConfigurationFileInPathTests.swift */ = {isa = PBXFileReference; lastKnownFileType = sourcecode.swift; path = ConfigurationFileInPathTests.swift; sourceTree = "<group>"; };
		78AA4EC52513AE3900205AE9 /* ConfigurationLifecycleResponseTests.swift */ = {isa = PBXFileReference; lastKnownFileType = sourcecode.swift; path = ConfigurationLifecycleResponseTests.swift; sourceTree = "<group>"; };
		78AA4EC82513AEBD00205AE9 /* ConfigurationPrivacyStatusTests.swift */ = {isa = PBXFileReference; lastKnownFileType = sourcecode.swift; path = ConfigurationPrivacyStatusTests.swift; sourceTree = "<group>"; };
		78AA4ECA2513AF4200205AE9 /* ConfigurationAppIDTests.swift */ = {isa = PBXFileReference; lastKnownFileType = sourcecode.swift; path = ConfigurationAppIDTests.swift; sourceTree = "<group>"; };
<<<<<<< HEAD
		9239713F25A6380A0056A3E5 /* MessagingDelegate.swift */ = {isa = PBXFileReference; lastKnownFileType = sourcecode.swift; path = MessagingDelegate.swift; sourceTree = "<group>"; };
		9239726725ACF1460056A3E5 /* AlertMessageDelegate.swift */ = {isa = PBXFileReference; lastKnownFileType = sourcecode.swift; path = AlertMessageDelegate.swift; sourceTree = "<group>"; };
		923972A225AD26190056A3E5 /* AlertMessage.swift */ = {isa = PBXFileReference; lastKnownFileType = sourcecode.swift; path = AlertMessage.swift; sourceTree = "<group>"; };
		923972B225AD844E0056A3E5 /* UIApplication+Window.swift */ = {isa = PBXFileReference; lastKnownFileType = sourcecode.swift; path = "UIApplication+Window.swift"; sourceTree = "<group>"; };
		923973CC25AF92140056A3E5 /* FullscreenMessageTests.swift */ = {isa = PBXFileReference; lastKnownFileType = sourcecode.swift; path = FullscreenMessageTests.swift; sourceTree = "<group>"; };
		923973DC25AFCEF20056A3E5 /* AlertMessageTests.swift */ = {isa = PBXFileReference; lastKnownFileType = sourcecode.swift; path = AlertMessageTests.swift; sourceTree = "<group>"; };
		92490BE6258BE23A00762B04 /* MessageMonitorServiceTest.swift */ = {isa = PBXFileReference; lastKnownFileType = sourcecode.swift; path = MessageMonitorServiceTest.swift; sourceTree = "<group>"; };
		92EEA56F25885C1C00DBA3EE /* FullscreenMessage.swift */ = {isa = PBXFileReference; lastKnownFileType = sourcecode.swift; path = FullscreenMessage.swift; sourceTree = "<group>"; };
		92EEA5F5258933A600DBA3EE /* FullscreenDelegate.swift */ = {isa = PBXFileReference; lastKnownFileType = sourcecode.swift; path = FullscreenDelegate.swift; sourceTree = "<group>"; };
		92EEA6052589343700DBA3EE /* MessageMonitorService.swift */ = {isa = PBXFileReference; lastKnownFileType = sourcecode.swift; path = MessageMonitorService.swift; sourceTree = "<group>"; };
		92F06BFB25B8F1FE004C1700 /* MessageMonitorServicing.swift */ = {isa = PBXFileReference; lastKnownFileType = sourcecode.swift; path = MessageMonitorServicing.swift; sourceTree = "<group>"; };
		92F06D0325BA33F3004C1700 /* UIMessaging.swift */ = {isa = PBXFileReference; lastKnownFileType = sourcecode.swift; path = UIMessaging.swift; sourceTree = "<group>"; };
=======
		89F79E25B71BEC12CCD2D22E /* Pods_AEPIntegrationTests.framework */ = {isa = PBXFileReference; explicitFileType = wrapper.framework; includeInIndex = 0; path = Pods_AEPIntegrationTests.framework; sourceTree = BUILT_PRODUCTS_DIR; };
		96BE464331BD2F2538F7BDCF /* Pods-AEPIdentityTests.debug.xcconfig */ = {isa = PBXFileReference; includeInIndex = 1; lastKnownFileType = text.xcconfig; name = "Pods-AEPIdentityTests.debug.xcconfig"; path = "Target Support Files/Pods-AEPIdentityTests/Pods-AEPIdentityTests.debug.xcconfig"; sourceTree = "<group>"; };
		9AD1C8FAF7E8C192A4441902 /* Pods-AEPLifecycleTests.release.xcconfig */ = {isa = PBXFileReference; includeInIndex = 1; lastKnownFileType = text.xcconfig; name = "Pods-AEPLifecycleTests.release.xcconfig"; path = "Target Support Files/Pods-AEPLifecycleTests/Pods-AEPLifecycleTests.release.xcconfig"; sourceTree = "<group>"; };
		B81B947600B51187020B8749 /* Pods-AEPCoreTests.debug.xcconfig */ = {isa = PBXFileReference; includeInIndex = 1; lastKnownFileType = text.xcconfig; name = "Pods-AEPCoreTests.debug.xcconfig"; path = "Target Support Files/Pods-AEPCoreTests/Pods-AEPCoreTests.debug.xcconfig"; sourceTree = "<group>"; };
		BA3FC2DEAD8FEB4B8CFF6A8D /* Pods-AEPSignalTests.release.xcconfig */ = {isa = PBXFileReference; includeInIndex = 1; lastKnownFileType = text.xcconfig; name = "Pods-AEPSignalTests.release.xcconfig"; path = "Target Support Files/Pods-AEPSignalTests/Pods-AEPSignalTests.release.xcconfig"; sourceTree = "<group>"; };
>>>>>>> d730be99
		BB00E26624D8C94600C578C1 /* TokenFinder.swift */ = {isa = PBXFileReference; fileEncoding = 4; lastKnownFileType = sourcecode.swift; path = TokenFinder.swift; sourceTree = "<group>"; };
		BB00E26724D8C94600C578C1 /* Dictionary+Flatten.swift */ = {isa = PBXFileReference; fileEncoding = 4; lastKnownFileType = sourcecode.swift; path = "Dictionary+Flatten.swift"; sourceTree = "<group>"; };
		BB00E26A24D8C9A600C578C1 /* Date+Format.swift */ = {isa = PBXFileReference; fileEncoding = 4; lastKnownFileType = sourcecode.swift; path = "Date+Format.swift"; sourceTree = "<group>"; };
		BB00E26C24D9BF6C00C578C1 /* URLUtility.swift */ = {isa = PBXFileReference; lastKnownFileType = sourcecode.swift; path = URLUtility.swift; sourceTree = "<group>"; };
		BB0E397124FD56100050C181 /* RulesEngineNativeLogging.swift */ = {isa = PBXFileReference; lastKnownFileType = sourcecode.swift; path = RulesEngineNativeLogging.swift; sourceTree = "<group>"; };
		BB3E86DC24F86B4100E39C53 /* rules_testUrlenc.json */ = {isa = PBXFileReference; lastKnownFileType = text.json; path = rules_testUrlenc.json; sourceTree = "<group>"; };
		BB3E86DF24F86E6200E39C53 /* rules_testUrlenc_invalidFnName.json */ = {isa = PBXFileReference; fileEncoding = 4; lastKnownFileType = text.json; path = rules_testUrlenc_invalidFnName.json; sourceTree = "<group>"; };
		BB3E86E124F975E000E39C53 /* rules_testMatcherWithDifferentTypesOfParameters.json */ = {isa = PBXFileReference; fileEncoding = 4; lastKnownFileType = text.json; path = rules_testMatcherWithDifferentTypesOfParameters.json; sourceTree = "<group>"; };
		BB3E86E324F99C9600E39C53 /* IdentityPublicAPITests.swift */ = {isa = PBXFileReference; fileEncoding = 4; lastKnownFileType = sourcecode.swift; name = IdentityPublicAPITests.swift; path = AEPIdentity/Tests/IdentityPublicAPITests.swift; sourceTree = SOURCE_ROOT; };
		BB59402924CF6CA200EE0C6C /* LaunchRulesEngineTests.swift */ = {isa = PBXFileReference; lastKnownFileType = sourcecode.swift; path = LaunchRulesEngineTests.swift; sourceTree = "<group>"; };
		BBA5129724F4588E0030DAD1 /* rules_testGroupLogicalOperators.json */ = {isa = PBXFileReference; lastKnownFileType = text.json; path = rules_testGroupLogicalOperators.json; sourceTree = "<group>"; };
		BBA5129A24F477550030DAD1 /* rules_testMatcherNe.json */ = {isa = PBXFileReference; lastKnownFileType = text.json; path = rules_testMatcherNe.json; sourceTree = "<group>"; };
		BBA5129C24F4899B0030DAD1 /* rules_testMatcherGt.json */ = {isa = PBXFileReference; lastKnownFileType = text.json; path = rules_testMatcherGt.json; sourceTree = "<group>"; };
		BBA5129E24F4A14C0030DAD1 /* rules_testMatcherGe.json */ = {isa = PBXFileReference; lastKnownFileType = text.json; path = rules_testMatcherGe.json; sourceTree = "<group>"; };
		BBA512A024F4A15C0030DAD1 /* rules_testMatcherLt.json */ = {isa = PBXFileReference; lastKnownFileType = text.json; path = rules_testMatcherLt.json; sourceTree = "<group>"; };
		BBA512A224F4A16A0030DAD1 /* rules_testMatcherLe.json */ = {isa = PBXFileReference; lastKnownFileType = text.json; path = rules_testMatcherLe.json; sourceTree = "<group>"; };
		BBA512A424F4A1790030DAD1 /* rules_testMatcherCo.json */ = {isa = PBXFileReference; lastKnownFileType = text.json; path = rules_testMatcherCo.json; sourceTree = "<group>"; };
		BBA512A624F4A18B0030DAD1 /* rules_testMatcherNc.json */ = {isa = PBXFileReference; lastKnownFileType = text.json; path = rules_testMatcherNc.json; sourceTree = "<group>"; };
		BBA512A824F4A7EE0030DAD1 /* rules_testMatcherNx.json */ = {isa = PBXFileReference; lastKnownFileType = text.json; path = rules_testMatcherNx.json; sourceTree = "<group>"; };
		BBA512B124F5CF380030DAD1 /* rules_testAttachData.json */ = {isa = PBXFileReference; fileEncoding = 4; lastKnownFileType = text.json; path = rules_testAttachData.json; sourceTree = "<group>"; };
		BBA512B224F5CF380030DAD1 /* rules_testModifyData.json */ = {isa = PBXFileReference; fileEncoding = 4; lastKnownFileType = text.json; path = rules_testModifyData.json; sourceTree = "<group>"; };
		BBA512B624F6C4D90030DAD1 /* rules_testAttachData_invalidJson.json */ = {isa = PBXFileReference; fileEncoding = 4; lastKnownFileType = text.json; path = rules_testAttachData_invalidJson.json; sourceTree = "<group>"; };
		BBA512BA24F6C6CA0030DAD1 /* rules_testModifyData_invalidJson.json */ = {isa = PBXFileReference; fileEncoding = 4; lastKnownFileType = text.json; path = rules_testModifyData_invalidJson.json; sourceTree = "<group>"; };
		BBE1294E24DBBBD60045CD8D /* Dictionary+FlattenTests.swift */ = {isa = PBXFileReference; lastKnownFileType = sourcecode.swift; path = "Dictionary+FlattenTests.swift"; sourceTree = "<group>"; };
		BBE1295024DBCE870045CD8D /* TokenFinderTests.swift */ = {isa = PBXFileReference; lastKnownFileType = sourcecode.swift; path = TokenFinderTests.swift; sourceTree = "<group>"; };
		C63ECCE4276B2C8008629BA4 /* Pods-AEPCore.debug.xcconfig */ = {isa = PBXFileReference; includeInIndex = 1; lastKnownFileType = text.xcconfig; name = "Pods-AEPCore.debug.xcconfig"; path = "Target Support Files/Pods-AEPCore/Pods-AEPCore.debug.xcconfig"; sourceTree = "<group>"; };
		E6C2644FA0CE8D2A3BDB18B4 /* Pods_AEPSignalTests.framework */ = {isa = PBXFileReference; explicitFileType = wrapper.framework; includeInIndex = 0; path = Pods_AEPSignalTests.framework; sourceTree = BUILT_PRODUCTS_DIR; };
		F15CE3650F66A8B238F32098 /* Pods-AEPIntegrationTests.debug.xcconfig */ = {isa = PBXFileReference; includeInIndex = 1; lastKnownFileType = text.xcconfig; name = "Pods-AEPIntegrationTests.debug.xcconfig"; path = "Target Support Files/Pods-AEPIntegrationTests/Pods-AEPIntegrationTests.debug.xcconfig"; sourceTree = "<group>"; };
		F865852EC4747B6B3502B3F2 /* Pods_AEPCore.framework */ = {isa = PBXFileReference; explicitFileType = wrapper.framework; includeInIndex = 0; path = Pods_AEPCore.framework; sourceTree = BUILT_PRODUCTS_DIR; };
		F982A5E0C4BC278E7F2A07E6 /* Pods_AEPCoreTests.framework */ = {isa = PBXFileReference; explicitFileType = wrapper.framework; includeInIndex = 0; path = Pods_AEPCoreTests.framework; sourceTree = BUILT_PRODUCTS_DIR; };
		FD2BBB064817CE46D9576F84 /* Pods-AEPLifecycleTests.debug.xcconfig */ = {isa = PBXFileReference; includeInIndex = 1; lastKnownFileType = text.xcconfig; name = "Pods-AEPLifecycleTests.debug.xcconfig"; path = "Target Support Files/Pods-AEPLifecycleTests/Pods-AEPLifecycleTests.debug.xcconfig"; sourceTree = "<group>"; };
/* End PBXFileReference section */

/* Begin PBXFrameworksBuildPhase section */
		21CAC0D32422917600C11388 /* Frameworks */ = {
			isa = PBXFrameworksBuildPhase;
			buildActionMask = 2147483647;
			files = (
				15ED334CDE4CEC33FE6803C9 /* Pods_AEPCore.framework in Frameworks */,
			);
			runOnlyForDeploymentPostprocessing = 0;
		};
		21CAC0DC2422917600C11388 /* Frameworks */ = {
			isa = PBXFrameworksBuildPhase;
			buildActionMask = 2147483647;
			files = (
				3FF8171C24D89B8F0064DFA1 /* AEPCoreMocks.framework in Frameworks */,
				3FE6DDBC24C62DA80065EA05 /* AEPServicesMocks.framework in Frameworks */,
				3F03984224BE65170019F095 /* AEPServices.framework in Frameworks */,
				21CAC0E02422917600C11388 /* AEPCore.framework in Frameworks */,
				F62C271CF3E232498CFB249E /* Pods_AEPCoreTests.framework in Frameworks */,
			);
			runOnlyForDeploymentPostprocessing = 0;
		};
		24B4934C24D4C31100AA38D9 /* Frameworks */ = {
			isa = PBXFrameworksBuildPhase;
			buildActionMask = 2147483647;
			files = (
			);
			runOnlyForDeploymentPostprocessing = 0;
		};
		24B4935424D4C31100AA38D9 /* Frameworks */ = {
			isa = PBXFrameworksBuildPhase;
			buildActionMask = 2147483647;
			files = (
				24B4935824D4C31100AA38D9 /* AEPSignal.framework in Frameworks */,
				DBF906A70565DD8CCDD0D249 /* Pods_AEPSignalTests.framework in Frameworks */,
			);
			runOnlyForDeploymentPostprocessing = 0;
		};
		3F03978424BE5DD30019F095 /* Frameworks */ = {
			isa = PBXFrameworksBuildPhase;
			buildActionMask = 2147483647;
			files = (
			);
			runOnlyForDeploymentPostprocessing = 0;
		};
		3F03978C24BE5DD30019F095 /* Frameworks */ = {
			isa = PBXFrameworksBuildPhase;
			buildActionMask = 2147483647;
			files = (
				3FE6DDBA24C62CAF0065EA05 /* AEPServicesMocks.framework in Frameworks */,
				3F03979024BE5DD30019F095 /* AEPServices.framework in Frameworks */,
			);
			runOnlyForDeploymentPostprocessing = 0;
		};
		3F4256F924F474F4005D4006 /* Frameworks */ = {
			isa = PBXFrameworksBuildPhase;
			buildActionMask = 2147483647;
			files = (
				3F2F12BB24F6D07E00600CB4 /* AEPIdentity.framework in Frameworks */,
				3F2F12BC24F6D07E00600CB4 /* AEPLifecycle.framework in Frameworks */,
				3F2F12BD24F6D07E00600CB4 /* AEPServices.framework in Frameworks */,
				3F2F12BE24F6D07E00600CB4 /* AEPSignal.framework in Frameworks */,
				3F42570124F474F4005D4006 /* AEPCore.framework in Frameworks */,
				A72E12E73A89C07875FF52B0 /* Pods_AEPIntegrationTests.framework in Frameworks */,
			);
			runOnlyForDeploymentPostprocessing = 0;
		};
		3FE6DDA624C62C090065EA05 /* Frameworks */ = {
			isa = PBXFrameworksBuildPhase;
			buildActionMask = 2147483647;
			files = (
			);
			runOnlyForDeploymentPostprocessing = 0;
		};
		3FE6DDCE24C62EE60065EA05 /* Frameworks */ = {
			isa = PBXFrameworksBuildPhase;
			buildActionMask = 2147483647;
			files = (
			);
			runOnlyForDeploymentPostprocessing = 0;
		};
		3FE6DDD624C62EE60065EA05 /* Frameworks */ = {
			isa = PBXFrameworksBuildPhase;
			buildActionMask = 2147483647;
			files = (
				3FF8172324D8ABF80064DFA1 /* AEPCoreMocks.framework in Frameworks */,
				3FE6DDDA24C62EE60065EA05 /* AEPLifecycle.framework in Frameworks */,
				CD1B8B97BFB4808529455CB9 /* Pods_AEPLifecycleTests.framework in Frameworks */,
			);
			runOnlyForDeploymentPostprocessing = 0;
		};
		3FE6DE2C24C642330065EA05 /* Frameworks */ = {
			isa = PBXFrameworksBuildPhase;
			buildActionMask = 2147483647;
			files = (
			);
			runOnlyForDeploymentPostprocessing = 0;
		};
		3FE6DE3424C642330065EA05 /* Frameworks */ = {
			isa = PBXFrameworksBuildPhase;
			buildActionMask = 2147483647;
			files = (
				3FE6DE3824C642330065EA05 /* AEPIdentity.framework in Frameworks */,
				D0AE943E62F66A6FBA32E9BF /* Pods_AEPIdentityTests.framework in Frameworks */,
			);
			runOnlyForDeploymentPostprocessing = 0;
		};
		3FF8170724D89B160064DFA1 /* Frameworks */ = {
			isa = PBXFrameworksBuildPhase;
			buildActionMask = 2147483647;
			files = (
			);
			runOnlyForDeploymentPostprocessing = 0;
		};
/* End PBXFrameworksBuildPhase section */

/* Begin PBXGroup section */
		21377D3F24E33830004BAC01 /* migration */ = {
			isa = PBXGroup;
			children = (
				21377D4024E3383E004BAC01 /* V4Migrator.swift */,
				215A6CE124ED92C500FE0657 /* V4MigrationConstants.swift */,
				218C813A24EC3EBC009B4F31 /* V5Migrator.swift */,
				218C813D24EC4101009B4F31 /* V5MigrationConstants.swift */,
				21F79AB624E704C5003204C3 /* IDParser.swift */,
				21F79ABA24E70CDC003204C3 /* IDParsing.swift */,
			);
			path = migration;
			sourceTree = "<group>";
		};
		21CAC0CC2422917600C11388 = {
			isa = PBXGroup;
			children = (
				21CAC0D82422917600C11388 /* AEPCore */,
				3FE6DE3024C642330065EA05 /* AEPIdentity */,
				3FE6DDD224C62EE60065EA05 /* AEPLifecycle */,
				3F03978824BE5DD30019F095 /* AEPServices */,
				24B4935024D4C31100AA38D9 /* AEPSignal */,
				3F4256FD24F474F4005D4006 /* AEPIntegrationTests */,
				3F03983E24BE635D0019F095 /* Frameworks */,
				21CAC0D72422917600C11388 /* Products */,
				2499461B24E5E67700D3F7B2 /* Package.swift */,
				D55C2031330CD537E59C7255 /* Pods */,
			);
			sourceTree = "<group>";
		};
		21CAC0D72422917600C11388 /* Products */ = {
			isa = PBXGroup;
			children = (
				21CAC0D62422917600C11388 /* AEPCore.framework */,
				21CAC0DF2422917600C11388 /* AEPCoreTests.xctest */,
				3F03978724BE5DD30019F095 /* AEPServices.framework */,
				3F03978F24BE5DD30019F095 /* AEPServicesTests.xctest */,
				3FE6DDA924C62C090065EA05 /* AEPServicesMocks.framework */,
				3FE6DDD124C62EE60065EA05 /* AEPLifecycle.framework */,
				3FE6DDD924C62EE60065EA05 /* AEPLifecycleTests.xctest */,
				3FE6DE2F24C642330065EA05 /* AEPIdentity.framework */,
				3FE6DE3724C642330065EA05 /* AEPIdentityTests.xctest */,
				3FF8170A24D89B160064DFA1 /* AEPCoreMocks.framework */,
				24B4934F24D4C31100AA38D9 /* AEPSignal.framework */,
				24B4935724D4C31100AA38D9 /* AEPSignalTests.xctest */,
				3F4256FC24F474F4005D4006 /* AEPIntegrationTests.xctest */,
			);
			name = Products;
			sourceTree = "<group>";
		};
		21CAC0D82422917600C11388 /* AEPCore */ = {
			isa = PBXGroup;
			children = (
				3FF8170424D89AC50064DFA1 /* Mocks */,
				24B4934124D2310700AA38D9 /* Sources */,
				24B4934224D231D800AA38D9 /* Tests */,
			);
			name = AEPCore;
			sourceTree = "<group>";
		};
		21D4A658246D991200DFCD02 /* LifecycleTests */ = {
			isa = PBXGroup;
			children = (
				21629DB12461CC48009D05BF /* AEPCore+LifecycleTests.swift */,
			);
			path = LifecycleTests;
			sourceTree = "<group>";
		};
		21F79ABC24E71427003204C3 /* MigrationTests */ = {
			isa = PBXGroup;
			children = (
				21F79ABD24E7144F003204C3 /* IDParserTests.swift */,
				21F79AC024E72204003204C3 /* V4MigratorTests.swift */,
				21CD581024EC7B8900D9D590 /* V5MigratorTests.swift */,
			);
			path = MigrationTests;
			sourceTree = "<group>";
		};
		24B4934124D2310700AA38D9 /* Sources */ = {
			isa = PBXGroup;
			children = (
				21377D3F24E33830004BAC01 /* migration */,
				3FB66AB924CA004400502CAF /* configuration */,
				3FB66A9D24CA004400502CAF /* core */,
				3FB66AA524CA004400502CAF /* eventhub */,
				3FB66AB324CA004400502CAF /* rules */,
				21CAC0D92422917600C11388 /* AEPCore.h */,
				21CAC0DA2422917600C11388 /* Info.plist */,
			);
			name = Sources;
			path = AEPCore/Sources;
			sourceTree = "<group>";
		};
		24B4934224D231D800AA38D9 /* Tests */ = {
			isa = PBXGroup;
			children = (
				21F79ABC24E71427003204C3 /* MigrationTests */,
				3F39520024CA096100F7325B /* ConfigurationTests */,
				3F3951E924CA096100F7325B /* EventHubTests */,
				21D4A658246D991200DFCD02 /* LifecycleTests */,
				3F3951F324CA096100F7325B /* MockExtensions */,
				3F39152E24CA47B600B58C3E /* RulesTests */,
				3F3951F824CA096100F7325B /* TestHelpers */,
				3F3951EC24CA096100F7325B /* TestResources */,
				3FB5F7CC24D283F300F0F6DF /* FunctionalTests */,
				3F3951F724CA096100F7325B /* MobileCore+ConfigurationTests.swift */,
				3F39153224CB7E2400B58C3E /* MobileCore+IdentityTests.swift */,
				24CF603A2538C7E4006473BA /* MobileCore+TrackingTests.swift */,
				3F3951E824CA096100F7325B /* MobileCoreTests.swift */,
				216A15D7257818E900D43848 /* Data+HexStringTests.swift */,
				21CAC0E62422917600C11388 /* Info.plist */,
			);
			name = Tests;
			path = AEPCore/Tests;
			sourceTree = "<group>";
		};
		24B4934324D2360700AA38D9 /* Sources */ = {
			isa = PBXGroup;
			children = (
				3FE6DE3124C642330065EA05 /* AEPIdentity.h */,
				3FE6DE5024C643060065EA05 /* CustomIdentity.swift */,
				3FE6DE4F24C643060065EA05 /* Event+Identity.swift */,
				3FE6DE5724C643060065EA05 /* Identifiable.swift */,
				3FE6DE5624C643060065EA05 /* Identity.swift */,
				3FE6DE4A24C643050065EA05 /* IdentityConstants.swift */,
				3FE6DE5124C643060065EA05 /* IdentityHit.swift */,
				3FE6DE5524C643060065EA05 /* IdentityHitProcessor.swift */,
				3FE6DE5424C643060065EA05 /* IdentityHitResponse.swift */,
				3FE6DE4824C643050065EA05 /* IdentityProperties.swift */,
				3FE6DE4D24C643050065EA05 /* IdentityState.swift */,
				3FE6DE4924C643050065EA05 /* Identity+PublicAPI.swift */,
				3FE6DE3224C642330065EA05 /* Info.plist */,
				3FE6DE4E24C643060065EA05 /* ECID.swift */,
				3FE6DE5324C643060065EA05 /* MobileIdentities.swift */,
				3FE6DE4624C643050065EA05 /* MobileVisitorAuthenticationState.swift */,
				3FE6DE4C24C643050065EA05 /* Networking+Identity.swift */,
				2107F02524C9FDFE002935CF /* PushIDManageable.swift */,
				2107F02724C9FE1B002935CF /* PushIDManager.swift */,
				3FE6DE5224C643060065EA05 /* URLAppender.swift */,
				3FE6DE4724C643050065EA05 /* URLQueryItem+Identity.swift */,
				3FE6DE5824C643060065EA05 /* URL+Identity.swift */,
			);
			name = Sources;
			path = AEPIdentity/Sources;
			sourceTree = "<group>";
		};
		24B4934424D2361000AA38D9 /* Tests */ = {
			isa = PBXGroup;
			children = (
				3FE6DE8624C643EA0065EA05 /* TestHelpers */,
				218E01BF24C7595000BEC470 /* HitQueuing+PrivacyTests.swift */,
				BB3E86E324F99C9600E39C53 /* IdentityPublicAPITests.swift */,
				3FE6DE7124C643620065EA05 /* IdentityFunctionalTests.swift */,
				3FE6DE7324C643620065EA05 /* IdentityHitProcessorTests.swift */,
				3FE6DE7424C643620065EA05 /* IdentityHitResponseTests.swift */,
				3FE6DE7724C643620065EA05 /* IdentityPropertiesTests.swift */,
				3FE6DE7024C643620065EA05 /* IdentityStateTests.swift */,
				3FE6DE7624C643620065EA05 /* IdentityTests.swift */,
				3FE6DE3E24C642330065EA05 /* Info.plist */,
				3FE6DE6C24C643610065EA05 /* ECIDTests.swift */,
				3FE6DE6D24C643610065EA05 /* MobileIdentitiesTests.swift */,
				3FE6DE7524C643620065EA05 /* NetworkService+IdentityTests.swift */,
				3FE6DE7224C643620065EA05 /* URLAppenderTests.swift */,
				3FE6DE6F24C643610065EA05 /* URLQueryItem+IdentityTests.swift */,
				3FE6DE6E24C643610065EA05 /* URL+IdentityTests.swift */,
				2107F02924C9FF46002935CF /* PushIDManagerTests.swift */,
				21FE151F24F03254008A82FF /* IdentityPublicAPITests.swift */,
				214154A725186734005CEB80 /* CustomIdentityTests.swift */,
			);
			name = Tests;
			path = AEPIdentity/Tests;
			sourceTree = "<group>";
		};
		24B4934524D23AAB00AA38D9 /* Tests */ = {
			isa = PBXGroup;
			children = (
				3F39153624CB823100B58C3E /* FunctionalTests */,
				3FE6DDE024C62EE60065EA05 /* Info.plist */,
				3FE6DDF924C630DE0065EA05 /* LifecycleContextDataTests.swift */,
				3FE6DDF824C630DE0065EA05 /* LifecycleMetricsBuilderTests.swift */,
				3FE6DDFB24C630DE0065EA05 /* LifecycleMetricsTests.swift */,
				3FE6DDFE24C630DE0065EA05 /* LifecycleSessionTests.swift */,
				3FE6DDFD24C630DE0065EA05 /* LifecycleStateTests.swift */,
			);
			name = Tests;
			path = AEPLifecycle/Tests;
			sourceTree = "<group>";
		};
		24B4934624D23AB200AA38D9 /* Sources */ = {
			isa = PBXGroup;
			children = (
				3FE6DDD324C62EE60065EA05 /* AEPLifecycle.h */,
				3FE6DE0824C630EB0065EA05 /* Event+Lifecycle.swift */,
				3FE6DDD424C62EE60065EA05 /* Info.plist */,
				3FE6DE0A24C630EB0065EA05 /* Lifecycle.swift */,
				3FE6DE0C24C630EB0065EA05 /* LifecycleConstants.swift */,
				3FE6DE0B24C630EB0065EA05 /* LifecycleContextData.swift */,
				3FE6DE0724C630EB0065EA05 /* LifecycleMetrics.swift */,
				3FE6DE0D24C630EB0065EA05 /* LifecycleMetricsBuilder.swift */,
				3FE6DE1624C631100065EA05 /* LifecycleSession.swift */,
				3FE6DE0624C630EA0065EA05 /* LifecycleState.swift */,
			);
			name = Sources;
			path = AEPLifecycle/Sources;
			sourceTree = "<group>";
		};
		24B4934724D337A800AA38D9 /* Tests */ = {
			isa = PBXGroup;
			children = (
				3F03983324BE62AA0019F095 /* resources */,
				3F03980024BE61520019F095 /* services */,
				3F03980E24BE61520019F095 /* utility */,
				3F03979624BE5DD30019F095 /* Info.plist */,
			);
			name = Tests;
			path = AEPServices/Tests;
			sourceTree = "<group>";
		};
		24B4934824D337B300AA38D9 /* Sources */ = {
			isa = PBXGroup;
			children = (
				921EE17A2579E89E00A119FA /* ui */,
				3F03979F24BE5FF30019F095 /* cache */,
				3F0397B224BE5FF30019F095 /* dataqueue */,
				3F0397A624BE5FF30019F095 /* log */,
				3F0397AA24BE5FF30019F095 /* network */,
				3F0397BA24BE5FF30019F095 /* storage */,
				3F0397E124BE60910019F095 /* utility */,
				243DCE4624C7AA2800E99AD9 /* AEPServices.h */,
				3F0397BE24BE5FF30019F095 /* ApplicationSystemInfoService.swift */,
				3F0397B924BE5FF30019F095 /* Info.plist */,
				3F0397A524BE5FF30019F095 /* ServiceProvider.swift */,
				3F0397BF24BE5FF30019F095 /* SystemInfoService.swift */,
				3F0397C024BE5FF30019F095 /* URLOpening.swift */,
				3F0397C124BE5FF30019F095 /* URLService.swift */,
			);
			name = Sources;
			path = AEPServices/Sources;
			sourceTree = "<group>";
		};
		24B4934924D3380400AA38D9 /* Mocks */ = {
			isa = PBXGroup;
			children = (
				3FE6DDE824C62F610065EA05 /* AEPServicesMock.h */,
				3FE6DDEC24C62F610065EA05 /* Info.plist */,
				3FE6DDEF24C62F610065EA05 /* MockDataQueue.swift */,
				3FE6DDEB24C62F610065EA05 /* MockDataStore.swift */,
				2467E43B24CB54B70022F6BE /* MockDiskCache.swift */,
				215C859C24C6492800CCCD26 /* MockHitProcessor.swift */,
				215C859B24C6492800CCCD26 /* MockHitQueue.swift */,
				3FE6DDE924C62F610065EA05 /* MockNetworkServiceOverrider.swift */,
				3FE6DDEE24C62F610065EA05 /* MockSystemInfoService.swift */,
				3FE6DDEA24C62F610065EA05 /* MockTask.swift */,
				2467E43C24CB54B70022F6BE /* MockUnzipper.swift */,
				24543A1324E1DAFC002D8D9A /* MockURLService.swift */,
				3FE6DDED24C62F610065EA05 /* MockURLSession.swift */,
			);
			name = Mocks;
			path = AEPServices/Mocks;
			sourceTree = "<group>";
		};
		24B4935024D4C31100AA38D9 /* AEPSignal */ = {
			isa = PBXGroup;
			children = (
				24B4936724D4C36200AA38D9 /* Sources */,
				24B4936624D4C35B00AA38D9 /* Tests */,
			);
			name = AEPSignal;
			sourceTree = "<group>";
		};
		24B4936624D4C35B00AA38D9 /* Tests */ = {
			isa = PBXGroup;
			children = (
				247FBD7C24E331A600FA6505 /* Event+SignalTests.swift */,
				2420365124E35EEB0069C89D /* SignalHitProcessorTests.swift */,
				24B4935C24D4C31100AA38D9 /* SignalTests.swift */,
				24B4935E24D4C31100AA38D9 /* Info.plist */,
			);
			name = Tests;
			path = AEPSignal/Tests;
			sourceTree = "<group>";
		};
		24B4936724D4C36200AA38D9 /* Sources */ = {
			isa = PBXGroup;
			children = (
				24B4935124D4C31100AA38D9 /* AEPSignal.h */,
				24B4935224D4C31100AA38D9 /* Info.plist */,
				24B4937524D8AAAF00AA38D9 /* Event+Signal.swift */,
				24B4936E24D4C6F900AA38D9 /* Signal.swift */,
				24B4937024D4C86C00AA38D9 /* SignalConstants.swift */,
				24B4937924DA18BE00AA38D9 /* SignalHit.swift */,
				24B4937724D8CEAC00AA38D9 /* SignalHitProcessor.swift */,
			);
			name = Sources;
			path = AEPSignal/Sources;
			sourceTree = "<group>";
		};
		3F03978824BE5DD30019F095 /* AEPServices */ = {
			isa = PBXGroup;
			children = (
				24B4934924D3380400AA38D9 /* Mocks */,
				24B4934824D337B300AA38D9 /* Sources */,
				24B4934724D337A800AA38D9 /* Tests */,
			);
			name = AEPServices;
			sourceTree = "<group>";
		};
		3F03979F24BE5FF30019F095 /* cache */ = {
			isa = PBXGroup;
			children = (
				3F0397A124BE5FF30019F095 /* Cache.swift */,
				3F0397A224BE5FF30019F095 /* CacheEntry.swift */,
				3F0397A424BE5FF30019F095 /* CacheExpiry.swift */,
				3F0397A024BE5FF30019F095 /* Caching.swift */,
				3F0397A324BE5FF30019F095 /* DiskCacheService.swift */,
			);
			path = cache;
			sourceTree = "<group>";
		};
		3F0397A624BE5FF30019F095 /* log */ = {
			isa = PBXGroup;
			children = (
				3F0397A824BE5FF30019F095 /* Log.swift */,
				3F0397A924BE5FF30019F095 /* LogLevel.swift */,
				3F0397A724BE5FF30019F095 /* Logging.swift */,
				3F0397AD24BE5FF30019F095 /* LoggingService.swift */,
			);
			path = log;
			sourceTree = "<group>";
		};
		3F0397AA24BE5FF30019F095 /* network */ = {
			isa = PBXGroup;
			children = (
				3F0397B024BE5FF30019F095 /* HttpConnection.swift */,
				3F0397AF24BE5FF30019F095 /* HttpMethod.swift */,
				3F0397B124BE5FF30019F095 /* NetworkRequest.swift */,
				3F0397AB24BE5FF30019F095 /* NetworkService.swift */,
				3F0397AC24BE5FF30019F095 /* NetworkServiceConstants.swift */,
				3F0397AE24BE5FF30019F095 /* Networking.swift */,
				786C000425B8EE2100F26D34 /* DefaultHeadersFormatter.swift */,
				786C001425B8EE6200F26D34 /* HttpConnectionConstants.swift */,
			);
			path = network;
			sourceTree = "<group>";
		};
		3F0397B224BE5FF30019F095 /* dataqueue */ = {
			isa = PBXGroup;
			children = (
				3F0397B624BE5FF30019F095 /* DataEntity.swift */,
				3F0397B524BE5FF30019F095 /* DataQueue.swift */,
				3F0397B824BE5FF30019F095 /* DataQueuing.swift */,
				3F0397B724BE5FF30019F095 /* DataQueueService.swift */,
				3F0397B324BE5FF30019F095 /* SQLiteDataQueue.swift */,
				3F0397B424BE5FF30019F095 /* SQLiteWrapper.swift */,
			);
			path = dataqueue;
			sourceTree = "<group>";
		};
		3F0397BA24BE5FF30019F095 /* storage */ = {
			isa = PBXGroup;
			children = (
				3F0397BC24BE5FF30019F095 /* NamedCollectionDataStore.swift */,
				3F0397BB24BE5FF30019F095 /* NamedCollectionProcessing.swift */,
				3F0397BD24BE5FF30019F095 /* UserDefaultsNamedCollection.swift */,
			);
			path = storage;
			sourceTree = "<group>";
		};
		3F0397E124BE60910019F095 /* utility */ = {
			isa = PBXGroup;
			children = (
				3F0397E224BE60910019F095 /* hitprocessor */,
				3F0397E724BE60910019F095 /* unzip */,
				3F0397F124BE60910019F095 /* AnyCodable.swift */,
				3F0397E624BE60910019F095 /* AtomicCounter.swift */,
				BB00E26A24D8C9A600C578C1 /* Date+Format.swift */,
				3F0397EE24BE60910019F095 /* OperationOrderer.swift */,
				3F0397ED24BE60910019F095 /* ThreadSafeArray.swift */,
				3F0397EF24BE60910019F095 /* ThreadSafeDictionary.swift */,
				3F0397F024BE60910019F095 /* URLEncoder.swift */,
			);
			path = utility;
			sourceTree = "<group>";
		};
		3F0397E224BE60910019F095 /* hitprocessor */ = {
			isa = PBXGroup;
			children = (
				3F0397E324BE60910019F095 /* HitProcessing.swift */,
				3F0397E524BE60910019F095 /* HitQueuing.swift */,
				3F0397E424BE60910019F095 /* PersistentHitQueue.swift */,
			);
			path = hitprocessor;
			sourceTree = "<group>";
		};
		3F0397E724BE60910019F095 /* unzip */ = {
			isa = PBXGroup;
			children = (
				3F0397EB24BE60910019F095 /* FileManager+ZIP.swift */,
				3F0397E824BE60910019F095 /* FileUnzipper.swift */,
				3F0397EC24BE60910019F095 /* FileUnzipperConstants.swift */,
				2467E43924CA4DE20022F6BE /* Unzipping.swift */,
				3F0397E924BE60910019F095 /* ZipArchive.swift */,
				3F0397EA24BE60910019F095 /* ZipEntry.swift */,
			);
			path = unzip;
			sourceTree = "<group>";
		};
		3F03980024BE61520019F095 /* services */ = {
			isa = PBXGroup;
			children = (
				3F03980424BE61520019F095 /* DataQueueServiceTests.swift */,
				3F03980324BE61520019F095 /* DataQueueService+Testable.swift */,
				3F03980A24BE61520019F095 /* DataQueueTests.swift */,
				3F03980624BE61520019F095 /* DiskCacheServiceTests.swift */,
				3F03980C24BE61520019F095 /* LogLevelTest.swift */,
				3F03980D24BE61520019F095 /* NamedCollectionDataStoreTest.swift */,
				3F03980B24BE61520019F095 /* NetworkServiceTests.swift */,
				3F03980824BE61520019F095 /* SQLiteWrapperTests.swift */,
				3F03980224BE61520019F095 /* SystemInfoServiceTest.swift */,
				3F03980124BE61520019F095 /* UnzipperTest.swift */,
				78AA4EB92502DF2200205AE9 /* ZipArchiveTest.swift */,
				78AA4EBF2509731A00205AE9 /* FileManager+ZipTests.swift */,
				3F03980524BE61520019F095 /* URLServiceTest.swift */,
				3F03980724BE61520019F095 /* UserDefaultsNamedCollectionTest.swift */,
<<<<<<< HEAD
				92490BE6258BE23A00762B04 /* MessageMonitorServiceTest.swift */,
				923973CC25AF92140056A3E5 /* FullscreenMessageTests.swift */,
				923973DC25AFCEF20056A3E5 /* AlertMessageTests.swift */,
=======
				786C004725B8F43E00F26D34 /* DefaultHeadersFormatterTests.swift */,
>>>>>>> d730be99
			);
			path = services;
			sourceTree = "<group>";
		};
		3F03980E24BE61520019F095 /* utility */ = {
			isa = PBXGroup;
			children = (
				3F03981124BE61520019F095 /* AnyCodableTests.swift */,
				249498E0254A0C910045E392 /* Date+FormatTests.swift */,
				3F03980F24BE61520019F095 /* OperationOrdererTests.swift */,
				3F03981024BE61520019F095 /* PersistentHitQueueTests.swift */,
				3F03981224BE61520019F095 /* ThreadSafeArrayTests.swift */,
				3F03981424BE61520019F095 /* ThreadSafeDictionaryTests.swift */,
				3F03981324BE61520019F095 /* URLEncoderTests.swift */,
			);
			path = utility;
			sourceTree = "<group>";
		};
		3F03983324BE62AA0019F095 /* resources */ = {
			isa = PBXGroup;
			children = (
				3F03983624BE62AA0019F095 /* ADBMobileConfig.json */,
				3F03983724BE62AA0019F095 /* TestConfig.json */,
				3F03983524BE62AA0019F095 /* TestImage.png */,
				3F03983424BE62AA0019F095 /* TestRules.zip */,
				78AA4EBB2502E42400205AE9 /* TestCorruptFile.zip */,
				78AA4EBD2502F4AF00205AE9 /* TestInvalidCompressionMethod.zip */,
				78AA4EC1250AB55800205AE9 /* TestLarge.zip */,
				787505DF25A67BE200E5203E /* TestZipSlip.zip */,
			);
			path = resources;
			sourceTree = "<group>";
		};
		3F03983E24BE635D0019F095 /* Frameworks */ = {
			isa = PBXGroup;
			children = (
				F865852EC4747B6B3502B3F2 /* Pods_AEPCore.framework */,
				F982A5E0C4BC278E7F2A07E6 /* Pods_AEPCoreTests.framework */,
				E6C2644FA0CE8D2A3BDB18B4 /* Pods_AEPSignalTests.framework */,
				42E2B003910D73C12B88CC06 /* Pods_AEPIdentityTests.framework */,
				89F79E25B71BEC12CCD2D22E /* Pods_AEPIntegrationTests.framework */,
				3A9E2516371FB0D73C220A2B /* Pods_AEPLifecycleTests.framework */,
			);
			name = Frameworks;
			sourceTree = "<group>";
		};
		3F39152E24CA47B600B58C3E /* RulesTests */ = {
			isa = PBXGroup;
			children = (
				3F08FF9C24DA0DCF00D34DE3 /* RulesDownloaderTests.swift */,
				3F08FF9624D9F1F300D34DE3 /* EventDataMergeTests.swift */,
				3F39152F24CA47B600B58C3E /* JSONRulesParserTests.swift */,
				BB59402924CF6CA200EE0C6C /* LaunchRulesEngineTests.swift */,
				BBE1294E24DBBBD60045CD8D /* Dictionary+FlattenTests.swift */,
				BBE1295024DBCE870045CD8D /* TokenFinderTests.swift */,
				3F5D45F9251904C50040E298 /* LaunchRuleTransformerTests.swift */,
			);
			path = RulesTests;
			sourceTree = "<group>";
		};
		3F39153624CB823100B58C3E /* FunctionalTests */ = {
			isa = PBXGroup;
			children = (
				3FE6DDFC24C630DE0065EA05 /* LifecycleFunctionalTests.swift */,
			);
			path = FunctionalTests;
			sourceTree = "<group>";
		};
		3F3951E924CA096100F7325B /* EventHubTests */ = {
			isa = PBXGroup;
			children = (
				3F3951EB24CA096100F7325B /* EventHubTests.swift */,
				3F3951EA24CA096100F7325B /* SharedStateTest.swift */,
			);
			path = EventHubTests;
			sourceTree = "<group>";
		};
		3F3951EC24CA096100F7325B /* TestResources */ = {
			isa = PBXGroup;
			children = (
				3F08FF9A24DA0DA100D34DE3 /* rules_functional_1.zip */,
				3F3951ED24CA096100F7325B /* TestRules.zip */,
				3F3951EE24CA096100F7325B /* TestImage.png */,
				3F3951EF24CA096100F7325B /* rules_1.json */,
				3F3951F024CA096100F7325B /* ADBMobileConfig.json */,
				3F3951F124CA096100F7325B /* TestConfig.json */,
				3F3951F224CA096100F7325B /* testRulesDownloader.zip */,
				BBA5129724F4588E0030DAD1 /* rules_testGroupLogicalOperators.json */,
				BBA5129A24F477550030DAD1 /* rules_testMatcherNe.json */,
				BBA5129C24F4899B0030DAD1 /* rules_testMatcherGt.json */,
				BBA5129E24F4A14C0030DAD1 /* rules_testMatcherGe.json */,
				BBA512A024F4A15C0030DAD1 /* rules_testMatcherLt.json */,
				BBA512A224F4A16A0030DAD1 /* rules_testMatcherLe.json */,
				BBA512A424F4A1790030DAD1 /* rules_testMatcherCo.json */,
				BBA512A624F4A18B0030DAD1 /* rules_testMatcherNc.json */,
				BBA512A824F4A7EE0030DAD1 /* rules_testMatcherNx.json */,
				BBA512B124F5CF380030DAD1 /* rules_testAttachData.json */,
				BBA512B624F6C4D90030DAD1 /* rules_testAttachData_invalidJson.json */,
				BBA512B224F5CF380030DAD1 /* rules_testModifyData.json */,
				BBA512BA24F6C6CA0030DAD1 /* rules_testModifyData_invalidJson.json */,
				BB3E86DC24F86B4100E39C53 /* rules_testUrlenc.json */,
				BB3E86DF24F86E6200E39C53 /* rules_testUrlenc_invalidFnName.json */,
				BB3E86E124F975E000E39C53 /* rules_testMatcherWithDifferentTypesOfParameters.json */,
				3F5D45FC25190E8C0040E298 /* rules_testTransform.json */,
			);
			path = TestResources;
			sourceTree = "<group>";
		};
		3F3951F324CA096100F7325B /* MockExtensions */ = {
			isa = PBXGroup;
			children = (
				3F3951F424CA096100F7325B /* SlowMockExtension.swift */,
				3F3951F524CA096100F7325B /* MockExtension.swift */,
				3F3951F624CA096100F7325B /* MockExtensionTwo.swift */,
			);
			path = MockExtensions;
			sourceTree = "<group>";
		};
		3F3951F824CA096100F7325B /* TestHelpers */ = {
			isa = PBXGroup;
			children = (
				3F3951FA24CA096100F7325B /* MockConfigurationDownloader.swift */,
				3F3951FB24CA096100F7325B /* MockNetworkServiceOverrider.swift */,
				3F3951FC24CA096100F7325B /* EventHub+Testable.swift */,
				3F3951FD24CA096100F7325B /* MockRulesDownloaderNetworkService.swift */,
				3F3951FE24CA096100F7325B /* SharedStateTestHelper.swift */,
				3F3951FF24CA096100F7325B /* MockConfigurationDownloaderNetworkService.swift */,
			);
			path = TestHelpers;
			sourceTree = "<group>";
		};
		3F39520024CA096100F7325B /* ConfigurationTests */ = {
			isa = PBXGroup;
			children = (
				3F39520424CA096100F7325B /* ConfigurationDownloaderTests.swift */,
				3F39520324CA096100F7325B /* ConfigurationStateTests.swift */,
				3F39520624CA096100F7325B /* LaunchIDManagerTests.swift */,
				3F39520124CA096100F7325B /* TestableExtensionRuntime.swift */,
			);
			path = ConfigurationTests;
			sourceTree = "<group>";
		};
		3F4256FD24F474F4005D4006 /* AEPIntegrationTests */ = {
			isa = PBXGroup;
			children = (
				3FF829432507E9C900483C74 /* resources */,
				3F42570F24F4754F005D4006 /* TestableNetworkService.swift */,
				3F4256FE24F474F4005D4006 /* IdentityIntegrationTests.swift */,
				3F42570024F474F4005D4006 /* Info.plist */,
				3F2F12BF24F6D66C00600CB4 /* TestHelpers.swift */,
				3F5F9ED02502D34500C8A0B4 /* ConfigurationIntegrationTests.swift */,
				3FF829462507EBE400483C74 /* LifecycleIntegrationTests.swift */,
				3FF829682509937100483C74 /* SignalIntegrationTests.swift */,
			);
			path = AEPIntegrationTests;
			sourceTree = "<group>";
		};
		3FB5F7CC24D283F300F0F6DF /* FunctionalTests */ = {
			isa = PBXGroup;
			children = (
				78AA4EC72513AE5200205AE9 /* Configuration */,
				3F16762724F031A00041B970 /* EventHubContractTests.swift */,
				3F16762924F032C60041B970 /* ContractExtensionOne.swift */,
				3F16762B24F032E60041B970 /* ContractExtensionTwo.swift */,
				3F08FF9824DA03F000D34DE3 /* RulesEngineFunctionalTests.swift */,
			);
			path = FunctionalTests;
			sourceTree = "<group>";
		};
		3FB66A9D24CA004400502CAF /* core */ = {
			isa = PBXGroup;
			children = (
				3FB66A9E24CA004400502CAF /* CoreConstants.swift */,
				3FB66A9F24CA004400502CAF /* MobileCore.swift */,
				3FB66AA224CA004400502CAF /* MobileCore+Configuration.swift */,
				3FB66AA324CA004400502CAF /* MobileCore+Lifecycle.swift */,
				24CF602A2538AC79006473BA /* MobileCore+Tracking.swift */,
				213F8A0324D8DC5A0003B8AF /* WrapperType.swift */,
				216A15C7257818B200D43848 /* Data+HexString.swift */,
			);
			path = core;
			sourceTree = "<group>";
		};
		3FB66AA524CA004400502CAF /* eventhub */ = {
			isa = PBXGroup;
			children = (
				3FB66AAA24CA004400502CAF /* AEPError.swift */,
				3FB66AA924CA004400502CAF /* Event.swift */,
				3FB66AAC24CA004400502CAF /* EventHub.swift */,
				3FB66AA724CA004400502CAF /* EventHubConstants.swift */,
				3FB66AAF24CA004400502CAF /* EventHubError.swift */,
				3FB66AA624CA004400502CAF /* EventHubPlaceholderExtension.swift */,
				3FB66AB124CA004400502CAF /* EventListenerContainer.swift */,
				3FB66AB024CA004400502CAF /* EventSource.swift */,
				3FB66AAE24CA004400502CAF /* EventType.swift */,
				3FB66AB224CA004400502CAF /* Extension.swift */,
				3FB66AA824CA004400502CAF /* ExtensionContainer.swift */,
				3FB66AAD24CA004400502CAF /* ExtensionRuntime.swift */,
				3FB66AAB24CA004400502CAF /* SharedState.swift */,
				217E220424D1FD7900B70B3E /* SharedStateResult.swift */,
				21A6737225434AE600A7E906 /* SharedStateType.swift */,
			);
			path = eventhub;
			sourceTree = "<group>";
		};
		3FB66AB324CA004400502CAF /* rules */ = {
			isa = PBXGroup;
			children = (
				BB00E26724D8C94600C578C1 /* Dictionary+Flatten.swift */,
				3F08FF9424D9F1D200D34DE3 /* EventDataMerger.swift */,
				3FB66AB824CA004400502CAF /* JSONRulesParser.swift */,
				3FB66AB424CA004400502CAF /* LaunchRule.swift */,
				3F5D45F7251903020040E298 /* LaunchRuleTransformer.swift */,
				3FB66AB624CA004400502CAF /* LaunchRulesEngine.swift */,
				3F16761324E1B0630041B970 /* RulesConstants.swift */,
				3FB66AB524CA004400502CAF /* RulesDownloader.swift */,
				BB0E397124FD56100050C181 /* RulesEngineNativeLogging.swift */,
				3FB66AB724CA004400502CAF /* RulesLoader.swift */,
				BB00E26624D8C94600C578C1 /* TokenFinder.swift */,
				BB00E26C24D9BF6C00C578C1 /* URLUtility.swift */,
			);
			path = rules;
			sourceTree = "<group>";
		};
		3FB66AB924CA004400502CAF /* configuration */ = {
			isa = PBXGroup;
			children = (
				3FB66AC424CA004400502CAF /* Cacheable.swift */,
				3FB66AC124CA004400502CAF /* CachedConfiguration.swift */,
				3FB66AC024CA004400502CAF /* CachedRules.swift */,
				3FB66ABA24CA004400502CAF /* Configuration.swift */,
				3FB66ABB24CA004400502CAF /* ConfigurationConstants.swift */,
				3FB66ABF24CA004400502CAF /* ConfigurationDownloadable.swift */,
				3FB66AC224CA004400502CAF /* ConfigurationDownloader.swift */,
				3FB66ABC24CA004400502CAF /* ConfigurationState.swift */,
				3FB66ABE24CA004400502CAF /* Event+Configuration.swift */,
				24D2A3D424DB5B370079DCCF /* HitQueuing+PrivacyStatus.swift */,
				3FB66ABD24CA004400502CAF /* LaunchIDManager.swift */,
				3FB66AC324CA004400502CAF /* PrivacyStatus.swift */,
			);
			path = configuration;
			sourceTree = "<group>";
		};
		3FE6DDD224C62EE60065EA05 /* AEPLifecycle */ = {
			isa = PBXGroup;
			children = (
				24B4934624D23AB200AA38D9 /* Sources */,
				24B4934524D23AAB00AA38D9 /* Tests */,
			);
			name = AEPLifecycle;
			sourceTree = "<group>";
		};
		3FE6DE3024C642330065EA05 /* AEPIdentity */ = {
			isa = PBXGroup;
			children = (
				24B4934324D2360700AA38D9 /* Sources */,
				24B4934424D2361000AA38D9 /* Tests */,
			);
			name = AEPIdentity;
			sourceTree = "<group>";
		};
		3FE6DE8624C643EA0065EA05 /* TestHelpers */ = {
			isa = PBXGroup;
			children = (
				2107F02B24C9FF62002935CF /* MockPushIDManager.swift */,
				3FE6DE8724C643EA0065EA05 /* TestableExtensionRuntime.swift */,
			);
			path = TestHelpers;
			sourceTree = "<group>";
		};
		3FF8170424D89AC50064DFA1 /* Mocks */ = {
			isa = PBXGroup;
			children = (
				3FF8171324D89B500064DFA1 /* AEPCoreMocks.h */,
				3FF8171224D89B500064DFA1 /* Event+Timestamp.swift */,
				3FF8171424D89B500064DFA1 /* Info.plist */,
				3FF8171524D89B500064DFA1 /* TestableExtensionRuntime.swift */,
				3F08FFA824DBBDD700D34DE3 /* TestableNetworkService.swift */,
				3F08FFA724DBBDD700D34DE3 /* UserDefaults+Clear.swift */,
			);
			name = Mocks;
			path = AEPCore/Mocks;
			sourceTree = "<group>";
		};
		3FF829432507E9C900483C74 /* resources */ = {
			isa = PBXGroup;
			children = (
				3FF829442507E9F500483C74 /* ADBMobileConfig-OptedOut.json */,
				3FF829482507F8AA00483C74 /* rules_lifecycle.json */,
				3FF8294B2507FB3800483C74 /* rules_lifecycle.zip */,
				3FF8296B2509942300483C74 /* rules_signal.json */,
				3FF8296A2509942200483C74 /* rules_signal.zip */,
				3FEEA0DB2522436E007EC317 /* rules_pii.json */,
				3FEEA0DC2522436E007EC317 /* rules_pii.zip */,
			);
			path = resources;
			sourceTree = "<group>";
		};
		78AA4EC72513AE5200205AE9 /* Configuration */ = {
			isa = PBXGroup;
			children = (
				3FB5F7CF24D2848900F0F6DF /* ConfigurationUpdateTests.swift */,
				78AA4EC32513AD2000205AE9 /* ConfigurationFileInPathTests.swift */,
				78AA4EC52513AE3900205AE9 /* ConfigurationLifecycleResponseTests.swift */,
				78AA4EC82513AEBD00205AE9 /* ConfigurationPrivacyStatusTests.swift */,
				78AA4ECA2513AF4200205AE9 /* ConfigurationAppIDTests.swift */,
			);
			path = Configuration;
			sourceTree = "<group>";
		};
<<<<<<< HEAD
		921EE17A2579E89E00A119FA /* ui */ = {
			isa = PBXGroup;
			children = (
				9239726625ACF1340056A3E5 /* alert */,
				92EEA64D258956FE00DBA3EE /* fullscreen */,
				92EEA6052589343700DBA3EE /* MessageMonitorService.swift */,
				92F06D0325BA33F3004C1700 /* UIMessaging.swift */,
				92F06BFB25B8F1FE004C1700 /* MessageMonitorServicing.swift */,
				9239713F25A6380A0056A3E5 /* MessagingDelegate.swift */,
				923972B225AD844E0056A3E5 /* UIApplication+Window.swift */,
			);
			path = ui;
			sourceTree = "<group>";
		};
		9239726625ACF1340056A3E5 /* alert */ = {
			isa = PBXGroup;
			children = (
				9239726725ACF1460056A3E5 /* AlertMessageDelegate.swift */,
				923972A225AD26190056A3E5 /* AlertMessage.swift */,
			);
			path = alert;
			sourceTree = "<group>";
		};
		92EEA64D258956FE00DBA3EE /* fullscreen */ = {
			isa = PBXGroup;
			children = (
				92EEA5F5258933A600DBA3EE /* FullscreenDelegate.swift */,
				92EEA56F25885C1C00DBA3EE /* FullscreenMessage.swift */,
			);
			path = fullscreen;
=======
		D55C2031330CD537E59C7255 /* Pods */ = {
			isa = PBXGroup;
			children = (
				C63ECCE4276B2C8008629BA4 /* Pods-AEPCore.debug.xcconfig */,
				379EA00DE567DCA654F85A63 /* Pods-AEPCore.release.xcconfig */,
				B81B947600B51187020B8749 /* Pods-AEPCoreTests.debug.xcconfig */,
				23E044E5863A7F60812FCA09 /* Pods-AEPCoreTests.release.xcconfig */,
				19237066091E14E58EE9013A /* Pods-AEPSignalTests.debug.xcconfig */,
				BA3FC2DEAD8FEB4B8CFF6A8D /* Pods-AEPSignalTests.release.xcconfig */,
				96BE464331BD2F2538F7BDCF /* Pods-AEPIdentityTests.debug.xcconfig */,
				21E353B273DE402C86C6D71C /* Pods-AEPIdentityTests.release.xcconfig */,
				F15CE3650F66A8B238F32098 /* Pods-AEPIntegrationTests.debug.xcconfig */,
				4E248A93FA9CBDD50605A356 /* Pods-AEPIntegrationTests.release.xcconfig */,
				FD2BBB064817CE46D9576F84 /* Pods-AEPLifecycleTests.debug.xcconfig */,
				9AD1C8FAF7E8C192A4441902 /* Pods-AEPLifecycleTests.release.xcconfig */,
			);
			path = Pods;
>>>>>>> d730be99
			sourceTree = "<group>";
		};
/* End PBXGroup section */

/* Begin PBXHeadersBuildPhase section */
		21CAC0D12422917600C11388 /* Headers */ = {
			isa = PBXHeadersBuildPhase;
			buildActionMask = 2147483647;
			files = (
				21CAC0E72422917600C11388 /* AEPCore.h in Headers */,
				243DCE4724C7AA2800E99AD9 /* AEPServices.h in Headers */,
			);
			runOnlyForDeploymentPostprocessing = 0;
		};
		24B4934A24D4C31100AA38D9 /* Headers */ = {
			isa = PBXHeadersBuildPhase;
			buildActionMask = 2147483647;
			files = (
				24B4935F24D4C31100AA38D9 /* AEPSignal.h in Headers */,
			);
			runOnlyForDeploymentPostprocessing = 0;
		};
		3F03978224BE5DD30019F095 /* Headers */ = {
			isa = PBXHeadersBuildPhase;
			buildActionMask = 2147483647;
			files = (
				243DCE4824C7AA7C00E99AD9 /* AEPServices.h in Headers */,
			);
			runOnlyForDeploymentPostprocessing = 0;
		};
		3FE6DDA424C62C090065EA05 /* Headers */ = {
			isa = PBXHeadersBuildPhase;
			buildActionMask = 2147483647;
			files = (
				3FE6DDF024C62F610065EA05 /* AEPServicesMock.h in Headers */,
			);
			runOnlyForDeploymentPostprocessing = 0;
		};
		3FE6DDCC24C62EE60065EA05 /* Headers */ = {
			isa = PBXHeadersBuildPhase;
			buildActionMask = 2147483647;
			files = (
				3FE6DDE124C62EE60065EA05 /* AEPLifecycle.h in Headers */,
			);
			runOnlyForDeploymentPostprocessing = 0;
		};
		3FE6DE2A24C642330065EA05 /* Headers */ = {
			isa = PBXHeadersBuildPhase;
			buildActionMask = 2147483647;
			files = (
				3FE6DE3F24C642330065EA05 /* AEPIdentity.h in Headers */,
			);
			runOnlyForDeploymentPostprocessing = 0;
		};
		3FF8170524D89B160064DFA1 /* Headers */ = {
			isa = PBXHeadersBuildPhase;
			buildActionMask = 2147483647;
			files = (
				3FF8171724D89B500064DFA1 /* AEPCoreMocks.h in Headers */,
			);
			runOnlyForDeploymentPostprocessing = 0;
		};
/* End PBXHeadersBuildPhase section */

/* Begin PBXNativeTarget section */
		21CAC0D52422917600C11388 /* AEPCore */ = {
			isa = PBXNativeTarget;
			buildConfigurationList = 21CAC0EA2422917600C11388 /* Build configuration list for PBXNativeTarget "AEPCore" */;
			buildPhases = (
				A6E302F129D01BD7D79F9F2D /* [CP] Check Pods Manifest.lock */,
				21CAC0D12422917600C11388 /* Headers */,
				21CAC0D22422917600C11388 /* Sources */,
				21CAC0D42422917600C11388 /* Resources */,
				21CAC0D32422917600C11388 /* Frameworks */,
				BB6812FF24E19B55007FDCF7 /* ShellScript */,
			);
			buildRules = (
			);
			dependencies = (
				3F03983D24BE63570019F095 /* PBXTargetDependency */,
			);
			name = AEPCore;
			productName = AEPCore;
			productReference = 21CAC0D62422917600C11388 /* AEPCore.framework */;
			productType = "com.apple.product-type.framework";
		};
		21CAC0DE2422917600C11388 /* AEPCoreTests */ = {
			isa = PBXNativeTarget;
			buildConfigurationList = 21CAC0ED2422917600C11388 /* Build configuration list for PBXNativeTarget "AEPCoreTests" */;
			buildPhases = (
				6F38BACEB7D30266077F0714 /* [CP] Check Pods Manifest.lock */,
				21CAC0DB2422917600C11388 /* Sources */,
				21CAC0DC2422917600C11388 /* Frameworks */,
				21CAC0DD2422917600C11388 /* Resources */,
				6E75E48097F6DE8DD748423B /* [CP] Embed Pods Frameworks */,
			);
			buildRules = (
			);
			dependencies = (
				3FF8171B24D89B8A0064DFA1 /* PBXTargetDependency */,
				3FE6DDBE24C62DAB0065EA05 /* PBXTargetDependency */,
				3F03984124BE65120019F095 /* PBXTargetDependency */,
				21CAC0E22422917600C11388 /* PBXTargetDependency */,
			);
			name = AEPCoreTests;
			productName = AEPCoreTests;
			productReference = 21CAC0DF2422917600C11388 /* AEPCoreTests.xctest */;
			productType = "com.apple.product-type.bundle.unit-test";
		};
		24B4934E24D4C31100AA38D9 /* AEPSignal */ = {
			isa = PBXNativeTarget;
			buildConfigurationList = 24B4936424D4C31100AA38D9 /* Build configuration list for PBXNativeTarget "AEPSignal" */;
			buildPhases = (
				24B4934A24D4C31100AA38D9 /* Headers */,
				24B4934B24D4C31100AA38D9 /* Sources */,
				24B4934C24D4C31100AA38D9 /* Frameworks */,
				24B4934D24D4C31100AA38D9 /* Resources */,
				BB68130724E19C32007FDCF7 /* ShellScript */,
			);
			buildRules = (
			);
			dependencies = (
				24B4936924D4C3C400AA38D9 /* PBXTargetDependency */,
				24B4936B24D4C3C400AA38D9 /* PBXTargetDependency */,
			);
			name = AEPSignal;
			productName = AEPSignal;
			productReference = 24B4934F24D4C31100AA38D9 /* AEPSignal.framework */;
			productType = "com.apple.product-type.framework";
		};
		24B4935624D4C31100AA38D9 /* AEPSignalTests */ = {
			isa = PBXNativeTarget;
			buildConfigurationList = 24B4936524D4C31100AA38D9 /* Build configuration list for PBXNativeTarget "AEPSignalTests" */;
			buildPhases = (
				B23F638564495B683D4AE598 /* [CP] Check Pods Manifest.lock */,
				24B4935324D4C31100AA38D9 /* Sources */,
				24B4935424D4C31100AA38D9 /* Frameworks */,
				24B4935524D4C31100AA38D9 /* Resources */,
				93ACAC234EEE9629AAEF8E09 /* [CP] Embed Pods Frameworks */,
			);
			buildRules = (
			);
			dependencies = (
				24D2A3DC24DCB2540079DCCF /* PBXTargetDependency */,
				24D2A3DE24DCB2540079DCCF /* PBXTargetDependency */,
				24B4935A24D4C31100AA38D9 /* PBXTargetDependency */,
			);
			name = AEPSignalTests;
			productName = AEPSignalTests;
			productReference = 24B4935724D4C31100AA38D9 /* AEPSignalTests.xctest */;
			productType = "com.apple.product-type.bundle.unit-test";
		};
		3F03978624BE5DD30019F095 /* AEPServices */ = {
			isa = PBXNativeTarget;
			buildConfigurationList = 3F03979C24BE5DD30019F095 /* Build configuration list for PBXNativeTarget "AEPServices" */;
			buildPhases = (
				3F03978224BE5DD30019F095 /* Headers */,
				3F03978324BE5DD30019F095 /* Sources */,
				3F03978424BE5DD30019F095 /* Frameworks */,
				3F03978524BE5DD30019F095 /* Resources */,
				BB68130424E19C23007FDCF7 /* Run Script */,
			);
			buildRules = (
			);
			dependencies = (
			);
			name = AEPServices;
			productName = AEPServices;
			productReference = 3F03978724BE5DD30019F095 /* AEPServices.framework */;
			productType = "com.apple.product-type.framework";
		};
		3F03978E24BE5DD30019F095 /* AEPServicesTests */ = {
			isa = PBXNativeTarget;
			buildConfigurationList = 3F03979D24BE5DD30019F095 /* Build configuration list for PBXNativeTarget "AEPServicesTests" */;
			buildPhases = (
				3F03978B24BE5DD30019F095 /* Sources */,
				3F03978C24BE5DD30019F095 /* Frameworks */,
				3F03978D24BE5DD30019F095 /* Resources */,
			);
			buildRules = (
			);
			dependencies = (
				3F03979224BE5DD30019F095 /* PBXTargetDependency */,
			);
			name = AEPServicesTests;
			productName = AEPServicesTests;
			productReference = 3F03978F24BE5DD30019F095 /* AEPServicesTests.xctest */;
			productType = "com.apple.product-type.bundle.unit-test";
		};
		3F4256FB24F474F4005D4006 /* AEPIntegrationTests */ = {
			isa = PBXNativeTarget;
			buildConfigurationList = 3F42570624F474F4005D4006 /* Build configuration list for PBXNativeTarget "AEPIntegrationTests" */;
			buildPhases = (
				2ABF66A4D732A3E22DE6F304 /* [CP] Check Pods Manifest.lock */,
				3FF8294A2507FAEA00483C74 /* Run Script */,
				3F4256F824F474F4005D4006 /* Sources */,
				3F4256F924F474F4005D4006 /* Frameworks */,
				3F4256FA24F474F4005D4006 /* Resources */,
				BBE3B56851194B237CE74493 /* [CP] Embed Pods Frameworks */,
			);
			buildRules = (
			);
			dependencies = (
				3F42570824F47501005D4006 /* PBXTargetDependency */,
				3F42570A24F47501005D4006 /* PBXTargetDependency */,
				3F42570C24F47501005D4006 /* PBXTargetDependency */,
				3F42570E24F47501005D4006 /* PBXTargetDependency */,
				3F42570324F474F4005D4006 /* PBXTargetDependency */,
			);
			name = AEPIntegrationTests;
			productName = AEPIntegrationTests;
			productReference = 3F4256FC24F474F4005D4006 /* AEPIntegrationTests.xctest */;
			productType = "com.apple.product-type.bundle.unit-test";
		};
		3FE6DDA824C62C090065EA05 /* AEPServicesMocks */ = {
			isa = PBXNativeTarget;
			buildConfigurationList = 3FE6DDAE24C62C090065EA05 /* Build configuration list for PBXNativeTarget "AEPServicesMocks" */;
			buildPhases = (
				3FE6DDA424C62C090065EA05 /* Headers */,
				3FE6DDA524C62C090065EA05 /* Sources */,
				3FE6DDA624C62C090065EA05 /* Frameworks */,
				3FE6DDA724C62C090065EA05 /* Resources */,
				BB68130624E19C2E007FDCF7 /* ShellScript */,
			);
			buildRules = (
			);
			dependencies = (
				3FE6DE2124C6345A0065EA05 /* PBXTargetDependency */,
			);
			name = AEPServicesMocks;
			productName = AEPServicesMock;
			productReference = 3FE6DDA924C62C090065EA05 /* AEPServicesMocks.framework */;
			productType = "com.apple.product-type.framework";
		};
		3FE6DDD024C62EE60065EA05 /* AEPLifecycle */ = {
			isa = PBXNativeTarget;
			buildConfigurationList = 3FE6DDE224C62EE60065EA05 /* Build configuration list for PBXNativeTarget "AEPLifecycle" */;
			buildPhases = (
				3FE6DDCC24C62EE60065EA05 /* Headers */,
				3FE6DDCD24C62EE60065EA05 /* Sources */,
				3FE6DDCE24C62EE60065EA05 /* Frameworks */,
				3FE6DDCF24C62EE60065EA05 /* Resources */,
				BB68130224E19C15007FDCF7 /* ShellScript */,
			);
			buildRules = (
			);
			dependencies = (
				3F39522424CA1CC500F7325B /* PBXTargetDependency */,
				3FE6DE2524C634660065EA05 /* PBXTargetDependency */,
			);
			name = AEPLifecycle;
			productName = AEPLifecycle;
			productReference = 3FE6DDD124C62EE60065EA05 /* AEPLifecycle.framework */;
			productType = "com.apple.product-type.framework";
		};
		3FE6DDD824C62EE60065EA05 /* AEPLifecycleTests */ = {
			isa = PBXNativeTarget;
			buildConfigurationList = 3FE6DDE524C62EE60065EA05 /* Build configuration list for PBXNativeTarget "AEPLifecycleTests" */;
			buildPhases = (
				AEF46F35941C5E0CC97AA5B8 /* [CP] Check Pods Manifest.lock */,
				3FE6DDD524C62EE60065EA05 /* Sources */,
				3FE6DDD624C62EE60065EA05 /* Frameworks */,
				3FE6DDD724C62EE60065EA05 /* Resources */,
				E554EFCF90947B641A897B31 /* [CP] Embed Pods Frameworks */,
			);
			buildRules = (
			);
			dependencies = (
				3FF8172224D8ABF20064DFA1 /* PBXTargetDependency */,
				3FE6DE2724C634B50065EA05 /* PBXTargetDependency */,
				3FE6DDDC24C62EE60065EA05 /* PBXTargetDependency */,
			);
			name = AEPLifecycleTests;
			productName = AEPLifecycleTests;
			productReference = 3FE6DDD924C62EE60065EA05 /* AEPLifecycleTests.xctest */;
			productType = "com.apple.product-type.bundle.unit-test";
		};
		3FE6DE2E24C642330065EA05 /* AEPIdentity */ = {
			isa = PBXNativeTarget;
			buildConfigurationList = 3FE6DE4024C642330065EA05 /* Build configuration list for PBXNativeTarget "AEPIdentity" */;
			buildPhases = (
				3FE6DE2A24C642330065EA05 /* Headers */,
				3FE6DE2B24C642330065EA05 /* Sources */,
				3FE6DE2C24C642330065EA05 /* Frameworks */,
				3FE6DE2D24C642330065EA05 /* Resources */,
				BB68130124E19C10007FDCF7 /* ShellScript */,
			);
			buildRules = (
			);
			dependencies = (
				3F39522224CA1CBF00F7325B /* PBXTargetDependency */,
				3FE6DE8A24C646360065EA05 /* PBXTargetDependency */,
			);
			name = AEPIdentity;
			productName = AEPIdentity;
			productReference = 3FE6DE2F24C642330065EA05 /* AEPIdentity.framework */;
			productType = "com.apple.product-type.framework";
		};
		3FE6DE3624C642330065EA05 /* AEPIdentityTests */ = {
			isa = PBXNativeTarget;
			buildConfigurationList = 3FE6DE4324C642330065EA05 /* Build configuration list for PBXNativeTarget "AEPIdentityTests" */;
			buildPhases = (
				A8F08974C95D385843E477FA /* [CP] Check Pods Manifest.lock */,
				3FE6DE3324C642330065EA05 /* Sources */,
				3FE6DE3424C642330065EA05 /* Frameworks */,
				3FE6DE3524C642330065EA05 /* Resources */,
				43A471C917286D2D07A0976B /* [CP] Embed Pods Frameworks */,
			);
			buildRules = (
			);
			dependencies = (
				3FE6DE8524C6437F0065EA05 /* PBXTargetDependency */,
				3FE6DE3A24C642330065EA05 /* PBXTargetDependency */,
			);
			name = AEPIdentityTests;
			productName = AEPIdentityTests;
			productReference = 3FE6DE3724C642330065EA05 /* AEPIdentityTests.xctest */;
			productType = "com.apple.product-type.bundle.unit-test";
		};
		3FF8170924D89B160064DFA1 /* AEPCoreMocks */ = {
			isa = PBXNativeTarget;
			buildConfigurationList = 3FF8170F24D89B160064DFA1 /* Build configuration list for PBXNativeTarget "AEPCoreMocks" */;
			buildPhases = (
				3FF8170524D89B160064DFA1 /* Headers */,
				3FF8170624D89B160064DFA1 /* Sources */,
				3FF8170724D89B160064DFA1 /* Frameworks */,
				3FF8170824D89B160064DFA1 /* Resources */,
				BB68130024E19C06007FDCF7 /* ShellScript */,
			);
			buildRules = (
			);
			dependencies = (
				3FF8171E24D89BCD0064DFA1 /* PBXTargetDependency */,
			);
			name = AEPCoreMocks;
			productName = AEPCoreMocks;
			productReference = 3FF8170A24D89B160064DFA1 /* AEPCoreMocks.framework */;
			productType = "com.apple.product-type.framework";
		};
/* End PBXNativeTarget section */

/* Begin PBXProject section */
		21CAC0CD2422917600C11388 /* Project object */ = {
			isa = PBXProject;
			attributes = {
				LastSwiftUpdateCheck = 1130;
				LastUpgradeCheck = 1200;
				ORGANIZATIONNAME = Adobe;
				TargetAttributes = {
					21CAC0D52422917600C11388 = {
						CreatedOnToolsVersion = 11.3.1;
						LastSwiftMigration = 1130;
					};
					21CAC0DE2422917600C11388 = {
						CreatedOnToolsVersion = 11.3.1;
						LastSwiftMigration = 1160;
					};
					24B4934E24D4C31100AA38D9 = {
						CreatedOnToolsVersion = 11.6;
						LastSwiftMigration = 1160;
					};
					24B4935624D4C31100AA38D9 = {
						CreatedOnToolsVersion = 11.6;
					};
					3F03978624BE5DD30019F095 = {
						CreatedOnToolsVersion = 11.5;
						LastSwiftMigration = 1150;
					};
					3F03978E24BE5DD30019F095 = {
						CreatedOnToolsVersion = 11.5;
					};
					3F39152124CA34BA00B58C3E = {
						CreatedOnToolsVersion = 11.3.1;
					};
					3F4256FB24F474F4005D4006 = {
						CreatedOnToolsVersion = 11.3.1;
					};
					3FE6DDA824C62C090065EA05 = {
						CreatedOnToolsVersion = 11.5;
						LastSwiftMigration = 1150;
					};
					3FE6DDD024C62EE60065EA05 = {
						CreatedOnToolsVersion = 11.5;
						LastSwiftMigration = 1150;
					};
					3FE6DDD824C62EE60065EA05 = {
						CreatedOnToolsVersion = 11.5;
						LastSwiftMigration = 1150;
					};
					3FE6DE2E24C642330065EA05 = {
						CreatedOnToolsVersion = 11.5;
						LastSwiftMigration = 1150;
					};
					3FE6DE3624C642330065EA05 = {
						CreatedOnToolsVersion = 11.5;
						LastSwiftMigration = 1150;
					};
					3FF8170924D89B160064DFA1 = {
						CreatedOnToolsVersion = 11.3.1;
						LastSwiftMigration = 1130;
					};
				};
			};
			buildConfigurationList = 21CAC0D02422917600C11388 /* Build configuration list for PBXProject "AEPCore" */;
			compatibilityVersion = "Xcode 9.3";
			developmentRegion = en;
			hasScannedForEncodings = 0;
			knownRegions = (
				en,
				Base,
			);
			mainGroup = 21CAC0CC2422917600C11388;
			productRefGroup = 21CAC0D72422917600C11388 /* Products */;
			projectDirPath = "";
			projectRoot = "";
			targets = (
				21CAC0D52422917600C11388 /* AEPCore */,
				3FF8170924D89B160064DFA1 /* AEPCoreMocks */,
				21CAC0DE2422917600C11388 /* AEPCoreTests */,
				3FE6DE2E24C642330065EA05 /* AEPIdentity */,
				3FE6DE3624C642330065EA05 /* AEPIdentityTests */,
				3FE6DDD024C62EE60065EA05 /* AEPLifecycle */,
				3FE6DDD824C62EE60065EA05 /* AEPLifecycleTests */,
				3F03978624BE5DD30019F095 /* AEPServices */,
				3FE6DDA824C62C090065EA05 /* AEPServicesMocks */,
				3F03978E24BE5DD30019F095 /* AEPServicesTests */,
				24B4934E24D4C31100AA38D9 /* AEPSignal */,
				24B4935624D4C31100AA38D9 /* AEPSignalTests */,
				3F39152124CA34BA00B58C3E /* AEP-All */,
				3F4256FB24F474F4005D4006 /* AEPIntegrationTests */,
			);
		};
/* End PBXProject section */

/* Begin PBXResourcesBuildPhase section */
		21CAC0D42422917600C11388 /* Resources */ = {
			isa = PBXResourcesBuildPhase;
			buildActionMask = 2147483647;
			files = (
			);
			runOnlyForDeploymentPostprocessing = 0;
		};
		21CAC0DD2422917600C11388 /* Resources */ = {
			isa = PBXResourcesBuildPhase;
			buildActionMask = 2147483647;
			files = (
				BB3E86DE24F86B6700E39C53 /* rules_testUrlenc.json in Resources */,
				BBA512A724F4A18B0030DAD1 /* rules_testMatcherNc.json in Resources */,
				BBA512B424F5CF380030DAD1 /* rules_testModifyData.json in Resources */,
				3F08FF9B24DA0DA100D34DE3 /* rules_functional_1.zip in Resources */,
				3F39520C24CA096100F7325B /* rules_1.json in Resources */,
				BBA512A524F4A1790030DAD1 /* rules_testMatcherCo.json in Resources */,
				BBA512A924F4A7EE0030DAD1 /* rules_testMatcherNx.json in Resources */,
				BBA512A124F4A15C0030DAD1 /* rules_testMatcherLt.json in Resources */,
				BB3E86E224F975E000E39C53 /* rules_testMatcherWithDifferentTypesOfParameters.json in Resources */,
				3F39520D24CA096100F7325B /* ADBMobileConfig.json in Resources */,
				BBA5129D24F4899B0030DAD1 /* rules_testMatcherGt.json in Resources */,
				3F39520F24CA096100F7325B /* testRulesDownloader.zip in Resources */,
				3F39520A24CA096100F7325B /* TestRules.zip in Resources */,
				3F39520E24CA096100F7325B /* TestConfig.json in Resources */,
				3F39520B24CA096100F7325B /* TestImage.png in Resources */,
				BBA512BB24F6C6CA0030DAD1 /* rules_testModifyData_invalidJson.json in Resources */,
				BB3E86E024F86E6200E39C53 /* rules_testUrlenc_invalidFnName.json in Resources */,
				BBA512A324F4A16A0030DAD1 /* rules_testMatcherLe.json in Resources */,
				BBA5129B24F477550030DAD1 /* rules_testMatcherNe.json in Resources */,
				BBA5129924F46C770030DAD1 /* rules_testGroupLogicalOperators.json in Resources */,
				BBA5129F24F4A14C0030DAD1 /* rules_testMatcherGe.json in Resources */,
				BBA512B724F6C4D90030DAD1 /* rules_testAttachData_invalidJson.json in Resources */,
				3F5D45FD25190E8D0040E298 /* rules_testTransform.json in Resources */,
				BBA512B324F5CF380030DAD1 /* rules_testAttachData.json in Resources */,
			);
			runOnlyForDeploymentPostprocessing = 0;
		};
		24B4934D24D4C31100AA38D9 /* Resources */ = {
			isa = PBXResourcesBuildPhase;
			buildActionMask = 2147483647;
			files = (
			);
			runOnlyForDeploymentPostprocessing = 0;
		};
		24B4935524D4C31100AA38D9 /* Resources */ = {
			isa = PBXResourcesBuildPhase;
			buildActionMask = 2147483647;
			files = (
			);
			runOnlyForDeploymentPostprocessing = 0;
		};
		3F03978524BE5DD30019F095 /* Resources */ = {
			isa = PBXResourcesBuildPhase;
			buildActionMask = 2147483647;
			files = (
			);
			runOnlyForDeploymentPostprocessing = 0;
		};
		3F03978D24BE5DD30019F095 /* Resources */ = {
			isa = PBXResourcesBuildPhase;
			buildActionMask = 2147483647;
			files = (
				3F03983824BE62AA0019F095 /* TestRules.zip in Resources */,
				3F03983B24BE62AA0019F095 /* TestConfig.json in Resources */,
				3F03983A24BE62AA0019F095 /* ADBMobileConfig.json in Resources */,
				787505E025A67BE200E5203E /* TestZipSlip.zip in Resources */,
				78AA4EBC2502E42400205AE9 /* TestCorruptFile.zip in Resources */,
				78AA4EC2250AB55800205AE9 /* TestLarge.zip in Resources */,
				78AA4EBE2502F4AF00205AE9 /* TestInvalidCompressionMethod.zip in Resources */,
				3F03983924BE62AA0019F095 /* TestImage.png in Resources */,
			);
			runOnlyForDeploymentPostprocessing = 0;
		};
		3F4256FA24F474F4005D4006 /* Resources */ = {
			isa = PBXResourcesBuildPhase;
			buildActionMask = 2147483647;
			files = (
				3FEEA0DD2522436E007EC317 /* rules_pii.json in Resources */,
				3FF829492507F8AA00483C74 /* rules_lifecycle.json in Resources */,
				3FF8296C2509942300483C74 /* rules_signal.zip in Resources */,
				3FF8296D2509942300483C74 /* rules_signal.json in Resources */,
				3FEEA0DE2522436E007EC317 /* rules_pii.zip in Resources */,
				3FF8294C2507FB3800483C74 /* rules_lifecycle.zip in Resources */,
				3FF829452507E9F500483C74 /* ADBMobileConfig-OptedOut.json in Resources */,
			);
			runOnlyForDeploymentPostprocessing = 0;
		};
		3FE6DDA724C62C090065EA05 /* Resources */ = {
			isa = PBXResourcesBuildPhase;
			buildActionMask = 2147483647;
			files = (
			);
			runOnlyForDeploymentPostprocessing = 0;
		};
		3FE6DDCF24C62EE60065EA05 /* Resources */ = {
			isa = PBXResourcesBuildPhase;
			buildActionMask = 2147483647;
			files = (
			);
			runOnlyForDeploymentPostprocessing = 0;
		};
		3FE6DDD724C62EE60065EA05 /* Resources */ = {
			isa = PBXResourcesBuildPhase;
			buildActionMask = 2147483647;
			files = (
			);
			runOnlyForDeploymentPostprocessing = 0;
		};
		3FE6DE2D24C642330065EA05 /* Resources */ = {
			isa = PBXResourcesBuildPhase;
			buildActionMask = 2147483647;
			files = (
			);
			runOnlyForDeploymentPostprocessing = 0;
		};
		3FE6DE3524C642330065EA05 /* Resources */ = {
			isa = PBXResourcesBuildPhase;
			buildActionMask = 2147483647;
			files = (
			);
			runOnlyForDeploymentPostprocessing = 0;
		};
		3FF8170824D89B160064DFA1 /* Resources */ = {
			isa = PBXResourcesBuildPhase;
			buildActionMask = 2147483647;
			files = (
			);
			runOnlyForDeploymentPostprocessing = 0;
		};
/* End PBXResourcesBuildPhase section */

/* Begin PBXShellScriptBuildPhase section */
		2ABF66A4D732A3E22DE6F304 /* [CP] Check Pods Manifest.lock */ = {
			isa = PBXShellScriptBuildPhase;
			buildActionMask = 2147483647;
			files = (
			);
			inputFileListPaths = (
			);
			inputPaths = (
				"${PODS_PODFILE_DIR_PATH}/Podfile.lock",
				"${PODS_ROOT}/Manifest.lock",
			);
			name = "[CP] Check Pods Manifest.lock";
			outputFileListPaths = (
			);
			outputPaths = (
				"$(DERIVED_FILE_DIR)/Pods-AEPIntegrationTests-checkManifestLockResult.txt",
			);
			runOnlyForDeploymentPostprocessing = 0;
			shellPath = /bin/sh;
			shellScript = "diff \"${PODS_PODFILE_DIR_PATH}/Podfile.lock\" \"${PODS_ROOT}/Manifest.lock\" > /dev/null\nif [ $? != 0 ] ; then\n    # print error to STDERR\n    echo \"error: The sandbox is not in sync with the Podfile.lock. Run 'pod install' or update your CocoaPods installation.\" >&2\n    exit 1\nfi\n# This output is used by Xcode 'outputs' to avoid re-running this script phase.\necho \"SUCCESS\" > \"${SCRIPT_OUTPUT_FILE_0}\"\n";
			showEnvVarsInLog = 0;
		};
		3FF8294A2507FAEA00483C74 /* Run Script */ = {
			isa = PBXShellScriptBuildPhase;
			buildActionMask = 2147483647;
			files = (
			);
			inputFileListPaths = (
			);
			inputPaths = (
			);
			name = "Run Script";
			outputFileListPaths = (
			);
			outputPaths = (
			);
			runOnlyForDeploymentPostprocessing = 0;
			shellPath = /bin/sh;
			shellScript = "# Type a script or drag a script file from your workspace to insert its path.\ncd ${PROJECT_DIR}/AEPIntegrationTests/resources\nzip -r rules_lifecycle.zip rules_lifecycle.json\nzip -r rules_signal.zip rules_signal.json\nzip -r rules_pii.zip rules_pii.json\n\n";
		};
		43A471C917286D2D07A0976B /* [CP] Embed Pods Frameworks */ = {
			isa = PBXShellScriptBuildPhase;
			buildActionMask = 2147483647;
			files = (
			);
			inputFileListPaths = (
				"${PODS_ROOT}/Target Support Files/Pods-AEPIdentityTests/Pods-AEPIdentityTests-frameworks-${CONFIGURATION}-input-files.xcfilelist",
			);
			name = "[CP] Embed Pods Frameworks";
			outputFileListPaths = (
				"${PODS_ROOT}/Target Support Files/Pods-AEPIdentityTests/Pods-AEPIdentityTests-frameworks-${CONFIGURATION}-output-files.xcfilelist",
			);
			runOnlyForDeploymentPostprocessing = 0;
			shellPath = /bin/sh;
			shellScript = "\"${PODS_ROOT}/Target Support Files/Pods-AEPIdentityTests/Pods-AEPIdentityTests-frameworks.sh\"\n";
			showEnvVarsInLog = 0;
		};
		6E75E48097F6DE8DD748423B /* [CP] Embed Pods Frameworks */ = {
			isa = PBXShellScriptBuildPhase;
			buildActionMask = 2147483647;
			files = (
			);
			inputFileListPaths = (
				"${PODS_ROOT}/Target Support Files/Pods-AEPCoreTests/Pods-AEPCoreTests-frameworks-${CONFIGURATION}-input-files.xcfilelist",
			);
			name = "[CP] Embed Pods Frameworks";
			outputFileListPaths = (
				"${PODS_ROOT}/Target Support Files/Pods-AEPCoreTests/Pods-AEPCoreTests-frameworks-${CONFIGURATION}-output-files.xcfilelist",
			);
			runOnlyForDeploymentPostprocessing = 0;
			shellPath = /bin/sh;
			shellScript = "\"${PODS_ROOT}/Target Support Files/Pods-AEPCoreTests/Pods-AEPCoreTests-frameworks.sh\"\n";
			showEnvVarsInLog = 0;
		};
		6F38BACEB7D30266077F0714 /* [CP] Check Pods Manifest.lock */ = {
			isa = PBXShellScriptBuildPhase;
			buildActionMask = 2147483647;
			files = (
			);
			inputFileListPaths = (
			);
			inputPaths = (
				"${PODS_PODFILE_DIR_PATH}/Podfile.lock",
				"${PODS_ROOT}/Manifest.lock",
			);
			name = "[CP] Check Pods Manifest.lock";
			outputFileListPaths = (
			);
			outputPaths = (
				"$(DERIVED_FILE_DIR)/Pods-AEPCoreTests-checkManifestLockResult.txt",
			);
			runOnlyForDeploymentPostprocessing = 0;
			shellPath = /bin/sh;
			shellScript = "diff \"${PODS_PODFILE_DIR_PATH}/Podfile.lock\" \"${PODS_ROOT}/Manifest.lock\" > /dev/null\nif [ $? != 0 ] ; then\n    # print error to STDERR\n    echo \"error: The sandbox is not in sync with the Podfile.lock. Run 'pod install' or update your CocoaPods installation.\" >&2\n    exit 1\nfi\n# This output is used by Xcode 'outputs' to avoid re-running this script phase.\necho \"SUCCESS\" > \"${SCRIPT_OUTPUT_FILE_0}\"\n";
			showEnvVarsInLog = 0;
		};
		93ACAC234EEE9629AAEF8E09 /* [CP] Embed Pods Frameworks */ = {
			isa = PBXShellScriptBuildPhase;
			buildActionMask = 2147483647;
			files = (
			);
			inputFileListPaths = (
				"${PODS_ROOT}/Target Support Files/Pods-AEPSignalTests/Pods-AEPSignalTests-frameworks-${CONFIGURATION}-input-files.xcfilelist",
			);
			name = "[CP] Embed Pods Frameworks";
			outputFileListPaths = (
				"${PODS_ROOT}/Target Support Files/Pods-AEPSignalTests/Pods-AEPSignalTests-frameworks-${CONFIGURATION}-output-files.xcfilelist",
			);
			runOnlyForDeploymentPostprocessing = 0;
			shellPath = /bin/sh;
			shellScript = "\"${PODS_ROOT}/Target Support Files/Pods-AEPSignalTests/Pods-AEPSignalTests-frameworks.sh\"\n";
			showEnvVarsInLog = 0;
		};
		A6E302F129D01BD7D79F9F2D /* [CP] Check Pods Manifest.lock */ = {
			isa = PBXShellScriptBuildPhase;
			buildActionMask = 2147483647;
			files = (
			);
			inputFileListPaths = (
			);
			inputPaths = (
				"${PODS_PODFILE_DIR_PATH}/Podfile.lock",
				"${PODS_ROOT}/Manifest.lock",
			);
			name = "[CP] Check Pods Manifest.lock";
			outputFileListPaths = (
			);
			outputPaths = (
				"$(DERIVED_FILE_DIR)/Pods-AEPCore-checkManifestLockResult.txt",
			);
			runOnlyForDeploymentPostprocessing = 0;
			shellPath = /bin/sh;
			shellScript = "diff \"${PODS_PODFILE_DIR_PATH}/Podfile.lock\" \"${PODS_ROOT}/Manifest.lock\" > /dev/null\nif [ $? != 0 ] ; then\n    # print error to STDERR\n    echo \"error: The sandbox is not in sync with the Podfile.lock. Run 'pod install' or update your CocoaPods installation.\" >&2\n    exit 1\nfi\n# This output is used by Xcode 'outputs' to avoid re-running this script phase.\necho \"SUCCESS\" > \"${SCRIPT_OUTPUT_FILE_0}\"\n";
			showEnvVarsInLog = 0;
		};
		A8F08974C95D385843E477FA /* [CP] Check Pods Manifest.lock */ = {
			isa = PBXShellScriptBuildPhase;
			buildActionMask = 2147483647;
			files = (
			);
			inputFileListPaths = (
			);
			inputPaths = (
				"${PODS_PODFILE_DIR_PATH}/Podfile.lock",
				"${PODS_ROOT}/Manifest.lock",
			);
			name = "[CP] Check Pods Manifest.lock";
			outputFileListPaths = (
			);
			outputPaths = (
				"$(DERIVED_FILE_DIR)/Pods-AEPIdentityTests-checkManifestLockResult.txt",
			);
			runOnlyForDeploymentPostprocessing = 0;
			shellPath = /bin/sh;
			shellScript = "diff \"${PODS_PODFILE_DIR_PATH}/Podfile.lock\" \"${PODS_ROOT}/Manifest.lock\" > /dev/null\nif [ $? != 0 ] ; then\n    # print error to STDERR\n    echo \"error: The sandbox is not in sync with the Podfile.lock. Run 'pod install' or update your CocoaPods installation.\" >&2\n    exit 1\nfi\n# This output is used by Xcode 'outputs' to avoid re-running this script phase.\necho \"SUCCESS\" > \"${SCRIPT_OUTPUT_FILE_0}\"\n";
			showEnvVarsInLog = 0;
		};
		AEF46F35941C5E0CC97AA5B8 /* [CP] Check Pods Manifest.lock */ = {
			isa = PBXShellScriptBuildPhase;
			buildActionMask = 2147483647;
			files = (
			);
			inputFileListPaths = (
			);
			inputPaths = (
				"${PODS_PODFILE_DIR_PATH}/Podfile.lock",
				"${PODS_ROOT}/Manifest.lock",
			);
			name = "[CP] Check Pods Manifest.lock";
			outputFileListPaths = (
			);
			outputPaths = (
				"$(DERIVED_FILE_DIR)/Pods-AEPLifecycleTests-checkManifestLockResult.txt",
			);
			runOnlyForDeploymentPostprocessing = 0;
			shellPath = /bin/sh;
			shellScript = "diff \"${PODS_PODFILE_DIR_PATH}/Podfile.lock\" \"${PODS_ROOT}/Manifest.lock\" > /dev/null\nif [ $? != 0 ] ; then\n    # print error to STDERR\n    echo \"error: The sandbox is not in sync with the Podfile.lock. Run 'pod install' or update your CocoaPods installation.\" >&2\n    exit 1\nfi\n# This output is used by Xcode 'outputs' to avoid re-running this script phase.\necho \"SUCCESS\" > \"${SCRIPT_OUTPUT_FILE_0}\"\n";
			showEnvVarsInLog = 0;
		};
		B23F638564495B683D4AE598 /* [CP] Check Pods Manifest.lock */ = {
			isa = PBXShellScriptBuildPhase;
			buildActionMask = 2147483647;
			files = (
			);
			inputFileListPaths = (
			);
			inputPaths = (
				"${PODS_PODFILE_DIR_PATH}/Podfile.lock",
				"${PODS_ROOT}/Manifest.lock",
			);
			name = "[CP] Check Pods Manifest.lock";
			outputFileListPaths = (
			);
			outputPaths = (
				"$(DERIVED_FILE_DIR)/Pods-AEPSignalTests-checkManifestLockResult.txt",
			);
			runOnlyForDeploymentPostprocessing = 0;
			shellPath = /bin/sh;
			shellScript = "diff \"${PODS_PODFILE_DIR_PATH}/Podfile.lock\" \"${PODS_ROOT}/Manifest.lock\" > /dev/null\nif [ $? != 0 ] ; then\n    # print error to STDERR\n    echo \"error: The sandbox is not in sync with the Podfile.lock. Run 'pod install' or update your CocoaPods installation.\" >&2\n    exit 1\nfi\n# This output is used by Xcode 'outputs' to avoid re-running this script phase.\necho \"SUCCESS\" > \"${SCRIPT_OUTPUT_FILE_0}\"\n";
			showEnvVarsInLog = 0;
		};
		BB6812FF24E19B55007FDCF7 /* ShellScript */ = {
			isa = PBXShellScriptBuildPhase;
			buildActionMask = 2147483647;
			files = (
			);
			inputFileListPaths = (
			);
			inputPaths = (
			);
			outputFileListPaths = (
			);
			outputPaths = (
			);
			runOnlyForDeploymentPostprocessing = 0;
			shellPath = /bin/zsh;
			shellScript = "cd ${PROJECT_DIR}\nif which swiftlint >/dev/null; then\n  swiftlint\nelse\n  echo \"error: SwiftLint not installed, download from https://github.com/realm/SwiftLint\"\nfi\n";
		};
		BB68130024E19C06007FDCF7 /* ShellScript */ = {
			isa = PBXShellScriptBuildPhase;
			buildActionMask = 2147483647;
			files = (
			);
			inputFileListPaths = (
			);
			inputPaths = (
			);
			outputFileListPaths = (
			);
			outputPaths = (
			);
			runOnlyForDeploymentPostprocessing = 0;
			shellPath = /bin/zsh;
			shellScript = "cd ${PROJECT_DIR}\nif which swiftlint >/dev/null; then\n  swiftlint\nelse\n  echo \"error: SwiftLint not installed, download from https://github.com/realm/SwiftLint\"\nfi\n";
		};
		BB68130124E19C10007FDCF7 /* ShellScript */ = {
			isa = PBXShellScriptBuildPhase;
			buildActionMask = 2147483647;
			files = (
			);
			inputFileListPaths = (
			);
			inputPaths = (
			);
			outputFileListPaths = (
			);
			outputPaths = (
			);
			runOnlyForDeploymentPostprocessing = 0;
			shellPath = /bin/zsh;
			shellScript = "cd ${PROJECT_DIR}\nif which swiftlint >/dev/null; then\n  swiftlint\nelse\n  echo \"error: SwiftLint not installed, download from https://github.com/realm/SwiftLint\"\nfi\n";
		};
		BB68130224E19C15007FDCF7 /* ShellScript */ = {
			isa = PBXShellScriptBuildPhase;
			buildActionMask = 2147483647;
			files = (
			);
			inputFileListPaths = (
			);
			inputPaths = (
			);
			outputFileListPaths = (
			);
			outputPaths = (
			);
			runOnlyForDeploymentPostprocessing = 0;
			shellPath = /bin/zsh;
			shellScript = "cd ${PROJECT_DIR}\nif which swiftlint >/dev/null; then\n  swiftlint\nelse\n  echo \"error: SwiftLint not installed, download from https://github.com/realm/SwiftLint\"\nfi\n";
		};
		BB68130424E19C23007FDCF7 /* Run Script */ = {
			isa = PBXShellScriptBuildPhase;
			buildActionMask = 2147483647;
			files = (
			);
			inputFileListPaths = (
			);
			inputPaths = (
			);
			name = "Run Script";
			outputFileListPaths = (
			);
			outputPaths = (
			);
			runOnlyForDeploymentPostprocessing = 0;
			shellPath = /bin/zsh;
			shellScript = "cd ${PROJECT_DIR}\nif which swiftlint >/dev/null; then\n  swiftlint\nelse\n  echo \"error: SwiftLint not installed, download from https://github.com/realm/SwiftLint\"\nfi\n";
		};
		BB68130624E19C2E007FDCF7 /* ShellScript */ = {
			isa = PBXShellScriptBuildPhase;
			buildActionMask = 2147483647;
			files = (
			);
			inputFileListPaths = (
			);
			inputPaths = (
			);
			outputFileListPaths = (
			);
			outputPaths = (
			);
			runOnlyForDeploymentPostprocessing = 0;
			shellPath = /bin/zsh;
			shellScript = "cd ${PROJECT_DIR}\nif which swiftlint >/dev/null; then\n  swiftlint\nelse\n  echo \"error: SwiftLint not installed, download from https://github.com/realm/SwiftLint\"\nfi\n";
		};
		BB68130724E19C32007FDCF7 /* ShellScript */ = {
			isa = PBXShellScriptBuildPhase;
			buildActionMask = 2147483647;
			files = (
			);
			inputFileListPaths = (
			);
			inputPaths = (
			);
			outputFileListPaths = (
			);
			outputPaths = (
			);
			runOnlyForDeploymentPostprocessing = 0;
			shellPath = /bin/zsh;
			shellScript = "cd ${PROJECT_DIR}\nif which swiftlint >/dev/null; then\n  swiftlint\nelse\n  echo \"error: SwiftLint not installed, download from https://github.com/realm/SwiftLint\"\nfi\n";
		};
		BBE3B56851194B237CE74493 /* [CP] Embed Pods Frameworks */ = {
			isa = PBXShellScriptBuildPhase;
			buildActionMask = 2147483647;
			files = (
			);
			inputFileListPaths = (
				"${PODS_ROOT}/Target Support Files/Pods-AEPIntegrationTests/Pods-AEPIntegrationTests-frameworks-${CONFIGURATION}-input-files.xcfilelist",
			);
			name = "[CP] Embed Pods Frameworks";
			outputFileListPaths = (
				"${PODS_ROOT}/Target Support Files/Pods-AEPIntegrationTests/Pods-AEPIntegrationTests-frameworks-${CONFIGURATION}-output-files.xcfilelist",
			);
			runOnlyForDeploymentPostprocessing = 0;
			shellPath = /bin/sh;
			shellScript = "\"${PODS_ROOT}/Target Support Files/Pods-AEPIntegrationTests/Pods-AEPIntegrationTests-frameworks.sh\"\n";
			showEnvVarsInLog = 0;
		};
		E554EFCF90947B641A897B31 /* [CP] Embed Pods Frameworks */ = {
			isa = PBXShellScriptBuildPhase;
			buildActionMask = 2147483647;
			files = (
			);
			inputFileListPaths = (
				"${PODS_ROOT}/Target Support Files/Pods-AEPLifecycleTests/Pods-AEPLifecycleTests-frameworks-${CONFIGURATION}-input-files.xcfilelist",
			);
			name = "[CP] Embed Pods Frameworks";
			outputFileListPaths = (
				"${PODS_ROOT}/Target Support Files/Pods-AEPLifecycleTests/Pods-AEPLifecycleTests-frameworks-${CONFIGURATION}-output-files.xcfilelist",
			);
			runOnlyForDeploymentPostprocessing = 0;
			shellPath = /bin/sh;
			shellScript = "\"${PODS_ROOT}/Target Support Files/Pods-AEPLifecycleTests/Pods-AEPLifecycleTests-frameworks.sh\"\n";
			showEnvVarsInLog = 0;
		};
/* End PBXShellScriptBuildPhase section */

/* Begin PBXSourcesBuildPhase section */
		21CAC0D22422917600C11388 /* Sources */ = {
			isa = PBXSourcesBuildPhase;
			buildActionMask = 2147483647;
			files = (
				218C813B24EC3EBC009B4F31 /* V5Migrator.swift in Sources */,
				3FB66ACD24CA004400502CAF /* EventHubConstants.swift in Sources */,
				3FB66ADF24CA004400502CAF /* ConfigurationConstants.swift in Sources */,
				3FB66ADE24CA004400502CAF /* Configuration.swift in Sources */,
				3FB66ADD24CA004400502CAF /* JSONRulesParser.swift in Sources */,
				3FB66AE424CA004400502CAF /* CachedRules.swift in Sources */,
				3FB66AD624CA004400502CAF /* EventSource.swift in Sources */,
				218C813E24EC4101009B4F31 /* V5MigrationConstants.swift in Sources */,
				3F16761424E1B0630041B970 /* RulesConstants.swift in Sources */,
				BB00E26824D8C94600C578C1 /* TokenFinder.swift in Sources */,
				24D2A3D524DB5B370079DCCF /* HitQueuing+PrivacyStatus.swift in Sources */,
				3FB66AD924CA004400502CAF /* LaunchRule.swift in Sources */,
				BB0E397224FD56100050C181 /* RulesEngineNativeLogging.swift in Sources */,
				21F79ABB24E70CDC003204C3 /* IDParsing.swift in Sources */,
				3FB66AE524CA004400502CAF /* CachedConfiguration.swift in Sources */,
				3FB66AC924CA004400502CAF /* MobileCore+Configuration.swift in Sources */,
				216A15C8257818B200D43848 /* Data+HexString.swift in Sources */,
				3FB66AC524CA004400502CAF /* CoreConstants.swift in Sources */,
				3FB66AE224CA004400502CAF /* Event+Configuration.swift in Sources */,
				3FB66AD124CA004400502CAF /* SharedState.swift in Sources */,
				215A6CE224ED92C500FE0657 /* V4MigrationConstants.swift in Sources */,
				217E220524D1FD7900B70B3E /* SharedStateResult.swift in Sources */,
				BB00E26924D8C94600C578C1 /* Dictionary+Flatten.swift in Sources */,
				3FB66AD524CA004400502CAF /* EventHubError.swift in Sources */,
				3FB66AD324CA004400502CAF /* ExtensionRuntime.swift in Sources */,
				3FB66AE324CA004400502CAF /* ConfigurationDownloadable.swift in Sources */,
				3FB66ADB24CA004400502CAF /* LaunchRulesEngine.swift in Sources */,
				21377D4124E3383E004BAC01 /* V4Migrator.swift in Sources */,
				3FB66ACA24CA004400502CAF /* MobileCore+Lifecycle.swift in Sources */,
				3FB66AE624CA004400502CAF /* ConfigurationDownloader.swift in Sources */,
				213F8A0424D8DC5A0003B8AF /* WrapperType.swift in Sources */,
				3FB66ACF24CA004400502CAF /* Event.swift in Sources */,
				3FB66ACE24CA004400502CAF /* ExtensionContainer.swift in Sources */,
				21F79AB724E704C5003204C3 /* IDParser.swift in Sources */,
				24CF602B2538AC79006473BA /* MobileCore+Tracking.swift in Sources */,
				3FB66AE024CA004400502CAF /* ConfigurationState.swift in Sources */,
				3FB66AE724CA004400502CAF /* PrivacyStatus.swift in Sources */,
				3FB66AC624CA004400502CAF /* MobileCore.swift in Sources */,
				3FB66AD824CA004400502CAF /* Extension.swift in Sources */,
				BB00E26E24D9BFB700C578C1 /* URLUtility.swift in Sources */,
				3FB66AD724CA004400502CAF /* EventListenerContainer.swift in Sources */,
				3FB66AD224CA004400502CAF /* EventHub.swift in Sources */,
				3FB66ADC24CA004400502CAF /* RulesLoader.swift in Sources */,
				3FB66ACC24CA004400502CAF /* EventHubPlaceholderExtension.swift in Sources */,
				3FB66AE824CA004400502CAF /* Cacheable.swift in Sources */,
				3FB66ADA24CA004400502CAF /* RulesDownloader.swift in Sources */,
				3FB66AE124CA004400502CAF /* LaunchIDManager.swift in Sources */,
				3F08FF9524D9F1D200D34DE3 /* EventDataMerger.swift in Sources */,
				3FB66AD024CA004400502CAF /* AEPError.swift in Sources */,
				3FB66AD424CA004400502CAF /* EventType.swift in Sources */,
				3F5D45F8251903030040E298 /* LaunchRuleTransformer.swift in Sources */,
				21A6737325434AE600A7E906 /* SharedStateType.swift in Sources */,
			);
			runOnlyForDeploymentPostprocessing = 0;
		};
		21CAC0DB2422917600C11388 /* Sources */ = {
			isa = PBXSourcesBuildPhase;
			buildActionMask = 2147483647;
			files = (
				BB59402B24CF6E1D00EE0C6C /* LaunchRulesEngineTests.swift in Sources */,
				3F39521324CA096100F7325B /* MobileCore+ConfigurationTests.swift in Sources */,
				BBA512B524F5D0CC0030DAD1 /* EventHub+Testable.swift in Sources */,
				78AA4EC92513AEBD00205AE9 /* ConfigurationPrivacyStatusTests.swift in Sources */,
				21629DB22461CC48009D05BF /* AEPCore+LifecycleTests.swift in Sources */,
				3F08FF9924DA03F000D34DE3 /* RulesEngineFunctionalTests.swift in Sources */,
				3F16762C24F032E60041B970 /* ContractExtensionTwo.swift in Sources */,
				78AA4ECB2513AF4200205AE9 /* ConfigurationAppIDTests.swift in Sources */,
				3F16762824F031A00041B970 /* EventHubContractTests.swift in Sources */,
				BBE1295124DBCE870045CD8D /* TokenFinderTests.swift in Sources */,
				3F5D45FB251904F00040E298 /* LaunchRuleTransformerTests.swift in Sources */,
				3F39521624CA096200F7325B /* MockNetworkServiceOverrider.swift in Sources */,
				3F16762A24F032C60041B970 /* ContractExtensionOne.swift in Sources */,
				3F39521924CA096200F7325B /* SharedStateTestHelper.swift in Sources */,
				21CD581124EC7B8900D9D590 /* V5MigratorTests.swift in Sources */,
				3F08FF9724D9F1F300D34DE3 /* EventDataMergeTests.swift in Sources */,
				216A15F5257818EF00D43848 /* Data+HexStringTests.swift in Sources */,
				3F39520824CA096100F7325B /* SharedStateTest.swift in Sources */,
				21F79AC124E72204003204C3 /* V4MigratorTests.swift in Sources */,
				3F39522024CA096200F7325B /* LaunchIDManagerTests.swift in Sources */,
				3F08FF9D24DA0DCF00D34DE3 /* RulesDownloaderTests.swift in Sources */,
				BBE1294F24DBBBD60045CD8D /* Dictionary+FlattenTests.swift in Sources */,
				3F39521824CA096200F7325B /* MockRulesDownloaderNetworkService.swift in Sources */,
				3F39521224CA096100F7325B /* MockExtensionTwo.swift in Sources */,
				78AA4EC62513AE3900205AE9 /* ConfigurationLifecycleResponseTests.swift in Sources */,
				3F39520924CA096100F7325B /* EventHubTests.swift in Sources */,
				21F79ABF24E71B03003204C3 /* IDParserTests.swift in Sources */,
				3F39521E24CA096200F7325B /* ConfigurationDownloaderTests.swift in Sources */,
				3F39153324CB7E2400B58C3E /* MobileCore+IdentityTests.swift in Sources */,
				3F39521024CA096100F7325B /* SlowMockExtension.swift in Sources */,
				3F39520724CA096100F7325B /* MobileCoreTests.swift in Sources */,
				3F39521D24CA096200F7325B /* ConfigurationStateTests.swift in Sources */,
				3F39521524CA096200F7325B /* MockConfigurationDownloader.swift in Sources */,
				78AA4EC42513AD2000205AE9 /* ConfigurationFileInPathTests.swift in Sources */,
				3F39153024CA47B600B58C3E /* JSONRulesParserTests.swift in Sources */,
				3F39521A24CA096200F7325B /* MockConfigurationDownloaderNetworkService.swift in Sources */,
				24CF603B2538C7E4006473BA /* MobileCore+TrackingTests.swift in Sources */,
				3FB5F7D024D2848900F0F6DF /* ConfigurationUpdateTests.swift in Sources */,
			);
			runOnlyForDeploymentPostprocessing = 0;
		};
		24B4934B24D4C31100AA38D9 /* Sources */ = {
			isa = PBXSourcesBuildPhase;
			buildActionMask = 2147483647;
			files = (
				24B4936F24D4C6F900AA38D9 /* Signal.swift in Sources */,
				24B4937124D4C86C00AA38D9 /* SignalConstants.swift in Sources */,
				24B4937824D8CEAC00AA38D9 /* SignalHitProcessor.swift in Sources */,
				24B4937624D8AAAF00AA38D9 /* Event+Signal.swift in Sources */,
				24B4937A24DA18BE00AA38D9 /* SignalHit.swift in Sources */,
			);
			runOnlyForDeploymentPostprocessing = 0;
		};
		24B4935324D4C31100AA38D9 /* Sources */ = {
			isa = PBXSourcesBuildPhase;
			buildActionMask = 2147483647;
			files = (
				247FBD7D24E331A600FA6505 /* Event+SignalTests.swift in Sources */,
				24B4935D24D4C31100AA38D9 /* SignalTests.swift in Sources */,
				2420365224E35EEB0069C89D /* SignalHitProcessorTests.swift in Sources */,
			);
			runOnlyForDeploymentPostprocessing = 0;
		};
		3F03978324BE5DD30019F095 /* Sources */ = {
			isa = PBXSourcesBuildPhase;
			buildActionMask = 2147483647;
			files = (
				3F0397CE24BE5FF30019F095 /* LoggingService.swift in Sources */,
				786C000525B8EE2100F26D34 /* DefaultHeadersFormatter.swift in Sources */,
				3F0397C924BE5FF30019F095 /* Logging.swift in Sources */,
				9239728525ACF1490056A3E5 /* AlertMessageDelegate.swift in Sources */,
				3F0397D224BE5FF30019F095 /* NetworkRequest.swift in Sources */,
				3F0397F224BE60910019F095 /* HitProcessing.swift in Sources */,
				92EEA57025885C1C00DBA3EE /* FullscreenMessage.swift in Sources */,
				3F0397FB24BE60910019F095 /* ThreadSafeArray.swift in Sources */,
				9239714025A6380A0056A3E5 /* MessagingDelegate.swift in Sources */,
				3F0397DF24BE5FF30019F095 /* URLOpening.swift in Sources */,
				3F0397CC24BE5FF30019F095 /* NetworkService.swift in Sources */,
				923972A325AD26190056A3E5 /* AlertMessage.swift in Sources */,
				3F0397C424BE5FF30019F095 /* Cache.swift in Sources */,
				3F0397D724BE5FF30019F095 /* DataQueueService.swift in Sources */,
				3F0397F324BE60910019F095 /* PersistentHitQueue.swift in Sources */,
				3F0397CD24BE5FF30019F095 /* NetworkServiceConstants.swift in Sources */,
				3F0397C724BE5FF30019F095 /* CacheExpiry.swift in Sources */,
				3F0397C624BE5FF30019F095 /* DiskCacheService.swift in Sources */,
				3F0397FC24BE60910019F095 /* OperationOrderer.swift in Sources */,
				3F0397D324BE5FF30019F095 /* SQLiteDataQueue.swift in Sources */,
				3F0397C324BE5FF30019F095 /* Caching.swift in Sources */,
				923972B325AD844E0056A3E5 /* UIApplication+Window.swift in Sources */,
				3F0397F924BE60910019F095 /* FileManager+ZIP.swift in Sources */,
				3F0397FD24BE60910019F095 /* ThreadSafeDictionary.swift in Sources */,
				3F0397F824BE60910019F095 /* ZipEntry.swift in Sources */,
				3F0397F424BE60910019F095 /* HitQueuing.swift in Sources */,
				786C001525B8EE6200F26D34 /* HttpConnectionConstants.swift in Sources */,
				3F0397DB24BE5FF30019F095 /* NamedCollectionDataStore.swift in Sources */,
				3F0397C524BE5FF30019F095 /* CacheEntry.swift in Sources */,
				3F0397F524BE60910019F095 /* AtomicCounter.swift in Sources */,
				92F06BFC25B8F1FE004C1700 /* MessageMonitorServicing.swift in Sources */,
				3F0397DA24BE5FF30019F095 /* NamedCollectionProcessing.swift in Sources */,
				92EEA5F6258933A600DBA3EE /* FullscreenDelegate.swift in Sources */,
				3F0397FE24BE60910019F095 /* URLEncoder.swift in Sources */,
				3F0397FF24BE60910019F095 /* AnyCodable.swift in Sources */,
				3F0397D124BE5FF30019F095 /* HttpConnection.swift in Sources */,
				3F0397D824BE5FF30019F095 /* DataQueuing.swift in Sources */,
				3F0397E024BE5FF30019F095 /* URLService.swift in Sources */,
				3F0397CA24BE5FF30019F095 /* Log.swift in Sources */,
				92EEA6062589343700DBA3EE /* MessageMonitorService.swift in Sources */,
				3F0397DC24BE5FF30019F095 /* UserDefaultsNamedCollection.swift in Sources */,
				92F06D0425BA33F4004C1700 /* UIMessaging.swift in Sources */,
				3F0397D524BE5FF30019F095 /* DataQueue.swift in Sources */,
				BB00E26D24D9BF6C00C578C1 /* URLUtility.swift in Sources */,
				3F0397DE24BE5FF30019F095 /* SystemInfoService.swift in Sources */,
				3F0397F624BE60910019F095 /* FileUnzipper.swift in Sources */,
				3F0397D424BE5FF30019F095 /* SQLiteWrapper.swift in Sources */,
				3F0397D024BE5FF30019F095 /* HttpMethod.swift in Sources */,
				3F0397CB24BE5FF30019F095 /* LogLevel.swift in Sources */,
				BB00E26B24D8C9A600C578C1 /* Date+Format.swift in Sources */,
				3F0397FA24BE60910019F095 /* FileUnzipperConstants.swift in Sources */,
				3F0397CF24BE5FF30019F095 /* Networking.swift in Sources */,
				3F0397DD24BE5FF30019F095 /* ApplicationSystemInfoService.swift in Sources */,
				3F0397D624BE5FF30019F095 /* DataEntity.swift in Sources */,
				3F0397C824BE5FF30019F095 /* ServiceProvider.swift in Sources */,
				2467E43A24CA4DE20022F6BE /* Unzipping.swift in Sources */,
				3F0397F724BE60910019F095 /* ZipArchive.swift in Sources */,
			);
			runOnlyForDeploymentPostprocessing = 0;
		};
		3F03978B24BE5DD30019F095 /* Sources */ = {
			isa = PBXSourcesBuildPhase;
			buildActionMask = 2147483647;
			files = (
				3F03981624BE61520019F095 /* SystemInfoServiceTest.swift in Sources */,
				923973DD25AFCEF20056A3E5 /* AlertMessageTests.swift in Sources */,
				92490BE7258BE23A00762B04 /* MessageMonitorServiceTest.swift in Sources */,
				249498E2254A0C920045E392 /* Date+FormatTests.swift in Sources */,
				3F03981E24BE61520019F095 /* DataQueueTests.swift in Sources */,
				3F03981524BE61520019F095 /* UnzipperTest.swift in Sources */,
				3F03982424BE61520019F095 /* AnyCodableTests.swift in Sources */,
				3F03982224BE61520019F095 /* OperationOrdererTests.swift in Sources */,
				3F03982124BE61520019F095 /* NamedCollectionDataStoreTest.swift in Sources */,
				3F03982724BE61520019F095 /* ThreadSafeDictionaryTests.swift in Sources */,
				3F03982624BE61520019F095 /* URLEncoderTests.swift in Sources */,
<<<<<<< HEAD
				923973CD25AF92140056A3E5 /* FullscreenMessageTests.swift in Sources */,
				2107F03024C9FFB2002935CF /* SHA256Tests.swift in Sources */,
=======
>>>>>>> d730be99
				78AA4EBA2502DF2200205AE9 /* ZipArchiveTest.swift in Sources */,
				3F03981924BE61520019F095 /* URLServiceTest.swift in Sources */,
				3F03982324BE61520019F095 /* PersistentHitQueueTests.swift in Sources */,
				3F03981724BE61520019F095 /* DataQueueService+Testable.swift in Sources */,
				3F03981824BE61520019F095 /* DataQueueServiceTests.swift in Sources */,
				3F03981B24BE61520019F095 /* UserDefaultsNamedCollectionTest.swift in Sources */,
				786C004825B8F43E00F26D34 /* DefaultHeadersFormatterTests.swift in Sources */,
				78AA4EC02509731B00205AE9 /* FileManager+ZipTests.swift in Sources */,
				3F03981C24BE61520019F095 /* SQLiteWrapperTests.swift in Sources */,
				3F03982524BE61520019F095 /* ThreadSafeArrayTests.swift in Sources */,
				3F03981F24BE61520019F095 /* NetworkServiceTests.swift in Sources */,
				3F03982024BE61520019F095 /* LogLevelTest.swift in Sources */,
				3F03981A24BE61520019F095 /* DiskCacheServiceTests.swift in Sources */,
			);
			runOnlyForDeploymentPostprocessing = 0;
		};
		3F4256F824F474F4005D4006 /* Sources */ = {
			isa = PBXSourcesBuildPhase;
			buildActionMask = 2147483647;
			files = (
				3F42571024F4754F005D4006 /* TestableNetworkService.swift in Sources */,
				3F5F9ED12502D34500C8A0B4 /* ConfigurationIntegrationTests.swift in Sources */,
				3FF829472507EBE400483C74 /* LifecycleIntegrationTests.swift in Sources */,
				3F4256FF24F474F4005D4006 /* IdentityIntegrationTests.swift in Sources */,
				3FF829692509937100483C74 /* SignalIntegrationTests.swift in Sources */,
				3F2F12C024F6D66C00600CB4 /* TestHelpers.swift in Sources */,
			);
			runOnlyForDeploymentPostprocessing = 0;
		};
		3FE6DDA524C62C090065EA05 /* Sources */ = {
			isa = PBXSourcesBuildPhase;
			buildActionMask = 2147483647;
			files = (
				215C859E24C6492800CCCD26 /* MockHitProcessor.swift in Sources */,
				24543A1524E1DC8E002D8D9A /* MockDiskCache.swift in Sources */,
				3FE6DDF524C62F620065EA05 /* MockURLSession.swift in Sources */,
				24543A1624E1DC95002D8D9A /* MockUnzipper.swift in Sources */,
				3FE6DDF724C62F620065EA05 /* MockDataQueue.swift in Sources */,
				215C859D24C6492800CCCD26 /* MockHitQueue.swift in Sources */,
				3FE6DDF224C62F610065EA05 /* MockTask.swift in Sources */,
				3FE6DDF324C62F610065EA05 /* MockDataStore.swift in Sources */,
				3FE6DDF624C62F620065EA05 /* MockSystemInfoService.swift in Sources */,
				24543A1424E1DAFC002D8D9A /* MockURLService.swift in Sources */,
				3FE6DDF124C62F610065EA05 /* MockNetworkServiceOverrider.swift in Sources */,
			);
			runOnlyForDeploymentPostprocessing = 0;
		};
		3FE6DDCD24C62EE60065EA05 /* Sources */ = {
			isa = PBXSourcesBuildPhase;
			buildActionMask = 2147483647;
			files = (
				3FE6DE0F24C630EB0065EA05 /* LifecycleMetrics.swift in Sources */,
				3FE6DE1424C630EB0065EA05 /* LifecycleConstants.swift in Sources */,
				3FE6DE1724C631100065EA05 /* LifecycleSession.swift in Sources */,
				3FE6DE1024C630EB0065EA05 /* Event+Lifecycle.swift in Sources */,
				3FE6DE1224C630EB0065EA05 /* Lifecycle.swift in Sources */,
				3FE6DE1324C630EB0065EA05 /* LifecycleContextData.swift in Sources */,
				3FE6DE1524C630EB0065EA05 /* LifecycleMetricsBuilder.swift in Sources */,
				3FE6DE0E24C630EB0065EA05 /* LifecycleState.swift in Sources */,
			);
			runOnlyForDeploymentPostprocessing = 0;
		};
		3FE6DDD524C62EE60065EA05 /* Sources */ = {
			isa = PBXSourcesBuildPhase;
			buildActionMask = 2147483647;
			files = (
				3FE6DE0324C630DF0065EA05 /* LifecycleFunctionalTests.swift in Sources */,
				3FE6DE0224C630DF0065EA05 /* LifecycleMetricsTests.swift in Sources */,
				3FE6DE0424C630DF0065EA05 /* LifecycleStateTests.swift in Sources */,
				3FE6DE0024C630DF0065EA05 /* LifecycleContextDataTests.swift in Sources */,
				3FE6DDFF24C630DF0065EA05 /* LifecycleMetricsBuilderTests.swift in Sources */,
				3FE6DE0524C630DF0065EA05 /* LifecycleSessionTests.swift in Sources */,
			);
			runOnlyForDeploymentPostprocessing = 0;
		};
		3FE6DE2B24C642330065EA05 /* Sources */ = {
			isa = PBXSourcesBuildPhase;
			buildActionMask = 2147483647;
			files = (
				3FE6DE5F24C643060065EA05 /* Networking+Identity.swift in Sources */,
				2107F02624C9FDFE002935CF /* PushIDManageable.swift in Sources */,
				3FE6DE6024C643060065EA05 /* IdentityState.swift in Sources */,
				3FE6DE5D24C643060065EA05 /* IdentityConstants.swift in Sources */,
				3FE6DE6424C643060065EA05 /* IdentityHit.swift in Sources */,
				3FE6DE6824C643060065EA05 /* IdentityHitProcessor.swift in Sources */,
				3FE6DE5924C643060065EA05 /* MobileVisitorAuthenticationState.swift in Sources */,
				3FE6DE5A24C643060065EA05 /* URLQueryItem+Identity.swift in Sources */,
				3FE6DE6724C643060065EA05 /* IdentityHitResponse.swift in Sources */,
				3FE6DE6224C643060065EA05 /* Event+Identity.swift in Sources */,
				3FE6DE6324C643060065EA05 /* CustomIdentity.swift in Sources */,
				3FE6DE5C24C643060065EA05 /* Identity+PublicAPI.swift in Sources */,
				3FE6DE6924C643060065EA05 /* Identity.swift in Sources */,
				3FE6DE6A24C643060065EA05 /* Identifiable.swift in Sources */,
				3FE6DE6124C643060065EA05 /* ECID.swift in Sources */,
				3FE6DE6524C643060065EA05 /* URLAppender.swift in Sources */,
				2107F02824C9FE1B002935CF /* PushIDManager.swift in Sources */,
				3FE6DE5B24C643060065EA05 /* IdentityProperties.swift in Sources */,
				3FE6DE6624C643060065EA05 /* MobileIdentities.swift in Sources */,
				3FE6DE6B24C643060065EA05 /* URL+Identity.swift in Sources */,
			);
			runOnlyForDeploymentPostprocessing = 0;
		};
		3FE6DE3324C642330065EA05 /* Sources */ = {
			isa = PBXSourcesBuildPhase;
			buildActionMask = 2147483647;
			files = (
				3FE6DE8024C643620065EA05 /* IdentityHitResponseTests.swift in Sources */,
				3FE6DE7824C643620065EA05 /* ECIDTests.swift in Sources */,
				3FE6DE8324C643620065EA05 /* IdentityPropertiesTests.swift in Sources */,
				3FE6DE7C24C643620065EA05 /* IdentityStateTests.swift in Sources */,
				214154A825186734005CEB80 /* CustomIdentityTests.swift in Sources */,
				21FE152024F03254008A82FF /* IdentityPublicAPITests.swift in Sources */,
				2107F02C24C9FF62002935CF /* MockPushIDManager.swift in Sources */,
				3FE6DE7D24C643620065EA05 /* IdentityFunctionalTests.swift in Sources */,
				2107F02A24C9FF46002935CF /* PushIDManagerTests.swift in Sources */,
				3FE6DE8124C643620065EA05 /* NetworkService+IdentityTests.swift in Sources */,
				3FE6DE8224C643620065EA05 /* IdentityTests.swift in Sources */,
				3FE6DE7A24C643620065EA05 /* URL+IdentityTests.swift in Sources */,
				3FE6DE7F24C643620065EA05 /* IdentityHitProcessorTests.swift in Sources */,
				3FE6DE8824C643EA0065EA05 /* TestableExtensionRuntime.swift in Sources */,
				3FE6DE7E24C643620065EA05 /* URLAppenderTests.swift in Sources */,
				218E01C024C7595000BEC470 /* HitQueuing+PrivacyTests.swift in Sources */,
				3FE6DE7B24C643620065EA05 /* URLQueryItem+IdentityTests.swift in Sources */,
				3FE6DE7924C643620065EA05 /* MobileIdentitiesTests.swift in Sources */,
			);
			runOnlyForDeploymentPostprocessing = 0;
		};
		3FF8170624D89B160064DFA1 /* Sources */ = {
			isa = PBXSourcesBuildPhase;
			buildActionMask = 2147483647;
			files = (
				3F08FFA924DBBDD700D34DE3 /* UserDefaults+Clear.swift in Sources */,
				3FF8171924D89B500064DFA1 /* TestableExtensionRuntime.swift in Sources */,
				21FE152224F03386008A82FF /* EventHub+Testable.swift in Sources */,
				3F08FFAA24DBBDD700D34DE3 /* TestableNetworkService.swift in Sources */,
				3FF8171624D89B500064DFA1 /* Event+Timestamp.swift in Sources */,
				21FE152124F0335E008A82FF /* MockExtension.swift in Sources */,
			);
			runOnlyForDeploymentPostprocessing = 0;
		};
/* End PBXSourcesBuildPhase section */

/* Begin PBXTargetDependency section */
		21CAC0E22422917600C11388 /* PBXTargetDependency */ = {
			isa = PBXTargetDependency;
			target = 21CAC0D52422917600C11388 /* AEPCore */;
			targetProxy = 21CAC0E12422917600C11388 /* PBXContainerItemProxy */;
		};
		24B4935A24D4C31100AA38D9 /* PBXTargetDependency */ = {
			isa = PBXTargetDependency;
			target = 24B4934E24D4C31100AA38D9 /* AEPSignal */;
			targetProxy = 24B4935924D4C31100AA38D9 /* PBXContainerItemProxy */;
		};
		24B4936924D4C3C400AA38D9 /* PBXTargetDependency */ = {
			isa = PBXTargetDependency;
			target = 21CAC0D52422917600C11388 /* AEPCore */;
			targetProxy = 24B4936824D4C3C400AA38D9 /* PBXContainerItemProxy */;
		};
		24B4936B24D4C3C400AA38D9 /* PBXTargetDependency */ = {
			isa = PBXTargetDependency;
			target = 3F03978624BE5DD30019F095 /* AEPServices */;
			targetProxy = 24B4936A24D4C3C400AA38D9 /* PBXContainerItemProxy */;
		};
		24B4936D24D4C6D200AA38D9 /* PBXTargetDependency */ = {
			isa = PBXTargetDependency;
			target = 24B4934E24D4C31100AA38D9 /* AEPSignal */;
			targetProxy = 24B4936C24D4C6D200AA38D9 /* PBXContainerItemProxy */;
		};
		24D2A3DC24DCB2540079DCCF /* PBXTargetDependency */ = {
			isa = PBXTargetDependency;
			target = 3FF8170924D89B160064DFA1 /* AEPCoreMocks */;
			targetProxy = 24D2A3DB24DCB2540079DCCF /* PBXContainerItemProxy */;
		};
		24D2A3DE24DCB2540079DCCF /* PBXTargetDependency */ = {
			isa = PBXTargetDependency;
			target = 3FE6DDA824C62C090065EA05 /* AEPServicesMocks */;
			targetProxy = 24D2A3DD24DCB2540079DCCF /* PBXContainerItemProxy */;
		};
		3F03979224BE5DD30019F095 /* PBXTargetDependency */ = {
			isa = PBXTargetDependency;
			target = 3F03978624BE5DD30019F095 /* AEPServices */;
			targetProxy = 3F03979124BE5DD30019F095 /* PBXContainerItemProxy */;
		};
		3F03983D24BE63570019F095 /* PBXTargetDependency */ = {
			isa = PBXTargetDependency;
			target = 3F03978624BE5DD30019F095 /* AEPServices */;
			targetProxy = 3F03983C24BE63570019F095 /* PBXContainerItemProxy */;
		};
		3F03984124BE65120019F095 /* PBXTargetDependency */ = {
			isa = PBXTargetDependency;
			target = 3F03978624BE5DD30019F095 /* AEPServices */;
			targetProxy = 3F03984024BE65120019F095 /* PBXContainerItemProxy */;
		};
		3F39152624CA34CA00B58C3E /* PBXTargetDependency */ = {
			isa = PBXTargetDependency;
			target = 21CAC0D52422917600C11388 /* AEPCore */;
			targetProxy = 3F39152524CA34CA00B58C3E /* PBXContainerItemProxy */;
		};
		3F39152824CA34CA00B58C3E /* PBXTargetDependency */ = {
			isa = PBXTargetDependency;
			target = 3FE6DE2E24C642330065EA05 /* AEPIdentity */;
			targetProxy = 3F39152724CA34CA00B58C3E /* PBXContainerItemProxy */;
		};
		3F39152A24CA34CA00B58C3E /* PBXTargetDependency */ = {
			isa = PBXTargetDependency;
			target = 3FE6DDD024C62EE60065EA05 /* AEPLifecycle */;
			targetProxy = 3F39152924CA34CA00B58C3E /* PBXContainerItemProxy */;
		};
		3F39152C24CA34CA00B58C3E /* PBXTargetDependency */ = {
			isa = PBXTargetDependency;
			target = 3F03978624BE5DD30019F095 /* AEPServices */;
			targetProxy = 3F39152B24CA34CA00B58C3E /* PBXContainerItemProxy */;
		};
		3F39522224CA1CBF00F7325B /* PBXTargetDependency */ = {
			isa = PBXTargetDependency;
			target = 21CAC0D52422917600C11388 /* AEPCore */;
			targetProxy = 3F39522124CA1CBF00F7325B /* PBXContainerItemProxy */;
		};
		3F39522424CA1CC500F7325B /* PBXTargetDependency */ = {
			isa = PBXTargetDependency;
			target = 21CAC0D52422917600C11388 /* AEPCore */;
			targetProxy = 3F39522324CA1CC500F7325B /* PBXContainerItemProxy */;
		};
		3F42570324F474F4005D4006 /* PBXTargetDependency */ = {
			isa = PBXTargetDependency;
			target = 21CAC0D52422917600C11388 /* AEPCore */;
			targetProxy = 3F42570224F474F4005D4006 /* PBXContainerItemProxy */;
		};
		3F42570824F47501005D4006 /* PBXTargetDependency */ = {
			isa = PBXTargetDependency;
			target = 3FE6DE2E24C642330065EA05 /* AEPIdentity */;
			targetProxy = 3F42570724F47501005D4006 /* PBXContainerItemProxy */;
		};
		3F42570A24F47501005D4006 /* PBXTargetDependency */ = {
			isa = PBXTargetDependency;
			target = 3FE6DDD024C62EE60065EA05 /* AEPLifecycle */;
			targetProxy = 3F42570924F47501005D4006 /* PBXContainerItemProxy */;
		};
		3F42570C24F47501005D4006 /* PBXTargetDependency */ = {
			isa = PBXTargetDependency;
			target = 3F03978624BE5DD30019F095 /* AEPServices */;
			targetProxy = 3F42570B24F47501005D4006 /* PBXContainerItemProxy */;
		};
		3F42570E24F47501005D4006 /* PBXTargetDependency */ = {
			isa = PBXTargetDependency;
			target = 24B4934E24D4C31100AA38D9 /* AEPSignal */;
			targetProxy = 3F42570D24F47501005D4006 /* PBXContainerItemProxy */;
		};
		3FE6DDBE24C62DAB0065EA05 /* PBXTargetDependency */ = {
			isa = PBXTargetDependency;
			target = 3FE6DDA824C62C090065EA05 /* AEPServicesMocks */;
			targetProxy = 3FE6DDBD24C62DAB0065EA05 /* PBXContainerItemProxy */;
		};
		3FE6DDDC24C62EE60065EA05 /* PBXTargetDependency */ = {
			isa = PBXTargetDependency;
			target = 3FE6DDD024C62EE60065EA05 /* AEPLifecycle */;
			targetProxy = 3FE6DDDB24C62EE60065EA05 /* PBXContainerItemProxy */;
		};
		3FE6DE2124C6345A0065EA05 /* PBXTargetDependency */ = {
			isa = PBXTargetDependency;
			target = 3F03978624BE5DD30019F095 /* AEPServices */;
			targetProxy = 3FE6DE2024C6345A0065EA05 /* PBXContainerItemProxy */;
		};
		3FE6DE2524C634660065EA05 /* PBXTargetDependency */ = {
			isa = PBXTargetDependency;
			target = 3F03978624BE5DD30019F095 /* AEPServices */;
			targetProxy = 3FE6DE2424C634660065EA05 /* PBXContainerItemProxy */;
		};
		3FE6DE2724C634B50065EA05 /* PBXTargetDependency */ = {
			isa = PBXTargetDependency;
			target = 3FE6DDA824C62C090065EA05 /* AEPServicesMocks */;
			targetProxy = 3FE6DE2624C634B50065EA05 /* PBXContainerItemProxy */;
		};
		3FE6DE3A24C642330065EA05 /* PBXTargetDependency */ = {
			isa = PBXTargetDependency;
			target = 3FE6DE2E24C642330065EA05 /* AEPIdentity */;
			targetProxy = 3FE6DE3924C642330065EA05 /* PBXContainerItemProxy */;
		};
		3FE6DE8524C6437F0065EA05 /* PBXTargetDependency */ = {
			isa = PBXTargetDependency;
			target = 3FE6DDA824C62C090065EA05 /* AEPServicesMocks */;
			targetProxy = 3FE6DE8424C6437F0065EA05 /* PBXContainerItemProxy */;
		};
		3FE6DE8A24C646360065EA05 /* PBXTargetDependency */ = {
			isa = PBXTargetDependency;
			target = 3F03978624BE5DD30019F095 /* AEPServices */;
			targetProxy = 3FE6DE8924C646360065EA05 /* PBXContainerItemProxy */;
		};
		3FF8171B24D89B8A0064DFA1 /* PBXTargetDependency */ = {
			isa = PBXTargetDependency;
			target = 3FF8170924D89B160064DFA1 /* AEPCoreMocks */;
			targetProxy = 3FF8171A24D89B8A0064DFA1 /* PBXContainerItemProxy */;
		};
		3FF8171E24D89BCD0064DFA1 /* PBXTargetDependency */ = {
			isa = PBXTargetDependency;
			target = 21CAC0D52422917600C11388 /* AEPCore */;
			targetProxy = 3FF8171D24D89BCD0064DFA1 /* PBXContainerItemProxy */;
		};
		3FF8172224D8ABF20064DFA1 /* PBXTargetDependency */ = {
			isa = PBXTargetDependency;
			target = 3FF8170924D89B160064DFA1 /* AEPCoreMocks */;
			targetProxy = 3FF8172124D8ABF20064DFA1 /* PBXContainerItemProxy */;
		};
/* End PBXTargetDependency section */

/* Begin XCBuildConfiguration section */
		21CAC0E82422917600C11388 /* Debug */ = {
			isa = XCBuildConfiguration;
			buildSettings = {
				ALWAYS_SEARCH_USER_PATHS = NO;
				BUILD_LIBRARY_FOR_DISTRIBUTION = YES;
				CLANG_ANALYZER_NONNULL = YES;
				CLANG_ANALYZER_NUMBER_OBJECT_CONVERSION = YES_AGGRESSIVE;
				CLANG_CXX_LANGUAGE_STANDARD = "gnu++14";
				CLANG_CXX_LIBRARY = "libc++";
				CLANG_ENABLE_MODULES = YES;
				CLANG_ENABLE_OBJC_ARC = YES;
				CLANG_ENABLE_OBJC_WEAK = YES;
				CLANG_WARN_BLOCK_CAPTURE_AUTORELEASING = YES;
				CLANG_WARN_BOOL_CONVERSION = YES;
				CLANG_WARN_COMMA = YES;
				CLANG_WARN_CONSTANT_CONVERSION = YES;
				CLANG_WARN_DEPRECATED_OBJC_IMPLEMENTATIONS = YES;
				CLANG_WARN_DIRECT_OBJC_ISA_USAGE = YES_ERROR;
				CLANG_WARN_DOCUMENTATION_COMMENTS = YES;
				CLANG_WARN_EMPTY_BODY = YES;
				CLANG_WARN_ENUM_CONVERSION = YES;
				CLANG_WARN_INFINITE_RECURSION = YES;
				CLANG_WARN_INT_CONVERSION = YES;
				CLANG_WARN_NON_LITERAL_NULL_CONVERSION = YES;
				CLANG_WARN_OBJC_IMPLICIT_RETAIN_SELF = YES;
				CLANG_WARN_OBJC_LITERAL_CONVERSION = YES;
				CLANG_WARN_OBJC_ROOT_CLASS = YES_ERROR;
				CLANG_WARN_QUOTED_INCLUDE_IN_FRAMEWORK_HEADER = YES;
				CLANG_WARN_RANGE_LOOP_ANALYSIS = YES;
				CLANG_WARN_STRICT_PROTOTYPES = YES;
				CLANG_WARN_SUSPICIOUS_MOVE = YES;
				CLANG_WARN_UNGUARDED_AVAILABILITY = YES_AGGRESSIVE;
				CLANG_WARN_UNREACHABLE_CODE = YES;
				CLANG_WARN__DUPLICATE_METHOD_MATCH = YES;
				COPY_PHASE_STRIP = NO;
				CURRENT_PROJECT_VERSION = 1;
				DEBUG_INFORMATION_FORMAT = dwarf;
				ENABLE_STRICT_OBJC_MSGSEND = YES;
				ENABLE_TESTABILITY = YES;
				GCC_C_LANGUAGE_STANDARD = gnu11;
				GCC_DYNAMIC_NO_PIC = NO;
				GCC_NO_COMMON_BLOCKS = YES;
				GCC_OPTIMIZATION_LEVEL = 0;
				GCC_PREPROCESSOR_DEFINITIONS = (
					"DEBUG=1",
					"$(inherited)",
				);
				GCC_WARN_64_TO_32_BIT_CONVERSION = YES;
				GCC_WARN_ABOUT_RETURN_TYPE = YES_ERROR;
				GCC_WARN_UNDECLARED_SELECTOR = YES;
				GCC_WARN_UNINITIALIZED_AUTOS = YES_AGGRESSIVE;
				GCC_WARN_UNUSED_FUNCTION = YES;
				GCC_WARN_UNUSED_VARIABLE = YES;
				IPHONEOS_DEPLOYMENT_TARGET = 10.0;
				MTL_ENABLE_DEBUG_INFO = INCLUDE_SOURCE;
				MTL_FAST_MATH = YES;
				ONLY_ACTIVE_ARCH = YES;
				SDKROOT = iphoneos;
				SWIFT_ACTIVE_COMPILATION_CONDITIONS = DEBUG;
				SWIFT_OPTIMIZATION_LEVEL = "-Onone";
				VERSIONING_SYSTEM = "apple-generic";
				VERSION_INFO_PREFIX = "";
			};
			name = Debug;
		};
		21CAC0E92422917600C11388 /* Release */ = {
			isa = XCBuildConfiguration;
			buildSettings = {
				ALWAYS_SEARCH_USER_PATHS = NO;
				BUILD_LIBRARY_FOR_DISTRIBUTION = YES;
				CLANG_ANALYZER_NONNULL = YES;
				CLANG_ANALYZER_NUMBER_OBJECT_CONVERSION = YES_AGGRESSIVE;
				CLANG_CXX_LANGUAGE_STANDARD = "gnu++14";
				CLANG_CXX_LIBRARY = "libc++";
				CLANG_ENABLE_MODULES = YES;
				CLANG_ENABLE_OBJC_ARC = YES;
				CLANG_ENABLE_OBJC_WEAK = YES;
				CLANG_WARN_BLOCK_CAPTURE_AUTORELEASING = YES;
				CLANG_WARN_BOOL_CONVERSION = YES;
				CLANG_WARN_COMMA = YES;
				CLANG_WARN_CONSTANT_CONVERSION = YES;
				CLANG_WARN_DEPRECATED_OBJC_IMPLEMENTATIONS = YES;
				CLANG_WARN_DIRECT_OBJC_ISA_USAGE = YES_ERROR;
				CLANG_WARN_DOCUMENTATION_COMMENTS = YES;
				CLANG_WARN_EMPTY_BODY = YES;
				CLANG_WARN_ENUM_CONVERSION = YES;
				CLANG_WARN_INFINITE_RECURSION = YES;
				CLANG_WARN_INT_CONVERSION = YES;
				CLANG_WARN_NON_LITERAL_NULL_CONVERSION = YES;
				CLANG_WARN_OBJC_IMPLICIT_RETAIN_SELF = YES;
				CLANG_WARN_OBJC_LITERAL_CONVERSION = YES;
				CLANG_WARN_OBJC_ROOT_CLASS = YES_ERROR;
				CLANG_WARN_QUOTED_INCLUDE_IN_FRAMEWORK_HEADER = YES;
				CLANG_WARN_RANGE_LOOP_ANALYSIS = YES;
				CLANG_WARN_STRICT_PROTOTYPES = YES;
				CLANG_WARN_SUSPICIOUS_MOVE = YES;
				CLANG_WARN_UNGUARDED_AVAILABILITY = YES_AGGRESSIVE;
				CLANG_WARN_UNREACHABLE_CODE = YES;
				CLANG_WARN__DUPLICATE_METHOD_MATCH = YES;
				COPY_PHASE_STRIP = NO;
				CURRENT_PROJECT_VERSION = 1;
				DEBUG_INFORMATION_FORMAT = "dwarf-with-dsym";
				ENABLE_NS_ASSERTIONS = NO;
				ENABLE_STRICT_OBJC_MSGSEND = YES;
				GCC_C_LANGUAGE_STANDARD = gnu11;
				GCC_NO_COMMON_BLOCKS = YES;
				GCC_WARN_64_TO_32_BIT_CONVERSION = YES;
				GCC_WARN_ABOUT_RETURN_TYPE = YES_ERROR;
				GCC_WARN_UNDECLARED_SELECTOR = YES;
				GCC_WARN_UNINITIALIZED_AUTOS = YES_AGGRESSIVE;
				GCC_WARN_UNUSED_FUNCTION = YES;
				GCC_WARN_UNUSED_VARIABLE = YES;
				IPHONEOS_DEPLOYMENT_TARGET = 10.0;
				MTL_ENABLE_DEBUG_INFO = NO;
				MTL_FAST_MATH = YES;
				SDKROOT = iphoneos;
				SWIFT_COMPILATION_MODE = wholemodule;
				SWIFT_OPTIMIZATION_LEVEL = "-O";
				VALIDATE_PRODUCT = YES;
				VERSIONING_SYSTEM = "apple-generic";
				VERSION_INFO_PREFIX = "";
			};
			name = Release;
		};
		21CAC0EB2422917600C11388 /* Debug */ = {
			isa = XCBuildConfiguration;
			baseConfigurationReference = C63ECCE4276B2C8008629BA4 /* Pods-AEPCore.debug.xcconfig */;
			buildSettings = {
				CLANG_ENABLE_MODULES = YES;
				CODE_SIGN_STYLE = Automatic;
				DEFINES_MODULE = YES;
				DEVELOPMENT_TEAM = "";
				DYLIB_COMPATIBILITY_VERSION = 1;
				DYLIB_CURRENT_VERSION = 1;
				DYLIB_INSTALL_NAME_BASE = "@rpath";
				INFOPLIST_FILE = AEPCore/Sources/Info.plist;
				INSTALL_PATH = "$(LOCAL_LIBRARY_DIR)/Frameworks";
				IPHONEOS_DEPLOYMENT_TARGET = 10.0;
				LD_RUNPATH_SEARCH_PATHS = (
					"$(inherited)",
					"@executable_path/Frameworks",
					"@loader_path/Frameworks",
				);
				MARKETING_VERSION = 3.0.0;
				PRODUCT_BUNDLE_IDENTIFIER = com.adobe.aep.core;
				PRODUCT_NAME = "$(TARGET_NAME:c99extidentifier)";
				SKIP_INSTALL = YES;
				SUPPORTS_MACCATALYST = NO;
				SWIFT_OPTIMIZATION_LEVEL = "-Onone";
				SWIFT_VERSION = 5.0;
				TARGETED_DEVICE_FAMILY = "1,2";
			};
			name = Debug;
		};
		21CAC0EC2422917600C11388 /* Release */ = {
			isa = XCBuildConfiguration;
			baseConfigurationReference = 379EA00DE567DCA654F85A63 /* Pods-AEPCore.release.xcconfig */;
			buildSettings = {
				CLANG_ENABLE_MODULES = YES;
				CODE_SIGN_STYLE = Automatic;
				DEFINES_MODULE = YES;
				DEVELOPMENT_TEAM = "";
				DYLIB_COMPATIBILITY_VERSION = 1;
				DYLIB_CURRENT_VERSION = 1;
				DYLIB_INSTALL_NAME_BASE = "@rpath";
				INFOPLIST_FILE = AEPCore/Sources/Info.plist;
				INSTALL_PATH = "$(LOCAL_LIBRARY_DIR)/Frameworks";
				IPHONEOS_DEPLOYMENT_TARGET = 10.0;
				LD_RUNPATH_SEARCH_PATHS = (
					"$(inherited)",
					"@executable_path/Frameworks",
					"@loader_path/Frameworks",
				);
				MARKETING_VERSION = 3.0.0;
				PRODUCT_BUNDLE_IDENTIFIER = com.adobe.aep.core;
				PRODUCT_NAME = "$(TARGET_NAME:c99extidentifier)";
				SKIP_INSTALL = YES;
				SUPPORTS_MACCATALYST = NO;
				SWIFT_VERSION = 5.0;
				TARGETED_DEVICE_FAMILY = "1,2";
			};
			name = Release;
		};
		21CAC0EE2422917600C11388 /* Debug */ = {
			isa = XCBuildConfiguration;
			baseConfigurationReference = B81B947600B51187020B8749 /* Pods-AEPCoreTests.debug.xcconfig */;
			buildSettings = {
				ALWAYS_EMBED_SWIFT_STANDARD_LIBRARIES = YES;
				BUILD_LIBRARY_FOR_DISTRIBUTION = NO;
				CLANG_ENABLE_MODULES = YES;
				CODE_SIGN_STYLE = Automatic;
				DEVELOPMENT_TEAM = FKGEE875K4;
				INFOPLIST_FILE = AEPCore/Tests/Info.plist;
				IPHONEOS_DEPLOYMENT_TARGET = 10.0;
				LD_RUNPATH_SEARCH_PATHS = (
					"$(inherited)",
					"@executable_path/Frameworks",
					"@loader_path/Frameworks",
				);
				PRODUCT_BUNDLE_IDENTIFIER = Adobe.AEPCoreTests;
				PRODUCT_NAME = "$(TARGET_NAME)";
				SWIFT_OPTIMIZATION_LEVEL = "-Onone";
				SWIFT_VERSION = 5.0;
				TARGETED_DEVICE_FAMILY = "1,2";
			};
			name = Debug;
		};
		21CAC0EF2422917600C11388 /* Release */ = {
			isa = XCBuildConfiguration;
			baseConfigurationReference = 23E044E5863A7F60812FCA09 /* Pods-AEPCoreTests.release.xcconfig */;
			buildSettings = {
				ALWAYS_EMBED_SWIFT_STANDARD_LIBRARIES = YES;
				BUILD_LIBRARY_FOR_DISTRIBUTION = NO;
				CLANG_ENABLE_MODULES = YES;
				CODE_SIGN_STYLE = Automatic;
				DEVELOPMENT_TEAM = FKGEE875K4;
				INFOPLIST_FILE = AEPCore/Tests/Info.plist;
				IPHONEOS_DEPLOYMENT_TARGET = 10.0;
				LD_RUNPATH_SEARCH_PATHS = (
					"$(inherited)",
					"@executable_path/Frameworks",
					"@loader_path/Frameworks",
				);
				PRODUCT_BUNDLE_IDENTIFIER = Adobe.AEPCoreTests;
				PRODUCT_NAME = "$(TARGET_NAME)";
				SWIFT_VERSION = 5.0;
				TARGETED_DEVICE_FAMILY = "1,2";
			};
			name = Release;
		};
		24B4936024D4C31100AA38D9 /* Debug */ = {
			isa = XCBuildConfiguration;
			buildSettings = {
				CLANG_ENABLE_MODULES = YES;
				CODE_SIGN_STYLE = Automatic;
				DEFINES_MODULE = YES;
				DYLIB_COMPATIBILITY_VERSION = 1;
				DYLIB_CURRENT_VERSION = 1;
				DYLIB_INSTALL_NAME_BASE = "@rpath";
				INFOPLIST_FILE = AEPSignal/Sources/Info.plist;
				INSTALL_PATH = "$(LOCAL_LIBRARY_DIR)/Frameworks";
				IPHONEOS_DEPLOYMENT_TARGET = 10.0;
				LD_RUNPATH_SEARCH_PATHS = (
					"$(inherited)",
					"@executable_path/Frameworks",
					"@loader_path/Frameworks",
				);
				MARKETING_VERSION = 3.0.0;
				PRODUCT_BUNDLE_IDENTIFIER = com.adobe.aep.signal;
				PRODUCT_NAME = "$(TARGET_NAME:c99extidentifier)";
				SKIP_INSTALL = YES;
				SUPPORTS_MACCATALYST = NO;
				SWIFT_OPTIMIZATION_LEVEL = "-Onone";
				SWIFT_VERSION = 5.0;
				TARGETED_DEVICE_FAMILY = "1,2";
			};
			name = Debug;
		};
		24B4936124D4C31100AA38D9 /* Release */ = {
			isa = XCBuildConfiguration;
			buildSettings = {
				CLANG_ENABLE_MODULES = YES;
				CODE_SIGN_STYLE = Automatic;
				DEFINES_MODULE = YES;
				DYLIB_COMPATIBILITY_VERSION = 1;
				DYLIB_CURRENT_VERSION = 1;
				DYLIB_INSTALL_NAME_BASE = "@rpath";
				INFOPLIST_FILE = AEPSignal/Sources/Info.plist;
				INSTALL_PATH = "$(LOCAL_LIBRARY_DIR)/Frameworks";
				IPHONEOS_DEPLOYMENT_TARGET = 10.0;
				LD_RUNPATH_SEARCH_PATHS = (
					"$(inherited)",
					"@executable_path/Frameworks",
					"@loader_path/Frameworks",
				);
				MARKETING_VERSION = 3.0.0;
				PRODUCT_BUNDLE_IDENTIFIER = com.adobe.aep.signal;
				PRODUCT_NAME = "$(TARGET_NAME:c99extidentifier)";
				SKIP_INSTALL = YES;
				SUPPORTS_MACCATALYST = NO;
				SWIFT_VERSION = 5.0;
				TARGETED_DEVICE_FAMILY = "1,2";
			};
			name = Release;
		};
		24B4936224D4C31100AA38D9 /* Debug */ = {
			isa = XCBuildConfiguration;
			baseConfigurationReference = 19237066091E14E58EE9013A /* Pods-AEPSignalTests.debug.xcconfig */;
			buildSettings = {
				ALWAYS_EMBED_SWIFT_STANDARD_LIBRARIES = YES;
				CODE_SIGN_STYLE = Automatic;
				INFOPLIST_FILE = AEPSignal/Tests/Info.plist;
				IPHONEOS_DEPLOYMENT_TARGET = 10.0;
				LD_RUNPATH_SEARCH_PATHS = (
					"$(inherited)",
					"@executable_path/Frameworks",
					"@loader_path/Frameworks",
				);
				PRODUCT_BUNDLE_IDENTIFIER = com.adobe.AEPSignalTests;
				PRODUCT_NAME = "$(TARGET_NAME)";
				SWIFT_VERSION = 5.0;
				TARGETED_DEVICE_FAMILY = "1,2";
			};
			name = Debug;
		};
		24B4936324D4C31100AA38D9 /* Release */ = {
			isa = XCBuildConfiguration;
			baseConfigurationReference = BA3FC2DEAD8FEB4B8CFF6A8D /* Pods-AEPSignalTests.release.xcconfig */;
			buildSettings = {
				ALWAYS_EMBED_SWIFT_STANDARD_LIBRARIES = YES;
				CODE_SIGN_STYLE = Automatic;
				INFOPLIST_FILE = AEPSignal/Tests/Info.plist;
				IPHONEOS_DEPLOYMENT_TARGET = 10.0;
				LD_RUNPATH_SEARCH_PATHS = (
					"$(inherited)",
					"@executable_path/Frameworks",
					"@loader_path/Frameworks",
				);
				PRODUCT_BUNDLE_IDENTIFIER = com.adobe.AEPSignalTests;
				PRODUCT_NAME = "$(TARGET_NAME)";
				SWIFT_VERSION = 5.0;
				TARGETED_DEVICE_FAMILY = "1,2";
			};
			name = Release;
		};
		3F03979824BE5DD30019F095 /* Debug */ = {
			isa = XCBuildConfiguration;
			buildSettings = {
				CLANG_ENABLE_MODULES = YES;
				CODE_SIGN_STYLE = Automatic;
				DEFINES_MODULE = YES;
				DYLIB_COMPATIBILITY_VERSION = 1;
				DYLIB_CURRENT_VERSION = 1;
				DYLIB_INSTALL_NAME_BASE = "@rpath";
				INFOPLIST_FILE = AEPServices/Sources/Info.plist;
				INSTALL_PATH = "$(LOCAL_LIBRARY_DIR)/Frameworks";
				IPHONEOS_DEPLOYMENT_TARGET = 10.0;
				LD_RUNPATH_SEARCH_PATHS = (
					"$(inherited)",
					"@executable_path/Frameworks",
					"@loader_path/Frameworks",
				);
				MARKETING_VERSION = 3.0.0;
				PRODUCT_BUNDLE_IDENTIFIER = come.adobe.aep.services;
				PRODUCT_NAME = "$(TARGET_NAME:c99extidentifier)";
				SKIP_INSTALL = YES;
				SWIFT_OPTIMIZATION_LEVEL = "-Onone";
				SWIFT_VERSION = 5.0;
				TARGETED_DEVICE_FAMILY = "1,2";
			};
			name = Debug;
		};
		3F03979924BE5DD30019F095 /* Release */ = {
			isa = XCBuildConfiguration;
			buildSettings = {
				CLANG_ENABLE_MODULES = YES;
				CODE_SIGN_STYLE = Automatic;
				DEFINES_MODULE = YES;
				DYLIB_COMPATIBILITY_VERSION = 1;
				DYLIB_CURRENT_VERSION = 1;
				DYLIB_INSTALL_NAME_BASE = "@rpath";
				INFOPLIST_FILE = AEPServices/Sources/Info.plist;
				INSTALL_PATH = "$(LOCAL_LIBRARY_DIR)/Frameworks";
				IPHONEOS_DEPLOYMENT_TARGET = 10.0;
				LD_RUNPATH_SEARCH_PATHS = (
					"$(inherited)",
					"@executable_path/Frameworks",
					"@loader_path/Frameworks",
				);
				MARKETING_VERSION = 3.0.0;
				PRODUCT_BUNDLE_IDENTIFIER = come.adobe.aep.services;
				PRODUCT_NAME = "$(TARGET_NAME:c99extidentifier)";
				SKIP_INSTALL = YES;
				SWIFT_VERSION = 5.0;
				TARGETED_DEVICE_FAMILY = "1,2";
			};
			name = Release;
		};
		3F03979A24BE5DD30019F095 /* Debug */ = {
			isa = XCBuildConfiguration;
			buildSettings = {
				ALWAYS_EMBED_SWIFT_STANDARD_LIBRARIES = YES;
				CODE_SIGN_STYLE = Automatic;
				DEVELOPMENT_TEAM = FKGEE875K4;
				INFOPLIST_FILE = AEPServices/Tests/Info.plist;
				IPHONEOS_DEPLOYMENT_TARGET = 10.0;
				LD_RUNPATH_SEARCH_PATHS = (
					"$(inherited)",
					"@executable_path/Frameworks",
					"@loader_path/Frameworks",
				);
				PRODUCT_BUNDLE_IDENTIFIER = com.adobe.mobile.AEPServicesTests;
				PRODUCT_NAME = "$(TARGET_NAME)";
				SWIFT_VERSION = 5.0;
				TARGETED_DEVICE_FAMILY = "1,2";
			};
			name = Debug;
		};
		3F03979B24BE5DD30019F095 /* Release */ = {
			isa = XCBuildConfiguration;
			buildSettings = {
				ALWAYS_EMBED_SWIFT_STANDARD_LIBRARIES = YES;
				CODE_SIGN_STYLE = Automatic;
				DEVELOPMENT_TEAM = FKGEE875K4;
				INFOPLIST_FILE = AEPServices/Tests/Info.plist;
				IPHONEOS_DEPLOYMENT_TARGET = 10.0;
				LD_RUNPATH_SEARCH_PATHS = (
					"$(inherited)",
					"@executable_path/Frameworks",
					"@loader_path/Frameworks",
				);
				PRODUCT_BUNDLE_IDENTIFIER = com.adobe.mobile.AEPServicesTests;
				PRODUCT_NAME = "$(TARGET_NAME)";
				SWIFT_VERSION = 5.0;
				TARGETED_DEVICE_FAMILY = "1,2";
			};
			name = Release;
		};
		3F39152324CA34BA00B58C3E /* Debug */ = {
			isa = XCBuildConfiguration;
			buildSettings = {
				CODE_SIGN_STYLE = Automatic;
				PRODUCT_NAME = "$(TARGET_NAME)";
			};
			name = Debug;
		};
		3F39152424CA34BA00B58C3E /* Release */ = {
			isa = XCBuildConfiguration;
			buildSettings = {
				CODE_SIGN_STYLE = Automatic;
				PRODUCT_NAME = "$(TARGET_NAME)";
			};
			name = Release;
		};
		3F42570424F474F4005D4006 /* Debug */ = {
			isa = XCBuildConfiguration;
			baseConfigurationReference = F15CE3650F66A8B238F32098 /* Pods-AEPIntegrationTests.debug.xcconfig */;
			buildSettings = {
				CODE_SIGN_STYLE = Automatic;
				INFOPLIST_FILE = AEPIntegrationTests/Info.plist;
				IPHONEOS_DEPLOYMENT_TARGET = 13.2;
				LD_RUNPATH_SEARCH_PATHS = (
					"$(inherited)",
					"@executable_path/Frameworks",
					"@loader_path/Frameworks",
				);
				PRODUCT_BUNDLE_IDENTIFIER = com.adobe.mobile.AEPIntegrationTests;
				PRODUCT_NAME = "$(TARGET_NAME)";
				SWIFT_VERSION = 5.0;
				TARGETED_DEVICE_FAMILY = "1,2";
			};
			name = Debug;
		};
		3F42570524F474F4005D4006 /* Release */ = {
			isa = XCBuildConfiguration;
			baseConfigurationReference = 4E248A93FA9CBDD50605A356 /* Pods-AEPIntegrationTests.release.xcconfig */;
			buildSettings = {
				CODE_SIGN_STYLE = Automatic;
				INFOPLIST_FILE = AEPIntegrationTests/Info.plist;
				IPHONEOS_DEPLOYMENT_TARGET = 13.2;
				LD_RUNPATH_SEARCH_PATHS = (
					"$(inherited)",
					"@executable_path/Frameworks",
					"@loader_path/Frameworks",
				);
				PRODUCT_BUNDLE_IDENTIFIER = com.adobe.mobile.AEPIntegrationTests;
				PRODUCT_NAME = "$(TARGET_NAME)";
				SWIFT_VERSION = 5.0;
				TARGETED_DEVICE_FAMILY = "1,2";
			};
			name = Release;
		};
		3FE6DDAF24C62C090065EA05 /* Debug */ = {
			isa = XCBuildConfiguration;
			buildSettings = {
				CLANG_ENABLE_MODULES = YES;
				CODE_SIGN_STYLE = Automatic;
				DEFINES_MODULE = YES;
				DYLIB_COMPATIBILITY_VERSION = 1;
				DYLIB_CURRENT_VERSION = 1;
				DYLIB_INSTALL_NAME_BASE = "@rpath";
				INFOPLIST_FILE = AEPServices/Mocks/Info.plist;
				INSTALL_PATH = "$(LOCAL_LIBRARY_DIR)/Frameworks";
				IPHONEOS_DEPLOYMENT_TARGET = 10.0;
				LD_RUNPATH_SEARCH_PATHS = (
					"$(inherited)",
					"@executable_path/Frameworks",
					"@loader_path/Frameworks",
				);
				MARKETING_VERSION = 3.0.0;
				PRODUCT_BUNDLE_IDENTIFIER = com.adobe.aep.AEPServicesMocks;
				PRODUCT_NAME = "$(TARGET_NAME:c99extidentifier)";
				SKIP_INSTALL = YES;
				SWIFT_OPTIMIZATION_LEVEL = "-Onone";
				SWIFT_VERSION = 5.0;
				TARGETED_DEVICE_FAMILY = "1,2";
			};
			name = Debug;
		};
		3FE6DDB024C62C090065EA05 /* Release */ = {
			isa = XCBuildConfiguration;
			buildSettings = {
				CLANG_ENABLE_MODULES = YES;
				CODE_SIGN_STYLE = Automatic;
				DEFINES_MODULE = YES;
				DYLIB_COMPATIBILITY_VERSION = 1;
				DYLIB_CURRENT_VERSION = 1;
				DYLIB_INSTALL_NAME_BASE = "@rpath";
				INFOPLIST_FILE = AEPServices/Mocks/Info.plist;
				INSTALL_PATH = "$(LOCAL_LIBRARY_DIR)/Frameworks";
				IPHONEOS_DEPLOYMENT_TARGET = 10.0;
				LD_RUNPATH_SEARCH_PATHS = (
					"$(inherited)",
					"@executable_path/Frameworks",
					"@loader_path/Frameworks",
				);
				MARKETING_VERSION = 3.0.0;
				PRODUCT_BUNDLE_IDENTIFIER = com.adobe.aep.AEPServicesMocks;
				PRODUCT_NAME = "$(TARGET_NAME:c99extidentifier)";
				SKIP_INSTALL = YES;
				SWIFT_VERSION = 5.0;
				TARGETED_DEVICE_FAMILY = "1,2";
			};
			name = Release;
		};
		3FE6DDE324C62EE60065EA05 /* Debug */ = {
			isa = XCBuildConfiguration;
			buildSettings = {
				CLANG_ENABLE_MODULES = YES;
				CODE_SIGN_STYLE = Automatic;
				DEFINES_MODULE = YES;
				DYLIB_COMPATIBILITY_VERSION = 1;
				DYLIB_CURRENT_VERSION = 1;
				DYLIB_INSTALL_NAME_BASE = "@rpath";
				INFOPLIST_FILE = AEPLifecycle/Sources/Info.plist;
				INSTALL_PATH = "$(LOCAL_LIBRARY_DIR)/Frameworks";
				IPHONEOS_DEPLOYMENT_TARGET = 10.0;
				LD_RUNPATH_SEARCH_PATHS = (
					"$(inherited)",
					"@executable_path/Frameworks",
					"@loader_path/Frameworks",
				);
				MARKETING_VERSION = 3.0.0;
				PRODUCT_BUNDLE_IDENTIFIER = com.adobe.aep.lifecycle;
				PRODUCT_NAME = "$(TARGET_NAME:c99extidentifier)";
				SKIP_INSTALL = YES;
				SWIFT_OPTIMIZATION_LEVEL = "-Onone";
				SWIFT_VERSION = 5.0;
				TARGETED_DEVICE_FAMILY = "1,2";
			};
			name = Debug;
		};
		3FE6DDE424C62EE60065EA05 /* Release */ = {
			isa = XCBuildConfiguration;
			buildSettings = {
				CLANG_ENABLE_MODULES = YES;
				CODE_SIGN_STYLE = Automatic;
				DEFINES_MODULE = YES;
				DYLIB_COMPATIBILITY_VERSION = 1;
				DYLIB_CURRENT_VERSION = 1;
				DYLIB_INSTALL_NAME_BASE = "@rpath";
				INFOPLIST_FILE = AEPLifecycle/Sources/Info.plist;
				INSTALL_PATH = "$(LOCAL_LIBRARY_DIR)/Frameworks";
				IPHONEOS_DEPLOYMENT_TARGET = 10.0;
				LD_RUNPATH_SEARCH_PATHS = (
					"$(inherited)",
					"@executable_path/Frameworks",
					"@loader_path/Frameworks",
				);
				MARKETING_VERSION = 3.0.0;
				PRODUCT_BUNDLE_IDENTIFIER = com.adobe.aep.lifecycle;
				PRODUCT_NAME = "$(TARGET_NAME:c99extidentifier)";
				SKIP_INSTALL = YES;
				SWIFT_VERSION = 5.0;
				TARGETED_DEVICE_FAMILY = "1,2";
			};
			name = Release;
		};
		3FE6DDE624C62EE60065EA05 /* Debug */ = {
			isa = XCBuildConfiguration;
			baseConfigurationReference = FD2BBB064817CE46D9576F84 /* Pods-AEPLifecycleTests.debug.xcconfig */;
			buildSettings = {
				ALWAYS_EMBED_SWIFT_STANDARD_LIBRARIES = YES;
				CLANG_ENABLE_MODULES = YES;
				CODE_SIGN_STYLE = Automatic;
				INFOPLIST_FILE = AEPLifecycle/Tests/Info.plist;
				IPHONEOS_DEPLOYMENT_TARGET = 10.0;
				LD_RUNPATH_SEARCH_PATHS = (
					"$(inherited)",
					"@executable_path/Frameworks",
					"@loader_path/Frameworks",
				);
				PRODUCT_BUNDLE_IDENTIFIER = com.adobe.mobile.AEPLifecycleTests;
				PRODUCT_NAME = "$(TARGET_NAME)";
				SWIFT_OPTIMIZATION_LEVEL = "-Onone";
				SWIFT_VERSION = 5.0;
				TARGETED_DEVICE_FAMILY = "1,2";
			};
			name = Debug;
		};
		3FE6DDE724C62EE60065EA05 /* Release */ = {
			isa = XCBuildConfiguration;
			baseConfigurationReference = 9AD1C8FAF7E8C192A4441902 /* Pods-AEPLifecycleTests.release.xcconfig */;
			buildSettings = {
				ALWAYS_EMBED_SWIFT_STANDARD_LIBRARIES = YES;
				CLANG_ENABLE_MODULES = YES;
				CODE_SIGN_STYLE = Automatic;
				INFOPLIST_FILE = AEPLifecycle/Tests/Info.plist;
				IPHONEOS_DEPLOYMENT_TARGET = 10.0;
				LD_RUNPATH_SEARCH_PATHS = (
					"$(inherited)",
					"@executable_path/Frameworks",
					"@loader_path/Frameworks",
				);
				PRODUCT_BUNDLE_IDENTIFIER = com.adobe.mobile.AEPLifecycleTests;
				PRODUCT_NAME = "$(TARGET_NAME)";
				SWIFT_VERSION = 5.0;
				TARGETED_DEVICE_FAMILY = "1,2";
			};
			name = Release;
		};
		3FE6DE4124C642330065EA05 /* Debug */ = {
			isa = XCBuildConfiguration;
			buildSettings = {
				CLANG_ENABLE_MODULES = YES;
				CODE_SIGN_STYLE = Automatic;
				DEFINES_MODULE = YES;
				DYLIB_COMPATIBILITY_VERSION = 1;
				DYLIB_CURRENT_VERSION = 1;
				DYLIB_INSTALL_NAME_BASE = "@rpath";
				INFOPLIST_FILE = AEPIdentity/Sources/Info.plist;
				INSTALL_PATH = "$(LOCAL_LIBRARY_DIR)/Frameworks";
				IPHONEOS_DEPLOYMENT_TARGET = 10.0;
				LD_RUNPATH_SEARCH_PATHS = (
					"$(inherited)",
					"@executable_path/Frameworks",
					"@loader_path/Frameworks",
				);
				MARKETING_VERSION = 3.0.0;
				PRODUCT_BUNDLE_IDENTIFIER = com.adobe.aep.identity;
				PRODUCT_NAME = "$(TARGET_NAME:c99extidentifier)";
				SKIP_INSTALL = YES;
				SWIFT_OPTIMIZATION_LEVEL = "-Onone";
				SWIFT_VERSION = 5.0;
				TARGETED_DEVICE_FAMILY = "1,2";
			};
			name = Debug;
		};
		3FE6DE4224C642330065EA05 /* Release */ = {
			isa = XCBuildConfiguration;
			buildSettings = {
				CLANG_ENABLE_MODULES = YES;
				CODE_SIGN_STYLE = Automatic;
				DEFINES_MODULE = YES;
				DYLIB_COMPATIBILITY_VERSION = 1;
				DYLIB_CURRENT_VERSION = 1;
				DYLIB_INSTALL_NAME_BASE = "@rpath";
				INFOPLIST_FILE = AEPIdentity/Sources/Info.plist;
				INSTALL_PATH = "$(LOCAL_LIBRARY_DIR)/Frameworks";
				IPHONEOS_DEPLOYMENT_TARGET = 10.0;
				LD_RUNPATH_SEARCH_PATHS = (
					"$(inherited)",
					"@executable_path/Frameworks",
					"@loader_path/Frameworks",
				);
				MARKETING_VERSION = 3.0.0;
				PRODUCT_BUNDLE_IDENTIFIER = com.adobe.aep.identity;
				PRODUCT_NAME = "$(TARGET_NAME:c99extidentifier)";
				SKIP_INSTALL = YES;
				SWIFT_VERSION = 5.0;
				TARGETED_DEVICE_FAMILY = "1,2";
			};
			name = Release;
		};
		3FE6DE4424C642330065EA05 /* Debug */ = {
			isa = XCBuildConfiguration;
			baseConfigurationReference = 96BE464331BD2F2538F7BDCF /* Pods-AEPIdentityTests.debug.xcconfig */;
			buildSettings = {
				ALWAYS_EMBED_SWIFT_STANDARD_LIBRARIES = YES;
				CLANG_ENABLE_MODULES = YES;
				CODE_SIGN_STYLE = Automatic;
				INFOPLIST_FILE = AEPIdentity/Tests/Info.plist;
				IPHONEOS_DEPLOYMENT_TARGET = 10.0;
				LD_RUNPATH_SEARCH_PATHS = (
					"$(inherited)",
					"@executable_path/Frameworks",
					"@loader_path/Frameworks",
				);
				PRODUCT_BUNDLE_IDENTIFIER = com.adobe.mobile.AEPIdentityTests;
				PRODUCT_NAME = "$(TARGET_NAME)";
				SWIFT_OPTIMIZATION_LEVEL = "-Onone";
				SWIFT_VERSION = 5.0;
				TARGETED_DEVICE_FAMILY = "1,2";
			};
			name = Debug;
		};
		3FE6DE4524C642330065EA05 /* Release */ = {
			isa = XCBuildConfiguration;
			baseConfigurationReference = 21E353B273DE402C86C6D71C /* Pods-AEPIdentityTests.release.xcconfig */;
			buildSettings = {
				ALWAYS_EMBED_SWIFT_STANDARD_LIBRARIES = YES;
				CLANG_ENABLE_MODULES = YES;
				CODE_SIGN_STYLE = Automatic;
				INFOPLIST_FILE = AEPIdentity/Tests/Info.plist;
				IPHONEOS_DEPLOYMENT_TARGET = 10.0;
				LD_RUNPATH_SEARCH_PATHS = (
					"$(inherited)",
					"@executable_path/Frameworks",
					"@loader_path/Frameworks",
				);
				PRODUCT_BUNDLE_IDENTIFIER = com.adobe.mobile.AEPIdentityTests;
				PRODUCT_NAME = "$(TARGET_NAME)";
				SWIFT_VERSION = 5.0;
				TARGETED_DEVICE_FAMILY = "1,2";
			};
			name = Release;
		};
		3FF8171024D89B160064DFA1 /* Debug */ = {
			isa = XCBuildConfiguration;
			buildSettings = {
				CLANG_ENABLE_MODULES = YES;
				CODE_SIGN_STYLE = Automatic;
				DEFINES_MODULE = YES;
				DYLIB_COMPATIBILITY_VERSION = 1;
				DYLIB_CURRENT_VERSION = 1;
				DYLIB_INSTALL_NAME_BASE = "@rpath";
				INFOPLIST_FILE = AEPCore/Mocks/Info.plist;
				INSTALL_PATH = "$(LOCAL_LIBRARY_DIR)/Frameworks";
				IPHONEOS_DEPLOYMENT_TARGET = 13.2;
				LD_RUNPATH_SEARCH_PATHS = (
					"$(inherited)",
					"@executable_path/Frameworks",
					"@loader_path/Frameworks",
				);
				MARKETING_VERSION = 3.0.0;
				PRODUCT_BUNDLE_IDENTIFIER = com.adobe.aep.AEPCoreMocks;
				PRODUCT_NAME = "$(TARGET_NAME:c99extidentifier)";
				SKIP_INSTALL = YES;
				SWIFT_OPTIMIZATION_LEVEL = "-Onone";
				SWIFT_VERSION = 5.0;
				TARGETED_DEVICE_FAMILY = "1,2";
			};
			name = Debug;
		};
		3FF8171124D89B160064DFA1 /* Release */ = {
			isa = XCBuildConfiguration;
			buildSettings = {
				CLANG_ENABLE_MODULES = YES;
				CODE_SIGN_STYLE = Automatic;
				DEFINES_MODULE = YES;
				DYLIB_COMPATIBILITY_VERSION = 1;
				DYLIB_CURRENT_VERSION = 1;
				DYLIB_INSTALL_NAME_BASE = "@rpath";
				INFOPLIST_FILE = AEPCore/Mocks/Info.plist;
				INSTALL_PATH = "$(LOCAL_LIBRARY_DIR)/Frameworks";
				IPHONEOS_DEPLOYMENT_TARGET = 13.2;
				LD_RUNPATH_SEARCH_PATHS = (
					"$(inherited)",
					"@executable_path/Frameworks",
					"@loader_path/Frameworks",
				);
				MARKETING_VERSION = 3.0.0;
				PRODUCT_BUNDLE_IDENTIFIER = com.adobe.aep.AEPCoreMocks;
				PRODUCT_NAME = "$(TARGET_NAME:c99extidentifier)";
				SKIP_INSTALL = YES;
				SWIFT_VERSION = 5.0;
				TARGETED_DEVICE_FAMILY = "1,2";
			};
			name = Release;
		};
/* End XCBuildConfiguration section */

/* Begin XCConfigurationList section */
		21CAC0D02422917600C11388 /* Build configuration list for PBXProject "AEPCore" */ = {
			isa = XCConfigurationList;
			buildConfigurations = (
				21CAC0E82422917600C11388 /* Debug */,
				21CAC0E92422917600C11388 /* Release */,
			);
			defaultConfigurationIsVisible = 0;
			defaultConfigurationName = Release;
		};
		21CAC0EA2422917600C11388 /* Build configuration list for PBXNativeTarget "AEPCore" */ = {
			isa = XCConfigurationList;
			buildConfigurations = (
				21CAC0EB2422917600C11388 /* Debug */,
				21CAC0EC2422917600C11388 /* Release */,
			);
			defaultConfigurationIsVisible = 0;
			defaultConfigurationName = Release;
		};
		21CAC0ED2422917600C11388 /* Build configuration list for PBXNativeTarget "AEPCoreTests" */ = {
			isa = XCConfigurationList;
			buildConfigurations = (
				21CAC0EE2422917600C11388 /* Debug */,
				21CAC0EF2422917600C11388 /* Release */,
			);
			defaultConfigurationIsVisible = 0;
			defaultConfigurationName = Release;
		};
		24B4936424D4C31100AA38D9 /* Build configuration list for PBXNativeTarget "AEPSignal" */ = {
			isa = XCConfigurationList;
			buildConfigurations = (
				24B4936024D4C31100AA38D9 /* Debug */,
				24B4936124D4C31100AA38D9 /* Release */,
			);
			defaultConfigurationIsVisible = 0;
			defaultConfigurationName = Release;
		};
		24B4936524D4C31100AA38D9 /* Build configuration list for PBXNativeTarget "AEPSignalTests" */ = {
			isa = XCConfigurationList;
			buildConfigurations = (
				24B4936224D4C31100AA38D9 /* Debug */,
				24B4936324D4C31100AA38D9 /* Release */,
			);
			defaultConfigurationIsVisible = 0;
			defaultConfigurationName = Release;
		};
		3F03979C24BE5DD30019F095 /* Build configuration list for PBXNativeTarget "AEPServices" */ = {
			isa = XCConfigurationList;
			buildConfigurations = (
				3F03979824BE5DD30019F095 /* Debug */,
				3F03979924BE5DD30019F095 /* Release */,
			);
			defaultConfigurationIsVisible = 0;
			defaultConfigurationName = Release;
		};
		3F03979D24BE5DD30019F095 /* Build configuration list for PBXNativeTarget "AEPServicesTests" */ = {
			isa = XCConfigurationList;
			buildConfigurations = (
				3F03979A24BE5DD30019F095 /* Debug */,
				3F03979B24BE5DD30019F095 /* Release */,
			);
			defaultConfigurationIsVisible = 0;
			defaultConfigurationName = Release;
		};
		3F39152224CA34BA00B58C3E /* Build configuration list for PBXAggregateTarget "AEP-All" */ = {
			isa = XCConfigurationList;
			buildConfigurations = (
				3F39152324CA34BA00B58C3E /* Debug */,
				3F39152424CA34BA00B58C3E /* Release */,
			);
			defaultConfigurationIsVisible = 0;
			defaultConfigurationName = Release;
		};
		3F42570624F474F4005D4006 /* Build configuration list for PBXNativeTarget "AEPIntegrationTests" */ = {
			isa = XCConfigurationList;
			buildConfigurations = (
				3F42570424F474F4005D4006 /* Debug */,
				3F42570524F474F4005D4006 /* Release */,
			);
			defaultConfigurationIsVisible = 0;
			defaultConfigurationName = Release;
		};
		3FE6DDAE24C62C090065EA05 /* Build configuration list for PBXNativeTarget "AEPServicesMocks" */ = {
			isa = XCConfigurationList;
			buildConfigurations = (
				3FE6DDAF24C62C090065EA05 /* Debug */,
				3FE6DDB024C62C090065EA05 /* Release */,
			);
			defaultConfigurationIsVisible = 0;
			defaultConfigurationName = Release;
		};
		3FE6DDE224C62EE60065EA05 /* Build configuration list for PBXNativeTarget "AEPLifecycle" */ = {
			isa = XCConfigurationList;
			buildConfigurations = (
				3FE6DDE324C62EE60065EA05 /* Debug */,
				3FE6DDE424C62EE60065EA05 /* Release */,
			);
			defaultConfigurationIsVisible = 0;
			defaultConfigurationName = Release;
		};
		3FE6DDE524C62EE60065EA05 /* Build configuration list for PBXNativeTarget "AEPLifecycleTests" */ = {
			isa = XCConfigurationList;
			buildConfigurations = (
				3FE6DDE624C62EE60065EA05 /* Debug */,
				3FE6DDE724C62EE60065EA05 /* Release */,
			);
			defaultConfigurationIsVisible = 0;
			defaultConfigurationName = Release;
		};
		3FE6DE4024C642330065EA05 /* Build configuration list for PBXNativeTarget "AEPIdentity" */ = {
			isa = XCConfigurationList;
			buildConfigurations = (
				3FE6DE4124C642330065EA05 /* Debug */,
				3FE6DE4224C642330065EA05 /* Release */,
			);
			defaultConfigurationIsVisible = 0;
			defaultConfigurationName = Release;
		};
		3FE6DE4324C642330065EA05 /* Build configuration list for PBXNativeTarget "AEPIdentityTests" */ = {
			isa = XCConfigurationList;
			buildConfigurations = (
				3FE6DE4424C642330065EA05 /* Debug */,
				3FE6DE4524C642330065EA05 /* Release */,
			);
			defaultConfigurationIsVisible = 0;
			defaultConfigurationName = Release;
		};
		3FF8170F24D89B160064DFA1 /* Build configuration list for PBXNativeTarget "AEPCoreMocks" */ = {
			isa = XCConfigurationList;
			buildConfigurations = (
				3FF8171024D89B160064DFA1 /* Debug */,
				3FF8171124D89B160064DFA1 /* Release */,
			);
			defaultConfigurationIsVisible = 0;
			defaultConfigurationName = Release;
		};
/* End XCConfigurationList section */
	};
	rootObject = 21CAC0CD2422917600C11388 /* Project object */;
}<|MERGE_RESOLUTION|>--- conflicted
+++ resolved
@@ -305,7 +305,6 @@
 		78AA4EC62513AE3900205AE9 /* ConfigurationLifecycleResponseTests.swift in Sources */ = {isa = PBXBuildFile; fileRef = 78AA4EC52513AE3900205AE9 /* ConfigurationLifecycleResponseTests.swift */; };
 		78AA4EC92513AEBD00205AE9 /* ConfigurationPrivacyStatusTests.swift in Sources */ = {isa = PBXBuildFile; fileRef = 78AA4EC82513AEBD00205AE9 /* ConfigurationPrivacyStatusTests.swift */; };
 		78AA4ECB2513AF4200205AE9 /* ConfigurationAppIDTests.swift in Sources */ = {isa = PBXBuildFile; fileRef = 78AA4ECA2513AF4200205AE9 /* ConfigurationAppIDTests.swift */; };
-<<<<<<< HEAD
 		9239714025A6380A0056A3E5 /* MessagingDelegate.swift in Sources */ = {isa = PBXBuildFile; fileRef = 9239713F25A6380A0056A3E5 /* MessagingDelegate.swift */; };
 		9239728525ACF1490056A3E5 /* AlertMessageDelegate.swift in Sources */ = {isa = PBXBuildFile; fileRef = 9239726725ACF1460056A3E5 /* AlertMessageDelegate.swift */; };
 		923972A325AD26190056A3E5 /* AlertMessage.swift in Sources */ = {isa = PBXBuildFile; fileRef = 923972A225AD26190056A3E5 /* AlertMessage.swift */; };
@@ -318,9 +317,7 @@
 		92EEA6062589343700DBA3EE /* MessageMonitorService.swift in Sources */ = {isa = PBXBuildFile; fileRef = 92EEA6052589343700DBA3EE /* MessageMonitorService.swift */; };
 		92F06BFC25B8F1FE004C1700 /* MessageMonitorServicing.swift in Sources */ = {isa = PBXBuildFile; fileRef = 92F06BFB25B8F1FE004C1700 /* MessageMonitorServicing.swift */; };
 		92F06D0425BA33F4004C1700 /* UIMessaging.swift in Sources */ = {isa = PBXBuildFile; fileRef = 92F06D0325BA33F3004C1700 /* UIMessaging.swift */; };
-=======
 		A72E12E73A89C07875FF52B0 /* Pods_AEPIntegrationTests.framework in Frameworks */ = {isa = PBXBuildFile; fileRef = 89F79E25B71BEC12CCD2D22E /* Pods_AEPIntegrationTests.framework */; };
->>>>>>> d730be99
 		BB00E26824D8C94600C578C1 /* TokenFinder.swift in Sources */ = {isa = PBXBuildFile; fileRef = BB00E26624D8C94600C578C1 /* TokenFinder.swift */; };
 		BB00E26924D8C94600C578C1 /* Dictionary+Flatten.swift in Sources */ = {isa = PBXBuildFile; fileRef = BB00E26724D8C94600C578C1 /* Dictionary+Flatten.swift */; };
 		BB00E26B24D8C9A600C578C1 /* Date+Format.swift in Sources */ = {isa = PBXBuildFile; fileRef = BB00E26A24D8C9A600C578C1 /* Date+Format.swift */; };
@@ -879,7 +876,6 @@
 		78AA4EC52513AE3900205AE9 /* ConfigurationLifecycleResponseTests.swift */ = {isa = PBXFileReference; lastKnownFileType = sourcecode.swift; path = ConfigurationLifecycleResponseTests.swift; sourceTree = "<group>"; };
 		78AA4EC82513AEBD00205AE9 /* ConfigurationPrivacyStatusTests.swift */ = {isa = PBXFileReference; lastKnownFileType = sourcecode.swift; path = ConfigurationPrivacyStatusTests.swift; sourceTree = "<group>"; };
 		78AA4ECA2513AF4200205AE9 /* ConfigurationAppIDTests.swift */ = {isa = PBXFileReference; lastKnownFileType = sourcecode.swift; path = ConfigurationAppIDTests.swift; sourceTree = "<group>"; };
-<<<<<<< HEAD
 		9239713F25A6380A0056A3E5 /* MessagingDelegate.swift */ = {isa = PBXFileReference; lastKnownFileType = sourcecode.swift; path = MessagingDelegate.swift; sourceTree = "<group>"; };
 		9239726725ACF1460056A3E5 /* AlertMessageDelegate.swift */ = {isa = PBXFileReference; lastKnownFileType = sourcecode.swift; path = AlertMessageDelegate.swift; sourceTree = "<group>"; };
 		923972A225AD26190056A3E5 /* AlertMessage.swift */ = {isa = PBXFileReference; lastKnownFileType = sourcecode.swift; path = AlertMessage.swift; sourceTree = "<group>"; };
@@ -892,13 +888,11 @@
 		92EEA6052589343700DBA3EE /* MessageMonitorService.swift */ = {isa = PBXFileReference; lastKnownFileType = sourcecode.swift; path = MessageMonitorService.swift; sourceTree = "<group>"; };
 		92F06BFB25B8F1FE004C1700 /* MessageMonitorServicing.swift */ = {isa = PBXFileReference; lastKnownFileType = sourcecode.swift; path = MessageMonitorServicing.swift; sourceTree = "<group>"; };
 		92F06D0325BA33F3004C1700 /* UIMessaging.swift */ = {isa = PBXFileReference; lastKnownFileType = sourcecode.swift; path = UIMessaging.swift; sourceTree = "<group>"; };
-=======
 		89F79E25B71BEC12CCD2D22E /* Pods_AEPIntegrationTests.framework */ = {isa = PBXFileReference; explicitFileType = wrapper.framework; includeInIndex = 0; path = Pods_AEPIntegrationTests.framework; sourceTree = BUILT_PRODUCTS_DIR; };
 		96BE464331BD2F2538F7BDCF /* Pods-AEPIdentityTests.debug.xcconfig */ = {isa = PBXFileReference; includeInIndex = 1; lastKnownFileType = text.xcconfig; name = "Pods-AEPIdentityTests.debug.xcconfig"; path = "Target Support Files/Pods-AEPIdentityTests/Pods-AEPIdentityTests.debug.xcconfig"; sourceTree = "<group>"; };
 		9AD1C8FAF7E8C192A4441902 /* Pods-AEPLifecycleTests.release.xcconfig */ = {isa = PBXFileReference; includeInIndex = 1; lastKnownFileType = text.xcconfig; name = "Pods-AEPLifecycleTests.release.xcconfig"; path = "Target Support Files/Pods-AEPLifecycleTests/Pods-AEPLifecycleTests.release.xcconfig"; sourceTree = "<group>"; };
 		B81B947600B51187020B8749 /* Pods-AEPCoreTests.debug.xcconfig */ = {isa = PBXFileReference; includeInIndex = 1; lastKnownFileType = text.xcconfig; name = "Pods-AEPCoreTests.debug.xcconfig"; path = "Target Support Files/Pods-AEPCoreTests/Pods-AEPCoreTests.debug.xcconfig"; sourceTree = "<group>"; };
 		BA3FC2DEAD8FEB4B8CFF6A8D /* Pods-AEPSignalTests.release.xcconfig */ = {isa = PBXFileReference; includeInIndex = 1; lastKnownFileType = text.xcconfig; name = "Pods-AEPSignalTests.release.xcconfig"; path = "Target Support Files/Pods-AEPSignalTests/Pods-AEPSignalTests.release.xcconfig"; sourceTree = "<group>"; };
->>>>>>> d730be99
 		BB00E26624D8C94600C578C1 /* TokenFinder.swift */ = {isa = PBXFileReference; fileEncoding = 4; lastKnownFileType = sourcecode.swift; path = TokenFinder.swift; sourceTree = "<group>"; };
 		BB00E26724D8C94600C578C1 /* Dictionary+Flatten.swift */ = {isa = PBXFileReference; fileEncoding = 4; lastKnownFileType = sourcecode.swift; path = "Dictionary+Flatten.swift"; sourceTree = "<group>"; };
 		BB00E26A24D8C9A600C578C1 /* Date+Format.swift */ = {isa = PBXFileReference; fileEncoding = 4; lastKnownFileType = sourcecode.swift; path = "Date+Format.swift"; sourceTree = "<group>"; };
@@ -1471,13 +1465,10 @@
 				78AA4EBF2509731A00205AE9 /* FileManager+ZipTests.swift */,
 				3F03980524BE61520019F095 /* URLServiceTest.swift */,
 				3F03980724BE61520019F095 /* UserDefaultsNamedCollectionTest.swift */,
-<<<<<<< HEAD
 				92490BE6258BE23A00762B04 /* MessageMonitorServiceTest.swift */,
 				923973CC25AF92140056A3E5 /* FullscreenMessageTests.swift */,
 				923973DC25AFCEF20056A3E5 /* AlertMessageTests.swift */,
-=======
 				786C004725B8F43E00F26D34 /* DefaultHeadersFormatterTests.swift */,
->>>>>>> d730be99
 			);
 			path = services;
 			sourceTree = "<group>";
@@ -1788,7 +1779,6 @@
 			path = Configuration;
 			sourceTree = "<group>";
 		};
-<<<<<<< HEAD
 		921EE17A2579E89E00A119FA /* ui */ = {
 			isa = PBXGroup;
 			children = (
@@ -1819,7 +1809,8 @@
 				92EEA56F25885C1C00DBA3EE /* FullscreenMessage.swift */,
 			);
 			path = fullscreen;
-=======
+      sourceTree = "<group>";
+		};
 		D55C2031330CD537E59C7255 /* Pods */ = {
 			isa = PBXGroup;
 			children = (
@@ -1837,7 +1828,6 @@
 				9AD1C8FAF7E8C192A4441902 /* Pods-AEPLifecycleTests.release.xcconfig */,
 			);
 			path = Pods;
->>>>>>> d730be99
 			sourceTree = "<group>";
 		};
 /* End PBXGroup section */
@@ -2969,11 +2959,8 @@
 				3F03982124BE61520019F095 /* NamedCollectionDataStoreTest.swift in Sources */,
 				3F03982724BE61520019F095 /* ThreadSafeDictionaryTests.swift in Sources */,
 				3F03982624BE61520019F095 /* URLEncoderTests.swift in Sources */,
-<<<<<<< HEAD
 				923973CD25AF92140056A3E5 /* FullscreenMessageTests.swift in Sources */,
 				2107F03024C9FFB2002935CF /* SHA256Tests.swift in Sources */,
-=======
->>>>>>> d730be99
 				78AA4EBA2502DF2200205AE9 /* ZipArchiveTest.swift in Sources */,
 				3F03981924BE61520019F095 /* URLServiceTest.swift in Sources */,
 				3F03982324BE61520019F095 /* PersistentHitQueueTests.swift in Sources */,
