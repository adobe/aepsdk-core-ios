// !$*UTF8*$!
{
	archiveVersion = 1;
	classes = {
	};
	objectVersion = 54;
	objects = {

/* Begin PBXAggregateTarget section */
		3F39152124CA34BA00B58C3E /* AEP-All */ = {
			isa = PBXAggregateTarget;
			buildConfigurationList = 3F39152224CA34BA00B58C3E /* Build configuration list for PBXAggregateTarget "AEP-All" */;
			buildPhases = (
			);
			dependencies = (
				3F39152624CA34CA00B58C3E /* PBXTargetDependency */,
				3F39152824CA34CA00B58C3E /* PBXTargetDependency */,
				3F39152A24CA34CA00B58C3E /* PBXTargetDependency */,
				3F39152C24CA34CA00B58C3E /* PBXTargetDependency */,
				24B4936D24D4C6D200AA38D9 /* PBXTargetDependency */,
			);
			name = "AEP-All";
			productName = "AEP-All";
		};
/* End PBXAggregateTarget section */

/* Begin PBXBuildFile section */
		1828CCDD7C5AFAAB33BEA6C8 /* Pods_AEPCoreTests.framework in Frameworks */ = {isa = PBXBuildFile; fileRef = 39282143E012E30EEE6674F2 /* Pods_AEPCoreTests.framework */; };
		2107F02624C9FDFE002935CF /* PushIDManageable.swift in Sources */ = {isa = PBXBuildFile; fileRef = 2107F02524C9FDFE002935CF /* PushIDManageable.swift */; };
		2107F02824C9FE1B002935CF /* PushIDManager.swift in Sources */ = {isa = PBXBuildFile; fileRef = 2107F02724C9FE1B002935CF /* PushIDManager.swift */; };
		2107F02A24C9FF46002935CF /* PushIDManagerTests.swift in Sources */ = {isa = PBXBuildFile; fileRef = 2107F02924C9FF46002935CF /* PushIDManagerTests.swift */; };
		2107F02C24C9FF62002935CF /* MockPushIDManager.swift in Sources */ = {isa = PBXBuildFile; fileRef = 2107F02B24C9FF62002935CF /* MockPushIDManager.swift */; };
		2124807A265D569D006CF300 /* LifecycleV2MetricsBuilder.swift in Sources */ = {isa = PBXBuildFile; fileRef = 21248079265D569D006CF300 /* LifecycleV2MetricsBuilder.swift */; };
		21248099265D589E006CF300 /* XDMDeviceType.swift in Sources */ = {isa = PBXBuildFile; fileRef = 21248098265D589E006CF300 /* XDMDeviceType.swift */; };
		212480A9265D591A006CF300 /* XDMEnvironmentType.swift in Sources */ = {isa = PBXBuildFile; fileRef = 212480A8265D591A006CF300 /* XDMEnvironmentType.swift */; };
		212480D7265D59F9006CF300 /* XDMApplication.swift in Sources */ = {isa = PBXBuildFile; fileRef = 212480D6265D59F9006CF300 /* XDMApplication.swift */; };
		212480F7265D5A7A006CF300 /* XDMCloseType.swift in Sources */ = {isa = PBXBuildFile; fileRef = 212480F6265D5A7A006CF300 /* XDMCloseType.swift */; };
		21248107265D5BC3006CF300 /* XDMDevice.swift in Sources */ = {isa = PBXBuildFile; fileRef = 21248106265D5BC3006CF300 /* XDMDevice.swift */; };
		21248117265D5E1C006CF300 /* XDMEnvironment.swift in Sources */ = {isa = PBXBuildFile; fileRef = 21248116265D5E1C006CF300 /* XDMEnvironment.swift */; };
		21248127265D606A006CF300 /* XDMMobileLifecycleDetails.swift in Sources */ = {isa = PBXBuildFile; fileRef = 21248126265D606A006CF300 /* XDMMobileLifecycleDetails.swift */; };
		2130A59D260AB448005DBA0F /* MockLegacyExtension.swift in Sources */ = {isa = PBXBuildFile; fileRef = 2130A59C260AB448005DBA0F /* MockLegacyExtension.swift */; };
		2130A5BB260AB582005DBA0F /* NotAnExtension.swift in Sources */ = {isa = PBXBuildFile; fileRef = 2130A5BA260AB582005DBA0F /* NotAnExtension.swift */; };
		21377D4124E3383E004BAC01 /* V4Migrator.swift in Sources */ = {isa = PBXBuildFile; fileRef = 21377D4024E3383E004BAC01 /* V4Migrator.swift */; };
		213F8A0424D8DC5A0003B8AF /* WrapperType.swift in Sources */ = {isa = PBXBuildFile; fileRef = 213F8A0324D8DC5A0003B8AF /* WrapperType.swift */; };
		214154A825186734005CEB80 /* CustomIdentityTests.swift in Sources */ = {isa = PBXBuildFile; fileRef = 214154A725186734005CEB80 /* CustomIdentityTests.swift */; };
		215A6CE224ED92C500FE0657 /* V4MigrationConstants.swift in Sources */ = {isa = PBXBuildFile; fileRef = 215A6CE124ED92C500FE0657 /* V4MigrationConstants.swift */; };
		21629DB22461CC48009D05BF /* AEPCore+LifecycleTests.swift in Sources */ = {isa = PBXBuildFile; fileRef = 21629DB12461CC48009D05BF /* AEPCore+LifecycleTests.swift */; };
		216A15C8257818B200D43848 /* Data+HexString.swift in Sources */ = {isa = PBXBuildFile; fileRef = 216A15C7257818B200D43848 /* Data+HexString.swift */; };
		216A15F5257818EF00D43848 /* Data+HexStringTests.swift in Sources */ = {isa = PBXBuildFile; fileRef = 216A15D7257818E900D43848 /* Data+HexStringTests.swift */; };
		217E220524D1FD7900B70B3E /* SharedStateResult.swift in Sources */ = {isa = PBXBuildFile; fileRef = 217E220424D1FD7900B70B3E /* SharedStateResult.swift */; };
		218C813B24EC3EBC009B4F31 /* V5Migrator.swift in Sources */ = {isa = PBXBuildFile; fileRef = 218C813A24EC3EBC009B4F31 /* V5Migrator.swift */; };
		218C813E24EC4101009B4F31 /* V5MigrationConstants.swift in Sources */ = {isa = PBXBuildFile; fileRef = 218C813D24EC4101009B4F31 /* V5MigrationConstants.swift */; };
		218E01C024C7595000BEC470 /* HitQueuing+PrivacyTests.swift in Sources */ = {isa = PBXBuildFile; fileRef = 218E01BF24C7595000BEC470 /* HitQueuing+PrivacyTests.swift */; };
		21A6737325434AE600A7E906 /* SharedStateType.swift in Sources */ = {isa = PBXBuildFile; fileRef = 21A6737225434AE600A7E906 /* SharedStateType.swift */; };
		21BA2E0D265D8DB70011207C /* XDMDeviceTypeTests.swift in Sources */ = {isa = PBXBuildFile; fileRef = 21BA2E0C265D8DB70011207C /* XDMDeviceTypeTests.swift */; };
		21BA2E1D265D8E480011207C /* XDMEnvironmentTypeTests.swift in Sources */ = {isa = PBXBuildFile; fileRef = 21BA2E1C265D8E480011207C /* XDMEnvironmentTypeTests.swift */; };
		21BA2E2D265D8EC60011207C /* XDMApplicationTests.swift in Sources */ = {isa = PBXBuildFile; fileRef = 21BA2E2C265D8EC60011207C /* XDMApplicationTests.swift */; };
		21BA2E3D265D91440011207C /* XDMCloseTypeTests.swift in Sources */ = {isa = PBXBuildFile; fileRef = 21BA2E3C265D91440011207C /* XDMCloseTypeTests.swift */; };
		21BA2E4D265D91830011207C /* XDMDeviceTests.swift in Sources */ = {isa = PBXBuildFile; fileRef = 21BA2E4C265D91830011207C /* XDMDeviceTests.swift */; };
		21BA2E89265D96150011207C /* XDMMobileLifecycleDetailsTests.swift in Sources */ = {isa = PBXBuildFile; fileRef = 21BA2E88265D96150011207C /* XDMMobileLifecycleDetailsTests.swift */; };
		21BA2EA9265D98C80011207C /* LifecycleV2MetricsBuilderTests.swift in Sources */ = {isa = PBXBuildFile; fileRef = 21BA2EA8265D98C80011207C /* LifecycleV2MetricsBuilderTests.swift */; };
		21CAC0E02422917600C11388 /* AEPCore.framework in Frameworks */ = {isa = PBXBuildFile; fileRef = 21CAC0D62422917600C11388 /* AEPCore.framework */; };
		21CAC0E72422917600C11388 /* AEPCore.h in Headers */ = {isa = PBXBuildFile; fileRef = 21CAC0D92422917600C11388 /* AEPCore.h */; settings = {ATTRIBUTES = (Public, ); }; };
		21CD581124EC7B8900D9D590 /* V5MigratorTests.swift in Sources */ = {isa = PBXBuildFile; fileRef = 21CD581024EC7B8900D9D590 /* V5MigratorTests.swift */; };
		21F79AB724E704C5003204C3 /* IDParser.swift in Sources */ = {isa = PBXBuildFile; fileRef = 21F79AB624E704C5003204C3 /* IDParser.swift */; };
		21F79ABB24E70CDC003204C3 /* IDParsing.swift in Sources */ = {isa = PBXBuildFile; fileRef = 21F79ABA24E70CDC003204C3 /* IDParsing.swift */; };
		21F79ABF24E71B03003204C3 /* IDParserTests.swift in Sources */ = {isa = PBXBuildFile; fileRef = 21F79ABD24E7144F003204C3 /* IDParserTests.swift */; };
		21F79AC124E72204003204C3 /* V4MigratorTests.swift in Sources */ = {isa = PBXBuildFile; fileRef = 21F79AC024E72204003204C3 /* V4MigratorTests.swift */; };
		21FE152024F03254008A82FF /* IdentityPublicAPITests.swift in Sources */ = {isa = PBXBuildFile; fileRef = 21FE151F24F03254008A82FF /* IdentityPublicAPITests.swift */; };
		2420365224E35EEB0069C89D /* SignalHitProcessorTests.swift in Sources */ = {isa = PBXBuildFile; fileRef = 2420365124E35EEB0069C89D /* SignalHitProcessorTests.swift */; };
		2438B92A29BF906F001D6F3A /* rules_testTimestampu.json in Resources */ = {isa = PBXBuildFile; fileRef = 2438B92929BF906F001D6F3A /* rules_testTimestampu.json */; };
		243DCE4724C7AA2800E99AD9 /* AEPServices.h in Headers */ = {isa = PBXBuildFile; fileRef = 243DCE4624C7AA2800E99AD9 /* AEPServices.h */; };
		243DCE4824C7AA7C00E99AD9 /* AEPServices.h in Headers */ = {isa = PBXBuildFile; fileRef = 243DCE4624C7AA2800E99AD9 /* AEPServices.h */; settings = {ATTRIBUTES = (Public, ); }; };
		245292632CA2199E00820CD4 /* PresentationErrorTests.swift in Sources */ = {isa = PBXBuildFile; fileRef = 245292622CA2199400820CD4 /* PresentationErrorTests.swift */; };
		2467E43A24CA4DE20022F6BE /* Unzipping.swift in Sources */ = {isa = PBXBuildFile; fileRef = 2467E43924CA4DE20022F6BE /* Unzipping.swift */; };
		246B1A2B272B48A80017716A /* EventTests.swift in Sources */ = {isa = PBXBuildFile; fileRef = 246B1A2A272B48A80017716A /* EventTests.swift */; };
		246EFA062790B20100C76A6B /* rules_signal.zip in Resources */ = {isa = PBXBuildFile; fileRef = 246EFA032790B20000C76A6B /* rules_signal.zip */; };
		246EFA072790B20100C76A6B /* rules_lifecycle.zip in Resources */ = {isa = PBXBuildFile; fileRef = 246EFA042790B20000C76A6B /* rules_lifecycle.zip */; };
		246EFA082790B20100C76A6B /* rules_pii.zip in Resources */ = {isa = PBXBuildFile; fileRef = 246EFA052790B20000C76A6B /* rules_pii.zip */; };
		246FD07426BDEC7A00FD130B /* MessageGestureRecognizer.swift in Sources */ = {isa = PBXBuildFile; fileRef = 246FD07326BDEC7A00FD130B /* MessageGestureRecognizer.swift */; };
		246FD07A26C1939900FD130B /* MessageAnimation.swift in Sources */ = {isa = PBXBuildFile; fileRef = 246FD07926C1939800FD130B /* MessageAnimation.swift */; };
		246FD07C26C2CDE500FD130B /* FullscreenMessage+FrameCalculation.swift in Sources */ = {isa = PBXBuildFile; fileRef = 246FD07B26C2CDE500FD130B /* FullscreenMessage+FrameCalculation.swift */; };
		246FD07E26CB002F00FD130B /* MessageSettingsTests.swift in Sources */ = {isa = PBXBuildFile; fileRef = 246FD07D26CB002F00FD130B /* MessageSettingsTests.swift */; };
		246FD08026CC520500FD130B /* MessageAlignmentTests.swift in Sources */ = {isa = PBXBuildFile; fileRef = 246FD07F26CC520500FD130B /* MessageAlignmentTests.swift */; };
		246FD08226CC521E00FD130B /* MessageAnimationTests.swift in Sources */ = {isa = PBXBuildFile; fileRef = 246FD08126CC521E00FD130B /* MessageAnimationTests.swift */; };
		246FD08426CC523F00FD130B /* MessageGestureTests.swift in Sources */ = {isa = PBXBuildFile; fileRef = 246FD08326CC523F00FD130B /* MessageGestureTests.swift */; };
		246FD08626CC529800FD130B /* MessageGestureRecognizerTests.swift in Sources */ = {isa = PBXBuildFile; fileRef = 246FD08526CC529800FD130B /* MessageGestureRecognizerTests.swift */; };
		246FD08826CC52F200FD130B /* MessagingDelegateTests.swift in Sources */ = {isa = PBXBuildFile; fileRef = 246FD08726CC52F200FD130B /* MessagingDelegateTests.swift */; };
		246FD08A26CC53E800FD130B /* FullscreenMessage+FrameCalculationTests.swift in Sources */ = {isa = PBXBuildFile; fileRef = 246FD08926CC53E800FD130B /* FullscreenMessage+FrameCalculationTests.swift */; };
		247FBD7D24E331A600FA6505 /* Event+SignalTests.swift in Sources */ = {isa = PBXBuildFile; fileRef = 247FBD7C24E331A600FA6505 /* Event+SignalTests.swift */; };
		249498E2254A0C920045E392 /* Date+FormatTests.swift in Sources */ = {isa = PBXBuildFile; fileRef = 249498E0254A0C910045E392 /* Date+FormatTests.swift */; };
		24A1FCE72704CE6000D28D26 /* rules_testHistory.json in Resources */ = {isa = PBXBuildFile; fileRef = 24A1FCE62704CE6000D28D26 /* rules_testHistory.json */; };
		24B4935824D4C31100AA38D9 /* AEPSignal.framework in Frameworks */ = {isa = PBXBuildFile; fileRef = 24B4934F24D4C31100AA38D9 /* AEPSignal.framework */; };
		24B4935D24D4C31100AA38D9 /* SignalTests.swift in Sources */ = {isa = PBXBuildFile; fileRef = 24B4935C24D4C31100AA38D9 /* SignalTests.swift */; };
		24B4935F24D4C31100AA38D9 /* AEPSignal.h in Headers */ = {isa = PBXBuildFile; fileRef = 24B4935124D4C31100AA38D9 /* AEPSignal.h */; settings = {ATTRIBUTES = (Public, ); }; };
		24B4936F24D4C6F900AA38D9 /* Signal.swift in Sources */ = {isa = PBXBuildFile; fileRef = 24B4936E24D4C6F900AA38D9 /* Signal.swift */; };
		24B4937124D4C86C00AA38D9 /* SignalConstants.swift in Sources */ = {isa = PBXBuildFile; fileRef = 24B4937024D4C86C00AA38D9 /* SignalConstants.swift */; };
		24B4937624D8AAAF00AA38D9 /* Event+Signal.swift in Sources */ = {isa = PBXBuildFile; fileRef = 24B4937524D8AAAF00AA38D9 /* Event+Signal.swift */; };
		24B4937824D8CEAC00AA38D9 /* SignalHitProcessor.swift in Sources */ = {isa = PBXBuildFile; fileRef = 24B4937724D8CEAC00AA38D9 /* SignalHitProcessor.swift */; };
		24B4937A24DA18BE00AA38D9 /* SignalHit.swift in Sources */ = {isa = PBXBuildFile; fileRef = 24B4937924DA18BE00AA38D9 /* SignalHit.swift */; };
		24B4BE592714F5A40000C3AA /* EventHistoryRequestTests.swift in Sources */ = {isa = PBXBuildFile; fileRef = 24B4BE582714F5A40000C3AA /* EventHistoryRequestTests.swift */; };
		24B4BE5B2714F7730000C3AA /* EventHistoryResponseTests.swift in Sources */ = {isa = PBXBuildFile; fileRef = 24B4BE5A2714F7730000C3AA /* EventHistoryResponseTests.swift */; };
		24B4BE5D2714F7B30000C3AA /* EventHistoryTests.swift in Sources */ = {isa = PBXBuildFile; fileRef = 24B4BE5C2714F7B30000C3AA /* EventHistoryTests.swift */; };
		24B4BE5F2714F7C80000C3AA /* EventHistoryDatabaseTests.swift in Sources */ = {isa = PBXBuildFile; fileRef = 24B4BE5E2714F7C80000C3AA /* EventHistoryDatabaseTests.swift */; };
		24B860492CB5B0A00072868A /* HttpConnectionTests.swift in Sources */ = {isa = PBXBuildFile; fileRef = 24B860482CB5B0A00072868A /* HttpConnectionTests.swift */; };
		24C5E14D26B8B00B005BEA72 /* MessageSettings.swift in Sources */ = {isa = PBXBuildFile; fileRef = 24C5E14C26B8B00B005BEA72 /* MessageSettings.swift */; };
		24C5E15D26B990CB005BEA72 /* MessageGesture.swift in Sources */ = {isa = PBXBuildFile; fileRef = 24C5E15C26B990CB005BEA72 /* MessageGesture.swift */; };
		24C5E17B26B999E4005BEA72 /* MessageAlignment.swift in Sources */ = {isa = PBXBuildFile; fileRef = 24C5E17A26B999E4005BEA72 /* MessageAlignment.swift */; };
		24CE74B126D40483008F9EFD /* XCTest.framework in Frameworks */ = {isa = PBXBuildFile; fileRef = 24CE74B026D40483008F9EFD /* XCTest.framework */; };
		24CF602B2538AC79006473BA /* MobileCore+Tracking.swift in Sources */ = {isa = PBXBuildFile; fileRef = 24CF602A2538AC79006473BA /* MobileCore+Tracking.swift */; };
		24CF603B2538C7E4006473BA /* MobileCore+TrackingTests.swift in Sources */ = {isa = PBXBuildFile; fileRef = 24CF603A2538C7E4006473BA /* MobileCore+TrackingTests.swift */; };
		24D2A3D524DB5B370079DCCF /* HitQueuing+PrivacyStatus.swift in Sources */ = {isa = PBXBuildFile; fileRef = 24D2A3D424DB5B370079DCCF /* HitQueuing+PrivacyStatus.swift */; };
		24D9D52E26AB788D002A441A /* FullscreenMessage+WKNavigationDelegate.swift in Sources */ = {isa = PBXBuildFile; fileRef = 24D9D52D26AB788C002A441A /* FullscreenMessage+WKNavigationDelegate.swift */; };
		24D9D54C26AB797D002A441A /* FullscreenMessage+WKScriptMessageHandler.swift in Sources */ = {isa = PBXBuildFile; fileRef = 24D9D54B26AB797D002A441A /* FullscreenMessage+WKScriptMessageHandler.swift */; };
		24E255D5270F406300AB9F07 /* EventData+FNV1A32Tests.swift in Sources */ = {isa = PBXBuildFile; fileRef = 24E255D4270F406300AB9F07 /* EventData+FNV1A32Tests.swift */; };
		24E255D7270F526D00AB9F07 /* String+FNV1A32Tests.swift in Sources */ = {isa = PBXBuildFile; fileRef = 24E255D6270F526D00AB9F07 /* String+FNV1A32Tests.swift */; };
		24EDE33126EFB7170068A65F /* EventHistory.swift in Sources */ = {isa = PBXBuildFile; fileRef = 24EDE33026EFB7170068A65F /* EventHistory.swift */; };
		24EDE33326EFB7470068A65F /* EventHistoryRequest.swift in Sources */ = {isa = PBXBuildFile; fileRef = 24EDE33226EFB7470068A65F /* EventHistoryRequest.swift */; };
		24EDE33526EFBDD60068A65F /* EventHistoryDatabase.swift in Sources */ = {isa = PBXBuildFile; fileRef = 24EDE33426EFBDD60068A65F /* EventHistoryDatabase.swift */; };
		24EDE33726F10B810068A65F /* EventData+FNV1A32.swift in Sources */ = {isa = PBXBuildFile; fileRef = 24EDE33626F10B810068A65F /* EventData+FNV1A32.swift */; };
		24EDE33926F10BA10068A65F /* String+FNV1A32.swift in Sources */ = {isa = PBXBuildFile; fileRef = 24EDE33826F10BA10068A65F /* String+FNV1A32.swift */; };
		24EDE33B26F39F450068A65F /* EventHistoryResult.swift in Sources */ = {isa = PBXBuildFile; fileRef = 24EDE33A26F39F450068A65F /* EventHistoryResult.swift */; };
		24FE9ABE2C9A268E008DA017 /* PresentationError.swift in Sources */ = {isa = PBXBuildFile; fileRef = 24FE9ABD2C9A268E008DA017 /* PresentationError.swift */; };
		2E00098F26D59EA100DE1F3B /* LifecycleV2FunctionalTests.swift in Sources */ = {isa = PBXBuildFile; fileRef = 2E00098E26D59EA100DE1F3B /* LifecycleV2FunctionalTests.swift */; };
		2E36F6CA26C1D8D200B194D9 /* LifecycleV2DataStoreCacheTests.swift in Sources */ = {isa = PBXBuildFile; fileRef = 2E36F6C926C1D8D200B194D9 /* LifecycleV2DataStoreCacheTests.swift */; };
		2EF54C262BF6C69800685C07 /* URLError+Recoverable.swift in Sources */ = {isa = PBXBuildFile; fileRef = 2EF54C252BF6C69800685C07 /* URLError+Recoverable.swift */; };
		2EF54C292BF6C87500685C07 /* URLError+RecoverableTests.swift in Sources */ = {isa = PBXBuildFile; fileRef = 2EF54C272BF6C79100685C07 /* URLError+RecoverableTests.swift */; };
		2EF8B38226BCC69C009D6475 /* LifecycleV2DataStoreCache.swift in Sources */ = {isa = PBXBuildFile; fileRef = 2EF8B38126BCC69C009D6475 /* LifecycleV2DataStoreCache.swift */; };
		3080C53E015AAAF2AC268368 /* Pods_AEPIdentityTests.framework in Frameworks */ = {isa = PBXBuildFile; fileRef = AE1AFF2E227272FC92CF7ABE /* Pods_AEPIdentityTests.framework */; };
		380ECFBFE9B4654A66A8F119 /* Pods_AEPIntegrationTests.framework in Frameworks */ = {isa = PBXBuildFile; fileRef = D855F28C43DD8DA6A4B6ACFE /* Pods_AEPIntegrationTests.framework */; };
		3F03979024BE5DD30019F095 /* AEPServices.framework in Frameworks */ = {isa = PBXBuildFile; fileRef = 3F03978724BE5DD30019F095 /* AEPServices.framework */; };
		3F0397C324BE5FF30019F095 /* Caching.swift in Sources */ = {isa = PBXBuildFile; fileRef = 3F0397A024BE5FF30019F095 /* Caching.swift */; };
		3F0397C424BE5FF30019F095 /* Cache.swift in Sources */ = {isa = PBXBuildFile; fileRef = 3F0397A124BE5FF30019F095 /* Cache.swift */; };
		3F0397C524BE5FF30019F095 /* CacheEntry.swift in Sources */ = {isa = PBXBuildFile; fileRef = 3F0397A224BE5FF30019F095 /* CacheEntry.swift */; };
		3F0397C624BE5FF30019F095 /* DiskCacheService.swift in Sources */ = {isa = PBXBuildFile; fileRef = 3F0397A324BE5FF30019F095 /* DiskCacheService.swift */; };
		3F0397C724BE5FF30019F095 /* CacheExpiry.swift in Sources */ = {isa = PBXBuildFile; fileRef = 3F0397A424BE5FF30019F095 /* CacheExpiry.swift */; };
		3F0397C824BE5FF30019F095 /* ServiceProvider.swift in Sources */ = {isa = PBXBuildFile; fileRef = 3F0397A524BE5FF30019F095 /* ServiceProvider.swift */; };
		3F0397C924BE5FF30019F095 /* Logging.swift in Sources */ = {isa = PBXBuildFile; fileRef = 3F0397A724BE5FF30019F095 /* Logging.swift */; };
		3F0397CA24BE5FF30019F095 /* Log.swift in Sources */ = {isa = PBXBuildFile; fileRef = 3F0397A824BE5FF30019F095 /* Log.swift */; };
		3F0397CB24BE5FF30019F095 /* LogLevel.swift in Sources */ = {isa = PBXBuildFile; fileRef = 3F0397A924BE5FF30019F095 /* LogLevel.swift */; };
		3F0397CC24BE5FF30019F095 /* NetworkService.swift in Sources */ = {isa = PBXBuildFile; fileRef = 3F0397AB24BE5FF30019F095 /* NetworkService.swift */; };
		3F0397CD24BE5FF30019F095 /* NetworkServiceConstants.swift in Sources */ = {isa = PBXBuildFile; fileRef = 3F0397AC24BE5FF30019F095 /* NetworkServiceConstants.swift */; };
		3F0397CE24BE5FF30019F095 /* LoggingService.swift in Sources */ = {isa = PBXBuildFile; fileRef = 3F0397AD24BE5FF30019F095 /* LoggingService.swift */; };
		3F0397CF24BE5FF30019F095 /* Networking.swift in Sources */ = {isa = PBXBuildFile; fileRef = 3F0397AE24BE5FF30019F095 /* Networking.swift */; };
		3F0397D024BE5FF30019F095 /* HttpMethod.swift in Sources */ = {isa = PBXBuildFile; fileRef = 3F0397AF24BE5FF30019F095 /* HttpMethod.swift */; };
		3F0397D124BE5FF30019F095 /* HttpConnection.swift in Sources */ = {isa = PBXBuildFile; fileRef = 3F0397B024BE5FF30019F095 /* HttpConnection.swift */; };
		3F0397D224BE5FF30019F095 /* NetworkRequest.swift in Sources */ = {isa = PBXBuildFile; fileRef = 3F0397B124BE5FF30019F095 /* NetworkRequest.swift */; };
		3F0397D324BE5FF30019F095 /* SQLiteDataQueue.swift in Sources */ = {isa = PBXBuildFile; fileRef = 3F0397B324BE5FF30019F095 /* SQLiteDataQueue.swift */; };
		3F0397D424BE5FF30019F095 /* SQLiteWrapper.swift in Sources */ = {isa = PBXBuildFile; fileRef = 3F0397B424BE5FF30019F095 /* SQLiteWrapper.swift */; };
		3F0397D524BE5FF30019F095 /* DataQueue.swift in Sources */ = {isa = PBXBuildFile; fileRef = 3F0397B524BE5FF30019F095 /* DataQueue.swift */; };
		3F0397D624BE5FF30019F095 /* DataEntity.swift in Sources */ = {isa = PBXBuildFile; fileRef = 3F0397B624BE5FF30019F095 /* DataEntity.swift */; };
		3F0397D724BE5FF30019F095 /* DataQueueService.swift in Sources */ = {isa = PBXBuildFile; fileRef = 3F0397B724BE5FF30019F095 /* DataQueueService.swift */; };
		3F0397D824BE5FF30019F095 /* DataQueuing.swift in Sources */ = {isa = PBXBuildFile; fileRef = 3F0397B824BE5FF30019F095 /* DataQueuing.swift */; };
		3F0397DA24BE5FF30019F095 /* NamedCollectionProcessing.swift in Sources */ = {isa = PBXBuildFile; fileRef = 3F0397BB24BE5FF30019F095 /* NamedCollectionProcessing.swift */; };
		3F0397DB24BE5FF30019F095 /* NamedCollectionDataStore.swift in Sources */ = {isa = PBXBuildFile; fileRef = 3F0397BC24BE5FF30019F095 /* NamedCollectionDataStore.swift */; };
		3F0397DC24BE5FF30019F095 /* UserDefaultsNamedCollection.swift in Sources */ = {isa = PBXBuildFile; fileRef = 3F0397BD24BE5FF30019F095 /* UserDefaultsNamedCollection.swift */; };
		3F0397DD24BE5FF30019F095 /* ApplicationSystemInfoService.swift in Sources */ = {isa = PBXBuildFile; fileRef = 3F0397BE24BE5FF30019F095 /* ApplicationSystemInfoService.swift */; };
		3F0397DE24BE5FF30019F095 /* SystemInfoService.swift in Sources */ = {isa = PBXBuildFile; fileRef = 3F0397BF24BE5FF30019F095 /* SystemInfoService.swift */; };
		3F0397DF24BE5FF30019F095 /* URLOpening.swift in Sources */ = {isa = PBXBuildFile; fileRef = 3F0397C024BE5FF30019F095 /* URLOpening.swift */; };
		3F0397E024BE5FF30019F095 /* URLService.swift in Sources */ = {isa = PBXBuildFile; fileRef = 3F0397C124BE5FF30019F095 /* URLService.swift */; };
		3F0397F224BE60910019F095 /* HitProcessing.swift in Sources */ = {isa = PBXBuildFile; fileRef = 3F0397E324BE60910019F095 /* HitProcessing.swift */; };
		3F0397F324BE60910019F095 /* PersistentHitQueue.swift in Sources */ = {isa = PBXBuildFile; fileRef = 3F0397E424BE60910019F095 /* PersistentHitQueue.swift */; };
		3F0397F424BE60910019F095 /* HitQueuing.swift in Sources */ = {isa = PBXBuildFile; fileRef = 3F0397E524BE60910019F095 /* HitQueuing.swift */; };
		3F0397F524BE60910019F095 /* AtomicCounter.swift in Sources */ = {isa = PBXBuildFile; fileRef = 3F0397E624BE60910019F095 /* AtomicCounter.swift */; };
		3F0397F624BE60910019F095 /* FileUnzipper.swift in Sources */ = {isa = PBXBuildFile; fileRef = 3F0397E824BE60910019F095 /* FileUnzipper.swift */; };
		3F0397F724BE60910019F095 /* ZipArchive.swift in Sources */ = {isa = PBXBuildFile; fileRef = 3F0397E924BE60910019F095 /* ZipArchive.swift */; };
		3F0397F824BE60910019F095 /* ZipEntry.swift in Sources */ = {isa = PBXBuildFile; fileRef = 3F0397EA24BE60910019F095 /* ZipEntry.swift */; };
		3F0397F924BE60910019F095 /* FileManager+ZIP.swift in Sources */ = {isa = PBXBuildFile; fileRef = 3F0397EB24BE60910019F095 /* FileManager+ZIP.swift */; };
		3F0397FA24BE60910019F095 /* FileUnzipperConstants.swift in Sources */ = {isa = PBXBuildFile; fileRef = 3F0397EC24BE60910019F095 /* FileUnzipperConstants.swift */; };
		3F0397FB24BE60910019F095 /* ThreadSafeArray.swift in Sources */ = {isa = PBXBuildFile; fileRef = 3F0397ED24BE60910019F095 /* ThreadSafeArray.swift */; };
		3F0397FC24BE60910019F095 /* OperationOrderer.swift in Sources */ = {isa = PBXBuildFile; fileRef = 3F0397EE24BE60910019F095 /* OperationOrderer.swift */; };
		3F0397FD24BE60910019F095 /* ThreadSafeDictionary.swift in Sources */ = {isa = PBXBuildFile; fileRef = 3F0397EF24BE60910019F095 /* ThreadSafeDictionary.swift */; };
		3F0397FE24BE60910019F095 /* URLEncoder.swift in Sources */ = {isa = PBXBuildFile; fileRef = 3F0397F024BE60910019F095 /* URLEncoder.swift */; };
		3F0397FF24BE60910019F095 /* AnyCodable.swift in Sources */ = {isa = PBXBuildFile; fileRef = 3F0397F124BE60910019F095 /* AnyCodable.swift */; };
		3F03981524BE61520019F095 /* UnzipperTest.swift in Sources */ = {isa = PBXBuildFile; fileRef = 3F03980124BE61520019F095 /* UnzipperTest.swift */; };
		3F03981624BE61520019F095 /* SystemInfoServiceTest.swift in Sources */ = {isa = PBXBuildFile; fileRef = 3F03980224BE61520019F095 /* SystemInfoServiceTest.swift */; };
		3F03981724BE61520019F095 /* DataQueueService+Testable.swift in Sources */ = {isa = PBXBuildFile; fileRef = 3F03980324BE61520019F095 /* DataQueueService+Testable.swift */; };
		3F03981824BE61520019F095 /* DataQueueServiceTests.swift in Sources */ = {isa = PBXBuildFile; fileRef = 3F03980424BE61520019F095 /* DataQueueServiceTests.swift */; };
		3F03981924BE61520019F095 /* URLServiceTest.swift in Sources */ = {isa = PBXBuildFile; fileRef = 3F03980524BE61520019F095 /* URLServiceTest.swift */; };
		3F03981A24BE61520019F095 /* DiskCacheServiceTests.swift in Sources */ = {isa = PBXBuildFile; fileRef = 3F03980624BE61520019F095 /* DiskCacheServiceTests.swift */; };
		3F03981B24BE61520019F095 /* FileSystemNamedCollectionTest.swift in Sources */ = {isa = PBXBuildFile; fileRef = 3F03980724BE61520019F095 /* FileSystemNamedCollectionTest.swift */; };
		3F03981C24BE61520019F095 /* SQLiteWrapperTests.swift in Sources */ = {isa = PBXBuildFile; fileRef = 3F03980824BE61520019F095 /* SQLiteWrapperTests.swift */; };
		3F03981E24BE61520019F095 /* DataQueueTests.swift in Sources */ = {isa = PBXBuildFile; fileRef = 3F03980A24BE61520019F095 /* DataQueueTests.swift */; };
		3F03981F24BE61520019F095 /* NetworkServiceTests.swift in Sources */ = {isa = PBXBuildFile; fileRef = 3F03980B24BE61520019F095 /* NetworkServiceTests.swift */; };
		3F03982024BE61520019F095 /* LogLevelTest.swift in Sources */ = {isa = PBXBuildFile; fileRef = 3F03980C24BE61520019F095 /* LogLevelTest.swift */; };
		3F03982124BE61520019F095 /* NamedCollectionDataStoreTest.swift in Sources */ = {isa = PBXBuildFile; fileRef = 3F03980D24BE61520019F095 /* NamedCollectionDataStoreTest.swift */; };
		3F03982224BE61520019F095 /* OperationOrdererTests.swift in Sources */ = {isa = PBXBuildFile; fileRef = 3F03980F24BE61520019F095 /* OperationOrdererTests.swift */; };
		3F03982324BE61520019F095 /* PersistentHitQueueTests.swift in Sources */ = {isa = PBXBuildFile; fileRef = 3F03981024BE61520019F095 /* PersistentHitQueueTests.swift */; };
		3F03982424BE61520019F095 /* AnyCodableTests.swift in Sources */ = {isa = PBXBuildFile; fileRef = 3F03981124BE61520019F095 /* AnyCodableTests.swift */; };
		3F03982524BE61520019F095 /* ThreadSafeArrayTests.swift in Sources */ = {isa = PBXBuildFile; fileRef = 3F03981224BE61520019F095 /* ThreadSafeArrayTests.swift */; };
		3F03982624BE61520019F095 /* URLEncoderTests.swift in Sources */ = {isa = PBXBuildFile; fileRef = 3F03981324BE61520019F095 /* URLEncoderTests.swift */; };
		3F03982724BE61520019F095 /* ThreadSafeDictionaryTests.swift in Sources */ = {isa = PBXBuildFile; fileRef = 3F03981424BE61520019F095 /* ThreadSafeDictionaryTests.swift */; };
		3F03983824BE62AA0019F095 /* TestRules.zip in Resources */ = {isa = PBXBuildFile; fileRef = 3F03983424BE62AA0019F095 /* TestRules.zip */; };
		3F03983924BE62AA0019F095 /* TestImage.png in Resources */ = {isa = PBXBuildFile; fileRef = 3F03983524BE62AA0019F095 /* TestImage.png */; };
		3F03983A24BE62AA0019F095 /* ADBMobileConfig.json in Resources */ = {isa = PBXBuildFile; fileRef = 3F03983624BE62AA0019F095 /* ADBMobileConfig.json */; };
		3F03983B24BE62AA0019F095 /* TestConfig.json in Resources */ = {isa = PBXBuildFile; fileRef = 3F03983724BE62AA0019F095 /* TestConfig.json */; };
		3F03984224BE65170019F095 /* AEPServices.framework in Frameworks */ = {isa = PBXBuildFile; fileRef = 3F03978724BE5DD30019F095 /* AEPServices.framework */; };
		3F08FF9524D9F1D200D34DE3 /* EventDataMerger.swift in Sources */ = {isa = PBXBuildFile; fileRef = 3F08FF9424D9F1D200D34DE3 /* EventDataMerger.swift */; };
		3F08FF9724D9F1F300D34DE3 /* EventDataMergeTests.swift in Sources */ = {isa = PBXBuildFile; fileRef = 3F08FF9624D9F1F300D34DE3 /* EventDataMergeTests.swift */; };
		3F08FF9924DA03F000D34DE3 /* RulesEngineFunctionalTests.swift in Sources */ = {isa = PBXBuildFile; fileRef = 3F08FF9824DA03F000D34DE3 /* RulesEngineFunctionalTests.swift */; };
		3F08FF9B24DA0DA100D34DE3 /* rules_functional_1.zip in Resources */ = {isa = PBXBuildFile; fileRef = 3F08FF9A24DA0DA100D34DE3 /* rules_functional_1.zip */; };
		3F08FF9D24DA0DCF00D34DE3 /* RulesDownloaderTests.swift in Sources */ = {isa = PBXBuildFile; fileRef = 3F08FF9C24DA0DCF00D34DE3 /* RulesDownloaderTests.swift */; };
		3F16761424E1B0630041B970 /* RulesConstants.swift in Sources */ = {isa = PBXBuildFile; fileRef = 3F16761324E1B0630041B970 /* RulesConstants.swift */; };
		3F16762824F031A00041B970 /* EventHubContractTests.swift in Sources */ = {isa = PBXBuildFile; fileRef = 3F16762724F031A00041B970 /* EventHubContractTests.swift */; };
		3F16762A24F032C60041B970 /* ContractExtensionOne.swift in Sources */ = {isa = PBXBuildFile; fileRef = 3F16762924F032C60041B970 /* ContractExtensionOne.swift */; };
		3F16762C24F032E60041B970 /* ContractExtensionTwo.swift in Sources */ = {isa = PBXBuildFile; fileRef = 3F16762B24F032E60041B970 /* ContractExtensionTwo.swift */; };
		3F278C4D262E1FAB00E955E5 /* CachedRules.swift in Sources */ = {isa = PBXBuildFile; fileRef = 3F278C4C262E1FAB00E955E5 /* CachedRules.swift */; };
		3F2B1DA62631E7FE0030F50B /* RuleConsequence.swift in Sources */ = {isa = PBXBuildFile; fileRef = 3F2B1DA52631E7FE0030F50B /* RuleConsequence.swift */; };
		3F2B1DC5263221580030F50B /* LaunchRulesEngine+Downloader.swift in Sources */ = {isa = PBXBuildFile; fileRef = 3F2B1DC4263221580030F50B /* LaunchRulesEngine+Downloader.swift */; };
		3F2F12BB24F6D07E00600CB4 /* AEPIdentity.framework in Frameworks */ = {isa = PBXBuildFile; fileRef = 3FE6DE2F24C642330065EA05 /* AEPIdentity.framework */; };
		3F2F12BC24F6D07E00600CB4 /* AEPLifecycle.framework in Frameworks */ = {isa = PBXBuildFile; fileRef = 3FE6DDD124C62EE60065EA05 /* AEPLifecycle.framework */; };
		3F2F12BD24F6D07E00600CB4 /* AEPServices.framework in Frameworks */ = {isa = PBXBuildFile; fileRef = 3F03978724BE5DD30019F095 /* AEPServices.framework */; };
		3F2F12BE24F6D07E00600CB4 /* AEPSignal.framework in Frameworks */ = {isa = PBXBuildFile; fileRef = 24B4934F24D4C31100AA38D9 /* AEPSignal.framework */; };
		3F2F12C024F6D66C00600CB4 /* TestHelpers.swift in Sources */ = {isa = PBXBuildFile; fileRef = 3F2F12BF24F6D66C00600CB4 /* TestHelpers.swift */; };
		3F39153024CA47B600B58C3E /* JSONRulesParserTests.swift in Sources */ = {isa = PBXBuildFile; fileRef = 3F39152F24CA47B600B58C3E /* JSONRulesParserTests.swift */; };
		3F39153324CB7E2400B58C3E /* MobileCore+IdentityTests.swift in Sources */ = {isa = PBXBuildFile; fileRef = 3F39153224CB7E2400B58C3E /* MobileCore+IdentityTests.swift */; };
		3F39520724CA096100F7325B /* MobileCoreTests.swift in Sources */ = {isa = PBXBuildFile; fileRef = 3F3951E824CA096100F7325B /* MobileCoreTests.swift */; };
		3F39520824CA096100F7325B /* SharedStateTest.swift in Sources */ = {isa = PBXBuildFile; fileRef = 3F3951EA24CA096100F7325B /* SharedStateTest.swift */; };
		3F39520924CA096100F7325B /* EventHubTests.swift in Sources */ = {isa = PBXBuildFile; fileRef = 3F3951EB24CA096100F7325B /* EventHubTests.swift */; };
		3F39520A24CA096100F7325B /* TestRules.zip in Resources */ = {isa = PBXBuildFile; fileRef = 3F3951ED24CA096100F7325B /* TestRules.zip */; };
		3F39520B24CA096100F7325B /* TestImage.png in Resources */ = {isa = PBXBuildFile; fileRef = 3F3951EE24CA096100F7325B /* TestImage.png */; };
		3F39520C24CA096100F7325B /* rules_1.json in Resources */ = {isa = PBXBuildFile; fileRef = 3F3951EF24CA096100F7325B /* rules_1.json */; };
		3F39520D24CA096100F7325B /* ADBMobileConfig.json in Resources */ = {isa = PBXBuildFile; fileRef = 3F3951F024CA096100F7325B /* ADBMobileConfig.json */; };
		3F39520E24CA096100F7325B /* TestConfig.json in Resources */ = {isa = PBXBuildFile; fileRef = 3F3951F124CA096100F7325B /* TestConfig.json */; };
		3F39520F24CA096100F7325B /* testRulesDownloader.zip in Resources */ = {isa = PBXBuildFile; fileRef = 3F3951F224CA096100F7325B /* testRulesDownloader.zip */; };
		3F39521024CA096100F7325B /* SlowMockExtension.swift in Sources */ = {isa = PBXBuildFile; fileRef = 3F3951F424CA096100F7325B /* SlowMockExtension.swift */; };
		3F39521224CA096100F7325B /* MockExtensionTwo.swift in Sources */ = {isa = PBXBuildFile; fileRef = 3F3951F624CA096100F7325B /* MockExtensionTwo.swift */; };
		3F39521324CA096100F7325B /* MobileCore+ConfigurationTests.swift in Sources */ = {isa = PBXBuildFile; fileRef = 3F3951F724CA096100F7325B /* MobileCore+ConfigurationTests.swift */; };
		3F39521524CA096200F7325B /* MockConfigurationDownloader.swift in Sources */ = {isa = PBXBuildFile; fileRef = 3F3951FA24CA096100F7325B /* MockConfigurationDownloader.swift */; };
		3F39521824CA096200F7325B /* MockRulesDownloaderNetworkService.swift in Sources */ = {isa = PBXBuildFile; fileRef = 3F3951FD24CA096100F7325B /* MockRulesDownloaderNetworkService.swift */; };
		3F39521924CA096200F7325B /* SharedStateTestHelper.swift in Sources */ = {isa = PBXBuildFile; fileRef = 3F3951FE24CA096100F7325B /* SharedStateTestHelper.swift */; };
		3F39521A24CA096200F7325B /* MockConfigurationDownloaderNetworkService.swift in Sources */ = {isa = PBXBuildFile; fileRef = 3F3951FF24CA096100F7325B /* MockConfigurationDownloaderNetworkService.swift */; };
		3F39521D24CA096200F7325B /* ConfigurationStateTests.swift in Sources */ = {isa = PBXBuildFile; fileRef = 3F39520324CA096100F7325B /* ConfigurationStateTests.swift */; };
		3F39521E24CA096200F7325B /* ConfigurationDownloaderTests.swift in Sources */ = {isa = PBXBuildFile; fileRef = 3F39520424CA096100F7325B /* ConfigurationDownloaderTests.swift */; };
		3F39522024CA096200F7325B /* LaunchIDManagerTests.swift in Sources */ = {isa = PBXBuildFile; fileRef = 3F39520624CA096100F7325B /* LaunchIDManagerTests.swift */; };
		3F4256FF24F474F4005D4006 /* IdentityIntegrationTests.swift in Sources */ = {isa = PBXBuildFile; fileRef = 3F4256FE24F474F4005D4006 /* IdentityIntegrationTests.swift */; };
		3F42570124F474F4005D4006 /* AEPCore.framework in Frameworks */ = {isa = PBXBuildFile; fileRef = 21CAC0D62422917600C11388 /* AEPCore.framework */; };
		3F42571024F4754F005D4006 /* TestableNetworkService.swift in Sources */ = {isa = PBXBuildFile; fileRef = 3F42570F24F4754F005D4006 /* TestableNetworkService.swift */; };
		3F5D45F8251903030040E298 /* LaunchRuleTransformer.swift in Sources */ = {isa = PBXBuildFile; fileRef = 3F5D45F7251903020040E298 /* LaunchRuleTransformer.swift */; };
		3F5D45FB251904F00040E298 /* LaunchRuleTransformerTests.swift in Sources */ = {isa = PBXBuildFile; fileRef = 3F5D45F9251904C50040E298 /* LaunchRuleTransformerTests.swift */; };
		3F5D45FD25190E8D0040E298 /* rules_testTransform.json in Resources */ = {isa = PBXBuildFile; fileRef = 3F5D45FC25190E8C0040E298 /* rules_testTransform.json */; };
		3F5F9ED12502D34500C8A0B4 /* ConfigurationIntegrationTests.swift in Sources */ = {isa = PBXBuildFile; fileRef = 3F5F9ED02502D34500C8A0B4 /* ConfigurationIntegrationTests.swift */; };
		3FB5F7D024D2848900F0F6DF /* ConfigurationUpdateTests.swift in Sources */ = {isa = PBXBuildFile; fileRef = 3FB5F7CF24D2848900F0F6DF /* ConfigurationUpdateTests.swift */; };
		3FB66AC524CA004400502CAF /* CoreConstants.swift in Sources */ = {isa = PBXBuildFile; fileRef = 3FB66A9E24CA004400502CAF /* CoreConstants.swift */; };
		3FB66AC624CA004400502CAF /* MobileCore.swift in Sources */ = {isa = PBXBuildFile; fileRef = 3FB66A9F24CA004400502CAF /* MobileCore.swift */; };
		3FB66AC924CA004400502CAF /* MobileCore+Configuration.swift in Sources */ = {isa = PBXBuildFile; fileRef = 3FB66AA224CA004400502CAF /* MobileCore+Configuration.swift */; };
		3FB66ACA24CA004400502CAF /* MobileCore+Lifecycle.swift in Sources */ = {isa = PBXBuildFile; fileRef = 3FB66AA324CA004400502CAF /* MobileCore+Lifecycle.swift */; };
		3FB66ACC24CA004400502CAF /* EventHubPlaceholderExtension.swift in Sources */ = {isa = PBXBuildFile; fileRef = 3FB66AA624CA004400502CAF /* EventHubPlaceholderExtension.swift */; };
		3FB66ACD24CA004400502CAF /* EventHubConstants.swift in Sources */ = {isa = PBXBuildFile; fileRef = 3FB66AA724CA004400502CAF /* EventHubConstants.swift */; };
		3FB66ACE24CA004400502CAF /* ExtensionContainer.swift in Sources */ = {isa = PBXBuildFile; fileRef = 3FB66AA824CA004400502CAF /* ExtensionContainer.swift */; };
		3FB66ACF24CA004400502CAF /* Event.swift in Sources */ = {isa = PBXBuildFile; fileRef = 3FB66AA924CA004400502CAF /* Event.swift */; };
		3FB66AD024CA004400502CAF /* AEPError.swift in Sources */ = {isa = PBXBuildFile; fileRef = 3FB66AAA24CA004400502CAF /* AEPError.swift */; };
		3FB66AD124CA004400502CAF /* SharedState.swift in Sources */ = {isa = PBXBuildFile; fileRef = 3FB66AAB24CA004400502CAF /* SharedState.swift */; };
		3FB66AD224CA004400502CAF /* EventHub.swift in Sources */ = {isa = PBXBuildFile; fileRef = 3FB66AAC24CA004400502CAF /* EventHub.swift */; };
		3FB66AD324CA004400502CAF /* ExtensionRuntime.swift in Sources */ = {isa = PBXBuildFile; fileRef = 3FB66AAD24CA004400502CAF /* ExtensionRuntime.swift */; };
		3FB66AD424CA004400502CAF /* EventType.swift in Sources */ = {isa = PBXBuildFile; fileRef = 3FB66AAE24CA004400502CAF /* EventType.swift */; };
		3FB66AD524CA004400502CAF /* EventHubError.swift in Sources */ = {isa = PBXBuildFile; fileRef = 3FB66AAF24CA004400502CAF /* EventHubError.swift */; };
		3FB66AD624CA004400502CAF /* EventSource.swift in Sources */ = {isa = PBXBuildFile; fileRef = 3FB66AB024CA004400502CAF /* EventSource.swift */; };
		3FB66AD724CA004400502CAF /* EventListenerContainer.swift in Sources */ = {isa = PBXBuildFile; fileRef = 3FB66AB124CA004400502CAF /* EventListenerContainer.swift */; };
		3FB66AD824CA004400502CAF /* Extension.swift in Sources */ = {isa = PBXBuildFile; fileRef = 3FB66AB224CA004400502CAF /* Extension.swift */; };
		3FB66AD924CA004400502CAF /* LaunchRule.swift in Sources */ = {isa = PBXBuildFile; fileRef = 3FB66AB424CA004400502CAF /* LaunchRule.swift */; };
		3FB66ADA24CA004400502CAF /* RulesDownloader.swift in Sources */ = {isa = PBXBuildFile; fileRef = 3FB66AB524CA004400502CAF /* RulesDownloader.swift */; };
		3FB66ADB24CA004400502CAF /* LaunchRulesEngine.swift in Sources */ = {isa = PBXBuildFile; fileRef = 3FB66AB624CA004400502CAF /* LaunchRulesEngine.swift */; };
		3FB66ADC24CA004400502CAF /* RulesLoader.swift in Sources */ = {isa = PBXBuildFile; fileRef = 3FB66AB724CA004400502CAF /* RulesLoader.swift */; };
		3FB66ADD24CA004400502CAF /* JSONRulesParser.swift in Sources */ = {isa = PBXBuildFile; fileRef = 3FB66AB824CA004400502CAF /* JSONRulesParser.swift */; };
		3FB66ADE24CA004400502CAF /* Configuration.swift in Sources */ = {isa = PBXBuildFile; fileRef = 3FB66ABA24CA004400502CAF /* Configuration.swift */; };
		3FB66ADF24CA004400502CAF /* ConfigurationConstants.swift in Sources */ = {isa = PBXBuildFile; fileRef = 3FB66ABB24CA004400502CAF /* ConfigurationConstants.swift */; };
		3FB66AE024CA004400502CAF /* ConfigurationState.swift in Sources */ = {isa = PBXBuildFile; fileRef = 3FB66ABC24CA004400502CAF /* ConfigurationState.swift */; };
		3FB66AE124CA004400502CAF /* LaunchIDManager.swift in Sources */ = {isa = PBXBuildFile; fileRef = 3FB66ABD24CA004400502CAF /* LaunchIDManager.swift */; };
		3FB66AE224CA004400502CAF /* Event+Configuration.swift in Sources */ = {isa = PBXBuildFile; fileRef = 3FB66ABE24CA004400502CAF /* Event+Configuration.swift */; };
		3FB66AE324CA004400502CAF /* ConfigurationDownloadable.swift in Sources */ = {isa = PBXBuildFile; fileRef = 3FB66ABF24CA004400502CAF /* ConfigurationDownloadable.swift */; };
		3FB66AE524CA004400502CAF /* CachedConfiguration.swift in Sources */ = {isa = PBXBuildFile; fileRef = 3FB66AC124CA004400502CAF /* CachedConfiguration.swift */; };
		3FB66AE624CA004400502CAF /* ConfigurationDownloader.swift in Sources */ = {isa = PBXBuildFile; fileRef = 3FB66AC224CA004400502CAF /* ConfigurationDownloader.swift */; };
		3FB66AE724CA004400502CAF /* PrivacyStatus.swift in Sources */ = {isa = PBXBuildFile; fileRef = 3FB66AC324CA004400502CAF /* PrivacyStatus.swift */; };
		3FB66AE824CA004400502CAF /* Cacheable.swift in Sources */ = {isa = PBXBuildFile; fileRef = 3FB66AC424CA004400502CAF /* Cacheable.swift */; };
		3FE6DDBA24C62CAF0065EA05 /* AEPServicesMocks.framework in Frameworks */ = {isa = PBXBuildFile; fileRef = 3FE6DDA924C62C090065EA05 /* AEPServicesMocks.framework */; };
		3FE6DDBC24C62DA80065EA05 /* AEPServicesMocks.framework in Frameworks */ = {isa = PBXBuildFile; fileRef = 3FE6DDA924C62C090065EA05 /* AEPServicesMocks.framework */; };
		3FE6DDDA24C62EE60065EA05 /* AEPLifecycle.framework in Frameworks */ = {isa = PBXBuildFile; fileRef = 3FE6DDD124C62EE60065EA05 /* AEPLifecycle.framework */; };
		3FE6DDE124C62EE60065EA05 /* AEPLifecycle.h in Headers */ = {isa = PBXBuildFile; fileRef = 3FE6DDD324C62EE60065EA05 /* AEPLifecycle.h */; settings = {ATTRIBUTES = (Public, ); }; };
		3FE6DDF024C62F610065EA05 /* AEPServicesMock.h in Headers */ = {isa = PBXBuildFile; fileRef = 3FE6DDE824C62F610065EA05 /* AEPServicesMock.h */; settings = {ATTRIBUTES = (Public, ); }; };
		3FE6DDFF24C630DF0065EA05 /* LifecycleMetricsBuilderTests.swift in Sources */ = {isa = PBXBuildFile; fileRef = 3FE6DDF824C630DE0065EA05 /* LifecycleMetricsBuilderTests.swift */; };
		3FE6DE0024C630DF0065EA05 /* LifecycleContextDataTests.swift in Sources */ = {isa = PBXBuildFile; fileRef = 3FE6DDF924C630DE0065EA05 /* LifecycleContextDataTests.swift */; };
		3FE6DE0224C630DF0065EA05 /* LifecycleMetricsTests.swift in Sources */ = {isa = PBXBuildFile; fileRef = 3FE6DDFB24C630DE0065EA05 /* LifecycleMetricsTests.swift */; };
		3FE6DE0324C630DF0065EA05 /* LifecycleFunctionalTests.swift in Sources */ = {isa = PBXBuildFile; fileRef = 3FE6DDFC24C630DE0065EA05 /* LifecycleFunctionalTests.swift */; };
		3FE6DE0424C630DF0065EA05 /* LifecycleStateTests.swift in Sources */ = {isa = PBXBuildFile; fileRef = 3FE6DDFD24C630DE0065EA05 /* LifecycleStateTests.swift */; };
		3FE6DE0524C630DF0065EA05 /* LifecycleSessionTests.swift in Sources */ = {isa = PBXBuildFile; fileRef = 3FE6DDFE24C630DE0065EA05 /* LifecycleSessionTests.swift */; };
		3FE6DE0E24C630EB0065EA05 /* LifecycleState.swift in Sources */ = {isa = PBXBuildFile; fileRef = 3FE6DE0624C630EA0065EA05 /* LifecycleState.swift */; };
		3FE6DE0F24C630EB0065EA05 /* LifecycleMetrics.swift in Sources */ = {isa = PBXBuildFile; fileRef = 3FE6DE0724C630EB0065EA05 /* LifecycleMetrics.swift */; };
		3FE6DE1024C630EB0065EA05 /* Event+Lifecycle.swift in Sources */ = {isa = PBXBuildFile; fileRef = 3FE6DE0824C630EB0065EA05 /* Event+Lifecycle.swift */; };
		3FE6DE1224C630EB0065EA05 /* Lifecycle.swift in Sources */ = {isa = PBXBuildFile; fileRef = 3FE6DE0A24C630EB0065EA05 /* Lifecycle.swift */; };
		3FE6DE1324C630EB0065EA05 /* LifecycleContextData.swift in Sources */ = {isa = PBXBuildFile; fileRef = 3FE6DE0B24C630EB0065EA05 /* LifecycleContextData.swift */; };
		3FE6DE1424C630EB0065EA05 /* LifecycleConstants.swift in Sources */ = {isa = PBXBuildFile; fileRef = 3FE6DE0C24C630EB0065EA05 /* LifecycleConstants.swift */; };
		3FE6DE1524C630EB0065EA05 /* LifecycleMetricsBuilder.swift in Sources */ = {isa = PBXBuildFile; fileRef = 3FE6DE0D24C630EB0065EA05 /* LifecycleMetricsBuilder.swift */; };
		3FE6DE1724C631100065EA05 /* LifecycleSession.swift in Sources */ = {isa = PBXBuildFile; fileRef = 3FE6DE1624C631100065EA05 /* LifecycleSession.swift */; };
		3FE6DE3824C642330065EA05 /* AEPIdentity.framework in Frameworks */ = {isa = PBXBuildFile; fileRef = 3FE6DE2F24C642330065EA05 /* AEPIdentity.framework */; };
		3FE6DE3F24C642330065EA05 /* AEPIdentity.h in Headers */ = {isa = PBXBuildFile; fileRef = 3FE6DE3124C642330065EA05 /* AEPIdentity.h */; settings = {ATTRIBUTES = (Public, ); }; };
		3FE6DE5924C643060065EA05 /* MobileVisitorAuthenticationState.swift in Sources */ = {isa = PBXBuildFile; fileRef = 3FE6DE4624C643050065EA05 /* MobileVisitorAuthenticationState.swift */; };
		3FE6DE5A24C643060065EA05 /* URLQueryItem+Identity.swift in Sources */ = {isa = PBXBuildFile; fileRef = 3FE6DE4724C643050065EA05 /* URLQueryItem+Identity.swift */; };
		3FE6DE5B24C643060065EA05 /* IdentityProperties.swift in Sources */ = {isa = PBXBuildFile; fileRef = 3FE6DE4824C643050065EA05 /* IdentityProperties.swift */; };
		3FE6DE5C24C643060065EA05 /* Identity+PublicAPI.swift in Sources */ = {isa = PBXBuildFile; fileRef = 3FE6DE4924C643050065EA05 /* Identity+PublicAPI.swift */; };
		3FE6DE5D24C643060065EA05 /* IdentityConstants.swift in Sources */ = {isa = PBXBuildFile; fileRef = 3FE6DE4A24C643050065EA05 /* IdentityConstants.swift */; };
		3FE6DE5F24C643060065EA05 /* Networking+Identity.swift in Sources */ = {isa = PBXBuildFile; fileRef = 3FE6DE4C24C643050065EA05 /* Networking+Identity.swift */; };
		3FE6DE6024C643060065EA05 /* IdentityState.swift in Sources */ = {isa = PBXBuildFile; fileRef = 3FE6DE4D24C643050065EA05 /* IdentityState.swift */; };
		3FE6DE6124C643060065EA05 /* ECID.swift in Sources */ = {isa = PBXBuildFile; fileRef = 3FE6DE4E24C643060065EA05 /* ECID.swift */; };
		3FE6DE6224C643060065EA05 /* Event+Identity.swift in Sources */ = {isa = PBXBuildFile; fileRef = 3FE6DE4F24C643060065EA05 /* Event+Identity.swift */; };
		3FE6DE6324C643060065EA05 /* CustomIdentity.swift in Sources */ = {isa = PBXBuildFile; fileRef = 3FE6DE5024C643060065EA05 /* CustomIdentity.swift */; };
		3FE6DE6424C643060065EA05 /* IdentityHit.swift in Sources */ = {isa = PBXBuildFile; fileRef = 3FE6DE5124C643060065EA05 /* IdentityHit.swift */; };
		3FE6DE6524C643060065EA05 /* URLAppender.swift in Sources */ = {isa = PBXBuildFile; fileRef = 3FE6DE5224C643060065EA05 /* URLAppender.swift */; };
		3FE6DE6624C643060065EA05 /* MobileIdentities.swift in Sources */ = {isa = PBXBuildFile; fileRef = 3FE6DE5324C643060065EA05 /* MobileIdentities.swift */; };
		3FE6DE6724C643060065EA05 /* IdentityHitResponse.swift in Sources */ = {isa = PBXBuildFile; fileRef = 3FE6DE5424C643060065EA05 /* IdentityHitResponse.swift */; };
		3FE6DE6824C643060065EA05 /* IdentityHitProcessor.swift in Sources */ = {isa = PBXBuildFile; fileRef = 3FE6DE5524C643060065EA05 /* IdentityHitProcessor.swift */; };
		3FE6DE6924C643060065EA05 /* Identity.swift in Sources */ = {isa = PBXBuildFile; fileRef = 3FE6DE5624C643060065EA05 /* Identity.swift */; };
		3FE6DE6A24C643060065EA05 /* Identifiable.swift in Sources */ = {isa = PBXBuildFile; fileRef = 3FE6DE5724C643060065EA05 /* Identifiable.swift */; };
		3FE6DE6B24C643060065EA05 /* URL+Identity.swift in Sources */ = {isa = PBXBuildFile; fileRef = 3FE6DE5824C643060065EA05 /* URL+Identity.swift */; };
		3FE6DE7824C643620065EA05 /* ECIDTests.swift in Sources */ = {isa = PBXBuildFile; fileRef = 3FE6DE6C24C643610065EA05 /* ECIDTests.swift */; };
		3FE6DE7924C643620065EA05 /* MobileIdentitiesTests.swift in Sources */ = {isa = PBXBuildFile; fileRef = 3FE6DE6D24C643610065EA05 /* MobileIdentitiesTests.swift */; };
		3FE6DE7A24C643620065EA05 /* URL+IdentityTests.swift in Sources */ = {isa = PBXBuildFile; fileRef = 3FE6DE6E24C643610065EA05 /* URL+IdentityTests.swift */; };
		3FE6DE7B24C643620065EA05 /* URLQueryItem+IdentityTests.swift in Sources */ = {isa = PBXBuildFile; fileRef = 3FE6DE6F24C643610065EA05 /* URLQueryItem+IdentityTests.swift */; };
		3FE6DE7C24C643620065EA05 /* IdentityStateTests.swift in Sources */ = {isa = PBXBuildFile; fileRef = 3FE6DE7024C643620065EA05 /* IdentityStateTests.swift */; };
		3FE6DE7D24C643620065EA05 /* IdentityFunctionalTests.swift in Sources */ = {isa = PBXBuildFile; fileRef = 3FE6DE7124C643620065EA05 /* IdentityFunctionalTests.swift */; };
		3FE6DE7E24C643620065EA05 /* URLAppenderTests.swift in Sources */ = {isa = PBXBuildFile; fileRef = 3FE6DE7224C643620065EA05 /* URLAppenderTests.swift */; };
		3FE6DE7F24C643620065EA05 /* IdentityHitProcessorTests.swift in Sources */ = {isa = PBXBuildFile; fileRef = 3FE6DE7324C643620065EA05 /* IdentityHitProcessorTests.swift */; };
		3FE6DE8024C643620065EA05 /* IdentityHitResponseTests.swift in Sources */ = {isa = PBXBuildFile; fileRef = 3FE6DE7424C643620065EA05 /* IdentityHitResponseTests.swift */; };
		3FE6DE8124C643620065EA05 /* NetworkService+IdentityTests.swift in Sources */ = {isa = PBXBuildFile; fileRef = 3FE6DE7524C643620065EA05 /* NetworkService+IdentityTests.swift */; };
		3FE6DE8224C643620065EA05 /* IdentityTests.swift in Sources */ = {isa = PBXBuildFile; fileRef = 3FE6DE7624C643620065EA05 /* IdentityTests.swift */; };
		3FE6DE8324C643620065EA05 /* IdentityPropertiesTests.swift in Sources */ = {isa = PBXBuildFile; fileRef = 3FE6DE7724C643620065EA05 /* IdentityPropertiesTests.swift */; };
		3FE6DE8824C643EA0065EA05 /* TestableExtensionRuntime.swift in Sources */ = {isa = PBXBuildFile; fileRef = 3FE6DE8724C643EA0065EA05 /* TestableExtensionRuntime.swift */; };
		3FEEA0DD2522436E007EC317 /* rules_pii.json in Resources */ = {isa = PBXBuildFile; fileRef = 3FEEA0DB2522436E007EC317 /* rules_pii.json */; };
		3FF8171724D89B500064DFA1 /* AEPCoreMocks.h in Headers */ = {isa = PBXBuildFile; fileRef = 3FF8171324D89B500064DFA1 /* AEPCoreMocks.h */; settings = {ATTRIBUTES = (Public, ); }; };
		3FF8171C24D89B8F0064DFA1 /* AEPCoreMocks.framework in Frameworks */ = {isa = PBXBuildFile; fileRef = 3FF8170A24D89B160064DFA1 /* AEPCoreMocks.framework */; };
		3FF8172324D8ABF80064DFA1 /* AEPCoreMocks.framework in Frameworks */ = {isa = PBXBuildFile; fileRef = 3FF8170A24D89B160064DFA1 /* AEPCoreMocks.framework */; };
		3FF829452507E9F500483C74 /* ADBMobileConfig-OptedOut.json in Resources */ = {isa = PBXBuildFile; fileRef = 3FF829442507E9F500483C74 /* ADBMobileConfig-OptedOut.json */; };
		3FF829472507EBE400483C74 /* LifecycleIntegrationTests.swift in Sources */ = {isa = PBXBuildFile; fileRef = 3FF829462507EBE400483C74 /* LifecycleIntegrationTests.swift */; };
		3FF829492507F8AA00483C74 /* rules_lifecycle.json in Resources */ = {isa = PBXBuildFile; fileRef = 3FF829482507F8AA00483C74 /* rules_lifecycle.json */; };
		3FF829692509937100483C74 /* SignalIntegrationTests.swift in Sources */ = {isa = PBXBuildFile; fileRef = 3FF829682509937100483C74 /* SignalIntegrationTests.swift */; };
		3FF8296D2509942300483C74 /* rules_signal.json in Resources */ = {isa = PBXBuildFile; fileRef = 3FF8296B2509942300483C74 /* rules_signal.json */; };
		4C7B340F2C59B2B7009FA7A2 /* ThreadSafeDictionary+TestHelper.swift in Sources */ = {isa = PBXBuildFile; fileRef = 4C7B340E2C59B2B7009FA7A2 /* ThreadSafeDictionary+TestHelper.swift */; };
		4CF0285D2C2CCBD3008ADE05 /* AnyCodable+Array.swift in Sources */ = {isa = PBXBuildFile; fileRef = 4CF028162C2CCA0F008ADE05 /* AnyCodable+Array.swift */; };
		4CF0285E2C2CCBD3008ADE05 /* CountDownLatch.swift in Sources */ = {isa = PBXBuildFile; fileRef = 4CF0281D2C2CCA0F008ADE05 /* CountDownLatch.swift */; };
		4CF0285F2C2CCBD3008ADE05 /* EventSpec.swift in Sources */ = {isa = PBXBuildFile; fileRef = 4CF028182C2CCA0F008ADE05 /* EventSpec.swift */; };
		4CF028602C2CCBD3008ADE05 /* FileManager+TestHelper.swift in Sources */ = {isa = PBXBuildFile; fileRef = 4CF028222C2CCA0F008ADE05 /* FileManager+TestHelper.swift */; };
		4CF028612C2CCBD3008ADE05 /* HttpConnection+DeepCopy.swift in Sources */ = {isa = PBXBuildFile; fileRef = 4CF028282C2CCA10008ADE05 /* HttpConnection+DeepCopy.swift */; };
		4CF028622C2CCBD3008ADE05 /* MockDataQueue.swift in Sources */ = {isa = PBXBuildFile; fileRef = 4CF028212C2CCA0F008ADE05 /* MockDataQueue.swift */; };
		4CF028632C2CCBD3008ADE05 /* MockDataStore.swift in Sources */ = {isa = PBXBuildFile; fileRef = 4CF028272C2CCA10008ADE05 /* MockDataStore.swift */; };
		4CF028642C2CCBD3008ADE05 /* MockHitProcessor.swift in Sources */ = {isa = PBXBuildFile; fileRef = 4CF028202C2CCA0F008ADE05 /* MockHitProcessor.swift */; };
		4CF028652C2CCBD3008ADE05 /* MockNetworkService.swift in Sources */ = {isa = PBXBuildFile; fileRef = 4CF028192C2CCA0F008ADE05 /* MockNetworkService.swift */; };
		4CF028662C2CCBD3008ADE05 /* NamedCollectionDataStore+TestHelper.swift in Sources */ = {isa = PBXBuildFile; fileRef = 4CF0281A2C2CCA0F008ADE05 /* NamedCollectionDataStore+TestHelper.swift */; };
		4CF028672C2CCBD3008ADE05 /* NetworkRequest+DeepCopy.swift in Sources */ = {isa = PBXBuildFile; fileRef = 4CF0281B2C2CCA0F008ADE05 /* NetworkRequest+DeepCopy.swift */; };
		4CF028682C2CCBD3008ADE05 /* NetworkRequestHelper.swift in Sources */ = {isa = PBXBuildFile; fileRef = 4CF028292C2CCA10008ADE05 /* NetworkRequestHelper.swift */; };
		4CF028692C2CCBD3008ADE05 /* NodeConfig.swift in Sources */ = {isa = PBXBuildFile; fileRef = 4CF028232C2CCA0F008ADE05 /* NodeConfig.swift */; };
		4CF0286A2C2CCBD3008ADE05 /* RealNetworkService.swift in Sources */ = {isa = PBXBuildFile; fileRef = 4CF028172C2CCA0F008ADE05 /* RealNetworkService.swift */; };
		4CF0286B2C2CCBD3008ADE05 /* TestableNetworkRequest.swift in Sources */ = {isa = PBXBuildFile; fileRef = 4CF0281C2C2CCA0F008ADE05 /* TestableNetworkRequest.swift */; };
		4CF0286C2C2CCBD3008ADE05 /* TestConstants.swift in Sources */ = {isa = PBXBuildFile; fileRef = 4CF028242C2CCA0F008ADE05 /* TestConstants.swift */; };
		4CF0286D2C2CCBD3008ADE05 /* TestUtils.swift in Sources */ = {isa = PBXBuildFile; fileRef = 4CF028262C2CCA10008ADE05 /* TestUtils.swift */; };
		4CF0286E2C2CCBD3008ADE05 /* URL+TestHelper.swift in Sources */ = {isa = PBXBuildFile; fileRef = 4CF0281E2C2CCA0F008ADE05 /* URL+TestHelper.swift */; };
		4CF0286F2C2CCBD3008ADE05 /* UserDefaults+TestHelper.swift in Sources */ = {isa = PBXBuildFile; fileRef = 4CF0281F2C2CCA0F008ADE05 /* UserDefaults+TestHelper.swift */; };
		4CF028702C2CCBD3008ADE05 /* XCTestCase+AnyCodableAsserts.swift in Sources */ = {isa = PBXBuildFile; fileRef = 4CF028252C2CCA0F008ADE05 /* XCTestCase+AnyCodableAsserts.swift */; };
		4CF028712C2CCBD3008ADE05 /* MockDiskCache.swift in Sources */ = {isa = PBXBuildFile; fileRef = 2467E43B24CB54B70022F6BE /* MockDiskCache.swift */; };
		4CF028722C2CCBD3008ADE05 /* MockFullscreenListener.swift in Sources */ = {isa = PBXBuildFile; fileRef = 24CE74AA26D401EC008F9EFD /* MockFullscreenListener.swift */; };
		4CF028732C2CCBD3008ADE05 /* MockHitQueue.swift in Sources */ = {isa = PBXBuildFile; fileRef = 215C859B24C6492800CCCD26 /* MockHitQueue.swift */; };
		4CF028742C2CCBD3008ADE05 /* MockLoggingService.swift in Sources */ = {isa = PBXBuildFile; fileRef = 31DF174E297030D300B4B07F /* MockLoggingService.swift */; };
		4CF028752C2CCBD3008ADE05 /* MockMessagingDelegate.swift in Sources */ = {isa = PBXBuildFile; fileRef = 24CE74AC26D40239008F9EFD /* MockMessagingDelegate.swift */; };
		4CF028762C2CCBD3008ADE05 /* MockSystemInfoService.swift in Sources */ = {isa = PBXBuildFile; fileRef = 3FE6DDEE24C62F610065EA05 /* MockSystemInfoService.swift */; };
		4CF028772C2CCBD3008ADE05 /* MockTask.swift in Sources */ = {isa = PBXBuildFile; fileRef = 3FE6DDEA24C62F610065EA05 /* MockTask.swift */; };
		4CF028782C2CCBD3008ADE05 /* MockUnzipper.swift in Sources */ = {isa = PBXBuildFile; fileRef = 2467E43C24CB54B70022F6BE /* MockUnzipper.swift */; };
		4CF028792C2CCBD3008ADE05 /* MockURLService.swift in Sources */ = {isa = PBXBuildFile; fileRef = 24543A1324E1DAFC002D8D9A /* MockURLService.swift */; };
		4CF0287A2C2CCBD3008ADE05 /* MockURLSession.swift in Sources */ = {isa = PBXBuildFile; fileRef = 3FE6DDED24C62F610065EA05 /* MockURLSession.swift */; };
		4CF0287B2C2CCBD3008ADE05 /* MockUIService.swift in Sources */ = {isa = PBXBuildFile; fileRef = 92027B9825C9EAF2007BE140 /* MockUIService.swift */; };
		4CF0287C2C2CCBD3008ADE05 /* MockWKScriptMessage.swift in Sources */ = {isa = PBXBuildFile; fileRef = 24CE74AE26D40278008F9EFD /* MockWKScriptMessage.swift */; };
		4CF0287D2C2CCBE1008ADE05 /* TestableNetworkService.swift in Sources */ = {isa = PBXBuildFile; fileRef = 3F08FFA824DBBDD700D34DE3 /* TestableNetworkService.swift */; };
		4CF0289A2C2D401E008ADE05 /* Event+Timestamp.swift in Sources */ = {isa = PBXBuildFile; fileRef = 4CF028922C2D401E008ADE05 /* Event+Timestamp.swift */; };
		4CF0289B2C2D401E008ADE05 /* MockEventHistoryDatabase.swift in Sources */ = {isa = PBXBuildFile; fileRef = 4CF028932C2D401E008ADE05 /* MockEventHistoryDatabase.swift */; };
		4CF0289C2C2D401E008ADE05 /* MockExtension.swift in Sources */ = {isa = PBXBuildFile; fileRef = 4CF028942C2D401E008ADE05 /* MockExtension.swift */; };
		4CF0289D2C2D401E008ADE05 /* InstrumentedExtension.swift in Sources */ = {isa = PBXBuildFile; fileRef = 4CF028952C2D401E008ADE05 /* InstrumentedExtension.swift */; };
		4CF0289E2C2D401E008ADE05 /* EventHub+TestHelper.swift in Sources */ = {isa = PBXBuildFile; fileRef = 4CF028962C2D401E008ADE05 /* EventHub+TestHelper.swift */; };
		4CF0289F2C2D401E008ADE05 /* Event+AnyCodableComparable.swift in Sources */ = {isa = PBXBuildFile; fileRef = 4CF028972C2D401E008ADE05 /* Event+AnyCodableComparable.swift */; };
		4CF028A02C2D401E008ADE05 /* TestBase.swift in Sources */ = {isa = PBXBuildFile; fileRef = 4CF028982C2D401E008ADE05 /* TestBase.swift */; };
		4CF028A12C2D401E008ADE05 /* TestableExtensionRuntime.swift in Sources */ = {isa = PBXBuildFile; fileRef = 4CF028992C2D401E008ADE05 /* TestableExtensionRuntime.swift */; };
		4CF791752CAB4F84003C1FD8 /* XCTest.framework in Frameworks */ = {isa = PBXBuildFile; fileRef = 4CF791742CAB4F84003C1FD8 /* XCTest.framework */; };
		4CF791762CAB4F84003C1FD8 /* XCTest.framework in Embed Frameworks */ = {isa = PBXBuildFile; fileRef = 4CF791742CAB4F84003C1FD8 /* XCTest.framework */; settings = {ATTRIBUTES = (CodeSignOnCopy, RemoveHeadersOnCopy, ); }; };
		4CF791792CAB4F97003C1FD8 /* CountDownLatch.swift in Sources */ = {isa = PBXBuildFile; fileRef = 4CF0281D2C2CCA0F008ADE05 /* CountDownLatch.swift */; };
		4CF7917A2CAB4F97003C1FD8 /* EventSpec.swift in Sources */ = {isa = PBXBuildFile; fileRef = 4CF028182C2CCA0F008ADE05 /* EventSpec.swift */; };
		4CF7917B2CAB4F97003C1FD8 /* FileManager+TestHelper.swift in Sources */ = {isa = PBXBuildFile; fileRef = 4CF028222C2CCA0F008ADE05 /* FileManager+TestHelper.swift */; };
		4CF7917C2CAB4F97003C1FD8 /* HttpConnection+DeepCopy.swift in Sources */ = {isa = PBXBuildFile; fileRef = 4CF028282C2CCA10008ADE05 /* HttpConnection+DeepCopy.swift */; };
		4CF7917D2CAB4F97003C1FD8 /* MockDataQueue.swift in Sources */ = {isa = PBXBuildFile; fileRef = 4CF028212C2CCA0F008ADE05 /* MockDataQueue.swift */; };
		4CF7917E2CAB4F97003C1FD8 /* MockDataStore.swift in Sources */ = {isa = PBXBuildFile; fileRef = 4CF028272C2CCA10008ADE05 /* MockDataStore.swift */; };
		4CF7917F2CAB4F97003C1FD8 /* MockHitProcessor.swift in Sources */ = {isa = PBXBuildFile; fileRef = 4CF028202C2CCA0F008ADE05 /* MockHitProcessor.swift */; };
		4CF791802CAB4F97003C1FD8 /* MockNetworkService.swift in Sources */ = {isa = PBXBuildFile; fileRef = 4CF028192C2CCA0F008ADE05 /* MockNetworkService.swift */; };
		4CF791812CAB4F97003C1FD8 /* NamedCollectionDataStore+TestHelper.swift in Sources */ = {isa = PBXBuildFile; fileRef = 4CF0281A2C2CCA0F008ADE05 /* NamedCollectionDataStore+TestHelper.swift */; };
		4CF791822CAB4F97003C1FD8 /* NetworkRequest+DeepCopy.swift in Sources */ = {isa = PBXBuildFile; fileRef = 4CF0281B2C2CCA0F008ADE05 /* NetworkRequest+DeepCopy.swift */; };
		4CF791832CAB4F97003C1FD8 /* NetworkRequestHelper.swift in Sources */ = {isa = PBXBuildFile; fileRef = 4CF028292C2CCA10008ADE05 /* NetworkRequestHelper.swift */; };
		4CF791842CAB4F97003C1FD8 /* NodeConfig.swift in Sources */ = {isa = PBXBuildFile; fileRef = 4CF028232C2CCA0F008ADE05 /* NodeConfig.swift */; };
		4CF791852CAB4F97003C1FD8 /* RealNetworkService.swift in Sources */ = {isa = PBXBuildFile; fileRef = 4CF028172C2CCA0F008ADE05 /* RealNetworkService.swift */; };
		4CF791862CAB4F97003C1FD8 /* TestableNetworkRequest.swift in Sources */ = {isa = PBXBuildFile; fileRef = 4CF0281C2C2CCA0F008ADE05 /* TestableNetworkRequest.swift */; };
		4CF791872CAB4F97003C1FD8 /* TestConstants.swift in Sources */ = {isa = PBXBuildFile; fileRef = 4CF028242C2CCA0F008ADE05 /* TestConstants.swift */; };
		4CF791882CAB4F97003C1FD8 /* TestUtils.swift in Sources */ = {isa = PBXBuildFile; fileRef = 4CF028262C2CCA10008ADE05 /* TestUtils.swift */; };
		4CF791892CAB4F97003C1FD8 /* URL+TestHelper.swift in Sources */ = {isa = PBXBuildFile; fileRef = 4CF0281E2C2CCA0F008ADE05 /* URL+TestHelper.swift */; };
		4CF7918A2CAB4F97003C1FD8 /* UserDefaults+TestHelper.swift in Sources */ = {isa = PBXBuildFile; fileRef = 4CF0281F2C2CCA0F008ADE05 /* UserDefaults+TestHelper.swift */; };
		4CF7918B2CAB4F97003C1FD8 /* XCTestCase+AnyCodableAsserts.swift in Sources */ = {isa = PBXBuildFile; fileRef = 4CF028252C2CCA0F008ADE05 /* XCTestCase+AnyCodableAsserts.swift */; };
		4CF7918C2CAB4F97003C1FD8 /* ThreadSafeDictionary+TestHelper.swift in Sources */ = {isa = PBXBuildFile; fileRef = 4C7B340E2C59B2B7009FA7A2 /* ThreadSafeDictionary+TestHelper.swift */; };
		4CF7918D2CAB517F003C1FD8 /* MockDiskCache.swift in Sources */ = {isa = PBXBuildFile; fileRef = 2467E43B24CB54B70022F6BE /* MockDiskCache.swift */; };
		4CF7918E2CAB517F003C1FD8 /* MockFullscreenListener.swift in Sources */ = {isa = PBXBuildFile; fileRef = 24CE74AA26D401EC008F9EFD /* MockFullscreenListener.swift */; };
		4CF7918F2CAB517F003C1FD8 /* MockHitQueue.swift in Sources */ = {isa = PBXBuildFile; fileRef = 215C859B24C6492800CCCD26 /* MockHitQueue.swift */; };
		4CF791902CAB517F003C1FD8 /* MockLoggingService.swift in Sources */ = {isa = PBXBuildFile; fileRef = 31DF174E297030D300B4B07F /* MockLoggingService.swift */; };
		4CF791912CAB517F003C1FD8 /* MockMessagingDelegate.swift in Sources */ = {isa = PBXBuildFile; fileRef = 24CE74AC26D40239008F9EFD /* MockMessagingDelegate.swift */; };
		4CF791922CAB517F003C1FD8 /* MockSystemInfoService.swift in Sources */ = {isa = PBXBuildFile; fileRef = 3FE6DDEE24C62F610065EA05 /* MockSystemInfoService.swift */; };
		4CF791932CAB517F003C1FD8 /* MockTask.swift in Sources */ = {isa = PBXBuildFile; fileRef = 3FE6DDEA24C62F610065EA05 /* MockTask.swift */; };
		4CF791942CAB517F003C1FD8 /* MockUnzipper.swift in Sources */ = {isa = PBXBuildFile; fileRef = 2467E43C24CB54B70022F6BE /* MockUnzipper.swift */; };
		4CF791952CAB517F003C1FD8 /* MockURLService.swift in Sources */ = {isa = PBXBuildFile; fileRef = 24543A1324E1DAFC002D8D9A /* MockURLService.swift */; };
		4CF791962CAB517F003C1FD8 /* MockURLSession.swift in Sources */ = {isa = PBXBuildFile; fileRef = 3FE6DDED24C62F610065EA05 /* MockURLSession.swift */; };
		4CF791972CAB517F003C1FD8 /* MockUIService.swift in Sources */ = {isa = PBXBuildFile; fileRef = 92027B9825C9EAF2007BE140 /* MockUIService.swift */; };
		4CF791982CAB517F003C1FD8 /* MockWKScriptMessage.swift in Sources */ = {isa = PBXBuildFile; fileRef = 24CE74AE26D40278008F9EFD /* MockWKScriptMessage.swift */; };
		4CF791992CAB5377003C1FD8 /* AnyCodable+Array.swift in Sources */ = {isa = PBXBuildFile; fileRef = 4CF028162C2CCA0F008ADE05 /* AnyCodable+Array.swift */; };
		4CF7919B2CACCBF0003C1FD8 /* MobileCore+TestHelper.swift in Sources */ = {isa = PBXBuildFile; fileRef = 4CF7919A2CACCBF0003C1FD8 /* MobileCore+TestHelper.swift */; };
		752261862AA257F600D59847 /* FileSystemNamedCollection.swift in Sources */ = {isa = PBXBuildFile; fileRef = 752261852AA257F600D59847 /* FileSystemNamedCollection.swift */; };
		7522618B2AA929E300D59847 /* UserDefaultsMigrator.swift in Sources */ = {isa = PBXBuildFile; fileRef = 7522618A2AA929E300D59847 /* UserDefaultsMigrator.swift */; };
		7522618D2AABBE9600D59847 /* UserDefaultMigrationConstants.swift in Sources */ = {isa = PBXBuildFile; fileRef = 7522618C2AABBE9600D59847 /* UserDefaultMigrationConstants.swift */; };
		7522618F2AAF6E2400D59847 /* UserDefaultMigratorTests.swift in Sources */ = {isa = PBXBuildFile; fileRef = 7522618E2AAF6E2400D59847 /* UserDefaultMigratorTests.swift */; };
		7522C4842C233ACD004AF637 /* Event+Debug.swift in Sources */ = {isa = PBXBuildFile; fileRef = 7522C4832C233ACD004AF637 /* Event+Debug.swift */; };
		7522C4862C234180004AF637 /* DebugEventTests.swift in Sources */ = {isa = PBXBuildFile; fileRef = 7522C4852C234180004AF637 /* DebugEventTests.swift */; };
		753E9B432ABCDB1400A82A27 /* AEPLifecycle.framework in Frameworks */ = {isa = PBXBuildFile; fileRef = 3FE6DDD124C62EE60065EA05 /* AEPLifecycle.framework */; };
		753E9B442ABCDB7D00A82A27 /* AEPIdentity.framework in Frameworks */ = {isa = PBXBuildFile; fileRef = 3FE6DE2F24C642330065EA05 /* AEPIdentity.framework */; };
		75408CF72948EA0A00C44CE1 /* AtomicCounterTests.swift in Sources */ = {isa = PBXBuildFile; fileRef = 75408CF62948EA0A00C44CE1 /* AtomicCounterTests.swift */; };
<<<<<<< HEAD
		7589FBBA29AD55A400D29950 /* ClassFinderTests.swift in Sources */ = {isa = PBXBuildFile; fileRef = 7589FBB929AD55A400D29950 /* ClassFinderTests.swift */; };
		75C53D1A2996DB7600A9EE32 /* ClassFinder.swift in Sources */ = {isa = PBXBuildFile; fileRef = 75C53D192996DB7600A9EE32 /* ClassFinder.swift */; };
		75FC60EA29AD45C200EB7579 /* InitOptions.swift in Sources */ = {isa = PBXBuildFile; fileRef = 75FC60E929AD45C200EB7579 /* InitOptions.swift */; };
=======
		754965C42B607861000E49B0 /* PrivacyInfo.xcprivacy in Resources */ = {isa = PBXBuildFile; fileRef = 754965C32B607861000E49B0 /* PrivacyInfo.xcprivacy */; };
		754965C82B6421A0000E49B0 /* PrivacyInfo.xcprivacy in Resources */ = {isa = PBXBuildFile; fileRef = 754965C72B6421A0000E49B0 /* PrivacyInfo.xcprivacy */; };
		75550A3F2A9930A500747BB7 /* NamedCollectionDataStoreFunctionalTests.swift in Sources */ = {isa = PBXBuildFile; fileRef = 75550A3E2A9930A500747BB7 /* NamedCollectionDataStoreFunctionalTests.swift */; };
		75C0D9062AA1287B00EF74BC /* AEPServicesMocks.framework in Frameworks */ = {isa = PBXBuildFile; fileRef = 3FE6DDA924C62C090065EA05 /* AEPServicesMocks.framework */; };
		75ED44D12B56F0B400F2CEB1 /* rules_testAttachDataArray.json in Resources */ = {isa = PBXBuildFile; fileRef = 75ED44D02B56F0B300F2CEB1 /* rules_testAttachDataArray.json */; };
>>>>>>> 59a4736b
		7814B23325CB455200841429 /* URL+Validator.swift in Sources */ = {isa = PBXBuildFile; fileRef = 7814B23225CB455200841429 /* URL+Validator.swift */; };
		786C000525B8EE2100F26D34 /* DefaultHeadersFormatter.swift in Sources */ = {isa = PBXBuildFile; fileRef = 786C000425B8EE2100F26D34 /* DefaultHeadersFormatter.swift */; };
		786C001525B8EE6200F26D34 /* HttpConnectionConstants.swift in Sources */ = {isa = PBXBuildFile; fileRef = 786C001425B8EE6200F26D34 /* HttpConnectionConstants.swift */; };
		786C004825B8F43E00F26D34 /* DefaultHeadersFormatterTests.swift in Sources */ = {isa = PBXBuildFile; fileRef = 786C004725B8F43E00F26D34 /* DefaultHeadersFormatterTests.swift */; };
		787505E025A67BE200E5203E /* TestZipSlip.zip in Resources */ = {isa = PBXBuildFile; fileRef = 787505DF25A67BE200E5203E /* TestZipSlip.zip */; };
		78AA4EBA2502DF2200205AE9 /* ZipArchiveTest.swift in Sources */ = {isa = PBXBuildFile; fileRef = 78AA4EB92502DF2200205AE9 /* ZipArchiveTest.swift */; };
		78AA4EBC2502E42400205AE9 /* TestCorruptFile.zip in Resources */ = {isa = PBXBuildFile; fileRef = 78AA4EBB2502E42400205AE9 /* TestCorruptFile.zip */; };
		78AA4EBE2502F4AF00205AE9 /* TestInvalidCompressionMethod.zip in Resources */ = {isa = PBXBuildFile; fileRef = 78AA4EBD2502F4AF00205AE9 /* TestInvalidCompressionMethod.zip */; };
		78AA4EC02509731B00205AE9 /* FileManager+ZipTests.swift in Sources */ = {isa = PBXBuildFile; fileRef = 78AA4EBF2509731A00205AE9 /* FileManager+ZipTests.swift */; };
		78AA4EC2250AB55800205AE9 /* TestLarge.zip in Resources */ = {isa = PBXBuildFile; fileRef = 78AA4EC1250AB55800205AE9 /* TestLarge.zip */; };
		78AA4EC42513AD2000205AE9 /* ConfigurationFileInPathTests.swift in Sources */ = {isa = PBXBuildFile; fileRef = 78AA4EC32513AD2000205AE9 /* ConfigurationFileInPathTests.swift */; };
		78AA4EC62513AE3900205AE9 /* ConfigurationLifecycleResponseTests.swift in Sources */ = {isa = PBXBuildFile; fileRef = 78AA4EC52513AE3900205AE9 /* ConfigurationLifecycleResponseTests.swift */; };
		78AA4EC92513AEBD00205AE9 /* ConfigurationPrivacyStatusTests.swift in Sources */ = {isa = PBXBuildFile; fileRef = 78AA4EC82513AEBD00205AE9 /* ConfigurationPrivacyStatusTests.swift */; };
		78AA4ECB2513AF4200205AE9 /* ConfigurationAppIDTests.swift in Sources */ = {isa = PBXBuildFile; fileRef = 78AA4ECA2513AF4200205AE9 /* ConfigurationAppIDTests.swift */; };
		78B36A7825CA0D7700D6D25F /* UIUtils.swift in Sources */ = {isa = PBXBuildFile; fileRef = 78B36A7725CA0D7700D6D25F /* UIUtils.swift */; };
		78B36A9625CA1C2D00D6D25F /* Dismissible.swift in Sources */ = {isa = PBXBuildFile; fileRef = 78B36A9525CA1C2D00D6D25F /* Dismissible.swift */; };
		78B36AB425CA1FCE00D6D25F /* FullscreenPresentable.swift in Sources */ = {isa = PBXBuildFile; fileRef = 78B36AB325CA1FCE00D6D25F /* FullscreenPresentable.swift */; };
		78B36AEE25CA210E00D6D25F /* FloatingButtonPresentable.swift in Sources */ = {isa = PBXBuildFile; fileRef = 78B36AED25CA210E00D6D25F /* FloatingButtonPresentable.swift */; };
		78F2E2D427FF7B900073CE00 /* ServiceProviderTests.swift in Sources */ = {isa = PBXBuildFile; fileRef = 78F2E2D327FF7B900073CE00 /* ServiceProviderTests.swift */; };
		92027B3F25C9C1A8007BE140 /* UIService.swift in Sources */ = {isa = PBXBuildFile; fileRef = 92027B3E25C9C1A7007BE140 /* UIService.swift */; };
		923547EB25BF9C6600BEA9A3 /* AEPUIService.swift in Sources */ = {isa = PBXBuildFile; fileRef = 923547EA25BF9C6600BEA9A3 /* AEPUIService.swift */; };
		923547FC25BFF18200BEA9A3 /* FloatingButton.swift in Sources */ = {isa = PBXBuildFile; fileRef = 923547FB25BFF18200BEA9A3 /* FloatingButton.swift */; };
		9235481A25BFF19800BEA9A3 /* FloatingButtonDelegate.swift in Sources */ = {isa = PBXBuildFile; fileRef = 9235481925BFF19800BEA9A3 /* FloatingButtonDelegate.swift */; };
		9239714025A6380A0056A3E5 /* MessagingDelegate.swift in Sources */ = {isa = PBXBuildFile; fileRef = 9239713F25A6380A0056A3E5 /* MessagingDelegate.swift */; };
		923972B325AD844E0056A3E5 /* UIApplication+Window.swift in Sources */ = {isa = PBXBuildFile; fileRef = 923972B225AD844E0056A3E5 /* UIApplication+Window.swift */; };
		923973CD25AF92140056A3E5 /* FullscreenMessageTests.swift in Sources */ = {isa = PBXBuildFile; fileRef = 923973CC25AF92140056A3E5 /* FullscreenMessageTests.swift */; };
		92490BE7258BE23A00762B04 /* MessageMonitorServiceTest.swift in Sources */ = {isa = PBXBuildFile; fileRef = 92490BE6258BE23A00762B04 /* MessageMonitorServiceTest.swift */; };
		92867D6525C0B56400E32CDC /* FloatingButtonTests.swift in Sources */ = {isa = PBXBuildFile; fileRef = 92867D6425C0B56400E32CDC /* FloatingButtonTests.swift */; };
		92EEA57025885C1C00DBA3EE /* FullscreenMessage.swift in Sources */ = {isa = PBXBuildFile; fileRef = 92EEA56F25885C1C00DBA3EE /* FullscreenMessage.swift */; };
		92EEA5F6258933A600DBA3EE /* FullscreenMessageDelegate.swift in Sources */ = {isa = PBXBuildFile; fileRef = 92EEA5F5258933A600DBA3EE /* FullscreenMessageDelegate.swift */; };
		92EEA6062589343700DBA3EE /* MessageMonitor.swift in Sources */ = {isa = PBXBuildFile; fileRef = 92EEA6052589343700DBA3EE /* MessageMonitor.swift */; };
		92F06BFC25B8F1FE004C1700 /* MessageMonitoring.swift in Sources */ = {isa = PBXBuildFile; fileRef = 92F06BFB25B8F1FE004C1700 /* MessageMonitoring.swift */; };
		92F06D0425BA33F4004C1700 /* Showable.swift in Sources */ = {isa = PBXBuildFile; fileRef = 92F06D0325BA33F3004C1700 /* Showable.swift */; };
		AC1089C926DD87C0004ABAC4 /* XDMLanguage.swift in Sources */ = {isa = PBXBuildFile; fileRef = AC1089C826DD87C0004ABAC4 /* XDMLanguage.swift */; };
		ACC7A9762A0EA51F001A04FB /* EventHistoryIntegrationTests.swift in Sources */ = {isa = PBXBuildFile; fileRef = ACC7A9752A0EA51F001A04FB /* EventHistoryIntegrationTests.swift */; };
		ACC7A97B2A12AF9D001A04FB /* rules_attach.json in Resources */ = {isa = PBXBuildFile; fileRef = ACC7A9792A12AF9D001A04FB /* rules_attach.json */; };
		ACC7A97C2A12AF9D001A04FB /* rules_attach.zip in Resources */ = {isa = PBXBuildFile; fileRef = ACC7A97A2A12AF9D001A04FB /* rules_attach.zip */; };
		ACD255AF26CE353000532B1E /* LifecycleV2StateManager.swift in Sources */ = {isa = PBXBuildFile; fileRef = ACD255AE26CE353000532B1E /* LifecycleV2StateManager.swift */; };
		ACD255B126CE51EA00532B1E /* LifecycleV2StateManagerTests.swift in Sources */ = {isa = PBXBuildFile; fileRef = ACD255B026CE51EA00532B1E /* LifecycleV2StateManagerTests.swift */; };
		B3E6E9762859BEC553298E95 /* Pods_AEPCore.framework in Frameworks */ = {isa = PBXBuildFile; fileRef = 57BD6E641AFED0510599B36C /* Pods_AEPCore.framework */; };
		B6D6A019265EC9D8005042BE /* FloatingButtonPosition.swift in Sources */ = {isa = PBXBuildFile; fileRef = B6D6A018265EC9D8005042BE /* FloatingButtonPosition.swift */; };
		B6D6A02D26601279005042BE /* FloatingButtonPositionTests.swift in Sources */ = {isa = PBXBuildFile; fileRef = B6D6A02C26601279005042BE /* FloatingButtonPositionTests.swift */; };
		BB00E26824D8C94600C578C1 /* TokenFinder.swift in Sources */ = {isa = PBXBuildFile; fileRef = BB00E26624D8C94600C578C1 /* TokenFinder.swift */; };
		BB00E26924D8C94600C578C1 /* Dictionary+Flatten.swift in Sources */ = {isa = PBXBuildFile; fileRef = BB00E26724D8C94600C578C1 /* Dictionary+Flatten.swift */; };
		BB00E26B24D8C9A600C578C1 /* Date+Format.swift in Sources */ = {isa = PBXBuildFile; fileRef = BB00E26A24D8C9A600C578C1 /* Date+Format.swift */; };
		BB00E26D24D9BF6C00C578C1 /* URLUtility.swift in Sources */ = {isa = PBXBuildFile; fileRef = BB00E26C24D9BF6C00C578C1 /* URLUtility.swift */; };
		BB00E26E24D9BFB700C578C1 /* URLUtility.swift in Sources */ = {isa = PBXBuildFile; fileRef = BB00E26C24D9BF6C00C578C1 /* URLUtility.swift */; };
		BB0E397224FD56100050C181 /* RulesEngineNativeLogging.swift in Sources */ = {isa = PBXBuildFile; fileRef = BB0E397124FD56100050C181 /* RulesEngineNativeLogging.swift */; };
		BB244F7D2666DBAE00F427BC /* rules_testMatcherGt_2_types.json in Resources */ = {isa = PBXBuildFile; fileRef = BB244F7C2666DBAE00F427BC /* rules_testMatcherGt_2_types.json */; };
		BB3E86DE24F86B6700E39C53 /* rules_testUrlenc.json in Resources */ = {isa = PBXBuildFile; fileRef = BB3E86DC24F86B4100E39C53 /* rules_testUrlenc.json */; };
		BB3E86E024F86E6200E39C53 /* rules_testUrlenc_invalidFnName.json in Resources */ = {isa = PBXBuildFile; fileRef = BB3E86DF24F86E6200E39C53 /* rules_testUrlenc_invalidFnName.json */; };
		BB3E86E224F975E000E39C53 /* rules_testMatcherWithDifferentTypesOfParameters.json in Resources */ = {isa = PBXBuildFile; fileRef = BB3E86E124F975E000E39C53 /* rules_testMatcherWithDifferentTypesOfParameters.json */; };
		BB59402B24CF6E1D00EE0C6C /* LaunchRulesEngineTests.swift in Sources */ = {isa = PBXBuildFile; fileRef = BB59402924CF6CA200EE0C6C /* LaunchRulesEngineTests.swift */; };
		BB8D436225F99CDD0046E230 /* PrettyDictionary.swift in Sources */ = {isa = PBXBuildFile; fileRef = BB8D436125F99CDD0046E230 /* PrettyDictionary.swift */; };
		BB8D437225F99DFF0046E230 /* PrettyDictionaryTests.swift in Sources */ = {isa = PBXBuildFile; fileRef = BB8D437125F99DFF0046E230 /* PrettyDictionaryTests.swift */; };
		BBA1E96825F0506B00999DD2 /* DataMarshaller.swift in Sources */ = {isa = PBXBuildFile; fileRef = BBA1E96725F0506B00999DD2 /* DataMarshaller.swift */; };
		BBA1E97825F099D000999DD2 /* DataMarshallerTests.swift in Sources */ = {isa = PBXBuildFile; fileRef = BBA1E97725F099D000999DD2 /* DataMarshallerTests.swift */; };
		BBA5129924F46C770030DAD1 /* rules_testGroupLogicalOperators.json in Resources */ = {isa = PBXBuildFile; fileRef = BBA5129724F4588E0030DAD1 /* rules_testGroupLogicalOperators.json */; };
		BBA5129B24F477550030DAD1 /* rules_testMatcherNe.json in Resources */ = {isa = PBXBuildFile; fileRef = BBA5129A24F477550030DAD1 /* rules_testMatcherNe.json */; };
		BBA5129D24F4899B0030DAD1 /* rules_testMatcherGt.json in Resources */ = {isa = PBXBuildFile; fileRef = BBA5129C24F4899B0030DAD1 /* rules_testMatcherGt.json */; };
		BBA5129F24F4A14C0030DAD1 /* rules_testMatcherGe.json in Resources */ = {isa = PBXBuildFile; fileRef = BBA5129E24F4A14C0030DAD1 /* rules_testMatcherGe.json */; };
		BBA512A124F4A15C0030DAD1 /* rules_testMatcherLt.json in Resources */ = {isa = PBXBuildFile; fileRef = BBA512A024F4A15C0030DAD1 /* rules_testMatcherLt.json */; };
		BBA512A324F4A16A0030DAD1 /* rules_testMatcherLe.json in Resources */ = {isa = PBXBuildFile; fileRef = BBA512A224F4A16A0030DAD1 /* rules_testMatcherLe.json */; };
		BBA512A524F4A1790030DAD1 /* rules_testMatcherCo.json in Resources */ = {isa = PBXBuildFile; fileRef = BBA512A424F4A1790030DAD1 /* rules_testMatcherCo.json */; };
		BBA512A724F4A18B0030DAD1 /* rules_testMatcherNc.json in Resources */ = {isa = PBXBuildFile; fileRef = BBA512A624F4A18B0030DAD1 /* rules_testMatcherNc.json */; };
		BBA512A924F4A7EE0030DAD1 /* rules_testMatcherNx.json in Resources */ = {isa = PBXBuildFile; fileRef = BBA512A824F4A7EE0030DAD1 /* rules_testMatcherNx.json */; };
		BBA512B324F5CF380030DAD1 /* rules_testAttachData.json in Resources */ = {isa = PBXBuildFile; fileRef = BBA512B124F5CF380030DAD1 /* rules_testAttachData.json */; };
		BBA512B424F5CF380030DAD1 /* rules_testModifyData.json in Resources */ = {isa = PBXBuildFile; fileRef = BBA512B224F5CF380030DAD1 /* rules_testModifyData.json */; };
		BBA512B724F6C4D90030DAD1 /* rules_testAttachData_invalidJson.json in Resources */ = {isa = PBXBuildFile; fileRef = BBA512B624F6C4D90030DAD1 /* rules_testAttachData_invalidJson.json */; };
		BBA512BB24F6C6CA0030DAD1 /* rules_testModifyData_invalidJson.json in Resources */ = {isa = PBXBuildFile; fileRef = BBA512BA24F6C6CA0030DAD1 /* rules_testModifyData_invalidJson.json */; };
		BBE1294F24DBBBD60045CD8D /* Dictionary+FlattenTests.swift in Sources */ = {isa = PBXBuildFile; fileRef = BBE1294E24DBBBD60045CD8D /* Dictionary+FlattenTests.swift */; };
		BBE1295124DBCE870045CD8D /* TokenFinderTests.swift in Sources */ = {isa = PBXBuildFile; fileRef = BBE1295024DBCE870045CD8D /* TokenFinderTests.swift */; };
		BF38CD88294C4044006FF893 /* XDMLanguageTests.swift in Sources */ = {isa = PBXBuildFile; fileRef = BF38CD87294C4044006FF893 /* XDMLanguageTests.swift */; };
		BF4A6EB826BB3B9D00612434 /* rules_testDispatchEventCopy.json in Resources */ = {isa = PBXBuildFile; fileRef = BF4A6EB726BB3B9D00612434 /* rules_testDispatchEventCopy.json */; };
		BF4A6EE726BB47FE00612434 /* rules_testDispatchEventNewData.json in Resources */ = {isa = PBXBuildFile; fileRef = BF4A6EE626BB47FE00612434 /* rules_testDispatchEventNewData.json */; };
		BF4A6F0526BB48A200612434 /* rules_testDispatchEventNewNoData.json in Resources */ = {isa = PBXBuildFile; fileRef = BF4A6F0426BB48A200612434 /* rules_testDispatchEventNewNoData.json */; };
		BF4A6F2626BB4A1B00612434 /* rules_testDispatchEventNoAction.json in Resources */ = {isa = PBXBuildFile; fileRef = BF4A6F2226BB4A1A00612434 /* rules_testDispatchEventNoAction.json */; };
		BF4A6F2726BB4A1B00612434 /* rules_testDispatchEventInvalidAction.json in Resources */ = {isa = PBXBuildFile; fileRef = BF4A6F2326BB4A1A00612434 /* rules_testDispatchEventInvalidAction.json */; };
		BF4A6F2826BB4A1B00612434 /* rules_testDispatchEventNoSource.json in Resources */ = {isa = PBXBuildFile; fileRef = BF4A6F2426BB4A1B00612434 /* rules_testDispatchEventNoSource.json */; };
		BF4A6F2926BB4A1B00612434 /* rules_testDispatchEventNoType.json in Resources */ = {isa = PBXBuildFile; fileRef = BF4A6F2526BB4A1B00612434 /* rules_testDispatchEventNoType.json */; };
		BF4A6F8D26BBAE6500612434 /* rules_testDispatchEventChain.json in Resources */ = {isa = PBXBuildFile; fileRef = BF4A6F8C26BBAE6500612434 /* rules_testDispatchEventChain.json */; };
		BF4A709E26CCCF5500612434 /* RulesEngineIntegrationTests.swift in Sources */ = {isa = PBXBuildFile; fileRef = BF4A709D26CCCF5400612434 /* RulesEngineIntegrationTests.swift */; };
		BF4A70AE26CCD27900612434 /* rules_dispatch_consequence.json in Resources */ = {isa = PBXBuildFile; fileRef = BF4A70AD26CCD27900612434 /* rules_dispatch_consequence.json */; };
		BF4A70BE26CCD30800612434 /* rules_dispatch_consequence.zip in Resources */ = {isa = PBXBuildFile; fileRef = BF4A70BD26CCD30800612434 /* rules_dispatch_consequence.zip */; };
		C0FC8CAF8ADDBE9FBAE4C374 /* Pods_AEPLifecycleTests.framework in Frameworks */ = {isa = PBXBuildFile; fileRef = 8D83561969E15C045AEBC014 /* Pods_AEPLifecycleTests.framework */; };
		D42C989C26CAE6DA002E3184 /* LifecycleV2.swift in Sources */ = {isa = PBXBuildFile; fileRef = D42C989B26CAE6DA002E3184 /* LifecycleV2.swift */; };
		D42C989E26CAE790002E3184 /* LifecycleV2Constants.swift in Sources */ = {isa = PBXBuildFile; fileRef = D42C989D26CAE790002E3184 /* LifecycleV2Constants.swift */; };
		D42C98A026CCB024002E3184 /* XDMEnvironmentTests.swift in Sources */ = {isa = PBXBuildFile; fileRef = 21BA2E6A265D946F0011207C /* XDMEnvironmentTests.swift */; };
		E1D4AFEFF51B009BFC7BDF9E /* Pods_AEPSignalTests.framework in Frameworks */ = {isa = PBXBuildFile; fileRef = 109359E45EEAE020AB32E187 /* Pods_AEPSignalTests.framework */; };
/* End PBXBuildFile section */

/* Begin PBXContainerItemProxy section */
		21CAC0E12422917600C11388 /* PBXContainerItemProxy */ = {
			isa = PBXContainerItemProxy;
			containerPortal = 21CAC0CD2422917600C11388 /* Project object */;
			proxyType = 1;
			remoteGlobalIDString = 21CAC0D52422917600C11388;
			remoteInfo = AEPCore;
		};
		24B4935924D4C31100AA38D9 /* PBXContainerItemProxy */ = {
			isa = PBXContainerItemProxy;
			containerPortal = 21CAC0CD2422917600C11388 /* Project object */;
			proxyType = 1;
			remoteGlobalIDString = 24B4934E24D4C31100AA38D9;
			remoteInfo = AEPSignal;
		};
		24B4936824D4C3C400AA38D9 /* PBXContainerItemProxy */ = {
			isa = PBXContainerItemProxy;
			containerPortal = 21CAC0CD2422917600C11388 /* Project object */;
			proxyType = 1;
			remoteGlobalIDString = 21CAC0D52422917600C11388;
			remoteInfo = AEPCore;
		};
		24B4936A24D4C3C400AA38D9 /* PBXContainerItemProxy */ = {
			isa = PBXContainerItemProxy;
			containerPortal = 21CAC0CD2422917600C11388 /* Project object */;
			proxyType = 1;
			remoteGlobalIDString = 3F03978624BE5DD30019F095;
			remoteInfo = AEPServices;
		};
		24B4936C24D4C6D200AA38D9 /* PBXContainerItemProxy */ = {
			isa = PBXContainerItemProxy;
			containerPortal = 21CAC0CD2422917600C11388 /* Project object */;
			proxyType = 1;
			remoteGlobalIDString = 24B4934E24D4C31100AA38D9;
			remoteInfo = AEPSignal;
		};
		24D2A3DB24DCB2540079DCCF /* PBXContainerItemProxy */ = {
			isa = PBXContainerItemProxy;
			containerPortal = 21CAC0CD2422917600C11388 /* Project object */;
			proxyType = 1;
			remoteGlobalIDString = 3FF8170924D89B160064DFA1;
			remoteInfo = AEPCoreMocks;
		};
		3F03979124BE5DD30019F095 /* PBXContainerItemProxy */ = {
			isa = PBXContainerItemProxy;
			containerPortal = 21CAC0CD2422917600C11388 /* Project object */;
			proxyType = 1;
			remoteGlobalIDString = 3F03978624BE5DD30019F095;
			remoteInfo = AEPServices;
		};
		3F03983C24BE63570019F095 /* PBXContainerItemProxy */ = {
			isa = PBXContainerItemProxy;
			containerPortal = 21CAC0CD2422917600C11388 /* Project object */;
			proxyType = 1;
			remoteGlobalIDString = 3F03978624BE5DD30019F095;
			remoteInfo = AEPServices;
		};
		3F03984024BE65120019F095 /* PBXContainerItemProxy */ = {
			isa = PBXContainerItemProxy;
			containerPortal = 21CAC0CD2422917600C11388 /* Project object */;
			proxyType = 1;
			remoteGlobalIDString = 3F03978624BE5DD30019F095;
			remoteInfo = AEPServices;
		};
		3F39152524CA34CA00B58C3E /* PBXContainerItemProxy */ = {
			isa = PBXContainerItemProxy;
			containerPortal = 21CAC0CD2422917600C11388 /* Project object */;
			proxyType = 1;
			remoteGlobalIDString = 21CAC0D52422917600C11388;
			remoteInfo = AEPCore;
		};
		3F39152724CA34CA00B58C3E /* PBXContainerItemProxy */ = {
			isa = PBXContainerItemProxy;
			containerPortal = 21CAC0CD2422917600C11388 /* Project object */;
			proxyType = 1;
			remoteGlobalIDString = 3FE6DE2E24C642330065EA05;
			remoteInfo = AEPIdentity;
		};
		3F39152924CA34CA00B58C3E /* PBXContainerItemProxy */ = {
			isa = PBXContainerItemProxy;
			containerPortal = 21CAC0CD2422917600C11388 /* Project object */;
			proxyType = 1;
			remoteGlobalIDString = 3FE6DDD024C62EE60065EA05;
			remoteInfo = AEPLifecycle;
		};
		3F39152B24CA34CA00B58C3E /* PBXContainerItemProxy */ = {
			isa = PBXContainerItemProxy;
			containerPortal = 21CAC0CD2422917600C11388 /* Project object */;
			proxyType = 1;
			remoteGlobalIDString = 3F03978624BE5DD30019F095;
			remoteInfo = AEPServices;
		};
		3F39522124CA1CBF00F7325B /* PBXContainerItemProxy */ = {
			isa = PBXContainerItemProxy;
			containerPortal = 21CAC0CD2422917600C11388 /* Project object */;
			proxyType = 1;
			remoteGlobalIDString = 21CAC0D52422917600C11388;
			remoteInfo = AEPCore;
		};
		3F39522324CA1CC500F7325B /* PBXContainerItemProxy */ = {
			isa = PBXContainerItemProxy;
			containerPortal = 21CAC0CD2422917600C11388 /* Project object */;
			proxyType = 1;
			remoteGlobalIDString = 21CAC0D52422917600C11388;
			remoteInfo = AEPCore;
		};
		3F42570224F474F4005D4006 /* PBXContainerItemProxy */ = {
			isa = PBXContainerItemProxy;
			containerPortal = 21CAC0CD2422917600C11388 /* Project object */;
			proxyType = 1;
			remoteGlobalIDString = 21CAC0D52422917600C11388;
			remoteInfo = AEPCore;
		};
		3F42570724F47501005D4006 /* PBXContainerItemProxy */ = {
			isa = PBXContainerItemProxy;
			containerPortal = 21CAC0CD2422917600C11388 /* Project object */;
			proxyType = 1;
			remoteGlobalIDString = 3FE6DE2E24C642330065EA05;
			remoteInfo = AEPIdentity;
		};
		3F42570924F47501005D4006 /* PBXContainerItemProxy */ = {
			isa = PBXContainerItemProxy;
			containerPortal = 21CAC0CD2422917600C11388 /* Project object */;
			proxyType = 1;
			remoteGlobalIDString = 3FE6DDD024C62EE60065EA05;
			remoteInfo = AEPLifecycle;
		};
		3F42570B24F47501005D4006 /* PBXContainerItemProxy */ = {
			isa = PBXContainerItemProxy;
			containerPortal = 21CAC0CD2422917600C11388 /* Project object */;
			proxyType = 1;
			remoteGlobalIDString = 3F03978624BE5DD30019F095;
			remoteInfo = AEPServices;
		};
		3F42570D24F47501005D4006 /* PBXContainerItemProxy */ = {
			isa = PBXContainerItemProxy;
			containerPortal = 21CAC0CD2422917600C11388 /* Project object */;
			proxyType = 1;
			remoteGlobalIDString = 24B4934E24D4C31100AA38D9;
			remoteInfo = AEPSignal;
		};
		3FE6DDDB24C62EE60065EA05 /* PBXContainerItemProxy */ = {
			isa = PBXContainerItemProxy;
			containerPortal = 21CAC0CD2422917600C11388 /* Project object */;
			proxyType = 1;
			remoteGlobalIDString = 3FE6DDD024C62EE60065EA05;
			remoteInfo = AEPLifecycle;
		};
		3FE6DE2024C6345A0065EA05 /* PBXContainerItemProxy */ = {
			isa = PBXContainerItemProxy;
			containerPortal = 21CAC0CD2422917600C11388 /* Project object */;
			proxyType = 1;
			remoteGlobalIDString = 3F03978624BE5DD30019F095;
			remoteInfo = AEPServices;
		};
		3FE6DE2424C634660065EA05 /* PBXContainerItemProxy */ = {
			isa = PBXContainerItemProxy;
			containerPortal = 21CAC0CD2422917600C11388 /* Project object */;
			proxyType = 1;
			remoteGlobalIDString = 3F03978624BE5DD30019F095;
			remoteInfo = AEPServices;
		};
		3FE6DE3924C642330065EA05 /* PBXContainerItemProxy */ = {
			isa = PBXContainerItemProxy;
			containerPortal = 21CAC0CD2422917600C11388 /* Project object */;
			proxyType = 1;
			remoteGlobalIDString = 3FE6DE2E24C642330065EA05;
			remoteInfo = AEPIdentity;
		};
		3FE6DE8924C646360065EA05 /* PBXContainerItemProxy */ = {
			isa = PBXContainerItemProxy;
			containerPortal = 21CAC0CD2422917600C11388 /* Project object */;
			proxyType = 1;
			remoteGlobalIDString = 3F03978624BE5DD30019F095;
			remoteInfo = AEPServices;
		};
		3FF8171A24D89B8A0064DFA1 /* PBXContainerItemProxy */ = {
			isa = PBXContainerItemProxy;
			containerPortal = 21CAC0CD2422917600C11388 /* Project object */;
			proxyType = 1;
			remoteGlobalIDString = 3FF8170924D89B160064DFA1;
			remoteInfo = AEPCoreMocks;
		};
		3FF8171D24D89BCD0064DFA1 /* PBXContainerItemProxy */ = {
			isa = PBXContainerItemProxy;
			containerPortal = 21CAC0CD2422917600C11388 /* Project object */;
			proxyType = 1;
			remoteGlobalIDString = 21CAC0D52422917600C11388;
			remoteInfo = AEPCore;
		};
		3FF8172124D8ABF20064DFA1 /* PBXContainerItemProxy */ = {
			isa = PBXContainerItemProxy;
			containerPortal = 21CAC0CD2422917600C11388 /* Project object */;
			proxyType = 1;
			remoteGlobalIDString = 3FF8170924D89B160064DFA1;
			remoteInfo = AEPCoreMocks;
		};
		ACC7A9772A0ED173001A04FB /* PBXContainerItemProxy */ = {
			isa = PBXContainerItemProxy;
			containerPortal = 21CAC0CD2422917600C11388 /* Project object */;
			proxyType = 1;
			remoteGlobalIDString = 3FF8170924D89B160064DFA1;
			remoteInfo = AEPCoreMocks;
		};
		ACC7A97D2A12E395001A04FB /* PBXContainerItemProxy */ = {
			isa = PBXContainerItemProxy;
			containerPortal = 21CAC0CD2422917600C11388 /* Project object */;
			proxyType = 1;
			remoteGlobalIDString = 3FF8170924D89B160064DFA1;
			remoteInfo = AEPCoreMocks;
		};
		BFE8A20725F98F60006C4AAF /* PBXContainerItemProxy */ = {
			isa = PBXContainerItemProxy;
			containerPortal = 21CAC0CD2422917600C11388 /* Project object */;
			proxyType = 1;
			remoteGlobalIDString = 3FE6DE2E24C642330065EA05;
			remoteInfo = AEPIdentity;
		};
/* End PBXContainerItemProxy section */

/* Begin PBXCopyFilesBuildPhase section */
		4CF791772CAB4F84003C1FD8 /* Embed Frameworks */ = {
			isa = PBXCopyFilesBuildPhase;
			buildActionMask = 2147483647;
			dstPath = "";
			dstSubfolderSpec = 10;
			files = (
				4CF791762CAB4F84003C1FD8 /* XCTest.framework in Embed Frameworks */,
			);
			name = "Embed Frameworks";
			runOnlyForDeploymentPostprocessing = 0;
		};
/* End PBXCopyFilesBuildPhase section */

/* Begin PBXFileReference section */
		091EFF44717D7342E6FA45D3 /* Pods-AEPIntegrationTests.release.xcconfig */ = {isa = PBXFileReference; includeInIndex = 1; lastKnownFileType = text.xcconfig; name = "Pods-AEPIntegrationTests.release.xcconfig"; path = "Target Support Files/Pods-AEPIntegrationTests/Pods-AEPIntegrationTests.release.xcconfig"; sourceTree = "<group>"; };
		109359E45EEAE020AB32E187 /* Pods_AEPSignalTests.framework */ = {isa = PBXFileReference; explicitFileType = wrapper.framework; includeInIndex = 0; path = Pods_AEPSignalTests.framework; sourceTree = BUILT_PRODUCTS_DIR; };
		2107F02524C9FDFE002935CF /* PushIDManageable.swift */ = {isa = PBXFileReference; lastKnownFileType = sourcecode.swift; path = PushIDManageable.swift; sourceTree = "<group>"; };
		2107F02724C9FE1B002935CF /* PushIDManager.swift */ = {isa = PBXFileReference; lastKnownFileType = sourcecode.swift; path = PushIDManager.swift; sourceTree = "<group>"; };
		2107F02924C9FF46002935CF /* PushIDManagerTests.swift */ = {isa = PBXFileReference; lastKnownFileType = sourcecode.swift; path = PushIDManagerTests.swift; sourceTree = "<group>"; };
		2107F02B24C9FF62002935CF /* MockPushIDManager.swift */ = {isa = PBXFileReference; lastKnownFileType = sourcecode.swift; path = MockPushIDManager.swift; sourceTree = "<group>"; };
		21248079265D569D006CF300 /* LifecycleV2MetricsBuilder.swift */ = {isa = PBXFileReference; lastKnownFileType = sourcecode.swift; path = LifecycleV2MetricsBuilder.swift; sourceTree = "<group>"; };
		21248098265D589E006CF300 /* XDMDeviceType.swift */ = {isa = PBXFileReference; lastKnownFileType = sourcecode.swift; path = XDMDeviceType.swift; sourceTree = "<group>"; };
		212480A8265D591A006CF300 /* XDMEnvironmentType.swift */ = {isa = PBXFileReference; lastKnownFileType = sourcecode.swift; path = XDMEnvironmentType.swift; sourceTree = "<group>"; };
		212480D6265D59F9006CF300 /* XDMApplication.swift */ = {isa = PBXFileReference; lastKnownFileType = sourcecode.swift; path = XDMApplication.swift; sourceTree = "<group>"; };
		212480F6265D5A7A006CF300 /* XDMCloseType.swift */ = {isa = PBXFileReference; lastKnownFileType = sourcecode.swift; path = XDMCloseType.swift; sourceTree = "<group>"; };
		21248106265D5BC3006CF300 /* XDMDevice.swift */ = {isa = PBXFileReference; lastKnownFileType = sourcecode.swift; path = XDMDevice.swift; sourceTree = "<group>"; };
		21248116265D5E1C006CF300 /* XDMEnvironment.swift */ = {isa = PBXFileReference; lastKnownFileType = sourcecode.swift; path = XDMEnvironment.swift; sourceTree = "<group>"; };
		21248126265D606A006CF300 /* XDMMobileLifecycleDetails.swift */ = {isa = PBXFileReference; lastKnownFileType = sourcecode.swift; path = XDMMobileLifecycleDetails.swift; sourceTree = "<group>"; };
		2130A59C260AB448005DBA0F /* MockLegacyExtension.swift */ = {isa = PBXFileReference; lastKnownFileType = sourcecode.swift; path = MockLegacyExtension.swift; sourceTree = "<group>"; };
		2130A5BA260AB582005DBA0F /* NotAnExtension.swift */ = {isa = PBXFileReference; lastKnownFileType = sourcecode.swift; path = NotAnExtension.swift; sourceTree = "<group>"; };
		21377D4024E3383E004BAC01 /* V4Migrator.swift */ = {isa = PBXFileReference; lastKnownFileType = sourcecode.swift; path = V4Migrator.swift; sourceTree = "<group>"; };
		213F8A0324D8DC5A0003B8AF /* WrapperType.swift */ = {isa = PBXFileReference; lastKnownFileType = sourcecode.swift; path = WrapperType.swift; sourceTree = "<group>"; };
		214154A725186734005CEB80 /* CustomIdentityTests.swift */ = {isa = PBXFileReference; lastKnownFileType = sourcecode.swift; path = CustomIdentityTests.swift; sourceTree = "<group>"; };
		215A6CE124ED92C500FE0657 /* V4MigrationConstants.swift */ = {isa = PBXFileReference; fileEncoding = 4; lastKnownFileType = sourcecode.swift; path = V4MigrationConstants.swift; sourceTree = "<group>"; };
		215C859B24C6492800CCCD26 /* MockHitQueue.swift */ = {isa = PBXFileReference; fileEncoding = 4; lastKnownFileType = sourcecode.swift; name = MockHitQueue.swift; path = AEPServices/Mocks/MockHitQueue.swift; sourceTree = SOURCE_ROOT; };
		21629DB12461CC48009D05BF /* AEPCore+LifecycleTests.swift */ = {isa = PBXFileReference; lastKnownFileType = sourcecode.swift; path = "AEPCore+LifecycleTests.swift"; sourceTree = "<group>"; };
		216A15C7257818B200D43848 /* Data+HexString.swift */ = {isa = PBXFileReference; lastKnownFileType = sourcecode.swift; path = "Data+HexString.swift"; sourceTree = "<group>"; };
		216A15D7257818E900D43848 /* Data+HexStringTests.swift */ = {isa = PBXFileReference; lastKnownFileType = sourcecode.swift; path = "Data+HexStringTests.swift"; sourceTree = "<group>"; };
		217E220424D1FD7900B70B3E /* SharedStateResult.swift */ = {isa = PBXFileReference; lastKnownFileType = sourcecode.swift; path = SharedStateResult.swift; sourceTree = "<group>"; };
		218C813A24EC3EBC009B4F31 /* V5Migrator.swift */ = {isa = PBXFileReference; lastKnownFileType = sourcecode.swift; path = V5Migrator.swift; sourceTree = "<group>"; };
		218C813D24EC4101009B4F31 /* V5MigrationConstants.swift */ = {isa = PBXFileReference; lastKnownFileType = sourcecode.swift; path = V5MigrationConstants.swift; sourceTree = "<group>"; };
		218E01BF24C7595000BEC470 /* HitQueuing+PrivacyTests.swift */ = {isa = PBXFileReference; lastKnownFileType = sourcecode.swift; path = "HitQueuing+PrivacyTests.swift"; sourceTree = "<group>"; };
		21A6737225434AE600A7E906 /* SharedStateType.swift */ = {isa = PBXFileReference; lastKnownFileType = sourcecode.swift; path = SharedStateType.swift; sourceTree = "<group>"; };
		21BA2E0C265D8DB70011207C /* XDMDeviceTypeTests.swift */ = {isa = PBXFileReference; lastKnownFileType = sourcecode.swift; path = XDMDeviceTypeTests.swift; sourceTree = "<group>"; };
		21BA2E1C265D8E480011207C /* XDMEnvironmentTypeTests.swift */ = {isa = PBXFileReference; lastKnownFileType = sourcecode.swift; path = XDMEnvironmentTypeTests.swift; sourceTree = "<group>"; };
		21BA2E2C265D8EC60011207C /* XDMApplicationTests.swift */ = {isa = PBXFileReference; lastKnownFileType = sourcecode.swift; path = XDMApplicationTests.swift; sourceTree = "<group>"; };
		21BA2E3C265D91440011207C /* XDMCloseTypeTests.swift */ = {isa = PBXFileReference; lastKnownFileType = sourcecode.swift; path = XDMCloseTypeTests.swift; sourceTree = "<group>"; };
		21BA2E4C265D91830011207C /* XDMDeviceTests.swift */ = {isa = PBXFileReference; lastKnownFileType = sourcecode.swift; path = XDMDeviceTests.swift; sourceTree = "<group>"; };
		21BA2E6A265D946F0011207C /* XDMEnvironmentTests.swift */ = {isa = PBXFileReference; lastKnownFileType = sourcecode.swift; path = XDMEnvironmentTests.swift; sourceTree = "<group>"; };
		21BA2E88265D96150011207C /* XDMMobileLifecycleDetailsTests.swift */ = {isa = PBXFileReference; lastKnownFileType = sourcecode.swift; path = XDMMobileLifecycleDetailsTests.swift; sourceTree = "<group>"; };
		21BA2EA8265D98C80011207C /* LifecycleV2MetricsBuilderTests.swift */ = {isa = PBXFileReference; lastKnownFileType = sourcecode.swift; path = LifecycleV2MetricsBuilderTests.swift; sourceTree = "<group>"; };
		21CAC0D62422917600C11388 /* AEPCore.framework */ = {isa = PBXFileReference; explicitFileType = wrapper.framework; includeInIndex = 0; path = AEPCore.framework; sourceTree = BUILT_PRODUCTS_DIR; };
		21CAC0D92422917600C11388 /* AEPCore.h */ = {isa = PBXFileReference; lastKnownFileType = sourcecode.c.h; path = AEPCore.h; sourceTree = "<group>"; };
		21CAC0DA2422917600C11388 /* Info.plist */ = {isa = PBXFileReference; lastKnownFileType = text.plist.xml; path = Info.plist; sourceTree = "<group>"; };
		21CAC0DF2422917600C11388 /* AEPCoreTests.xctest */ = {isa = PBXFileReference; explicitFileType = wrapper.cfbundle; includeInIndex = 0; path = AEPCoreTests.xctest; sourceTree = BUILT_PRODUCTS_DIR; };
		21CAC0E62422917600C11388 /* Info.plist */ = {isa = PBXFileReference; lastKnownFileType = text.plist.xml; path = Info.plist; sourceTree = "<group>"; };
		21CD581024EC7B8900D9D590 /* V5MigratorTests.swift */ = {isa = PBXFileReference; lastKnownFileType = sourcecode.swift; path = V5MigratorTests.swift; sourceTree = "<group>"; };
		21F79AB624E704C5003204C3 /* IDParser.swift */ = {isa = PBXFileReference; lastKnownFileType = sourcecode.swift; path = IDParser.swift; sourceTree = "<group>"; };
		21F79ABA24E70CDC003204C3 /* IDParsing.swift */ = {isa = PBXFileReference; lastKnownFileType = sourcecode.swift; path = IDParsing.swift; sourceTree = "<group>"; };
		21F79ABD24E7144F003204C3 /* IDParserTests.swift */ = {isa = PBXFileReference; lastKnownFileType = sourcecode.swift; path = IDParserTests.swift; sourceTree = "<group>"; };
		21F79AC024E72204003204C3 /* V4MigratorTests.swift */ = {isa = PBXFileReference; lastKnownFileType = sourcecode.swift; path = V4MigratorTests.swift; sourceTree = "<group>"; };
		21FE151F24F03254008A82FF /* IdentityPublicAPITests.swift */ = {isa = PBXFileReference; lastKnownFileType = sourcecode.swift; path = IdentityPublicAPITests.swift; sourceTree = "<group>"; };
		2420365124E35EEB0069C89D /* SignalHitProcessorTests.swift */ = {isa = PBXFileReference; lastKnownFileType = sourcecode.swift; path = SignalHitProcessorTests.swift; sourceTree = "<group>"; };
		2438B92929BF906F001D6F3A /* rules_testTimestampu.json */ = {isa = PBXFileReference; fileEncoding = 4; lastKnownFileType = text.json; path = rules_testTimestampu.json; sourceTree = "<group>"; };
		243DCE4624C7AA2800E99AD9 /* AEPServices.h */ = {isa = PBXFileReference; fileEncoding = 4; lastKnownFileType = sourcecode.c.h; path = AEPServices.h; sourceTree = "<group>"; };
		245292622CA2199400820CD4 /* PresentationErrorTests.swift */ = {isa = PBXFileReference; lastKnownFileType = sourcecode.swift; path = PresentationErrorTests.swift; sourceTree = "<group>"; };
		24543A1324E1DAFC002D8D9A /* MockURLService.swift */ = {isa = PBXFileReference; fileEncoding = 4; lastKnownFileType = sourcecode.swift; name = MockURLService.swift; path = AEPServices/Mocks/MockURLService.swift; sourceTree = SOURCE_ROOT; };
		2467E43924CA4DE20022F6BE /* Unzipping.swift */ = {isa = PBXFileReference; lastKnownFileType = sourcecode.swift; path = Unzipping.swift; sourceTree = "<group>"; };
		2467E43B24CB54B70022F6BE /* MockDiskCache.swift */ = {isa = PBXFileReference; fileEncoding = 4; lastKnownFileType = sourcecode.swift; name = MockDiskCache.swift; path = AEPServices/Mocks/MockDiskCache.swift; sourceTree = SOURCE_ROOT; };
		2467E43C24CB54B70022F6BE /* MockUnzipper.swift */ = {isa = PBXFileReference; fileEncoding = 4; lastKnownFileType = sourcecode.swift; name = MockUnzipper.swift; path = AEPServices/Mocks/MockUnzipper.swift; sourceTree = SOURCE_ROOT; };
		246B1A2A272B48A80017716A /* EventTests.swift */ = {isa = PBXFileReference; fileEncoding = 4; lastKnownFileType = sourcecode.swift; path = EventTests.swift; sourceTree = "<group>"; };
		246EFA032790B20000C76A6B /* rules_signal.zip */ = {isa = PBXFileReference; lastKnownFileType = archive.zip; path = rules_signal.zip; sourceTree = "<group>"; };
		246EFA042790B20000C76A6B /* rules_lifecycle.zip */ = {isa = PBXFileReference; lastKnownFileType = archive.zip; path = rules_lifecycle.zip; sourceTree = "<group>"; };
		246EFA052790B20000C76A6B /* rules_pii.zip */ = {isa = PBXFileReference; lastKnownFileType = archive.zip; path = rules_pii.zip; sourceTree = "<group>"; };
		246FD07326BDEC7A00FD130B /* MessageGestureRecognizer.swift */ = {isa = PBXFileReference; lastKnownFileType = sourcecode.swift; path = MessageGestureRecognizer.swift; sourceTree = "<group>"; };
		246FD07926C1939800FD130B /* MessageAnimation.swift */ = {isa = PBXFileReference; lastKnownFileType = sourcecode.swift; path = MessageAnimation.swift; sourceTree = "<group>"; };
		246FD07B26C2CDE500FD130B /* FullscreenMessage+FrameCalculation.swift */ = {isa = PBXFileReference; lastKnownFileType = sourcecode.swift; path = "FullscreenMessage+FrameCalculation.swift"; sourceTree = "<group>"; };
		246FD07D26CB002F00FD130B /* MessageSettingsTests.swift */ = {isa = PBXFileReference; lastKnownFileType = sourcecode.swift; path = MessageSettingsTests.swift; sourceTree = "<group>"; };
		246FD07F26CC520500FD130B /* MessageAlignmentTests.swift */ = {isa = PBXFileReference; lastKnownFileType = sourcecode.swift; path = MessageAlignmentTests.swift; sourceTree = "<group>"; };
		246FD08126CC521E00FD130B /* MessageAnimationTests.swift */ = {isa = PBXFileReference; lastKnownFileType = sourcecode.swift; path = MessageAnimationTests.swift; sourceTree = "<group>"; };
		246FD08326CC523F00FD130B /* MessageGestureTests.swift */ = {isa = PBXFileReference; lastKnownFileType = sourcecode.swift; path = MessageGestureTests.swift; sourceTree = "<group>"; };
		246FD08526CC529800FD130B /* MessageGestureRecognizerTests.swift */ = {isa = PBXFileReference; lastKnownFileType = sourcecode.swift; path = MessageGestureRecognizerTests.swift; sourceTree = "<group>"; };
		246FD08726CC52F200FD130B /* MessagingDelegateTests.swift */ = {isa = PBXFileReference; lastKnownFileType = sourcecode.swift; path = MessagingDelegateTests.swift; sourceTree = "<group>"; };
		246FD08926CC53E800FD130B /* FullscreenMessage+FrameCalculationTests.swift */ = {isa = PBXFileReference; lastKnownFileType = sourcecode.swift; path = "FullscreenMessage+FrameCalculationTests.swift"; sourceTree = "<group>"; };
		247FBD7C24E331A600FA6505 /* Event+SignalTests.swift */ = {isa = PBXFileReference; lastKnownFileType = sourcecode.swift; path = "Event+SignalTests.swift"; sourceTree = "<group>"; };
		249498E0254A0C910045E392 /* Date+FormatTests.swift */ = {isa = PBXFileReference; lastKnownFileType = sourcecode.swift; path = "Date+FormatTests.swift"; sourceTree = "<group>"; };
		2499461B24E5E67700D3F7B2 /* Package.swift */ = {isa = PBXFileReference; lastKnownFileType = sourcecode.swift; path = Package.swift; sourceTree = "<group>"; };
		24A1FCE62704CE6000D28D26 /* rules_testHistory.json */ = {isa = PBXFileReference; lastKnownFileType = text.json; path = rules_testHistory.json; sourceTree = "<group>"; };
		24B4934F24D4C31100AA38D9 /* AEPSignal.framework */ = {isa = PBXFileReference; explicitFileType = wrapper.framework; includeInIndex = 0; path = AEPSignal.framework; sourceTree = BUILT_PRODUCTS_DIR; };
		24B4935124D4C31100AA38D9 /* AEPSignal.h */ = {isa = PBXFileReference; lastKnownFileType = sourcecode.c.h; path = AEPSignal.h; sourceTree = "<group>"; };
		24B4935224D4C31100AA38D9 /* Info.plist */ = {isa = PBXFileReference; lastKnownFileType = text.plist.xml; path = Info.plist; sourceTree = "<group>"; };
		24B4935724D4C31100AA38D9 /* AEPSignalTests.xctest */ = {isa = PBXFileReference; explicitFileType = wrapper.cfbundle; includeInIndex = 0; path = AEPSignalTests.xctest; sourceTree = BUILT_PRODUCTS_DIR; };
		24B4935C24D4C31100AA38D9 /* SignalTests.swift */ = {isa = PBXFileReference; lastKnownFileType = sourcecode.swift; path = SignalTests.swift; sourceTree = "<group>"; };
		24B4935E24D4C31100AA38D9 /* Info.plist */ = {isa = PBXFileReference; lastKnownFileType = text.plist.xml; path = Info.plist; sourceTree = "<group>"; };
		24B4936E24D4C6F900AA38D9 /* Signal.swift */ = {isa = PBXFileReference; lastKnownFileType = sourcecode.swift; path = Signal.swift; sourceTree = "<group>"; };
		24B4937024D4C86C00AA38D9 /* SignalConstants.swift */ = {isa = PBXFileReference; lastKnownFileType = sourcecode.swift; path = SignalConstants.swift; sourceTree = "<group>"; };
		24B4937524D8AAAF00AA38D9 /* Event+Signal.swift */ = {isa = PBXFileReference; lastKnownFileType = sourcecode.swift; path = "Event+Signal.swift"; sourceTree = "<group>"; };
		24B4937724D8CEAC00AA38D9 /* SignalHitProcessor.swift */ = {isa = PBXFileReference; lastKnownFileType = sourcecode.swift; path = SignalHitProcessor.swift; sourceTree = "<group>"; };
		24B4937924DA18BE00AA38D9 /* SignalHit.swift */ = {isa = PBXFileReference; lastKnownFileType = sourcecode.swift; path = SignalHit.swift; sourceTree = "<group>"; };
		24B4BE582714F5A40000C3AA /* EventHistoryRequestTests.swift */ = {isa = PBXFileReference; lastKnownFileType = sourcecode.swift; path = EventHistoryRequestTests.swift; sourceTree = "<group>"; };
		24B4BE5A2714F7730000C3AA /* EventHistoryResponseTests.swift */ = {isa = PBXFileReference; lastKnownFileType = sourcecode.swift; path = EventHistoryResponseTests.swift; sourceTree = "<group>"; };
		24B4BE5C2714F7B30000C3AA /* EventHistoryTests.swift */ = {isa = PBXFileReference; lastKnownFileType = sourcecode.swift; path = EventHistoryTests.swift; sourceTree = "<group>"; };
		24B4BE5E2714F7C80000C3AA /* EventHistoryDatabaseTests.swift */ = {isa = PBXFileReference; lastKnownFileType = sourcecode.swift; path = EventHistoryDatabaseTests.swift; sourceTree = "<group>"; };
		24B860482CB5B0A00072868A /* HttpConnectionTests.swift */ = {isa = PBXFileReference; lastKnownFileType = sourcecode.swift; path = HttpConnectionTests.swift; sourceTree = "<group>"; };
		24C5E14C26B8B00B005BEA72 /* MessageSettings.swift */ = {isa = PBXFileReference; lastKnownFileType = sourcecode.swift; path = MessageSettings.swift; sourceTree = "<group>"; };
		24C5E15C26B990CB005BEA72 /* MessageGesture.swift */ = {isa = PBXFileReference; lastKnownFileType = sourcecode.swift; path = MessageGesture.swift; sourceTree = "<group>"; };
		24C5E17A26B999E4005BEA72 /* MessageAlignment.swift */ = {isa = PBXFileReference; lastKnownFileType = sourcecode.swift; path = MessageAlignment.swift; sourceTree = "<group>"; };
		24CE74AA26D401EC008F9EFD /* MockFullscreenListener.swift */ = {isa = PBXFileReference; lastKnownFileType = sourcecode.swift; path = MockFullscreenListener.swift; sourceTree = "<group>"; };
		24CE74AC26D40239008F9EFD /* MockMessagingDelegate.swift */ = {isa = PBXFileReference; lastKnownFileType = sourcecode.swift; path = MockMessagingDelegate.swift; sourceTree = "<group>"; };
		24CE74AE26D40278008F9EFD /* MockWKScriptMessage.swift */ = {isa = PBXFileReference; lastKnownFileType = sourcecode.swift; path = MockWKScriptMessage.swift; sourceTree = "<group>"; };
		24CE74B026D40483008F9EFD /* XCTest.framework */ = {isa = PBXFileReference; lastKnownFileType = wrapper.framework; name = XCTest.framework; path = Platforms/iPhoneOS.platform/Developer/Library/Frameworks/XCTest.framework; sourceTree = DEVELOPER_DIR; };
		24CF602A2538AC79006473BA /* MobileCore+Tracking.swift */ = {isa = PBXFileReference; lastKnownFileType = sourcecode.swift; path = "MobileCore+Tracking.swift"; sourceTree = "<group>"; };
		24CF603A2538C7E4006473BA /* MobileCore+TrackingTests.swift */ = {isa = PBXFileReference; lastKnownFileType = sourcecode.swift; path = "MobileCore+TrackingTests.swift"; sourceTree = "<group>"; };
		24D2A3D424DB5B370079DCCF /* HitQueuing+PrivacyStatus.swift */ = {isa = PBXFileReference; lastKnownFileType = sourcecode.swift; path = "HitQueuing+PrivacyStatus.swift"; sourceTree = "<group>"; };
		24D9D52D26AB788C002A441A /* FullscreenMessage+WKNavigationDelegate.swift */ = {isa = PBXFileReference; lastKnownFileType = sourcecode.swift; path = "FullscreenMessage+WKNavigationDelegate.swift"; sourceTree = "<group>"; };
		24D9D54B26AB797D002A441A /* FullscreenMessage+WKScriptMessageHandler.swift */ = {isa = PBXFileReference; lastKnownFileType = sourcecode.swift; path = "FullscreenMessage+WKScriptMessageHandler.swift"; sourceTree = "<group>"; };
		24E255D4270F406300AB9F07 /* EventData+FNV1A32Tests.swift */ = {isa = PBXFileReference; lastKnownFileType = sourcecode.swift; path = "EventData+FNV1A32Tests.swift"; sourceTree = "<group>"; };
		24E255D6270F526D00AB9F07 /* String+FNV1A32Tests.swift */ = {isa = PBXFileReference; lastKnownFileType = sourcecode.swift; path = "String+FNV1A32Tests.swift"; sourceTree = "<group>"; };
		24EDE33026EFB7170068A65F /* EventHistory.swift */ = {isa = PBXFileReference; lastKnownFileType = sourcecode.swift; path = EventHistory.swift; sourceTree = "<group>"; };
		24EDE33226EFB7470068A65F /* EventHistoryRequest.swift */ = {isa = PBXFileReference; lastKnownFileType = sourcecode.swift; path = EventHistoryRequest.swift; sourceTree = "<group>"; };
		24EDE33426EFBDD60068A65F /* EventHistoryDatabase.swift */ = {isa = PBXFileReference; lastKnownFileType = sourcecode.swift; path = EventHistoryDatabase.swift; sourceTree = "<group>"; };
		24EDE33626F10B810068A65F /* EventData+FNV1A32.swift */ = {isa = PBXFileReference; lastKnownFileType = sourcecode.swift; path = "EventData+FNV1A32.swift"; sourceTree = "<group>"; };
		24EDE33826F10BA10068A65F /* String+FNV1A32.swift */ = {isa = PBXFileReference; lastKnownFileType = sourcecode.swift; path = "String+FNV1A32.swift"; sourceTree = "<group>"; };
		24EDE33A26F39F450068A65F /* EventHistoryResult.swift */ = {isa = PBXFileReference; lastKnownFileType = sourcecode.swift; path = EventHistoryResult.swift; sourceTree = "<group>"; };
		24FE9ABD2C9A268E008DA017 /* PresentationError.swift */ = {isa = PBXFileReference; lastKnownFileType = sourcecode.swift; path = PresentationError.swift; sourceTree = "<group>"; };
		2E00098E26D59EA100DE1F3B /* LifecycleV2FunctionalTests.swift */ = {isa = PBXFileReference; lastKnownFileType = sourcecode.swift; path = LifecycleV2FunctionalTests.swift; sourceTree = "<group>"; };
		2E36F6C926C1D8D200B194D9 /* LifecycleV2DataStoreCacheTests.swift */ = {isa = PBXFileReference; lastKnownFileType = sourcecode.swift; path = LifecycleV2DataStoreCacheTests.swift; sourceTree = "<group>"; };
		2EE8956F25F8D2BD27B6D4D8 /* Pods-AEPCore.debug.xcconfig */ = {isa = PBXFileReference; includeInIndex = 1; lastKnownFileType = text.xcconfig; name = "Pods-AEPCore.debug.xcconfig"; path = "Target Support Files/Pods-AEPCore/Pods-AEPCore.debug.xcconfig"; sourceTree = "<group>"; };
		2EF54C252BF6C69800685C07 /* URLError+Recoverable.swift */ = {isa = PBXFileReference; lastKnownFileType = sourcecode.swift; path = "URLError+Recoverable.swift"; sourceTree = "<group>"; };
		2EF54C272BF6C79100685C07 /* URLError+RecoverableTests.swift */ = {isa = PBXFileReference; lastKnownFileType = sourcecode.swift; path = "URLError+RecoverableTests.swift"; sourceTree = "<group>"; };
		2EF8B38126BCC69C009D6475 /* LifecycleV2DataStoreCache.swift */ = {isa = PBXFileReference; lastKnownFileType = sourcecode.swift; path = LifecycleV2DataStoreCache.swift; sourceTree = "<group>"; };
		31DF174E297030D300B4B07F /* MockLoggingService.swift */ = {isa = PBXFileReference; lastKnownFileType = sourcecode.swift; path = MockLoggingService.swift; sourceTree = "<group>"; };
		39282143E012E30EEE6674F2 /* Pods_AEPCoreTests.framework */ = {isa = PBXFileReference; explicitFileType = wrapper.framework; includeInIndex = 0; path = Pods_AEPCoreTests.framework; sourceTree = BUILT_PRODUCTS_DIR; };
		3DCBEB2BB8208D5CED73869A /* Pods-AEPCoreTests.debug.xcconfig */ = {isa = PBXFileReference; includeInIndex = 1; lastKnownFileType = text.xcconfig; name = "Pods-AEPCoreTests.debug.xcconfig"; path = "Target Support Files/Pods-AEPCoreTests/Pods-AEPCoreTests.debug.xcconfig"; sourceTree = "<group>"; };
		3F03978724BE5DD30019F095 /* AEPServices.framework */ = {isa = PBXFileReference; explicitFileType = wrapper.framework; includeInIndex = 0; path = AEPServices.framework; sourceTree = BUILT_PRODUCTS_DIR; };
		3F03978F24BE5DD30019F095 /* AEPServicesTests.xctest */ = {isa = PBXFileReference; explicitFileType = wrapper.cfbundle; includeInIndex = 0; path = AEPServicesTests.xctest; sourceTree = BUILT_PRODUCTS_DIR; };
		3F03979624BE5DD30019F095 /* Info.plist */ = {isa = PBXFileReference; lastKnownFileType = text.plist.xml; path = Info.plist; sourceTree = "<group>"; };
		3F0397A024BE5FF30019F095 /* Caching.swift */ = {isa = PBXFileReference; fileEncoding = 4; lastKnownFileType = sourcecode.swift; path = Caching.swift; sourceTree = "<group>"; };
		3F0397A124BE5FF30019F095 /* Cache.swift */ = {isa = PBXFileReference; fileEncoding = 4; lastKnownFileType = sourcecode.swift; path = Cache.swift; sourceTree = "<group>"; };
		3F0397A224BE5FF30019F095 /* CacheEntry.swift */ = {isa = PBXFileReference; fileEncoding = 4; lastKnownFileType = sourcecode.swift; path = CacheEntry.swift; sourceTree = "<group>"; };
		3F0397A324BE5FF30019F095 /* DiskCacheService.swift */ = {isa = PBXFileReference; fileEncoding = 4; lastKnownFileType = sourcecode.swift; path = DiskCacheService.swift; sourceTree = "<group>"; };
		3F0397A424BE5FF30019F095 /* CacheExpiry.swift */ = {isa = PBXFileReference; fileEncoding = 4; lastKnownFileType = sourcecode.swift; path = CacheExpiry.swift; sourceTree = "<group>"; };
		3F0397A524BE5FF30019F095 /* ServiceProvider.swift */ = {isa = PBXFileReference; fileEncoding = 4; lastKnownFileType = sourcecode.swift; path = ServiceProvider.swift; sourceTree = "<group>"; };
		3F0397A724BE5FF30019F095 /* Logging.swift */ = {isa = PBXFileReference; fileEncoding = 4; lastKnownFileType = sourcecode.swift; path = Logging.swift; sourceTree = "<group>"; };
		3F0397A824BE5FF30019F095 /* Log.swift */ = {isa = PBXFileReference; fileEncoding = 4; lastKnownFileType = sourcecode.swift; path = Log.swift; sourceTree = "<group>"; };
		3F0397A924BE5FF30019F095 /* LogLevel.swift */ = {isa = PBXFileReference; fileEncoding = 4; lastKnownFileType = sourcecode.swift; path = LogLevel.swift; sourceTree = "<group>"; };
		3F0397AB24BE5FF30019F095 /* NetworkService.swift */ = {isa = PBXFileReference; fileEncoding = 4; lastKnownFileType = sourcecode.swift; path = NetworkService.swift; sourceTree = "<group>"; };
		3F0397AC24BE5FF30019F095 /* NetworkServiceConstants.swift */ = {isa = PBXFileReference; fileEncoding = 4; lastKnownFileType = sourcecode.swift; path = NetworkServiceConstants.swift; sourceTree = "<group>"; };
		3F0397AD24BE5FF30019F095 /* LoggingService.swift */ = {isa = PBXFileReference; fileEncoding = 4; lastKnownFileType = sourcecode.swift; path = LoggingService.swift; sourceTree = "<group>"; };
		3F0397AE24BE5FF30019F095 /* Networking.swift */ = {isa = PBXFileReference; fileEncoding = 4; lastKnownFileType = sourcecode.swift; path = Networking.swift; sourceTree = "<group>"; };
		3F0397AF24BE5FF30019F095 /* HttpMethod.swift */ = {isa = PBXFileReference; fileEncoding = 4; lastKnownFileType = sourcecode.swift; path = HttpMethod.swift; sourceTree = "<group>"; };
		3F0397B024BE5FF30019F095 /* HttpConnection.swift */ = {isa = PBXFileReference; fileEncoding = 4; lastKnownFileType = sourcecode.swift; path = HttpConnection.swift; sourceTree = "<group>"; };
		3F0397B124BE5FF30019F095 /* NetworkRequest.swift */ = {isa = PBXFileReference; fileEncoding = 4; lastKnownFileType = sourcecode.swift; path = NetworkRequest.swift; sourceTree = "<group>"; };
		3F0397B324BE5FF30019F095 /* SQLiteDataQueue.swift */ = {isa = PBXFileReference; fileEncoding = 4; lastKnownFileType = sourcecode.swift; path = SQLiteDataQueue.swift; sourceTree = "<group>"; };
		3F0397B424BE5FF30019F095 /* SQLiteWrapper.swift */ = {isa = PBXFileReference; fileEncoding = 4; lastKnownFileType = sourcecode.swift; path = SQLiteWrapper.swift; sourceTree = "<group>"; };
		3F0397B524BE5FF30019F095 /* DataQueue.swift */ = {isa = PBXFileReference; fileEncoding = 4; lastKnownFileType = sourcecode.swift; path = DataQueue.swift; sourceTree = "<group>"; };
		3F0397B624BE5FF30019F095 /* DataEntity.swift */ = {isa = PBXFileReference; fileEncoding = 4; lastKnownFileType = sourcecode.swift; path = DataEntity.swift; sourceTree = "<group>"; };
		3F0397B724BE5FF30019F095 /* DataQueueService.swift */ = {isa = PBXFileReference; fileEncoding = 4; lastKnownFileType = sourcecode.swift; path = DataQueueService.swift; sourceTree = "<group>"; };
		3F0397B824BE5FF30019F095 /* DataQueuing.swift */ = {isa = PBXFileReference; fileEncoding = 4; lastKnownFileType = sourcecode.swift; path = DataQueuing.swift; sourceTree = "<group>"; };
		3F0397B924BE5FF30019F095 /* Info.plist */ = {isa = PBXFileReference; fileEncoding = 4; lastKnownFileType = text.plist.xml; path = Info.plist; sourceTree = "<group>"; };
		3F0397BB24BE5FF30019F095 /* NamedCollectionProcessing.swift */ = {isa = PBXFileReference; fileEncoding = 4; lastKnownFileType = sourcecode.swift; path = NamedCollectionProcessing.swift; sourceTree = "<group>"; };
		3F0397BC24BE5FF30019F095 /* NamedCollectionDataStore.swift */ = {isa = PBXFileReference; fileEncoding = 4; lastKnownFileType = sourcecode.swift; path = NamedCollectionDataStore.swift; sourceTree = "<group>"; };
		3F0397BD24BE5FF30019F095 /* UserDefaultsNamedCollection.swift */ = {isa = PBXFileReference; fileEncoding = 4; lastKnownFileType = sourcecode.swift; path = UserDefaultsNamedCollection.swift; sourceTree = "<group>"; };
		3F0397BE24BE5FF30019F095 /* ApplicationSystemInfoService.swift */ = {isa = PBXFileReference; fileEncoding = 4; lastKnownFileType = sourcecode.swift; path = ApplicationSystemInfoService.swift; sourceTree = "<group>"; };
		3F0397BF24BE5FF30019F095 /* SystemInfoService.swift */ = {isa = PBXFileReference; fileEncoding = 4; lastKnownFileType = sourcecode.swift; path = SystemInfoService.swift; sourceTree = "<group>"; };
		3F0397C024BE5FF30019F095 /* URLOpening.swift */ = {isa = PBXFileReference; fileEncoding = 4; lastKnownFileType = sourcecode.swift; path = URLOpening.swift; sourceTree = "<group>"; };
		3F0397C124BE5FF30019F095 /* URLService.swift */ = {isa = PBXFileReference; fileEncoding = 4; lastKnownFileType = sourcecode.swift; path = URLService.swift; sourceTree = "<group>"; };
		3F0397E324BE60910019F095 /* HitProcessing.swift */ = {isa = PBXFileReference; fileEncoding = 4; lastKnownFileType = sourcecode.swift; path = HitProcessing.swift; sourceTree = "<group>"; };
		3F0397E424BE60910019F095 /* PersistentHitQueue.swift */ = {isa = PBXFileReference; fileEncoding = 4; lastKnownFileType = sourcecode.swift; path = PersistentHitQueue.swift; sourceTree = "<group>"; };
		3F0397E524BE60910019F095 /* HitQueuing.swift */ = {isa = PBXFileReference; fileEncoding = 4; lastKnownFileType = sourcecode.swift; path = HitQueuing.swift; sourceTree = "<group>"; };
		3F0397E624BE60910019F095 /* AtomicCounter.swift */ = {isa = PBXFileReference; fileEncoding = 4; lastKnownFileType = sourcecode.swift; path = AtomicCounter.swift; sourceTree = "<group>"; };
		3F0397E824BE60910019F095 /* FileUnzipper.swift */ = {isa = PBXFileReference; fileEncoding = 4; lastKnownFileType = sourcecode.swift; path = FileUnzipper.swift; sourceTree = "<group>"; };
		3F0397E924BE60910019F095 /* ZipArchive.swift */ = {isa = PBXFileReference; fileEncoding = 4; lastKnownFileType = sourcecode.swift; path = ZipArchive.swift; sourceTree = "<group>"; };
		3F0397EA24BE60910019F095 /* ZipEntry.swift */ = {isa = PBXFileReference; fileEncoding = 4; lastKnownFileType = sourcecode.swift; path = ZipEntry.swift; sourceTree = "<group>"; };
		3F0397EB24BE60910019F095 /* FileManager+ZIP.swift */ = {isa = PBXFileReference; fileEncoding = 4; lastKnownFileType = sourcecode.swift; path = "FileManager+ZIP.swift"; sourceTree = "<group>"; };
		3F0397EC24BE60910019F095 /* FileUnzipperConstants.swift */ = {isa = PBXFileReference; fileEncoding = 4; lastKnownFileType = sourcecode.swift; path = FileUnzipperConstants.swift; sourceTree = "<group>"; };
		3F0397ED24BE60910019F095 /* ThreadSafeArray.swift */ = {isa = PBXFileReference; fileEncoding = 4; lastKnownFileType = sourcecode.swift; path = ThreadSafeArray.swift; sourceTree = "<group>"; };
		3F0397EE24BE60910019F095 /* OperationOrderer.swift */ = {isa = PBXFileReference; fileEncoding = 4; lastKnownFileType = sourcecode.swift; path = OperationOrderer.swift; sourceTree = "<group>"; };
		3F0397EF24BE60910019F095 /* ThreadSafeDictionary.swift */ = {isa = PBXFileReference; fileEncoding = 4; lastKnownFileType = sourcecode.swift; path = ThreadSafeDictionary.swift; sourceTree = "<group>"; };
		3F0397F024BE60910019F095 /* URLEncoder.swift */ = {isa = PBXFileReference; fileEncoding = 4; lastKnownFileType = sourcecode.swift; path = URLEncoder.swift; sourceTree = "<group>"; };
		3F0397F124BE60910019F095 /* AnyCodable.swift */ = {isa = PBXFileReference; fileEncoding = 4; lastKnownFileType = sourcecode.swift; path = AnyCodable.swift; sourceTree = "<group>"; };
		3F03980124BE61520019F095 /* UnzipperTest.swift */ = {isa = PBXFileReference; fileEncoding = 4; lastKnownFileType = sourcecode.swift; path = UnzipperTest.swift; sourceTree = "<group>"; };
		3F03980224BE61520019F095 /* SystemInfoServiceTest.swift */ = {isa = PBXFileReference; fileEncoding = 4; lastKnownFileType = sourcecode.swift; path = SystemInfoServiceTest.swift; sourceTree = "<group>"; };
		3F03980324BE61520019F095 /* DataQueueService+Testable.swift */ = {isa = PBXFileReference; fileEncoding = 4; lastKnownFileType = sourcecode.swift; path = "DataQueueService+Testable.swift"; sourceTree = "<group>"; };
		3F03980424BE61520019F095 /* DataQueueServiceTests.swift */ = {isa = PBXFileReference; fileEncoding = 4; lastKnownFileType = sourcecode.swift; path = DataQueueServiceTests.swift; sourceTree = "<group>"; };
		3F03980524BE61520019F095 /* URLServiceTest.swift */ = {isa = PBXFileReference; fileEncoding = 4; lastKnownFileType = sourcecode.swift; path = URLServiceTest.swift; sourceTree = "<group>"; };
		3F03980624BE61520019F095 /* DiskCacheServiceTests.swift */ = {isa = PBXFileReference; fileEncoding = 4; lastKnownFileType = sourcecode.swift; path = DiskCacheServiceTests.swift; sourceTree = "<group>"; };
		3F03980724BE61520019F095 /* FileSystemNamedCollectionTest.swift */ = {isa = PBXFileReference; fileEncoding = 4; lastKnownFileType = sourcecode.swift; path = FileSystemNamedCollectionTest.swift; sourceTree = "<group>"; };
		3F03980824BE61520019F095 /* SQLiteWrapperTests.swift */ = {isa = PBXFileReference; fileEncoding = 4; lastKnownFileType = sourcecode.swift; path = SQLiteWrapperTests.swift; sourceTree = "<group>"; };
		3F03980A24BE61520019F095 /* DataQueueTests.swift */ = {isa = PBXFileReference; fileEncoding = 4; lastKnownFileType = sourcecode.swift; path = DataQueueTests.swift; sourceTree = "<group>"; };
		3F03980B24BE61520019F095 /* NetworkServiceTests.swift */ = {isa = PBXFileReference; fileEncoding = 4; lastKnownFileType = sourcecode.swift; path = NetworkServiceTests.swift; sourceTree = "<group>"; };
		3F03980C24BE61520019F095 /* LogLevelTest.swift */ = {isa = PBXFileReference; fileEncoding = 4; lastKnownFileType = sourcecode.swift; path = LogLevelTest.swift; sourceTree = "<group>"; };
		3F03980D24BE61520019F095 /* NamedCollectionDataStoreTest.swift */ = {isa = PBXFileReference; fileEncoding = 4; lastKnownFileType = sourcecode.swift; path = NamedCollectionDataStoreTest.swift; sourceTree = "<group>"; };
		3F03980F24BE61520019F095 /* OperationOrdererTests.swift */ = {isa = PBXFileReference; fileEncoding = 4; lastKnownFileType = sourcecode.swift; path = OperationOrdererTests.swift; sourceTree = "<group>"; };
		3F03981024BE61520019F095 /* PersistentHitQueueTests.swift */ = {isa = PBXFileReference; fileEncoding = 4; lastKnownFileType = sourcecode.swift; path = PersistentHitQueueTests.swift; sourceTree = "<group>"; };
		3F03981124BE61520019F095 /* AnyCodableTests.swift */ = {isa = PBXFileReference; fileEncoding = 4; lastKnownFileType = sourcecode.swift; path = AnyCodableTests.swift; sourceTree = "<group>"; };
		3F03981224BE61520019F095 /* ThreadSafeArrayTests.swift */ = {isa = PBXFileReference; fileEncoding = 4; lastKnownFileType = sourcecode.swift; path = ThreadSafeArrayTests.swift; sourceTree = "<group>"; };
		3F03981324BE61520019F095 /* URLEncoderTests.swift */ = {isa = PBXFileReference; fileEncoding = 4; lastKnownFileType = sourcecode.swift; path = URLEncoderTests.swift; sourceTree = "<group>"; };
		3F03981424BE61520019F095 /* ThreadSafeDictionaryTests.swift */ = {isa = PBXFileReference; fileEncoding = 4; lastKnownFileType = sourcecode.swift; path = ThreadSafeDictionaryTests.swift; sourceTree = "<group>"; };
		3F03983424BE62AA0019F095 /* TestRules.zip */ = {isa = PBXFileReference; lastKnownFileType = archive.zip; path = TestRules.zip; sourceTree = "<group>"; };
		3F03983524BE62AA0019F095 /* TestImage.png */ = {isa = PBXFileReference; lastKnownFileType = image.png; path = TestImage.png; sourceTree = "<group>"; };
		3F03983624BE62AA0019F095 /* ADBMobileConfig.json */ = {isa = PBXFileReference; fileEncoding = 4; lastKnownFileType = text.json; path = ADBMobileConfig.json; sourceTree = "<group>"; };
		3F03983724BE62AA0019F095 /* TestConfig.json */ = {isa = PBXFileReference; fileEncoding = 4; lastKnownFileType = text.json; path = TestConfig.json; sourceTree = "<group>"; };
		3F08FF9424D9F1D200D34DE3 /* EventDataMerger.swift */ = {isa = PBXFileReference; fileEncoding = 4; lastKnownFileType = sourcecode.swift; path = EventDataMerger.swift; sourceTree = "<group>"; };
		3F08FF9624D9F1F300D34DE3 /* EventDataMergeTests.swift */ = {isa = PBXFileReference; fileEncoding = 4; lastKnownFileType = sourcecode.swift; path = EventDataMergeTests.swift; sourceTree = "<group>"; };
		3F08FF9824DA03F000D34DE3 /* RulesEngineFunctionalTests.swift */ = {isa = PBXFileReference; lastKnownFileType = sourcecode.swift; path = RulesEngineFunctionalTests.swift; sourceTree = "<group>"; };
		3F08FF9A24DA0DA100D34DE3 /* rules_functional_1.zip */ = {isa = PBXFileReference; lastKnownFileType = archive.zip; path = rules_functional_1.zip; sourceTree = "<group>"; };
		3F08FF9C24DA0DCF00D34DE3 /* RulesDownloaderTests.swift */ = {isa = PBXFileReference; fileEncoding = 4; lastKnownFileType = sourcecode.swift; path = RulesDownloaderTests.swift; sourceTree = "<group>"; };
		3F08FFA824DBBDD700D34DE3 /* TestableNetworkService.swift */ = {isa = PBXFileReference; fileEncoding = 4; lastKnownFileType = sourcecode.swift; name = TestableNetworkService.swift; path = AEPCore/Mocks/TestableNetworkService.swift; sourceTree = SOURCE_ROOT; };
		3F16761324E1B0630041B970 /* RulesConstants.swift */ = {isa = PBXFileReference; lastKnownFileType = sourcecode.swift; path = RulesConstants.swift; sourceTree = "<group>"; };
		3F16762724F031A00041B970 /* EventHubContractTests.swift */ = {isa = PBXFileReference; fileEncoding = 4; lastKnownFileType = sourcecode.swift; path = EventHubContractTests.swift; sourceTree = "<group>"; };
		3F16762924F032C60041B970 /* ContractExtensionOne.swift */ = {isa = PBXFileReference; lastKnownFileType = sourcecode.swift; path = ContractExtensionOne.swift; sourceTree = "<group>"; };
		3F16762B24F032E60041B970 /* ContractExtensionTwo.swift */ = {isa = PBXFileReference; lastKnownFileType = sourcecode.swift; path = ContractExtensionTwo.swift; sourceTree = "<group>"; };
		3F278C4C262E1FAB00E955E5 /* CachedRules.swift */ = {isa = PBXFileReference; fileEncoding = 4; lastKnownFileType = sourcecode.swift; path = CachedRules.swift; sourceTree = "<group>"; };
		3F2B1DA52631E7FE0030F50B /* RuleConsequence.swift */ = {isa = PBXFileReference; lastKnownFileType = sourcecode.swift; path = RuleConsequence.swift; sourceTree = "<group>"; };
		3F2B1DC4263221580030F50B /* LaunchRulesEngine+Downloader.swift */ = {isa = PBXFileReference; lastKnownFileType = sourcecode.swift; path = "LaunchRulesEngine+Downloader.swift"; sourceTree = "<group>"; };
		3F2F12BF24F6D66C00600CB4 /* TestHelpers.swift */ = {isa = PBXFileReference; lastKnownFileType = sourcecode.swift; path = TestHelpers.swift; sourceTree = "<group>"; };
		3F39152F24CA47B600B58C3E /* JSONRulesParserTests.swift */ = {isa = PBXFileReference; fileEncoding = 4; lastKnownFileType = sourcecode.swift; path = JSONRulesParserTests.swift; sourceTree = "<group>"; };
		3F39153224CB7E2400B58C3E /* MobileCore+IdentityTests.swift */ = {isa = PBXFileReference; lastKnownFileType = sourcecode.swift; path = "MobileCore+IdentityTests.swift"; sourceTree = "<group>"; };
		3F3951E824CA096100F7325B /* MobileCoreTests.swift */ = {isa = PBXFileReference; fileEncoding = 4; lastKnownFileType = sourcecode.swift; path = MobileCoreTests.swift; sourceTree = "<group>"; };
		3F3951EA24CA096100F7325B /* SharedStateTest.swift */ = {isa = PBXFileReference; fileEncoding = 4; lastKnownFileType = sourcecode.swift; path = SharedStateTest.swift; sourceTree = "<group>"; };
		3F3951EB24CA096100F7325B /* EventHubTests.swift */ = {isa = PBXFileReference; fileEncoding = 4; lastKnownFileType = sourcecode.swift; path = EventHubTests.swift; sourceTree = "<group>"; };
		3F3951ED24CA096100F7325B /* TestRules.zip */ = {isa = PBXFileReference; lastKnownFileType = archive.zip; path = TestRules.zip; sourceTree = "<group>"; };
		3F3951EE24CA096100F7325B /* TestImage.png */ = {isa = PBXFileReference; lastKnownFileType = image.png; path = TestImage.png; sourceTree = "<group>"; };
		3F3951EF24CA096100F7325B /* rules_1.json */ = {isa = PBXFileReference; fileEncoding = 4; lastKnownFileType = text.json; path = rules_1.json; sourceTree = "<group>"; };
		3F3951F024CA096100F7325B /* ADBMobileConfig.json */ = {isa = PBXFileReference; fileEncoding = 4; lastKnownFileType = text.json; path = ADBMobileConfig.json; sourceTree = "<group>"; };
		3F3951F124CA096100F7325B /* TestConfig.json */ = {isa = PBXFileReference; fileEncoding = 4; lastKnownFileType = text.json; path = TestConfig.json; sourceTree = "<group>"; };
		3F3951F224CA096100F7325B /* testRulesDownloader.zip */ = {isa = PBXFileReference; lastKnownFileType = archive.zip; path = testRulesDownloader.zip; sourceTree = "<group>"; };
		3F3951F424CA096100F7325B /* SlowMockExtension.swift */ = {isa = PBXFileReference; fileEncoding = 4; lastKnownFileType = sourcecode.swift; path = SlowMockExtension.swift; sourceTree = "<group>"; };
		3F3951F624CA096100F7325B /* MockExtensionTwo.swift */ = {isa = PBXFileReference; fileEncoding = 4; lastKnownFileType = sourcecode.swift; path = MockExtensionTwo.swift; sourceTree = "<group>"; };
		3F3951F724CA096100F7325B /* MobileCore+ConfigurationTests.swift */ = {isa = PBXFileReference; fileEncoding = 4; lastKnownFileType = sourcecode.swift; path = "MobileCore+ConfigurationTests.swift"; sourceTree = "<group>"; };
		3F3951FA24CA096100F7325B /* MockConfigurationDownloader.swift */ = {isa = PBXFileReference; fileEncoding = 4; lastKnownFileType = sourcecode.swift; path = MockConfigurationDownloader.swift; sourceTree = "<group>"; };
		3F3951FD24CA096100F7325B /* MockRulesDownloaderNetworkService.swift */ = {isa = PBXFileReference; fileEncoding = 4; lastKnownFileType = sourcecode.swift; path = MockRulesDownloaderNetworkService.swift; sourceTree = "<group>"; };
		3F3951FE24CA096100F7325B /* SharedStateTestHelper.swift */ = {isa = PBXFileReference; fileEncoding = 4; lastKnownFileType = sourcecode.swift; path = SharedStateTestHelper.swift; sourceTree = "<group>"; };
		3F3951FF24CA096100F7325B /* MockConfigurationDownloaderNetworkService.swift */ = {isa = PBXFileReference; fileEncoding = 4; lastKnownFileType = sourcecode.swift; path = MockConfigurationDownloaderNetworkService.swift; sourceTree = "<group>"; };
		3F39520324CA096100F7325B /* ConfigurationStateTests.swift */ = {isa = PBXFileReference; fileEncoding = 4; lastKnownFileType = sourcecode.swift; path = ConfigurationStateTests.swift; sourceTree = "<group>"; };
		3F39520424CA096100F7325B /* ConfigurationDownloaderTests.swift */ = {isa = PBXFileReference; fileEncoding = 4; lastKnownFileType = sourcecode.swift; path = ConfigurationDownloaderTests.swift; sourceTree = "<group>"; };
		3F39520624CA096100F7325B /* LaunchIDManagerTests.swift */ = {isa = PBXFileReference; fileEncoding = 4; lastKnownFileType = sourcecode.swift; path = LaunchIDManagerTests.swift; sourceTree = "<group>"; };
		3F4256FC24F474F4005D4006 /* AEPIntegrationTests.xctest */ = {isa = PBXFileReference; explicitFileType = wrapper.cfbundle; includeInIndex = 0; path = AEPIntegrationTests.xctest; sourceTree = BUILT_PRODUCTS_DIR; };
		3F4256FE24F474F4005D4006 /* IdentityIntegrationTests.swift */ = {isa = PBXFileReference; lastKnownFileType = sourcecode.swift; path = IdentityIntegrationTests.swift; sourceTree = "<group>"; };
		3F42570024F474F4005D4006 /* Info.plist */ = {isa = PBXFileReference; lastKnownFileType = text.plist.xml; path = Info.plist; sourceTree = "<group>"; };
		3F42570F24F4754F005D4006 /* TestableNetworkService.swift */ = {isa = PBXFileReference; lastKnownFileType = sourcecode.swift; path = TestableNetworkService.swift; sourceTree = "<group>"; };
		3F5D45F7251903020040E298 /* LaunchRuleTransformer.swift */ = {isa = PBXFileReference; lastKnownFileType = sourcecode.swift; path = LaunchRuleTransformer.swift; sourceTree = "<group>"; };
		3F5D45F9251904C50040E298 /* LaunchRuleTransformerTests.swift */ = {isa = PBXFileReference; lastKnownFileType = sourcecode.swift; path = LaunchRuleTransformerTests.swift; sourceTree = "<group>"; };
		3F5D45FC25190E8C0040E298 /* rules_testTransform.json */ = {isa = PBXFileReference; fileEncoding = 4; lastKnownFileType = text.json; path = rules_testTransform.json; sourceTree = "<group>"; };
		3F5F9ED02502D34500C8A0B4 /* ConfigurationIntegrationTests.swift */ = {isa = PBXFileReference; lastKnownFileType = sourcecode.swift; path = ConfigurationIntegrationTests.swift; sourceTree = "<group>"; };
		3FB5F7CF24D2848900F0F6DF /* ConfigurationUpdateTests.swift */ = {isa = PBXFileReference; lastKnownFileType = sourcecode.swift; path = ConfigurationUpdateTests.swift; sourceTree = "<group>"; };
		3FB66A9E24CA004400502CAF /* CoreConstants.swift */ = {isa = PBXFileReference; fileEncoding = 4; lastKnownFileType = sourcecode.swift; path = CoreConstants.swift; sourceTree = "<group>"; };
		3FB66A9F24CA004400502CAF /* MobileCore.swift */ = {isa = PBXFileReference; fileEncoding = 4; lastKnownFileType = sourcecode.swift; path = MobileCore.swift; sourceTree = "<group>"; };
		3FB66AA224CA004400502CAF /* MobileCore+Configuration.swift */ = {isa = PBXFileReference; fileEncoding = 4; lastKnownFileType = sourcecode.swift; path = "MobileCore+Configuration.swift"; sourceTree = "<group>"; };
		3FB66AA324CA004400502CAF /* MobileCore+Lifecycle.swift */ = {isa = PBXFileReference; fileEncoding = 4; lastKnownFileType = sourcecode.swift; path = "MobileCore+Lifecycle.swift"; sourceTree = "<group>"; };
		3FB66AA624CA004400502CAF /* EventHubPlaceholderExtension.swift */ = {isa = PBXFileReference; fileEncoding = 4; lastKnownFileType = sourcecode.swift; path = EventHubPlaceholderExtension.swift; sourceTree = "<group>"; };
		3FB66AA724CA004400502CAF /* EventHubConstants.swift */ = {isa = PBXFileReference; fileEncoding = 4; lastKnownFileType = sourcecode.swift; path = EventHubConstants.swift; sourceTree = "<group>"; };
		3FB66AA824CA004400502CAF /* ExtensionContainer.swift */ = {isa = PBXFileReference; fileEncoding = 4; lastKnownFileType = sourcecode.swift; path = ExtensionContainer.swift; sourceTree = "<group>"; };
		3FB66AA924CA004400502CAF /* Event.swift */ = {isa = PBXFileReference; fileEncoding = 4; lastKnownFileType = sourcecode.swift; path = Event.swift; sourceTree = "<group>"; };
		3FB66AAA24CA004400502CAF /* AEPError.swift */ = {isa = PBXFileReference; fileEncoding = 4; lastKnownFileType = sourcecode.swift; path = AEPError.swift; sourceTree = "<group>"; };
		3FB66AAB24CA004400502CAF /* SharedState.swift */ = {isa = PBXFileReference; fileEncoding = 4; lastKnownFileType = sourcecode.swift; path = SharedState.swift; sourceTree = "<group>"; };
		3FB66AAC24CA004400502CAF /* EventHub.swift */ = {isa = PBXFileReference; fileEncoding = 4; lastKnownFileType = sourcecode.swift; path = EventHub.swift; sourceTree = "<group>"; };
		3FB66AAD24CA004400502CAF /* ExtensionRuntime.swift */ = {isa = PBXFileReference; fileEncoding = 4; lastKnownFileType = sourcecode.swift; path = ExtensionRuntime.swift; sourceTree = "<group>"; };
		3FB66AAE24CA004400502CAF /* EventType.swift */ = {isa = PBXFileReference; fileEncoding = 4; lastKnownFileType = sourcecode.swift; path = EventType.swift; sourceTree = "<group>"; };
		3FB66AAF24CA004400502CAF /* EventHubError.swift */ = {isa = PBXFileReference; fileEncoding = 4; lastKnownFileType = sourcecode.swift; path = EventHubError.swift; sourceTree = "<group>"; };
		3FB66AB024CA004400502CAF /* EventSource.swift */ = {isa = PBXFileReference; fileEncoding = 4; lastKnownFileType = sourcecode.swift; path = EventSource.swift; sourceTree = "<group>"; };
		3FB66AB124CA004400502CAF /* EventListenerContainer.swift */ = {isa = PBXFileReference; fileEncoding = 4; lastKnownFileType = sourcecode.swift; path = EventListenerContainer.swift; sourceTree = "<group>"; };
		3FB66AB224CA004400502CAF /* Extension.swift */ = {isa = PBXFileReference; fileEncoding = 4; lastKnownFileType = sourcecode.swift; path = Extension.swift; sourceTree = "<group>"; };
		3FB66AB424CA004400502CAF /* LaunchRule.swift */ = {isa = PBXFileReference; fileEncoding = 4; lastKnownFileType = sourcecode.swift; path = LaunchRule.swift; sourceTree = "<group>"; };
		3FB66AB524CA004400502CAF /* RulesDownloader.swift */ = {isa = PBXFileReference; fileEncoding = 4; lastKnownFileType = sourcecode.swift; path = RulesDownloader.swift; sourceTree = "<group>"; };
		3FB66AB624CA004400502CAF /* LaunchRulesEngine.swift */ = {isa = PBXFileReference; fileEncoding = 4; lastKnownFileType = sourcecode.swift; path = LaunchRulesEngine.swift; sourceTree = "<group>"; };
		3FB66AB724CA004400502CAF /* RulesLoader.swift */ = {isa = PBXFileReference; fileEncoding = 4; lastKnownFileType = sourcecode.swift; path = RulesLoader.swift; sourceTree = "<group>"; };
		3FB66AB824CA004400502CAF /* JSONRulesParser.swift */ = {isa = PBXFileReference; fileEncoding = 4; lastKnownFileType = sourcecode.swift; path = JSONRulesParser.swift; sourceTree = "<group>"; };
		3FB66ABA24CA004400502CAF /* Configuration.swift */ = {isa = PBXFileReference; fileEncoding = 4; lastKnownFileType = sourcecode.swift; path = Configuration.swift; sourceTree = "<group>"; };
		3FB66ABB24CA004400502CAF /* ConfigurationConstants.swift */ = {isa = PBXFileReference; fileEncoding = 4; lastKnownFileType = sourcecode.swift; path = ConfigurationConstants.swift; sourceTree = "<group>"; };
		3FB66ABC24CA004400502CAF /* ConfigurationState.swift */ = {isa = PBXFileReference; fileEncoding = 4; lastKnownFileType = sourcecode.swift; path = ConfigurationState.swift; sourceTree = "<group>"; };
		3FB66ABD24CA004400502CAF /* LaunchIDManager.swift */ = {isa = PBXFileReference; fileEncoding = 4; lastKnownFileType = sourcecode.swift; path = LaunchIDManager.swift; sourceTree = "<group>"; };
		3FB66ABE24CA004400502CAF /* Event+Configuration.swift */ = {isa = PBXFileReference; fileEncoding = 4; lastKnownFileType = sourcecode.swift; path = "Event+Configuration.swift"; sourceTree = "<group>"; };
		3FB66ABF24CA004400502CAF /* ConfigurationDownloadable.swift */ = {isa = PBXFileReference; fileEncoding = 4; lastKnownFileType = sourcecode.swift; path = ConfigurationDownloadable.swift; sourceTree = "<group>"; };
		3FB66AC124CA004400502CAF /* CachedConfiguration.swift */ = {isa = PBXFileReference; fileEncoding = 4; lastKnownFileType = sourcecode.swift; path = CachedConfiguration.swift; sourceTree = "<group>"; };
		3FB66AC224CA004400502CAF /* ConfigurationDownloader.swift */ = {isa = PBXFileReference; fileEncoding = 4; lastKnownFileType = sourcecode.swift; path = ConfigurationDownloader.swift; sourceTree = "<group>"; };
		3FB66AC324CA004400502CAF /* PrivacyStatus.swift */ = {isa = PBXFileReference; fileEncoding = 4; lastKnownFileType = sourcecode.swift; path = PrivacyStatus.swift; sourceTree = "<group>"; };
		3FB66AC424CA004400502CAF /* Cacheable.swift */ = {isa = PBXFileReference; fileEncoding = 4; lastKnownFileType = sourcecode.swift; path = Cacheable.swift; sourceTree = "<group>"; };
		3FE6DDA924C62C090065EA05 /* AEPServicesMocks.framework */ = {isa = PBXFileReference; explicitFileType = wrapper.framework; includeInIndex = 0; path = AEPServicesMocks.framework; sourceTree = BUILT_PRODUCTS_DIR; };
		3FE6DDD124C62EE60065EA05 /* AEPLifecycle.framework */ = {isa = PBXFileReference; explicitFileType = wrapper.framework; includeInIndex = 0; path = AEPLifecycle.framework; sourceTree = BUILT_PRODUCTS_DIR; };
		3FE6DDD324C62EE60065EA05 /* AEPLifecycle.h */ = {isa = PBXFileReference; lastKnownFileType = sourcecode.c.h; path = AEPLifecycle.h; sourceTree = "<group>"; };
		3FE6DDD424C62EE60065EA05 /* Info.plist */ = {isa = PBXFileReference; lastKnownFileType = text.plist.xml; path = Info.plist; sourceTree = "<group>"; };
		3FE6DDD924C62EE60065EA05 /* AEPLifecycleTests.xctest */ = {isa = PBXFileReference; explicitFileType = wrapper.cfbundle; includeInIndex = 0; path = AEPLifecycleTests.xctest; sourceTree = BUILT_PRODUCTS_DIR; };
		3FE6DDE024C62EE60065EA05 /* Info.plist */ = {isa = PBXFileReference; lastKnownFileType = text.plist.xml; path = Info.plist; sourceTree = "<group>"; };
		3FE6DDE824C62F610065EA05 /* AEPServicesMock.h */ = {isa = PBXFileReference; fileEncoding = 4; lastKnownFileType = sourcecode.c.h; name = AEPServicesMock.h; path = AEPServices/Mocks/AEPServicesMock.h; sourceTree = SOURCE_ROOT; };
		3FE6DDEA24C62F610065EA05 /* MockTask.swift */ = {isa = PBXFileReference; fileEncoding = 4; lastKnownFileType = sourcecode.swift; name = MockTask.swift; path = AEPServices/Mocks/MockTask.swift; sourceTree = SOURCE_ROOT; };
		3FE6DDEC24C62F610065EA05 /* Info.plist */ = {isa = PBXFileReference; lastKnownFileType = text.plist; name = Info.plist; path = AEPServices/Mocks/Info.plist; sourceTree = SOURCE_ROOT; };
		3FE6DDED24C62F610065EA05 /* MockURLSession.swift */ = {isa = PBXFileReference; fileEncoding = 4; lastKnownFileType = sourcecode.swift; name = MockURLSession.swift; path = AEPServices/Mocks/MockURLSession.swift; sourceTree = SOURCE_ROOT; };
		3FE6DDEE24C62F610065EA05 /* MockSystemInfoService.swift */ = {isa = PBXFileReference; fileEncoding = 4; lastKnownFileType = sourcecode.swift; name = MockSystemInfoService.swift; path = AEPServices/Mocks/MockSystemInfoService.swift; sourceTree = SOURCE_ROOT; };
		3FE6DDF824C630DE0065EA05 /* LifecycleMetricsBuilderTests.swift */ = {isa = PBXFileReference; fileEncoding = 4; lastKnownFileType = sourcecode.swift; path = LifecycleMetricsBuilderTests.swift; sourceTree = "<group>"; };
		3FE6DDF924C630DE0065EA05 /* LifecycleContextDataTests.swift */ = {isa = PBXFileReference; fileEncoding = 4; lastKnownFileType = sourcecode.swift; path = LifecycleContextDataTests.swift; sourceTree = "<group>"; };
		3FE6DDFB24C630DE0065EA05 /* LifecycleMetricsTests.swift */ = {isa = PBXFileReference; fileEncoding = 4; lastKnownFileType = sourcecode.swift; path = LifecycleMetricsTests.swift; sourceTree = "<group>"; };
		3FE6DDFC24C630DE0065EA05 /* LifecycleFunctionalTests.swift */ = {isa = PBXFileReference; fileEncoding = 4; lastKnownFileType = sourcecode.swift; path = LifecycleFunctionalTests.swift; sourceTree = "<group>"; };
		3FE6DDFD24C630DE0065EA05 /* LifecycleStateTests.swift */ = {isa = PBXFileReference; fileEncoding = 4; lastKnownFileType = sourcecode.swift; path = LifecycleStateTests.swift; sourceTree = "<group>"; };
		3FE6DDFE24C630DE0065EA05 /* LifecycleSessionTests.swift */ = {isa = PBXFileReference; fileEncoding = 4; lastKnownFileType = sourcecode.swift; path = LifecycleSessionTests.swift; sourceTree = "<group>"; };
		3FE6DE0624C630EA0065EA05 /* LifecycleState.swift */ = {isa = PBXFileReference; fileEncoding = 4; lastKnownFileType = sourcecode.swift; path = LifecycleState.swift; sourceTree = "<group>"; };
		3FE6DE0724C630EB0065EA05 /* LifecycleMetrics.swift */ = {isa = PBXFileReference; fileEncoding = 4; lastKnownFileType = sourcecode.swift; path = LifecycleMetrics.swift; sourceTree = "<group>"; };
		3FE6DE0824C630EB0065EA05 /* Event+Lifecycle.swift */ = {isa = PBXFileReference; fileEncoding = 4; lastKnownFileType = sourcecode.swift; path = "Event+Lifecycle.swift"; sourceTree = "<group>"; };
		3FE6DE0A24C630EB0065EA05 /* Lifecycle.swift */ = {isa = PBXFileReference; fileEncoding = 4; lastKnownFileType = sourcecode.swift; path = Lifecycle.swift; sourceTree = "<group>"; };
		3FE6DE0B24C630EB0065EA05 /* LifecycleContextData.swift */ = {isa = PBXFileReference; fileEncoding = 4; lastKnownFileType = sourcecode.swift; path = LifecycleContextData.swift; sourceTree = "<group>"; };
		3FE6DE0C24C630EB0065EA05 /* LifecycleConstants.swift */ = {isa = PBXFileReference; fileEncoding = 4; lastKnownFileType = sourcecode.swift; path = LifecycleConstants.swift; sourceTree = "<group>"; };
		3FE6DE0D24C630EB0065EA05 /* LifecycleMetricsBuilder.swift */ = {isa = PBXFileReference; fileEncoding = 4; lastKnownFileType = sourcecode.swift; path = LifecycleMetricsBuilder.swift; sourceTree = "<group>"; };
		3FE6DE1624C631100065EA05 /* LifecycleSession.swift */ = {isa = PBXFileReference; fileEncoding = 4; lastKnownFileType = sourcecode.swift; path = LifecycleSession.swift; sourceTree = "<group>"; };
		3FE6DE2F24C642330065EA05 /* AEPIdentity.framework */ = {isa = PBXFileReference; explicitFileType = wrapper.framework; includeInIndex = 0; path = AEPIdentity.framework; sourceTree = BUILT_PRODUCTS_DIR; };
		3FE6DE3124C642330065EA05 /* AEPIdentity.h */ = {isa = PBXFileReference; lastKnownFileType = sourcecode.c.h; path = AEPIdentity.h; sourceTree = "<group>"; };
		3FE6DE3224C642330065EA05 /* Info.plist */ = {isa = PBXFileReference; lastKnownFileType = text.plist.xml; path = Info.plist; sourceTree = "<group>"; };
		3FE6DE3724C642330065EA05 /* AEPIdentityTests.xctest */ = {isa = PBXFileReference; explicitFileType = wrapper.cfbundle; includeInIndex = 0; path = AEPIdentityTests.xctest; sourceTree = BUILT_PRODUCTS_DIR; };
		3FE6DE3E24C642330065EA05 /* Info.plist */ = {isa = PBXFileReference; lastKnownFileType = text.plist.xml; path = Info.plist; sourceTree = "<group>"; };
		3FE6DE4624C643050065EA05 /* MobileVisitorAuthenticationState.swift */ = {isa = PBXFileReference; fileEncoding = 4; lastKnownFileType = sourcecode.swift; path = MobileVisitorAuthenticationState.swift; sourceTree = "<group>"; };
		3FE6DE4724C643050065EA05 /* URLQueryItem+Identity.swift */ = {isa = PBXFileReference; fileEncoding = 4; lastKnownFileType = sourcecode.swift; path = "URLQueryItem+Identity.swift"; sourceTree = "<group>"; };
		3FE6DE4824C643050065EA05 /* IdentityProperties.swift */ = {isa = PBXFileReference; fileEncoding = 4; lastKnownFileType = sourcecode.swift; path = IdentityProperties.swift; sourceTree = "<group>"; };
		3FE6DE4924C643050065EA05 /* Identity+PublicAPI.swift */ = {isa = PBXFileReference; fileEncoding = 4; lastKnownFileType = sourcecode.swift; path = "Identity+PublicAPI.swift"; sourceTree = "<group>"; };
		3FE6DE4A24C643050065EA05 /* IdentityConstants.swift */ = {isa = PBXFileReference; fileEncoding = 4; lastKnownFileType = sourcecode.swift; path = IdentityConstants.swift; sourceTree = "<group>"; };
		3FE6DE4C24C643050065EA05 /* Networking+Identity.swift */ = {isa = PBXFileReference; fileEncoding = 4; lastKnownFileType = sourcecode.swift; path = "Networking+Identity.swift"; sourceTree = "<group>"; };
		3FE6DE4D24C643050065EA05 /* IdentityState.swift */ = {isa = PBXFileReference; fileEncoding = 4; lastKnownFileType = sourcecode.swift; path = IdentityState.swift; sourceTree = "<group>"; };
		3FE6DE4E24C643060065EA05 /* ECID.swift */ = {isa = PBXFileReference; fileEncoding = 4; lastKnownFileType = sourcecode.swift; path = ECID.swift; sourceTree = "<group>"; };
		3FE6DE4F24C643060065EA05 /* Event+Identity.swift */ = {isa = PBXFileReference; fileEncoding = 4; lastKnownFileType = sourcecode.swift; path = "Event+Identity.swift"; sourceTree = "<group>"; };
		3FE6DE5024C643060065EA05 /* CustomIdentity.swift */ = {isa = PBXFileReference; fileEncoding = 4; lastKnownFileType = sourcecode.swift; path = CustomIdentity.swift; sourceTree = "<group>"; };
		3FE6DE5124C643060065EA05 /* IdentityHit.swift */ = {isa = PBXFileReference; fileEncoding = 4; lastKnownFileType = sourcecode.swift; path = IdentityHit.swift; sourceTree = "<group>"; };
		3FE6DE5224C643060065EA05 /* URLAppender.swift */ = {isa = PBXFileReference; fileEncoding = 4; lastKnownFileType = sourcecode.swift; path = URLAppender.swift; sourceTree = "<group>"; };
		3FE6DE5324C643060065EA05 /* MobileIdentities.swift */ = {isa = PBXFileReference; fileEncoding = 4; lastKnownFileType = sourcecode.swift; path = MobileIdentities.swift; sourceTree = "<group>"; };
		3FE6DE5424C643060065EA05 /* IdentityHitResponse.swift */ = {isa = PBXFileReference; fileEncoding = 4; lastKnownFileType = sourcecode.swift; path = IdentityHitResponse.swift; sourceTree = "<group>"; };
		3FE6DE5524C643060065EA05 /* IdentityHitProcessor.swift */ = {isa = PBXFileReference; fileEncoding = 4; lastKnownFileType = sourcecode.swift; path = IdentityHitProcessor.swift; sourceTree = "<group>"; };
		3FE6DE5624C643060065EA05 /* Identity.swift */ = {isa = PBXFileReference; fileEncoding = 4; lastKnownFileType = sourcecode.swift; path = Identity.swift; sourceTree = "<group>"; };
		3FE6DE5724C643060065EA05 /* Identifiable.swift */ = {isa = PBXFileReference; fileEncoding = 4; lastKnownFileType = sourcecode.swift; path = Identifiable.swift; sourceTree = "<group>"; };
		3FE6DE5824C643060065EA05 /* URL+Identity.swift */ = {isa = PBXFileReference; fileEncoding = 4; lastKnownFileType = sourcecode.swift; path = "URL+Identity.swift"; sourceTree = "<group>"; };
		3FE6DE6C24C643610065EA05 /* ECIDTests.swift */ = {isa = PBXFileReference; fileEncoding = 4; lastKnownFileType = sourcecode.swift; path = ECIDTests.swift; sourceTree = "<group>"; };
		3FE6DE6D24C643610065EA05 /* MobileIdentitiesTests.swift */ = {isa = PBXFileReference; fileEncoding = 4; lastKnownFileType = sourcecode.swift; path = MobileIdentitiesTests.swift; sourceTree = "<group>"; };
		3FE6DE6E24C643610065EA05 /* URL+IdentityTests.swift */ = {isa = PBXFileReference; fileEncoding = 4; lastKnownFileType = sourcecode.swift; path = "URL+IdentityTests.swift"; sourceTree = "<group>"; };
		3FE6DE6F24C643610065EA05 /* URLQueryItem+IdentityTests.swift */ = {isa = PBXFileReference; fileEncoding = 4; lastKnownFileType = sourcecode.swift; path = "URLQueryItem+IdentityTests.swift"; sourceTree = "<group>"; };
		3FE6DE7024C643620065EA05 /* IdentityStateTests.swift */ = {isa = PBXFileReference; fileEncoding = 4; lastKnownFileType = sourcecode.swift; path = IdentityStateTests.swift; sourceTree = "<group>"; };
		3FE6DE7124C643620065EA05 /* IdentityFunctionalTests.swift */ = {isa = PBXFileReference; fileEncoding = 4; lastKnownFileType = sourcecode.swift; path = IdentityFunctionalTests.swift; sourceTree = "<group>"; };
		3FE6DE7224C643620065EA05 /* URLAppenderTests.swift */ = {isa = PBXFileReference; fileEncoding = 4; lastKnownFileType = sourcecode.swift; path = URLAppenderTests.swift; sourceTree = "<group>"; };
		3FE6DE7324C643620065EA05 /* IdentityHitProcessorTests.swift */ = {isa = PBXFileReference; fileEncoding = 4; lastKnownFileType = sourcecode.swift; path = IdentityHitProcessorTests.swift; sourceTree = "<group>"; };
		3FE6DE7424C643620065EA05 /* IdentityHitResponseTests.swift */ = {isa = PBXFileReference; fileEncoding = 4; lastKnownFileType = sourcecode.swift; path = IdentityHitResponseTests.swift; sourceTree = "<group>"; };
		3FE6DE7524C643620065EA05 /* NetworkService+IdentityTests.swift */ = {isa = PBXFileReference; fileEncoding = 4; lastKnownFileType = sourcecode.swift; path = "NetworkService+IdentityTests.swift"; sourceTree = "<group>"; };
		3FE6DE7624C643620065EA05 /* IdentityTests.swift */ = {isa = PBXFileReference; fileEncoding = 4; lastKnownFileType = sourcecode.swift; path = IdentityTests.swift; sourceTree = "<group>"; };
		3FE6DE7724C643620065EA05 /* IdentityPropertiesTests.swift */ = {isa = PBXFileReference; fileEncoding = 4; lastKnownFileType = sourcecode.swift; path = IdentityPropertiesTests.swift; sourceTree = "<group>"; };
		3FE6DE8724C643EA0065EA05 /* TestableExtensionRuntime.swift */ = {isa = PBXFileReference; fileEncoding = 4; lastKnownFileType = sourcecode.swift; path = TestableExtensionRuntime.swift; sourceTree = "<group>"; };
		3FEEA0DB2522436E007EC317 /* rules_pii.json */ = {isa = PBXFileReference; fileEncoding = 4; lastKnownFileType = text.json; path = rules_pii.json; sourceTree = "<group>"; };
		3FF8170A24D89B160064DFA1 /* AEPCoreMocks.framework */ = {isa = PBXFileReference; explicitFileType = wrapper.framework; includeInIndex = 0; path = AEPCoreMocks.framework; sourceTree = BUILT_PRODUCTS_DIR; };
		3FF8171324D89B500064DFA1 /* AEPCoreMocks.h */ = {isa = PBXFileReference; fileEncoding = 4; lastKnownFileType = sourcecode.c.h; name = AEPCoreMocks.h; path = AEPCore/Mocks/AEPCoreMocks.h; sourceTree = SOURCE_ROOT; };
		3FF8171424D89B500064DFA1 /* Info.plist */ = {isa = PBXFileReference; lastKnownFileType = text.plist; name = Info.plist; path = AEPCore/Mocks/Info.plist; sourceTree = SOURCE_ROOT; };
		3FF829442507E9F500483C74 /* ADBMobileConfig-OptedOut.json */ = {isa = PBXFileReference; lastKnownFileType = text.json; path = "ADBMobileConfig-OptedOut.json"; sourceTree = "<group>"; };
		3FF829462507EBE400483C74 /* LifecycleIntegrationTests.swift */ = {isa = PBXFileReference; lastKnownFileType = sourcecode.swift; path = LifecycleIntegrationTests.swift; sourceTree = "<group>"; };
		3FF829482507F8AA00483C74 /* rules_lifecycle.json */ = {isa = PBXFileReference; lastKnownFileType = text.json; path = rules_lifecycle.json; sourceTree = "<group>"; };
		3FF829682509937100483C74 /* SignalIntegrationTests.swift */ = {isa = PBXFileReference; lastKnownFileType = sourcecode.swift; path = SignalIntegrationTests.swift; sourceTree = "<group>"; };
		3FF8296B2509942300483C74 /* rules_signal.json */ = {isa = PBXFileReference; fileEncoding = 4; lastKnownFileType = text.json; path = rules_signal.json; sourceTree = "<group>"; };
		4107BA7054E313DACA0D4EF4 /* Pods-AEPCoreTests.release.xcconfig */ = {isa = PBXFileReference; includeInIndex = 1; lastKnownFileType = text.xcconfig; name = "Pods-AEPCoreTests.release.xcconfig"; path = "Target Support Files/Pods-AEPCoreTests/Pods-AEPCoreTests.release.xcconfig"; sourceTree = "<group>"; };
		41E5D22C6D72CCCF26904EDE /* Pods-AEPSignalTests.debug.xcconfig */ = {isa = PBXFileReference; includeInIndex = 1; lastKnownFileType = text.xcconfig; name = "Pods-AEPSignalTests.debug.xcconfig"; path = "Target Support Files/Pods-AEPSignalTests/Pods-AEPSignalTests.debug.xcconfig"; sourceTree = "<group>"; };
		4C7B340E2C59B2B7009FA7A2 /* ThreadSafeDictionary+TestHelper.swift */ = {isa = PBXFileReference; lastKnownFileType = sourcecode.swift; path = "ThreadSafeDictionary+TestHelper.swift"; sourceTree = "<group>"; };
		4CF028162C2CCA0F008ADE05 /* AnyCodable+Array.swift */ = {isa = PBXFileReference; fileEncoding = 4; lastKnownFileType = sourcecode.swift; path = "AnyCodable+Array.swift"; sourceTree = "<group>"; };
		4CF028172C2CCA0F008ADE05 /* RealNetworkService.swift */ = {isa = PBXFileReference; fileEncoding = 4; lastKnownFileType = sourcecode.swift; path = RealNetworkService.swift; sourceTree = "<group>"; };
		4CF028182C2CCA0F008ADE05 /* EventSpec.swift */ = {isa = PBXFileReference; fileEncoding = 4; lastKnownFileType = sourcecode.swift; path = EventSpec.swift; sourceTree = "<group>"; };
		4CF028192C2CCA0F008ADE05 /* MockNetworkService.swift */ = {isa = PBXFileReference; fileEncoding = 4; lastKnownFileType = sourcecode.swift; path = MockNetworkService.swift; sourceTree = "<group>"; };
		4CF0281A2C2CCA0F008ADE05 /* NamedCollectionDataStore+TestHelper.swift */ = {isa = PBXFileReference; fileEncoding = 4; lastKnownFileType = sourcecode.swift; path = "NamedCollectionDataStore+TestHelper.swift"; sourceTree = "<group>"; };
		4CF0281B2C2CCA0F008ADE05 /* NetworkRequest+DeepCopy.swift */ = {isa = PBXFileReference; fileEncoding = 4; lastKnownFileType = sourcecode.swift; path = "NetworkRequest+DeepCopy.swift"; sourceTree = "<group>"; };
		4CF0281C2C2CCA0F008ADE05 /* TestableNetworkRequest.swift */ = {isa = PBXFileReference; fileEncoding = 4; lastKnownFileType = sourcecode.swift; path = TestableNetworkRequest.swift; sourceTree = "<group>"; };
		4CF0281D2C2CCA0F008ADE05 /* CountDownLatch.swift */ = {isa = PBXFileReference; fileEncoding = 4; lastKnownFileType = sourcecode.swift; path = CountDownLatch.swift; sourceTree = "<group>"; };
		4CF0281E2C2CCA0F008ADE05 /* URL+TestHelper.swift */ = {isa = PBXFileReference; fileEncoding = 4; lastKnownFileType = sourcecode.swift; path = "URL+TestHelper.swift"; sourceTree = "<group>"; };
		4CF0281F2C2CCA0F008ADE05 /* UserDefaults+TestHelper.swift */ = {isa = PBXFileReference; fileEncoding = 4; lastKnownFileType = sourcecode.swift; path = "UserDefaults+TestHelper.swift"; sourceTree = "<group>"; };
		4CF028202C2CCA0F008ADE05 /* MockHitProcessor.swift */ = {isa = PBXFileReference; fileEncoding = 4; lastKnownFileType = sourcecode.swift; path = MockHitProcessor.swift; sourceTree = "<group>"; };
		4CF028212C2CCA0F008ADE05 /* MockDataQueue.swift */ = {isa = PBXFileReference; fileEncoding = 4; lastKnownFileType = sourcecode.swift; path = MockDataQueue.swift; sourceTree = "<group>"; };
		4CF028222C2CCA0F008ADE05 /* FileManager+TestHelper.swift */ = {isa = PBXFileReference; fileEncoding = 4; lastKnownFileType = sourcecode.swift; path = "FileManager+TestHelper.swift"; sourceTree = "<group>"; };
		4CF028232C2CCA0F008ADE05 /* NodeConfig.swift */ = {isa = PBXFileReference; fileEncoding = 4; lastKnownFileType = sourcecode.swift; path = NodeConfig.swift; sourceTree = "<group>"; };
		4CF028242C2CCA0F008ADE05 /* TestConstants.swift */ = {isa = PBXFileReference; fileEncoding = 4; lastKnownFileType = sourcecode.swift; path = TestConstants.swift; sourceTree = "<group>"; };
		4CF028252C2CCA0F008ADE05 /* XCTestCase+AnyCodableAsserts.swift */ = {isa = PBXFileReference; fileEncoding = 4; lastKnownFileType = sourcecode.swift; path = "XCTestCase+AnyCodableAsserts.swift"; sourceTree = "<group>"; };
		4CF028262C2CCA10008ADE05 /* TestUtils.swift */ = {isa = PBXFileReference; fileEncoding = 4; lastKnownFileType = sourcecode.swift; path = TestUtils.swift; sourceTree = "<group>"; };
		4CF028272C2CCA10008ADE05 /* MockDataStore.swift */ = {isa = PBXFileReference; fileEncoding = 4; lastKnownFileType = sourcecode.swift; path = MockDataStore.swift; sourceTree = "<group>"; };
		4CF028282C2CCA10008ADE05 /* HttpConnection+DeepCopy.swift */ = {isa = PBXFileReference; fileEncoding = 4; lastKnownFileType = sourcecode.swift; path = "HttpConnection+DeepCopy.swift"; sourceTree = "<group>"; };
		4CF028292C2CCA10008ADE05 /* NetworkRequestHelper.swift */ = {isa = PBXFileReference; fileEncoding = 4; lastKnownFileType = sourcecode.swift; path = NetworkRequestHelper.swift; sourceTree = "<group>"; };
		4CF028922C2D401E008ADE05 /* Event+Timestamp.swift */ = {isa = PBXFileReference; fileEncoding = 4; lastKnownFileType = sourcecode.swift; path = "Event+Timestamp.swift"; sourceTree = "<group>"; };
		4CF028932C2D401E008ADE05 /* MockEventHistoryDatabase.swift */ = {isa = PBXFileReference; fileEncoding = 4; lastKnownFileType = sourcecode.swift; path = MockEventHistoryDatabase.swift; sourceTree = "<group>"; };
		4CF028942C2D401E008ADE05 /* MockExtension.swift */ = {isa = PBXFileReference; fileEncoding = 4; lastKnownFileType = sourcecode.swift; path = MockExtension.swift; sourceTree = "<group>"; };
		4CF028952C2D401E008ADE05 /* InstrumentedExtension.swift */ = {isa = PBXFileReference; fileEncoding = 4; lastKnownFileType = sourcecode.swift; path = InstrumentedExtension.swift; sourceTree = "<group>"; };
		4CF028962C2D401E008ADE05 /* EventHub+TestHelper.swift */ = {isa = PBXFileReference; fileEncoding = 4; lastKnownFileType = sourcecode.swift; path = "EventHub+TestHelper.swift"; sourceTree = "<group>"; };
		4CF028972C2D401E008ADE05 /* Event+AnyCodableComparable.swift */ = {isa = PBXFileReference; fileEncoding = 4; lastKnownFileType = sourcecode.swift; path = "Event+AnyCodableComparable.swift"; sourceTree = "<group>"; };
		4CF028982C2D401E008ADE05 /* TestBase.swift */ = {isa = PBXFileReference; fileEncoding = 4; lastKnownFileType = sourcecode.swift; path = TestBase.swift; sourceTree = "<group>"; };
		4CF028992C2D401E008ADE05 /* TestableExtensionRuntime.swift */ = {isa = PBXFileReference; fileEncoding = 4; lastKnownFileType = sourcecode.swift; path = TestableExtensionRuntime.swift; sourceTree = "<group>"; };
		4CF791742CAB4F84003C1FD8 /* XCTest.framework */ = {isa = PBXFileReference; lastKnownFileType = wrapper.framework; name = XCTest.framework; path = Platforms/AppleTVOS.platform/Developer/Library/Frameworks/XCTest.framework; sourceTree = DEVELOPER_DIR; };
		4CF7919A2CACCBF0003C1FD8 /* MobileCore+TestHelper.swift */ = {isa = PBXFileReference; lastKnownFileType = sourcecode.swift; path = "MobileCore+TestHelper.swift"; sourceTree = "<group>"; };
		57BD6E641AFED0510599B36C /* Pods_AEPCore.framework */ = {isa = PBXFileReference; explicitFileType = wrapper.framework; includeInIndex = 0; path = Pods_AEPCore.framework; sourceTree = BUILT_PRODUCTS_DIR; };
		5A089B5A7E9F846B8CB9EB34 /* Pods-AEPIntegrationTests.debug.xcconfig */ = {isa = PBXFileReference; includeInIndex = 1; lastKnownFileType = text.xcconfig; name = "Pods-AEPIntegrationTests.debug.xcconfig"; path = "Target Support Files/Pods-AEPIntegrationTests/Pods-AEPIntegrationTests.debug.xcconfig"; sourceTree = "<group>"; };
		6D652C6627B749495CEE65C1 /* Pods-TestApp.debug.xcconfig */ = {isa = PBXFileReference; includeInIndex = 1; lastKnownFileType = text.xcconfig; name = "Pods-TestApp.debug.xcconfig"; path = "Target Support Files/Pods-TestApp/Pods-TestApp.debug.xcconfig"; sourceTree = "<group>"; };
		752261852AA257F600D59847 /* FileSystemNamedCollection.swift */ = {isa = PBXFileReference; fileEncoding = 4; lastKnownFileType = sourcecode.swift; path = FileSystemNamedCollection.swift; sourceTree = "<group>"; };
		7522618A2AA929E300D59847 /* UserDefaultsMigrator.swift */ = {isa = PBXFileReference; lastKnownFileType = sourcecode.swift; path = UserDefaultsMigrator.swift; sourceTree = "<group>"; };
		7522618C2AABBE9600D59847 /* UserDefaultMigrationConstants.swift */ = {isa = PBXFileReference; lastKnownFileType = sourcecode.swift; path = UserDefaultMigrationConstants.swift; sourceTree = "<group>"; };
		7522618E2AAF6E2400D59847 /* UserDefaultMigratorTests.swift */ = {isa = PBXFileReference; lastKnownFileType = sourcecode.swift; path = UserDefaultMigratorTests.swift; sourceTree = "<group>"; };
		7522C4832C233ACD004AF637 /* Event+Debug.swift */ = {isa = PBXFileReference; lastKnownFileType = sourcecode.swift; path = "Event+Debug.swift"; sourceTree = "<group>"; };
		7522C4852C234180004AF637 /* DebugEventTests.swift */ = {isa = PBXFileReference; lastKnownFileType = sourcecode.swift; path = DebugEventTests.swift; sourceTree = "<group>"; };
		75408CF62948EA0A00C44CE1 /* AtomicCounterTests.swift */ = {isa = PBXFileReference; lastKnownFileType = sourcecode.swift; path = AtomicCounterTests.swift; sourceTree = "<group>"; };
<<<<<<< HEAD
		7589FBB929AD55A400D29950 /* ClassFinderTests.swift */ = {isa = PBXFileReference; lastKnownFileType = sourcecode.swift; path = ClassFinderTests.swift; sourceTree = "<group>"; };
		75C53D192996DB7600A9EE32 /* ClassFinder.swift */ = {isa = PBXFileReference; lastKnownFileType = sourcecode.swift; name = ClassFinder.swift; path = AEPServices/Sources/utility/ClassFinder.swift; sourceTree = SOURCE_ROOT; };
		75FC60E929AD45C200EB7579 /* InitOptions.swift */ = {isa = PBXFileReference; lastKnownFileType = sourcecode.swift; path = InitOptions.swift; sourceTree = "<group>"; };
=======
		754965C32B607861000E49B0 /* PrivacyInfo.xcprivacy */ = {isa = PBXFileReference; lastKnownFileType = text.xml; path = PrivacyInfo.xcprivacy; sourceTree = "<group>"; };
		754965C72B6421A0000E49B0 /* PrivacyInfo.xcprivacy */ = {isa = PBXFileReference; lastKnownFileType = text.xml; name = PrivacyInfo.xcprivacy; path = AEPServices/Sources/PrivacyInfo.xcprivacy; sourceTree = SOURCE_ROOT; };
		75550A3E2A9930A500747BB7 /* NamedCollectionDataStoreFunctionalTests.swift */ = {isa = PBXFileReference; lastKnownFileType = sourcecode.swift; path = NamedCollectionDataStoreFunctionalTests.swift; sourceTree = "<group>"; };
		75ED44D02B56F0B300F2CEB1 /* rules_testAttachDataArray.json */ = {isa = PBXFileReference; fileEncoding = 4; lastKnownFileType = text.json; path = rules_testAttachDataArray.json; sourceTree = "<group>"; };
>>>>>>> 59a4736b
		7814B23225CB455200841429 /* URL+Validator.swift */ = {isa = PBXFileReference; lastKnownFileType = sourcecode.swift; path = "URL+Validator.swift"; sourceTree = "<group>"; };
		786C000425B8EE2100F26D34 /* DefaultHeadersFormatter.swift */ = {isa = PBXFileReference; lastKnownFileType = sourcecode.swift; path = DefaultHeadersFormatter.swift; sourceTree = "<group>"; };
		786C001425B8EE6200F26D34 /* HttpConnectionConstants.swift */ = {isa = PBXFileReference; lastKnownFileType = sourcecode.swift; path = HttpConnectionConstants.swift; sourceTree = "<group>"; };
		786C004725B8F43E00F26D34 /* DefaultHeadersFormatterTests.swift */ = {isa = PBXFileReference; lastKnownFileType = sourcecode.swift; path = DefaultHeadersFormatterTests.swift; sourceTree = "<group>"; };
		787505DF25A67BE200E5203E /* TestZipSlip.zip */ = {isa = PBXFileReference; lastKnownFileType = archive.zip; path = TestZipSlip.zip; sourceTree = "<group>"; };
		78AA4EB92502DF2200205AE9 /* ZipArchiveTest.swift */ = {isa = PBXFileReference; lastKnownFileType = sourcecode.swift; path = ZipArchiveTest.swift; sourceTree = "<group>"; };
		78AA4EBB2502E42400205AE9 /* TestCorruptFile.zip */ = {isa = PBXFileReference; lastKnownFileType = archive.zip; path = TestCorruptFile.zip; sourceTree = "<group>"; };
		78AA4EBD2502F4AF00205AE9 /* TestInvalidCompressionMethod.zip */ = {isa = PBXFileReference; lastKnownFileType = archive.zip; path = TestInvalidCompressionMethod.zip; sourceTree = "<group>"; };
		78AA4EBF2509731A00205AE9 /* FileManager+ZipTests.swift */ = {isa = PBXFileReference; lastKnownFileType = sourcecode.swift; path = "FileManager+ZipTests.swift"; sourceTree = "<group>"; };
		78AA4EC1250AB55800205AE9 /* TestLarge.zip */ = {isa = PBXFileReference; lastKnownFileType = archive.zip; path = TestLarge.zip; sourceTree = "<group>"; };
		78AA4EC32513AD2000205AE9 /* ConfigurationFileInPathTests.swift */ = {isa = PBXFileReference; lastKnownFileType = sourcecode.swift; path = ConfigurationFileInPathTests.swift; sourceTree = "<group>"; };
		78AA4EC52513AE3900205AE9 /* ConfigurationLifecycleResponseTests.swift */ = {isa = PBXFileReference; lastKnownFileType = sourcecode.swift; path = ConfigurationLifecycleResponseTests.swift; sourceTree = "<group>"; };
		78AA4EC82513AEBD00205AE9 /* ConfigurationPrivacyStatusTests.swift */ = {isa = PBXFileReference; lastKnownFileType = sourcecode.swift; path = ConfigurationPrivacyStatusTests.swift; sourceTree = "<group>"; };
		78AA4ECA2513AF4200205AE9 /* ConfigurationAppIDTests.swift */ = {isa = PBXFileReference; lastKnownFileType = sourcecode.swift; path = ConfigurationAppIDTests.swift; sourceTree = "<group>"; };
		78B36A7725CA0D7700D6D25F /* UIUtils.swift */ = {isa = PBXFileReference; lastKnownFileType = sourcecode.swift; path = UIUtils.swift; sourceTree = "<group>"; };
		78B36A9525CA1C2D00D6D25F /* Dismissible.swift */ = {isa = PBXFileReference; lastKnownFileType = sourcecode.swift; path = Dismissible.swift; sourceTree = "<group>"; };
		78B36AB325CA1FCE00D6D25F /* FullscreenPresentable.swift */ = {isa = PBXFileReference; lastKnownFileType = sourcecode.swift; path = FullscreenPresentable.swift; sourceTree = "<group>"; };
		78B36AED25CA210E00D6D25F /* FloatingButtonPresentable.swift */ = {isa = PBXFileReference; lastKnownFileType = sourcecode.swift; path = FloatingButtonPresentable.swift; sourceTree = "<group>"; };
		78F2E2D327FF7B900073CE00 /* ServiceProviderTests.swift */ = {isa = PBXFileReference; lastKnownFileType = sourcecode.swift; path = ServiceProviderTests.swift; sourceTree = "<group>"; };
		8D83561969E15C045AEBC014 /* Pods_AEPLifecycleTests.framework */ = {isa = PBXFileReference; explicitFileType = wrapper.framework; includeInIndex = 0; path = Pods_AEPLifecycleTests.framework; sourceTree = BUILT_PRODUCTS_DIR; };
		92027B3E25C9C1A7007BE140 /* UIService.swift */ = {isa = PBXFileReference; lastKnownFileType = sourcecode.swift; path = UIService.swift; sourceTree = "<group>"; };
		92027B9825C9EAF2007BE140 /* MockUIService.swift */ = {isa = PBXFileReference; lastKnownFileType = sourcecode.swift; path = MockUIService.swift; sourceTree = "<group>"; };
		923547EA25BF9C6600BEA9A3 /* AEPUIService.swift */ = {isa = PBXFileReference; lastKnownFileType = sourcecode.swift; path = AEPUIService.swift; sourceTree = "<group>"; };
		923547FB25BFF18200BEA9A3 /* FloatingButton.swift */ = {isa = PBXFileReference; lastKnownFileType = sourcecode.swift; path = FloatingButton.swift; sourceTree = "<group>"; };
		9235481925BFF19800BEA9A3 /* FloatingButtonDelegate.swift */ = {isa = PBXFileReference; lastKnownFileType = sourcecode.swift; path = FloatingButtonDelegate.swift; sourceTree = "<group>"; };
		9239713F25A6380A0056A3E5 /* MessagingDelegate.swift */ = {isa = PBXFileReference; lastKnownFileType = sourcecode.swift; path = MessagingDelegate.swift; sourceTree = "<group>"; };
		923972B225AD844E0056A3E5 /* UIApplication+Window.swift */ = {isa = PBXFileReference; lastKnownFileType = sourcecode.swift; path = "UIApplication+Window.swift"; sourceTree = "<group>"; };
		923973CC25AF92140056A3E5 /* FullscreenMessageTests.swift */ = {isa = PBXFileReference; lastKnownFileType = sourcecode.swift; path = FullscreenMessageTests.swift; sourceTree = "<group>"; };
		92490BE6258BE23A00762B04 /* MessageMonitorServiceTest.swift */ = {isa = PBXFileReference; lastKnownFileType = sourcecode.swift; path = MessageMonitorServiceTest.swift; sourceTree = "<group>"; };
		92867D6425C0B56400E32CDC /* FloatingButtonTests.swift */ = {isa = PBXFileReference; lastKnownFileType = sourcecode.swift; path = FloatingButtonTests.swift; sourceTree = "<group>"; };
		92EEA56F25885C1C00DBA3EE /* FullscreenMessage.swift */ = {isa = PBXFileReference; lastKnownFileType = sourcecode.swift; path = FullscreenMessage.swift; sourceTree = "<group>"; };
		92EEA5F5258933A600DBA3EE /* FullscreenMessageDelegate.swift */ = {isa = PBXFileReference; lastKnownFileType = sourcecode.swift; path = FullscreenMessageDelegate.swift; sourceTree = "<group>"; };
		92EEA6052589343700DBA3EE /* MessageMonitor.swift */ = {isa = PBXFileReference; lastKnownFileType = sourcecode.swift; path = MessageMonitor.swift; sourceTree = "<group>"; };
		92F06BFB25B8F1FE004C1700 /* MessageMonitoring.swift */ = {isa = PBXFileReference; lastKnownFileType = sourcecode.swift; path = MessageMonitoring.swift; sourceTree = "<group>"; };
		92F06D0325BA33F3004C1700 /* Showable.swift */ = {isa = PBXFileReference; lastKnownFileType = sourcecode.swift; path = Showable.swift; sourceTree = "<group>"; };
		93CFCD63764CE54E145E7D8F /* Pods-AEPSignalTests.release.xcconfig */ = {isa = PBXFileReference; includeInIndex = 1; lastKnownFileType = text.xcconfig; name = "Pods-AEPSignalTests.release.xcconfig"; path = "Target Support Files/Pods-AEPSignalTests/Pods-AEPSignalTests.release.xcconfig"; sourceTree = "<group>"; };
		9DE12D90D1BAF0798BC007AB /* Pods-AEPCore.release.xcconfig */ = {isa = PBXFileReference; includeInIndex = 1; lastKnownFileType = text.xcconfig; name = "Pods-AEPCore.release.xcconfig"; path = "Target Support Files/Pods-AEPCore/Pods-AEPCore.release.xcconfig"; sourceTree = "<group>"; };
		A5F5A65742E1DBDC25CF9F98 /* Pods-AEPIdentityTests.debug.xcconfig */ = {isa = PBXFileReference; includeInIndex = 1; lastKnownFileType = text.xcconfig; name = "Pods-AEPIdentityTests.debug.xcconfig"; path = "Target Support Files/Pods-AEPIdentityTests/Pods-AEPIdentityTests.debug.xcconfig"; sourceTree = "<group>"; };
		AA4461A0B65C5DFE219540A5 /* Pods-TestApp.release.xcconfig */ = {isa = PBXFileReference; includeInIndex = 1; lastKnownFileType = text.xcconfig; name = "Pods-TestApp.release.xcconfig"; path = "Target Support Files/Pods-TestApp/Pods-TestApp.release.xcconfig"; sourceTree = "<group>"; };
		AC1089C826DD87C0004ABAC4 /* XDMLanguage.swift */ = {isa = PBXFileReference; fileEncoding = 4; lastKnownFileType = sourcecode.swift; path = XDMLanguage.swift; sourceTree = "<group>"; };
		AC4D8D4526D9AC0200A86435 /* EventTests.swift */ = {isa = PBXFileReference; fileEncoding = 4; lastKnownFileType = sourcecode.swift; path = EventTests.swift; sourceTree = "<group>"; };
		AC838996795DECE800B0A11B /* Pods-AEPIdentityTests.release.xcconfig */ = {isa = PBXFileReference; includeInIndex = 1; lastKnownFileType = text.xcconfig; name = "Pods-AEPIdentityTests.release.xcconfig"; path = "Target Support Files/Pods-AEPIdentityTests/Pods-AEPIdentityTests.release.xcconfig"; sourceTree = "<group>"; };
		ACC7A9752A0EA51F001A04FB /* EventHistoryIntegrationTests.swift */ = {isa = PBXFileReference; lastKnownFileType = sourcecode.swift; path = EventHistoryIntegrationTests.swift; sourceTree = "<group>"; };
		ACC7A9792A12AF9D001A04FB /* rules_attach.json */ = {isa = PBXFileReference; fileEncoding = 4; lastKnownFileType = text.json; path = rules_attach.json; sourceTree = "<group>"; };
		ACC7A97A2A12AF9D001A04FB /* rules_attach.zip */ = {isa = PBXFileReference; lastKnownFileType = archive.zip; path = rules_attach.zip; sourceTree = "<group>"; };
		ACD255AE26CE353000532B1E /* LifecycleV2StateManager.swift */ = {isa = PBXFileReference; lastKnownFileType = sourcecode.swift; path = LifecycleV2StateManager.swift; sourceTree = "<group>"; };
		ACD255B026CE51EA00532B1E /* LifecycleV2StateManagerTests.swift */ = {isa = PBXFileReference; lastKnownFileType = sourcecode.swift; path = LifecycleV2StateManagerTests.swift; sourceTree = "<group>"; };
		AE1AFF2E227272FC92CF7ABE /* Pods_AEPIdentityTests.framework */ = {isa = PBXFileReference; explicitFileType = wrapper.framework; includeInIndex = 0; path = Pods_AEPIdentityTests.framework; sourceTree = BUILT_PRODUCTS_DIR; };
		B59C21EF8D78FC053D2404B0 /* Pods_TestApp.framework */ = {isa = PBXFileReference; explicitFileType = wrapper.framework; includeInIndex = 0; path = Pods_TestApp.framework; sourceTree = BUILT_PRODUCTS_DIR; };
		B6D6A018265EC9D8005042BE /* FloatingButtonPosition.swift */ = {isa = PBXFileReference; lastKnownFileType = sourcecode.swift; path = FloatingButtonPosition.swift; sourceTree = "<group>"; };
		B6D6A02C26601279005042BE /* FloatingButtonPositionTests.swift */ = {isa = PBXFileReference; lastKnownFileType = sourcecode.swift; path = FloatingButtonPositionTests.swift; sourceTree = "<group>"; };
		BB00E26624D8C94600C578C1 /* TokenFinder.swift */ = {isa = PBXFileReference; fileEncoding = 4; lastKnownFileType = sourcecode.swift; path = TokenFinder.swift; sourceTree = "<group>"; };
		BB00E26724D8C94600C578C1 /* Dictionary+Flatten.swift */ = {isa = PBXFileReference; fileEncoding = 4; lastKnownFileType = sourcecode.swift; path = "Dictionary+Flatten.swift"; sourceTree = "<group>"; };
		BB00E26A24D8C9A600C578C1 /* Date+Format.swift */ = {isa = PBXFileReference; fileEncoding = 4; lastKnownFileType = sourcecode.swift; path = "Date+Format.swift"; sourceTree = "<group>"; };
		BB00E26C24D9BF6C00C578C1 /* URLUtility.swift */ = {isa = PBXFileReference; lastKnownFileType = sourcecode.swift; path = URLUtility.swift; sourceTree = "<group>"; };
		BB0E397124FD56100050C181 /* RulesEngineNativeLogging.swift */ = {isa = PBXFileReference; lastKnownFileType = sourcecode.swift; path = RulesEngineNativeLogging.swift; sourceTree = "<group>"; };
		BB244F7C2666DBAE00F427BC /* rules_testMatcherGt_2_types.json */ = {isa = PBXFileReference; fileEncoding = 4; lastKnownFileType = text.json; path = rules_testMatcherGt_2_types.json; sourceTree = "<group>"; };
		BB3E86DC24F86B4100E39C53 /* rules_testUrlenc.json */ = {isa = PBXFileReference; lastKnownFileType = text.json; path = rules_testUrlenc.json; sourceTree = "<group>"; };
		BB3E86DF24F86E6200E39C53 /* rules_testUrlenc_invalidFnName.json */ = {isa = PBXFileReference; fileEncoding = 4; lastKnownFileType = text.json; path = rules_testUrlenc_invalidFnName.json; sourceTree = "<group>"; };
		BB3E86E124F975E000E39C53 /* rules_testMatcherWithDifferentTypesOfParameters.json */ = {isa = PBXFileReference; fileEncoding = 4; lastKnownFileType = text.json; path = rules_testMatcherWithDifferentTypesOfParameters.json; sourceTree = "<group>"; };
		BB3E86E324F99C9600E39C53 /* IdentityPublicAPITests.swift */ = {isa = PBXFileReference; fileEncoding = 4; lastKnownFileType = sourcecode.swift; name = IdentityPublicAPITests.swift; path = AEPIdentity/Tests/IdentityPublicAPITests.swift; sourceTree = SOURCE_ROOT; };
		BB59402924CF6CA200EE0C6C /* LaunchRulesEngineTests.swift */ = {isa = PBXFileReference; lastKnownFileType = sourcecode.swift; path = LaunchRulesEngineTests.swift; sourceTree = "<group>"; };
		BB8D436125F99CDD0046E230 /* PrettyDictionary.swift */ = {isa = PBXFileReference; fileEncoding = 4; lastKnownFileType = sourcecode.swift; path = PrettyDictionary.swift; sourceTree = "<group>"; };
		BB8D437125F99DFF0046E230 /* PrettyDictionaryTests.swift */ = {isa = PBXFileReference; fileEncoding = 4; lastKnownFileType = sourcecode.swift; path = PrettyDictionaryTests.swift; sourceTree = "<group>"; };
		BBA1E96725F0506B00999DD2 /* DataMarshaller.swift */ = {isa = PBXFileReference; lastKnownFileType = sourcecode.swift; path = DataMarshaller.swift; sourceTree = "<group>"; };
		BBA1E97725F099D000999DD2 /* DataMarshallerTests.swift */ = {isa = PBXFileReference; lastKnownFileType = sourcecode.swift; path = DataMarshallerTests.swift; sourceTree = "<group>"; };
		BBA5129724F4588E0030DAD1 /* rules_testGroupLogicalOperators.json */ = {isa = PBXFileReference; lastKnownFileType = text.json; path = rules_testGroupLogicalOperators.json; sourceTree = "<group>"; };
		BBA5129A24F477550030DAD1 /* rules_testMatcherNe.json */ = {isa = PBXFileReference; lastKnownFileType = text.json; path = rules_testMatcherNe.json; sourceTree = "<group>"; };
		BBA5129C24F4899B0030DAD1 /* rules_testMatcherGt.json */ = {isa = PBXFileReference; lastKnownFileType = text.json; path = rules_testMatcherGt.json; sourceTree = "<group>"; };
		BBA5129E24F4A14C0030DAD1 /* rules_testMatcherGe.json */ = {isa = PBXFileReference; lastKnownFileType = text.json; path = rules_testMatcherGe.json; sourceTree = "<group>"; };
		BBA512A024F4A15C0030DAD1 /* rules_testMatcherLt.json */ = {isa = PBXFileReference; lastKnownFileType = text.json; path = rules_testMatcherLt.json; sourceTree = "<group>"; };
		BBA512A224F4A16A0030DAD1 /* rules_testMatcherLe.json */ = {isa = PBXFileReference; lastKnownFileType = text.json; path = rules_testMatcherLe.json; sourceTree = "<group>"; };
		BBA512A424F4A1790030DAD1 /* rules_testMatcherCo.json */ = {isa = PBXFileReference; lastKnownFileType = text.json; path = rules_testMatcherCo.json; sourceTree = "<group>"; };
		BBA512A624F4A18B0030DAD1 /* rules_testMatcherNc.json */ = {isa = PBXFileReference; lastKnownFileType = text.json; path = rules_testMatcherNc.json; sourceTree = "<group>"; };
		BBA512A824F4A7EE0030DAD1 /* rules_testMatcherNx.json */ = {isa = PBXFileReference; lastKnownFileType = text.json; path = rules_testMatcherNx.json; sourceTree = "<group>"; };
		BBA512B124F5CF380030DAD1 /* rules_testAttachData.json */ = {isa = PBXFileReference; fileEncoding = 4; lastKnownFileType = text.json; path = rules_testAttachData.json; sourceTree = "<group>"; };
		BBA512B224F5CF380030DAD1 /* rules_testModifyData.json */ = {isa = PBXFileReference; fileEncoding = 4; lastKnownFileType = text.json; path = rules_testModifyData.json; sourceTree = "<group>"; };
		BBA512B624F6C4D90030DAD1 /* rules_testAttachData_invalidJson.json */ = {isa = PBXFileReference; fileEncoding = 4; lastKnownFileType = text.json; path = rules_testAttachData_invalidJson.json; sourceTree = "<group>"; };
		BBA512BA24F6C6CA0030DAD1 /* rules_testModifyData_invalidJson.json */ = {isa = PBXFileReference; fileEncoding = 4; lastKnownFileType = text.json; path = rules_testModifyData_invalidJson.json; sourceTree = "<group>"; };
		BBE1294E24DBBBD60045CD8D /* Dictionary+FlattenTests.swift */ = {isa = PBXFileReference; lastKnownFileType = sourcecode.swift; path = "Dictionary+FlattenTests.swift"; sourceTree = "<group>"; };
		BBE1295024DBCE870045CD8D /* TokenFinderTests.swift */ = {isa = PBXFileReference; lastKnownFileType = sourcecode.swift; path = TokenFinderTests.swift; sourceTree = "<group>"; };
		BF38CD87294C4044006FF893 /* XDMLanguageTests.swift */ = {isa = PBXFileReference; lastKnownFileType = sourcecode.swift; path = XDMLanguageTests.swift; sourceTree = "<group>"; };
		BF4A6EB726BB3B9D00612434 /* rules_testDispatchEventCopy.json */ = {isa = PBXFileReference; fileEncoding = 4; lastKnownFileType = text.json; path = rules_testDispatchEventCopy.json; sourceTree = "<group>"; };
		BF4A6EE626BB47FE00612434 /* rules_testDispatchEventNewData.json */ = {isa = PBXFileReference; fileEncoding = 4; lastKnownFileType = text.json; path = rules_testDispatchEventNewData.json; sourceTree = "<group>"; };
		BF4A6F0426BB48A200612434 /* rules_testDispatchEventNewNoData.json */ = {isa = PBXFileReference; fileEncoding = 4; lastKnownFileType = text.json; path = rules_testDispatchEventNewNoData.json; sourceTree = "<group>"; };
		BF4A6F2226BB4A1A00612434 /* rules_testDispatchEventNoAction.json */ = {isa = PBXFileReference; fileEncoding = 4; lastKnownFileType = text.json; path = rules_testDispatchEventNoAction.json; sourceTree = "<group>"; };
		BF4A6F2326BB4A1A00612434 /* rules_testDispatchEventInvalidAction.json */ = {isa = PBXFileReference; fileEncoding = 4; lastKnownFileType = text.json; path = rules_testDispatchEventInvalidAction.json; sourceTree = "<group>"; };
		BF4A6F2426BB4A1B00612434 /* rules_testDispatchEventNoSource.json */ = {isa = PBXFileReference; fileEncoding = 4; lastKnownFileType = text.json; path = rules_testDispatchEventNoSource.json; sourceTree = "<group>"; };
		BF4A6F2526BB4A1B00612434 /* rules_testDispatchEventNoType.json */ = {isa = PBXFileReference; fileEncoding = 4; lastKnownFileType = text.json; path = rules_testDispatchEventNoType.json; sourceTree = "<group>"; };
		BF4A6F8C26BBAE6500612434 /* rules_testDispatchEventChain.json */ = {isa = PBXFileReference; fileEncoding = 4; lastKnownFileType = text.json; path = rules_testDispatchEventChain.json; sourceTree = "<group>"; };
		BF4A709D26CCCF5400612434 /* RulesEngineIntegrationTests.swift */ = {isa = PBXFileReference; lastKnownFileType = sourcecode.swift; path = RulesEngineIntegrationTests.swift; sourceTree = "<group>"; };
		BF4A70AD26CCD27900612434 /* rules_dispatch_consequence.json */ = {isa = PBXFileReference; lastKnownFileType = text.json; path = rules_dispatch_consequence.json; sourceTree = "<group>"; };
		BF4A70BD26CCD30800612434 /* rules_dispatch_consequence.zip */ = {isa = PBXFileReference; lastKnownFileType = archive.zip; path = rules_dispatch_consequence.zip; sourceTree = "<group>"; };
		CBB1F735C1AAEA1CD448B2C0 /* Pods-AEPLifecycleTests.debug.xcconfig */ = {isa = PBXFileReference; includeInIndex = 1; lastKnownFileType = text.xcconfig; name = "Pods-AEPLifecycleTests.debug.xcconfig"; path = "Target Support Files/Pods-AEPLifecycleTests/Pods-AEPLifecycleTests.debug.xcconfig"; sourceTree = "<group>"; };
		D42C989B26CAE6DA002E3184 /* LifecycleV2.swift */ = {isa = PBXFileReference; lastKnownFileType = sourcecode.swift; path = LifecycleV2.swift; sourceTree = "<group>"; };
		D42C989D26CAE790002E3184 /* LifecycleV2Constants.swift */ = {isa = PBXFileReference; lastKnownFileType = sourcecode.swift; path = LifecycleV2Constants.swift; sourceTree = "<group>"; };
		D855F28C43DD8DA6A4B6ACFE /* Pods_AEPIntegrationTests.framework */ = {isa = PBXFileReference; explicitFileType = wrapper.framework; includeInIndex = 0; path = Pods_AEPIntegrationTests.framework; sourceTree = BUILT_PRODUCTS_DIR; };
		FC7A9CEC59D6694933A01324 /* Pods-AEPLifecycleTests.release.xcconfig */ = {isa = PBXFileReference; includeInIndex = 1; lastKnownFileType = text.xcconfig; name = "Pods-AEPLifecycleTests.release.xcconfig"; path = "Target Support Files/Pods-AEPLifecycleTests/Pods-AEPLifecycleTests.release.xcconfig"; sourceTree = "<group>"; };
/* End PBXFileReference section */

/* Begin PBXFrameworksBuildPhase section */
		21CAC0D32422917600C11388 /* Frameworks */ = {
			isa = PBXFrameworksBuildPhase;
			buildActionMask = 2147483647;
			files = (
				B3E6E9762859BEC553298E95 /* Pods_AEPCore.framework in Frameworks */,
			);
			runOnlyForDeploymentPostprocessing = 0;
		};
		21CAC0DC2422917600C11388 /* Frameworks */ = {
			isa = PBXFrameworksBuildPhase;
			buildActionMask = 2147483647;
			files = (
				753E9B442ABCDB7D00A82A27 /* AEPIdentity.framework in Frameworks */,
				753E9B432ABCDB1400A82A27 /* AEPLifecycle.framework in Frameworks */,
				3FF8171C24D89B8F0064DFA1 /* AEPCoreMocks.framework in Frameworks */,
				3FE6DDBC24C62DA80065EA05 /* AEPServicesMocks.framework in Frameworks */,
				3F03984224BE65170019F095 /* AEPServices.framework in Frameworks */,
				21CAC0E02422917600C11388 /* AEPCore.framework in Frameworks */,
				1828CCDD7C5AFAAB33BEA6C8 /* Pods_AEPCoreTests.framework in Frameworks */,
			);
			runOnlyForDeploymentPostprocessing = 0;
		};
		24B4934C24D4C31100AA38D9 /* Frameworks */ = {
			isa = PBXFrameworksBuildPhase;
			buildActionMask = 2147483647;
			files = (
			);
			runOnlyForDeploymentPostprocessing = 0;
		};
		24B4935424D4C31100AA38D9 /* Frameworks */ = {
			isa = PBXFrameworksBuildPhase;
			buildActionMask = 2147483647;
			files = (
				24B4935824D4C31100AA38D9 /* AEPSignal.framework in Frameworks */,
				E1D4AFEFF51B009BFC7BDF9E /* Pods_AEPSignalTests.framework in Frameworks */,
			);
			runOnlyForDeploymentPostprocessing = 0;
		};
		3F03978424BE5DD30019F095 /* Frameworks */ = {
			isa = PBXFrameworksBuildPhase;
			buildActionMask = 2147483647;
			files = (
			);
			runOnlyForDeploymentPostprocessing = 0;
		};
		3F03978C24BE5DD30019F095 /* Frameworks */ = {
			isa = PBXFrameworksBuildPhase;
			buildActionMask = 2147483647;
			files = (
				3FE6DDBA24C62CAF0065EA05 /* AEPServicesMocks.framework in Frameworks */,
				3F03979024BE5DD30019F095 /* AEPServices.framework in Frameworks */,
			);
			runOnlyForDeploymentPostprocessing = 0;
		};
		3F4256F924F474F4005D4006 /* Frameworks */ = {
			isa = PBXFrameworksBuildPhase;
			buildActionMask = 2147483647;
			files = (
				75C0D9062AA1287B00EF74BC /* AEPServicesMocks.framework in Frameworks */,
				3F2F12BB24F6D07E00600CB4 /* AEPIdentity.framework in Frameworks */,
				3F2F12BC24F6D07E00600CB4 /* AEPLifecycle.framework in Frameworks */,
				3F2F12BD24F6D07E00600CB4 /* AEPServices.framework in Frameworks */,
				3F2F12BE24F6D07E00600CB4 /* AEPSignal.framework in Frameworks */,
				3F42570124F474F4005D4006 /* AEPCore.framework in Frameworks */,
				380ECFBFE9B4654A66A8F119 /* Pods_AEPIntegrationTests.framework in Frameworks */,
			);
			runOnlyForDeploymentPostprocessing = 0;
		};
		3FE6DDA624C62C090065EA05 /* Frameworks */ = {
			isa = PBXFrameworksBuildPhase;
			buildActionMask = 2147483647;
			files = (
				24CE74B126D40483008F9EFD /* XCTest.framework in Frameworks */,
			);
			runOnlyForDeploymentPostprocessing = 0;
		};
		3FE6DDCE24C62EE60065EA05 /* Frameworks */ = {
			isa = PBXFrameworksBuildPhase;
			buildActionMask = 2147483647;
			files = (
			);
			runOnlyForDeploymentPostprocessing = 0;
		};
		3FE6DDD624C62EE60065EA05 /* Frameworks */ = {
			isa = PBXFrameworksBuildPhase;
			buildActionMask = 2147483647;
			files = (
				3FF8172324D8ABF80064DFA1 /* AEPCoreMocks.framework in Frameworks */,
				3FE6DDDA24C62EE60065EA05 /* AEPLifecycle.framework in Frameworks */,
				C0FC8CAF8ADDBE9FBAE4C374 /* Pods_AEPLifecycleTests.framework in Frameworks */,
			);
			runOnlyForDeploymentPostprocessing = 0;
		};
		3FE6DE2C24C642330065EA05 /* Frameworks */ = {
			isa = PBXFrameworksBuildPhase;
			buildActionMask = 2147483647;
			files = (
			);
			runOnlyForDeploymentPostprocessing = 0;
		};
		3FE6DE3424C642330065EA05 /* Frameworks */ = {
			isa = PBXFrameworksBuildPhase;
			buildActionMask = 2147483647;
			files = (
				3FE6DE3824C642330065EA05 /* AEPIdentity.framework in Frameworks */,
				3080C53E015AAAF2AC268368 /* Pods_AEPIdentityTests.framework in Frameworks */,
			);
			runOnlyForDeploymentPostprocessing = 0;
		};
		3FF8170724D89B160064DFA1 /* Frameworks */ = {
			isa = PBXFrameworksBuildPhase;
			buildActionMask = 2147483647;
			files = (
				4CF791752CAB4F84003C1FD8 /* XCTest.framework in Frameworks */,
			);
			runOnlyForDeploymentPostprocessing = 0;
		};
/* End PBXFrameworksBuildPhase section */

/* Begin PBXGroup section */
		21377D3F24E33830004BAC01 /* migration */ = {
			isa = PBXGroup;
			children = (
				21377D4024E3383E004BAC01 /* V4Migrator.swift */,
				215A6CE124ED92C500FE0657 /* V4MigrationConstants.swift */,
				218C813A24EC3EBC009B4F31 /* V5Migrator.swift */,
				218C813D24EC4101009B4F31 /* V5MigrationConstants.swift */,
				21F79AB624E704C5003204C3 /* IDParser.swift */,
				21F79ABA24E70CDC003204C3 /* IDParsing.swift */,
				7522618A2AA929E300D59847 /* UserDefaultsMigrator.swift */,
				7522618C2AABBE9600D59847 /* UserDefaultMigrationConstants.swift */,
			);
			path = migration;
			sourceTree = "<group>";
		};
		21CAC0CC2422917600C11388 = {
			isa = PBXGroup;
			children = (
				21CAC0D82422917600C11388 /* AEPCore */,
				3FE6DE3024C642330065EA05 /* AEPIdentity */,
				3FE6DDD224C62EE60065EA05 /* AEPLifecycle */,
				3F03978824BE5DD30019F095 /* AEPServices */,
				24B4935024D4C31100AA38D9 /* AEPSignal */,
				3F4256FD24F474F4005D4006 /* AEPIntegrationTests */,
				21CAC0D72422917600C11388 /* Products */,
				2499461B24E5E67700D3F7B2 /* Package.swift */,
				D55C2031330CD537E59C7255 /* Pods */,
				A81444C94E7D96198B417F5A /* Frameworks */,
				246B1A29272B47810017716A /* Recovered References */,
			);
			sourceTree = "<group>";
		};
		21CAC0D72422917600C11388 /* Products */ = {
			isa = PBXGroup;
			children = (
				21CAC0D62422917600C11388 /* AEPCore.framework */,
				21CAC0DF2422917600C11388 /* AEPCoreTests.xctest */,
				3F03978724BE5DD30019F095 /* AEPServices.framework */,
				3F03978F24BE5DD30019F095 /* AEPServicesTests.xctest */,
				3FE6DDA924C62C090065EA05 /* AEPServicesMocks.framework */,
				3FE6DDD124C62EE60065EA05 /* AEPLifecycle.framework */,
				3FE6DDD924C62EE60065EA05 /* AEPLifecycleTests.xctest */,
				3FE6DE2F24C642330065EA05 /* AEPIdentity.framework */,
				3FE6DE3724C642330065EA05 /* AEPIdentityTests.xctest */,
				3FF8170A24D89B160064DFA1 /* AEPCoreMocks.framework */,
				24B4934F24D4C31100AA38D9 /* AEPSignal.framework */,
				24B4935724D4C31100AA38D9 /* AEPSignalTests.xctest */,
				3F4256FC24F474F4005D4006 /* AEPIntegrationTests.xctest */,
			);
			name = Products;
			sourceTree = "<group>";
		};
		21CAC0D82422917600C11388 /* AEPCore */ = {
			isa = PBXGroup;
			children = (
				3FF8170424D89AC50064DFA1 /* Mocks */,
				24B4934124D2310700AA38D9 /* Sources */,
				24B4934224D231D800AA38D9 /* Tests */,
			);
			name = AEPCore;
			sourceTree = "<group>";
		};
		21D4A658246D991200DFCD02 /* LifecycleTests */ = {
			isa = PBXGroup;
			children = (
				21629DB12461CC48009D05BF /* AEPCore+LifecycleTests.swift */,
			);
			path = LifecycleTests;
			sourceTree = "<group>";
		};
		21F79ABC24E71427003204C3 /* MigrationTests */ = {
			isa = PBXGroup;
			children = (
				21F79ABD24E7144F003204C3 /* IDParserTests.swift */,
				7522618E2AAF6E2400D59847 /* UserDefaultMigratorTests.swift */,
				21F79AC024E72204003204C3 /* V4MigratorTests.swift */,
				21CD581024EC7B8900D9D590 /* V5MigratorTests.swift */,
			);
			path = MigrationTests;
			sourceTree = "<group>";
		};
		246B1A29272B47810017716A /* Recovered References */ = {
			isa = PBXGroup;
			children = (
				AC4D8D4526D9AC0200A86435 /* EventTests.swift */,
				24CE74B026D40483008F9EFD /* XCTest.framework */,
			);
			name = "Recovered References";
			sourceTree = "<group>";
		};
		24B4934124D2310700AA38D9 /* Sources */ = {
			isa = PBXGroup;
			children = (
				21377D3F24E33830004BAC01 /* migration */,
				3FB66AB924CA004400502CAF /* configuration */,
				3FB66A9D24CA004400502CAF /* core */,
				3FB66AA524CA004400502CAF /* eventhub */,
				3FB66AB324CA004400502CAF /* rules */,
				21CAC0D92422917600C11388 /* AEPCore.h */,
				754965C32B607861000E49B0 /* PrivacyInfo.xcprivacy */,
				21CAC0DA2422917600C11388 /* Info.plist */,
			);
			name = Sources;
			path = AEPCore/Sources;
			sourceTree = "<group>";
		};
		24B4934224D231D800AA38D9 /* Tests */ = {
			isa = PBXGroup;
			children = (
				3F39520024CA096100F7325B /* ConfigurationTests */,
				3F3951E924CA096100F7325B /* EventHubTests */,
				3FB5F7CC24D283F300F0F6DF /* FunctionalTests */,
				21D4A658246D991200DFCD02 /* LifecycleTests */,
				21F79ABC24E71427003204C3 /* MigrationTests */,
				3F3951F324CA096100F7325B /* MockExtensions */,
				3F39152E24CA47B600B58C3E /* RulesTests */,
				3F3951F824CA096100F7325B /* TestHelpers */,
				3F3951EC24CA096100F7325B /* TestResources */,
				216A15D7257818E900D43848 /* Data+HexStringTests.swift */,
				BBA1E97725F099D000999DD2 /* DataMarshallerTests.swift */,
				7522C4852C234180004AF637 /* DebugEventTests.swift */,
				3F3951F724CA096100F7325B /* MobileCore+ConfigurationTests.swift */,
				3F39153224CB7E2400B58C3E /* MobileCore+IdentityTests.swift */,
				24CF603A2538C7E4006473BA /* MobileCore+TrackingTests.swift */,
				3F3951E824CA096100F7325B /* MobileCoreTests.swift */,
				21CAC0E62422917600C11388 /* Info.plist */,
			);
			name = Tests;
			path = AEPCore/Tests;
			sourceTree = "<group>";
		};
		24B4934324D2360700AA38D9 /* Sources */ = {
			isa = PBXGroup;
			children = (
				3FE6DE3124C642330065EA05 /* AEPIdentity.h */,
				3FE6DE5024C643060065EA05 /* CustomIdentity.swift */,
				3FE6DE4F24C643060065EA05 /* Event+Identity.swift */,
				3FE6DE5724C643060065EA05 /* Identifiable.swift */,
				3FE6DE5624C643060065EA05 /* Identity.swift */,
				3FE6DE4A24C643050065EA05 /* IdentityConstants.swift */,
				3FE6DE5124C643060065EA05 /* IdentityHit.swift */,
				3FE6DE5524C643060065EA05 /* IdentityHitProcessor.swift */,
				3FE6DE5424C643060065EA05 /* IdentityHitResponse.swift */,
				3FE6DE4824C643050065EA05 /* IdentityProperties.swift */,
				3FE6DE4D24C643050065EA05 /* IdentityState.swift */,
				3FE6DE4924C643050065EA05 /* Identity+PublicAPI.swift */,
				3FE6DE3224C642330065EA05 /* Info.plist */,
				3FE6DE4E24C643060065EA05 /* ECID.swift */,
				3FE6DE5324C643060065EA05 /* MobileIdentities.swift */,
				3FE6DE4624C643050065EA05 /* MobileVisitorAuthenticationState.swift */,
				3FE6DE4C24C643050065EA05 /* Networking+Identity.swift */,
				2107F02524C9FDFE002935CF /* PushIDManageable.swift */,
				2107F02724C9FE1B002935CF /* PushIDManager.swift */,
				3FE6DE5224C643060065EA05 /* URLAppender.swift */,
				3FE6DE4724C643050065EA05 /* URLQueryItem+Identity.swift */,
				3FE6DE5824C643060065EA05 /* URL+Identity.swift */,
			);
			name = Sources;
			path = AEPIdentity/Sources;
			sourceTree = "<group>";
		};
		24B4934424D2361000AA38D9 /* Tests */ = {
			isa = PBXGroup;
			children = (
				3FE6DE8624C643EA0065EA05 /* TestHelpers */,
				214154A725186734005CEB80 /* CustomIdentityTests.swift */,
				3FE6DE6C24C643610065EA05 /* ECIDTests.swift */,
				218E01BF24C7595000BEC470 /* HitQueuing+PrivacyTests.swift */,
				3FE6DE7124C643620065EA05 /* IdentityFunctionalTests.swift */,
				3FE6DE7324C643620065EA05 /* IdentityHitProcessorTests.swift */,
				3FE6DE7424C643620065EA05 /* IdentityHitResponseTests.swift */,
				3FE6DE7724C643620065EA05 /* IdentityPropertiesTests.swift */,
				BB3E86E324F99C9600E39C53 /* IdentityPublicAPITests.swift */,
				21FE151F24F03254008A82FF /* IdentityPublicAPITests.swift */,
				3FE6DE7024C643620065EA05 /* IdentityStateTests.swift */,
				3FE6DE7624C643620065EA05 /* IdentityTests.swift */,
				3FE6DE6D24C643610065EA05 /* MobileIdentitiesTests.swift */,
				3FE6DE7524C643620065EA05 /* NetworkService+IdentityTests.swift */,
				2107F02924C9FF46002935CF /* PushIDManagerTests.swift */,
				3FE6DE6E24C643610065EA05 /* URL+IdentityTests.swift */,
				3FE6DE7224C643620065EA05 /* URLAppenderTests.swift */,
				3FE6DE6F24C643610065EA05 /* URLQueryItem+IdentityTests.swift */,
				3FE6DE3E24C642330065EA05 /* Info.plist */,
			);
			name = Tests;
			path = AEPIdentity/Tests;
			sourceTree = "<group>";
		};
		24B4934524D23AAB00AA38D9 /* Tests */ = {
			isa = PBXGroup;
			children = (
				3F39153624CB823100B58C3E /* FunctionalTests */,
				3FE6DDF924C630DE0065EA05 /* LifecycleContextDataTests.swift */,
				3FE6DDF824C630DE0065EA05 /* LifecycleMetricsBuilderTests.swift */,
				3FE6DDFB24C630DE0065EA05 /* LifecycleMetricsTests.swift */,
				3FE6DDFE24C630DE0065EA05 /* LifecycleSessionTests.swift */,
				3FE6DDFD24C630DE0065EA05 /* LifecycleStateTests.swift */,
				21BA2EA8265D98C80011207C /* LifecycleV2MetricsBuilderTests.swift */,
				ACD255B026CE51EA00532B1E /* LifecycleV2StateManagerTests.swift */,
				2E36F6C926C1D8D200B194D9 /* LifecycleV2DataStoreCacheTests.swift */,
				21BA2E2C265D8EC60011207C /* XDMApplicationTests.swift */,
				21BA2E3C265D91440011207C /* XDMCloseTypeTests.swift */,
				21BA2E4C265D91830011207C /* XDMDeviceTests.swift */,
				21BA2E0C265D8DB70011207C /* XDMDeviceTypeTests.swift */,
				21BA2E6A265D946F0011207C /* XDMEnvironmentTests.swift */,
				21BA2E1C265D8E480011207C /* XDMEnvironmentTypeTests.swift */,
				BF38CD87294C4044006FF893 /* XDMLanguageTests.swift */,
				21BA2E88265D96150011207C /* XDMMobileLifecycleDetailsTests.swift */,
				3FE6DDE024C62EE60065EA05 /* Info.plist */,
			);
			name = Tests;
			path = AEPLifecycle/Tests;
			sourceTree = "<group>";
		};
		24B4934624D23AB200AA38D9 /* Sources */ = {
			isa = PBXGroup;
			children = (
				D42C989A26CAE18D002E3184 /* LifecycleV2 */,
				3FE6DDD324C62EE60065EA05 /* AEPLifecycle.h */,
				3FE6DE0824C630EB0065EA05 /* Event+Lifecycle.swift */,
				3FE6DDD424C62EE60065EA05 /* Info.plist */,
				3FE6DE0A24C630EB0065EA05 /* Lifecycle.swift */,
				3FE6DE0C24C630EB0065EA05 /* LifecycleConstants.swift */,
				3FE6DE0B24C630EB0065EA05 /* LifecycleContextData.swift */,
				3FE6DE0724C630EB0065EA05 /* LifecycleMetrics.swift */,
				3FE6DE0D24C630EB0065EA05 /* LifecycleMetricsBuilder.swift */,
				3FE6DE1624C631100065EA05 /* LifecycleSession.swift */,
				3FE6DE0624C630EA0065EA05 /* LifecycleState.swift */,
			);
			name = Sources;
			path = AEPLifecycle/Sources;
			sourceTree = "<group>";
		};
		24B4934724D337A800AA38D9 /* Tests */ = {
			isa = PBXGroup;
			children = (
				3F03983324BE62AA0019F095 /* resources */,
				3F03980024BE61520019F095 /* services */,
				3F03980E24BE61520019F095 /* utility */,
				3F03979624BE5DD30019F095 /* Info.plist */,
			);
			name = Tests;
			path = AEPServices/Tests;
			sourceTree = "<group>";
		};
		24B4934824D337B300AA38D9 /* Sources */ = {
			isa = PBXGroup;
			children = (
				243DCE4624C7AA2800E99AD9 /* AEPServices.h */,
				3F0397B924BE5FF30019F095 /* Info.plist */,
				754965C72B6421A0000E49B0 /* PrivacyInfo.xcprivacy */,
				921EE17A2579E89E00A119FA /* ui */,
				3F03979F24BE5FF30019F095 /* cache */,
				3F0397B224BE5FF30019F095 /* dataqueue */,
				3F0397A624BE5FF30019F095 /* log */,
				3F0397AA24BE5FF30019F095 /* network */,
				3F0397BA24BE5FF30019F095 /* storage */,
				3F0397E124BE60910019F095 /* utility */,
				3F0397BE24BE5FF30019F095 /* ApplicationSystemInfoService.swift */,
				3F0397A524BE5FF30019F095 /* ServiceProvider.swift */,
				3F0397BF24BE5FF30019F095 /* SystemInfoService.swift */,
				3F0397C024BE5FF30019F095 /* URLOpening.swift */,
				3F0397C124BE5FF30019F095 /* URLService.swift */,
				78B36A7725CA0D7700D6D25F /* UIUtils.swift */,
			);
			name = Sources;
			path = AEPServices/Sources;
			sourceTree = "<group>";
		};
		24B4934924D3380400AA38D9 /* Mocks */ = {
			isa = PBXGroup;
			children = (
				3FE6DDE824C62F610065EA05 /* AEPServicesMock.h */,
				3FE6DDEC24C62F610065EA05 /* Info.plist */,
				2467E43B24CB54B70022F6BE /* MockDiskCache.swift */,
				24CE74AA26D401EC008F9EFD /* MockFullscreenListener.swift */,
				215C859B24C6492800CCCD26 /* MockHitQueue.swift */,
				31DF174E297030D300B4B07F /* MockLoggingService.swift */,
				24CE74AC26D40239008F9EFD /* MockMessagingDelegate.swift */,
				3FE6DDEE24C62F610065EA05 /* MockSystemInfoService.swift */,
				3FE6DDEA24C62F610065EA05 /* MockTask.swift */,
				2467E43C24CB54B70022F6BE /* MockUnzipper.swift */,
				24543A1324E1DAFC002D8D9A /* MockURLService.swift */,
				3FE6DDED24C62F610065EA05 /* MockURLSession.swift */,
				92027B9825C9EAF2007BE140 /* MockUIService.swift */,
				24CE74AE26D40278008F9EFD /* MockWKScriptMessage.swift */,
				75341CD72B9674870090CE3A /* PublicTestUtils */,
			);
			name = Mocks;
			path = AEPServices/Mocks;
			sourceTree = "<group>";
		};
		24B4935024D4C31100AA38D9 /* AEPSignal */ = {
			isa = PBXGroup;
			children = (
				24B4936724D4C36200AA38D9 /* Sources */,
				24B4936624D4C35B00AA38D9 /* Tests */,
			);
			name = AEPSignal;
			sourceTree = "<group>";
		};
		24B4936624D4C35B00AA38D9 /* Tests */ = {
			isa = PBXGroup;
			children = (
				247FBD7C24E331A600FA6505 /* Event+SignalTests.swift */,
				2420365124E35EEB0069C89D /* SignalHitProcessorTests.swift */,
				24B4935C24D4C31100AA38D9 /* SignalTests.swift */,
				24B4935E24D4C31100AA38D9 /* Info.plist */,
			);
			name = Tests;
			path = AEPSignal/Tests;
			sourceTree = "<group>";
		};
		24B4936724D4C36200AA38D9 /* Sources */ = {
			isa = PBXGroup;
			children = (
				24B4935124D4C31100AA38D9 /* AEPSignal.h */,
				24B4935224D4C31100AA38D9 /* Info.plist */,
				24B4937524D8AAAF00AA38D9 /* Event+Signal.swift */,
				24B4936E24D4C6F900AA38D9 /* Signal.swift */,
				24B4937024D4C86C00AA38D9 /* SignalConstants.swift */,
				24B4937924DA18BE00AA38D9 /* SignalHit.swift */,
				24B4937724D8CEAC00AA38D9 /* SignalHitProcessor.swift */,
			);
			name = Sources;
			path = AEPSignal/Sources;
			sourceTree = "<group>";
		};
		24E255D3270F403A00AB9F07 /* HistoryTests */ = {
			isa = PBXGroup;
			children = (
				24E255D4270F406300AB9F07 /* EventData+FNV1A32Tests.swift */,
				24B4BE5E2714F7C80000C3AA /* EventHistoryDatabaseTests.swift */,
				24B4BE582714F5A40000C3AA /* EventHistoryRequestTests.swift */,
				24B4BE5A2714F7730000C3AA /* EventHistoryResponseTests.swift */,
				24B4BE5C2714F7B30000C3AA /* EventHistoryTests.swift */,
				24E255D6270F526D00AB9F07 /* String+FNV1A32Tests.swift */,
			);
			path = HistoryTests;
			sourceTree = "<group>";
		};
		24EDE32F26EFB7000068A65F /* history */ = {
			isa = PBXGroup;
			children = (
				24EDE33626F10B810068A65F /* EventData+FNV1A32.swift */,
				24EDE33026EFB7170068A65F /* EventHistory.swift */,
				24EDE33426EFBDD60068A65F /* EventHistoryDatabase.swift */,
				24EDE33226EFB7470068A65F /* EventHistoryRequest.swift */,
				24EDE33A26F39F450068A65F /* EventHistoryResult.swift */,
				24EDE33826F10BA10068A65F /* String+FNV1A32.swift */,
			);
			path = history;
			sourceTree = "<group>";
		};
		3F03978824BE5DD30019F095 /* AEPServices */ = {
			isa = PBXGroup;
			children = (
				24B4934924D3380400AA38D9 /* Mocks */,
				24B4934824D337B300AA38D9 /* Sources */,
				24B4934724D337A800AA38D9 /* Tests */,
			);
			name = AEPServices;
			sourceTree = "<group>";
		};
		3F03979F24BE5FF30019F095 /* cache */ = {
			isa = PBXGroup;
			children = (
				3F0397A124BE5FF30019F095 /* Cache.swift */,
				3F0397A224BE5FF30019F095 /* CacheEntry.swift */,
				3F0397A424BE5FF30019F095 /* CacheExpiry.swift */,
				3F0397A024BE5FF30019F095 /* Caching.swift */,
				3F0397A324BE5FF30019F095 /* DiskCacheService.swift */,
			);
			path = cache;
			sourceTree = "<group>";
		};
		3F0397A624BE5FF30019F095 /* log */ = {
			isa = PBXGroup;
			children = (
				3F0397A824BE5FF30019F095 /* Log.swift */,
				3F0397A924BE5FF30019F095 /* LogLevel.swift */,
				3F0397A724BE5FF30019F095 /* Logging.swift */,
				3F0397AD24BE5FF30019F095 /* LoggingService.swift */,
			);
			path = log;
			sourceTree = "<group>";
		};
		3F0397AA24BE5FF30019F095 /* network */ = {
			isa = PBXGroup;
			children = (
				3F0397B024BE5FF30019F095 /* HttpConnection.swift */,
				3F0397AF24BE5FF30019F095 /* HttpMethod.swift */,
				3F0397B124BE5FF30019F095 /* NetworkRequest.swift */,
				3F0397AB24BE5FF30019F095 /* NetworkService.swift */,
				3F0397AC24BE5FF30019F095 /* NetworkServiceConstants.swift */,
				3F0397AE24BE5FF30019F095 /* Networking.swift */,
				786C000425B8EE2100F26D34 /* DefaultHeadersFormatter.swift */,
				786C001425B8EE6200F26D34 /* HttpConnectionConstants.swift */,
			);
			path = network;
			sourceTree = "<group>";
		};
		3F0397B224BE5FF30019F095 /* dataqueue */ = {
			isa = PBXGroup;
			children = (
				3F0397B624BE5FF30019F095 /* DataEntity.swift */,
				3F0397B524BE5FF30019F095 /* DataQueue.swift */,
				3F0397B824BE5FF30019F095 /* DataQueuing.swift */,
				3F0397B724BE5FF30019F095 /* DataQueueService.swift */,
				3F0397B324BE5FF30019F095 /* SQLiteDataQueue.swift */,
				3F0397B424BE5FF30019F095 /* SQLiteWrapper.swift */,
			);
			path = dataqueue;
			sourceTree = "<group>";
		};
		3F0397BA24BE5FF30019F095 /* storage */ = {
			isa = PBXGroup;
			children = (
				752261852AA257F600D59847 /* FileSystemNamedCollection.swift */,
				3F0397BC24BE5FF30019F095 /* NamedCollectionDataStore.swift */,
				3F0397BB24BE5FF30019F095 /* NamedCollectionProcessing.swift */,
				3F0397BD24BE5FF30019F095 /* UserDefaultsNamedCollection.swift */,
			);
			path = storage;
			sourceTree = "<group>";
		};
		3F0397E124BE60910019F095 /* utility */ = {
			isa = PBXGroup;
			children = (
				3F0397E224BE60910019F095 /* hitprocessor */,
				3F0397E724BE60910019F095 /* unzip */,
				3F0397F124BE60910019F095 /* AnyCodable.swift */,
				3F0397E624BE60910019F095 /* AtomicCounter.swift */,
				BB00E26A24D8C9A600C578C1 /* Date+Format.swift */,
				3F0397EE24BE60910019F095 /* OperationOrderer.swift */,
				BB8D436125F99CDD0046E230 /* PrettyDictionary.swift */,
				3F0397ED24BE60910019F095 /* ThreadSafeArray.swift */,
				3F0397EF24BE60910019F095 /* ThreadSafeDictionary.swift */,
				3F0397F024BE60910019F095 /* URLEncoder.swift */,
<<<<<<< HEAD
				75C53D192996DB7600A9EE32 /* ClassFinder.swift */,
=======
				2EF54C252BF6C69800685C07 /* URLError+Recoverable.swift */,
>>>>>>> 59a4736b
			);
			path = utility;
			sourceTree = "<group>";
		};
		3F0397E224BE60910019F095 /* hitprocessor */ = {
			isa = PBXGroup;
			children = (
				3F0397E324BE60910019F095 /* HitProcessing.swift */,
				3F0397E524BE60910019F095 /* HitQueuing.swift */,
				3F0397E424BE60910019F095 /* PersistentHitQueue.swift */,
			);
			path = hitprocessor;
			sourceTree = "<group>";
		};
		3F0397E724BE60910019F095 /* unzip */ = {
			isa = PBXGroup;
			children = (
				3F0397EB24BE60910019F095 /* FileManager+ZIP.swift */,
				3F0397E824BE60910019F095 /* FileUnzipper.swift */,
				3F0397EC24BE60910019F095 /* FileUnzipperConstants.swift */,
				2467E43924CA4DE20022F6BE /* Unzipping.swift */,
				3F0397E924BE60910019F095 /* ZipArchive.swift */,
				3F0397EA24BE60910019F095 /* ZipEntry.swift */,
				7814B23225CB455200841429 /* URL+Validator.swift */,
			);
			path = unzip;
			sourceTree = "<group>";
		};
		3F03980024BE61520019F095 /* services */ = {
			isa = PBXGroup;
			children = (
				3F03980424BE61520019F095 /* DataQueueServiceTests.swift */,
				3F03980324BE61520019F095 /* DataQueueService+Testable.swift */,
				3F03980A24BE61520019F095 /* DataQueueTests.swift */,
				786C004725B8F43E00F26D34 /* DefaultHeadersFormatterTests.swift */,
				3F03980624BE61520019F095 /* DiskCacheServiceTests.swift */,
				78AA4EBF2509731A00205AE9 /* FileManager+ZipTests.swift */,
				92867D6425C0B56400E32CDC /* FloatingButtonTests.swift */,
				B6D6A02C26601279005042BE /* FloatingButtonPositionTests.swift */,
				923973CC25AF92140056A3E5 /* FullscreenMessageTests.swift */,
				246FD08926CC53E800FD130B /* FullscreenMessage+FrameCalculationTests.swift */,
				24B860482CB5B0A00072868A /* HttpConnectionTests.swift */,
				3F03980C24BE61520019F095 /* LogLevelTest.swift */,
				246FD07F26CC520500FD130B /* MessageAlignmentTests.swift */,
				246FD08126CC521E00FD130B /* MessageAnimationTests.swift */,
				246FD08326CC523F00FD130B /* MessageGestureTests.swift */,
				246FD08526CC529800FD130B /* MessageGestureRecognizerTests.swift */,
				92490BE6258BE23A00762B04 /* MessageMonitorServiceTest.swift */,
				246FD07D26CB002F00FD130B /* MessageSettingsTests.swift */,
				246FD08726CC52F200FD130B /* MessagingDelegateTests.swift */,
				3F03980D24BE61520019F095 /* NamedCollectionDataStoreTest.swift */,
				3F03980B24BE61520019F095 /* NetworkServiceTests.swift */,
				245292622CA2199400820CD4 /* PresentationErrorTests.swift */,
				3F03980824BE61520019F095 /* SQLiteWrapperTests.swift */,
				3F03980224BE61520019F095 /* SystemInfoServiceTest.swift */,
				3F03980124BE61520019F095 /* UnzipperTest.swift */,
				3F03980524BE61520019F095 /* URLServiceTest.swift */,
				3F03980724BE61520019F095 /* FileSystemNamedCollectionTest.swift */,
				78AA4EB92502DF2200205AE9 /* ZipArchiveTest.swift */,
				78F2E2D327FF7B900073CE00 /* ServiceProviderTests.swift */,
				75550A3E2A9930A500747BB7 /* NamedCollectionDataStoreFunctionalTests.swift */,
			);
			path = services;
			sourceTree = "<group>";
		};
		3F03980E24BE61520019F095 /* utility */ = {
			isa = PBXGroup;
			children = (
				3F03981124BE61520019F095 /* AnyCodableTests.swift */,
				249498E0254A0C910045E392 /* Date+FormatTests.swift */,
				3F03980F24BE61520019F095 /* OperationOrdererTests.swift */,
				3F03981024BE61520019F095 /* PersistentHitQueueTests.swift */,
				3F03981224BE61520019F095 /* ThreadSafeArrayTests.swift */,
				BB8D437125F99DFF0046E230 /* PrettyDictionaryTests.swift */,
				3F03981424BE61520019F095 /* ThreadSafeDictionaryTests.swift */,
				3F03981324BE61520019F095 /* URLEncoderTests.swift */,
				75408CF62948EA0A00C44CE1 /* AtomicCounterTests.swift */,
<<<<<<< HEAD
				7589FBB929AD55A400D29950 /* ClassFinderTests.swift */,
=======
				2EF54C272BF6C79100685C07 /* URLError+RecoverableTests.swift */,
>>>>>>> 59a4736b
			);
			path = utility;
			sourceTree = "<group>";
		};
		3F03983324BE62AA0019F095 /* resources */ = {
			isa = PBXGroup;
			children = (
				3F03983624BE62AA0019F095 /* ADBMobileConfig.json */,
				3F03983724BE62AA0019F095 /* TestConfig.json */,
				3F03983524BE62AA0019F095 /* TestImage.png */,
				3F03983424BE62AA0019F095 /* TestRules.zip */,
				78AA4EBB2502E42400205AE9 /* TestCorruptFile.zip */,
				78AA4EBD2502F4AF00205AE9 /* TestInvalidCompressionMethod.zip */,
				78AA4EC1250AB55800205AE9 /* TestLarge.zip */,
				787505DF25A67BE200E5203E /* TestZipSlip.zip */,
			);
			path = resources;
			sourceTree = "<group>";
		};
		3F39152E24CA47B600B58C3E /* RulesTests */ = {
			isa = PBXGroup;
			children = (
				BBE1294E24DBBBD60045CD8D /* Dictionary+FlattenTests.swift */,
				3F08FF9624D9F1F300D34DE3 /* EventDataMergeTests.swift */,
				3F39152F24CA47B600B58C3E /* JSONRulesParserTests.swift */,
				BB59402924CF6CA200EE0C6C /* LaunchRulesEngineTests.swift */,
				3F5D45F9251904C50040E298 /* LaunchRuleTransformerTests.swift */,
				3F08FF9C24DA0DCF00D34DE3 /* RulesDownloaderTests.swift */,
				BBE1295024DBCE870045CD8D /* TokenFinderTests.swift */,
			);
			path = RulesTests;
			sourceTree = "<group>";
		};
		3F39153624CB823100B58C3E /* FunctionalTests */ = {
			isa = PBXGroup;
			children = (
				3FE6DDFC24C630DE0065EA05 /* LifecycleFunctionalTests.swift */,
				2E00098E26D59EA100DE1F3B /* LifecycleV2FunctionalTests.swift */,
			);
			path = FunctionalTests;
			sourceTree = "<group>";
		};
		3F3951E924CA096100F7325B /* EventHubTests */ = {
			isa = PBXGroup;
			children = (
				24E255D3270F403A00AB9F07 /* HistoryTests */,
				3F3951EB24CA096100F7325B /* EventHubTests.swift */,
				246B1A2A272B48A80017716A /* EventTests.swift */,
				3F3951EA24CA096100F7325B /* SharedStateTest.swift */,
			);
			path = EventHubTests;
			sourceTree = "<group>";
		};
		3F3951EC24CA096100F7325B /* TestResources */ = {
			isa = PBXGroup;
			children = (
				3F3951F024CA096100F7325B /* ADBMobileConfig.json */,
				3F3951EF24CA096100F7325B /* rules_1.json */,
				3F08FF9A24DA0DA100D34DE3 /* rules_functional_1.zip */,
				BBA512B624F6C4D90030DAD1 /* rules_testAttachData_invalidJson.json */,
				BBA512B124F5CF380030DAD1 /* rules_testAttachData.json */,
				75ED44D02B56F0B300F2CEB1 /* rules_testAttachDataArray.json */,
				BF4A6EB726BB3B9D00612434 /* rules_testDispatchEventCopy.json */,
				BF4A6F2326BB4A1A00612434 /* rules_testDispatchEventInvalidAction.json */,
				BF4A6F8C26BBAE6500612434 /* rules_testDispatchEventChain.json */,
				BF4A6EE626BB47FE00612434 /* rules_testDispatchEventNewData.json */,
				BF4A6F0426BB48A200612434 /* rules_testDispatchEventNewNoData.json */,
				BF4A6F2226BB4A1A00612434 /* rules_testDispatchEventNoAction.json */,
				BF4A6F2426BB4A1B00612434 /* rules_testDispatchEventNoSource.json */,
				BF4A6F2526BB4A1B00612434 /* rules_testDispatchEventNoType.json */,
				BBA5129724F4588E0030DAD1 /* rules_testGroupLogicalOperators.json */,
				24A1FCE62704CE6000D28D26 /* rules_testHistory.json */,
				BBA512A424F4A1790030DAD1 /* rules_testMatcherCo.json */,
				BB244F7C2666DBAE00F427BC /* rules_testMatcherGt_2_types.json */,
				BBA5129E24F4A14C0030DAD1 /* rules_testMatcherGe.json */,
				BBA5129C24F4899B0030DAD1 /* rules_testMatcherGt.json */,
				BBA512A224F4A16A0030DAD1 /* rules_testMatcherLe.json */,
				BBA512A024F4A15C0030DAD1 /* rules_testMatcherLt.json */,
				BBA512A624F4A18B0030DAD1 /* rules_testMatcherNc.json */,
				BBA5129A24F477550030DAD1 /* rules_testMatcherNe.json */,
				BBA512A824F4A7EE0030DAD1 /* rules_testMatcherNx.json */,
				BB3E86E124F975E000E39C53 /* rules_testMatcherWithDifferentTypesOfParameters.json */,
				BBA512BA24F6C6CA0030DAD1 /* rules_testModifyData_invalidJson.json */,
				BBA512B224F5CF380030DAD1 /* rules_testModifyData.json */,
				2438B92929BF906F001D6F3A /* rules_testTimestampu.json */,
				3F5D45FC25190E8C0040E298 /* rules_testTransform.json */,
				BB3E86DF24F86E6200E39C53 /* rules_testUrlenc_invalidFnName.json */,
				BB3E86DC24F86B4100E39C53 /* rules_testUrlenc.json */,
				3F3951F124CA096100F7325B /* TestConfig.json */,
				3F3951EE24CA096100F7325B /* TestImage.png */,
				3F3951ED24CA096100F7325B /* TestRules.zip */,
				3F3951F224CA096100F7325B /* testRulesDownloader.zip */,
			);
			path = TestResources;
			sourceTree = "<group>";
		};
		3F3951F324CA096100F7325B /* MockExtensions */ = {
			isa = PBXGroup;
			children = (
				3F3951F624CA096100F7325B /* MockExtensionTwo.swift */,
				2130A59C260AB448005DBA0F /* MockLegacyExtension.swift */,
				2130A5BA260AB582005DBA0F /* NotAnExtension.swift */,
				3F3951F424CA096100F7325B /* SlowMockExtension.swift */,
			);
			path = MockExtensions;
			sourceTree = "<group>";
		};
		3F3951F824CA096100F7325B /* TestHelpers */ = {
			isa = PBXGroup;
			children = (
				3F3951FA24CA096100F7325B /* MockConfigurationDownloader.swift */,
				3F3951FF24CA096100F7325B /* MockConfigurationDownloaderNetworkService.swift */,
				3F3951FD24CA096100F7325B /* MockRulesDownloaderNetworkService.swift */,
				3F3951FE24CA096100F7325B /* SharedStateTestHelper.swift */,
			);
			path = TestHelpers;
			sourceTree = "<group>";
		};
		3F39520024CA096100F7325B /* ConfigurationTests */ = {
			isa = PBXGroup;
			children = (
				3F39520424CA096100F7325B /* ConfigurationDownloaderTests.swift */,
				3F39520324CA096100F7325B /* ConfigurationStateTests.swift */,
				3F39520624CA096100F7325B /* LaunchIDManagerTests.swift */,
			);
			path = ConfigurationTests;
			sourceTree = "<group>";
		};
		3F4256FD24F474F4005D4006 /* AEPIntegrationTests */ = {
			isa = PBXGroup;
			children = (
				3FF829432507E9C900483C74 /* resources */,
				3F5F9ED02502D34500C8A0B4 /* ConfigurationIntegrationTests.swift */,
				ACC7A9752A0EA51F001A04FB /* EventHistoryIntegrationTests.swift */,
				3F4256FE24F474F4005D4006 /* IdentityIntegrationTests.swift */,
				3FF829462507EBE400483C74 /* LifecycleIntegrationTests.swift */,
				BF4A709D26CCCF5400612434 /* RulesEngineIntegrationTests.swift */,
				3FF829682509937100483C74 /* SignalIntegrationTests.swift */,
				3F42570F24F4754F005D4006 /* TestableNetworkService.swift */,
				3F2F12BF24F6D66C00600CB4 /* TestHelpers.swift */,
				3F42570024F474F4005D4006 /* Info.plist */,
			);
			path = AEPIntegrationTests;
			sourceTree = "<group>";
		};
		3FB5F7CC24D283F300F0F6DF /* FunctionalTests */ = {
			isa = PBXGroup;
			children = (
				78AA4EC72513AE5200205AE9 /* Configuration */,
				3F16762924F032C60041B970 /* ContractExtensionOne.swift */,
				3F16762B24F032E60041B970 /* ContractExtensionTwo.swift */,
				3F16762724F031A00041B970 /* EventHubContractTests.swift */,
				3F08FF9824DA03F000D34DE3 /* RulesEngineFunctionalTests.swift */,
			);
			path = FunctionalTests;
			sourceTree = "<group>";
		};
		3FB66A9D24CA004400502CAF /* core */ = {
			isa = PBXGroup;
			children = (
				3FB66A9E24CA004400502CAF /* CoreConstants.swift */,
				3FB66A9F24CA004400502CAF /* MobileCore.swift */,
				3FB66AA224CA004400502CAF /* MobileCore+Configuration.swift */,
				3FB66AA324CA004400502CAF /* MobileCore+Lifecycle.swift */,
				24CF602A2538AC79006473BA /* MobileCore+Tracking.swift */,
				213F8A0324D8DC5A0003B8AF /* WrapperType.swift */,
				216A15C7257818B200D43848 /* Data+HexString.swift */,
				BBA1E96725F0506B00999DD2 /* DataMarshaller.swift */,
<<<<<<< HEAD
				75FC60E929AD45C200EB7579 /* InitOptions.swift */,
=======
				7522C4832C233ACD004AF637 /* Event+Debug.swift */,
>>>>>>> 59a4736b
			);
			path = core;
			sourceTree = "<group>";
		};
		3FB66AA524CA004400502CAF /* eventhub */ = {
			isa = PBXGroup;
			children = (
				24EDE32F26EFB7000068A65F /* history */,
				3FB66AAA24CA004400502CAF /* AEPError.swift */,
				3FB66AA924CA004400502CAF /* Event.swift */,
				3FB66AAC24CA004400502CAF /* EventHub.swift */,
				3FB66AA724CA004400502CAF /* EventHubConstants.swift */,
				3FB66AAF24CA004400502CAF /* EventHubError.swift */,
				3FB66AA624CA004400502CAF /* EventHubPlaceholderExtension.swift */,
				3FB66AB124CA004400502CAF /* EventListenerContainer.swift */,
				3FB66AB024CA004400502CAF /* EventSource.swift */,
				3FB66AAE24CA004400502CAF /* EventType.swift */,
				3FB66AB224CA004400502CAF /* Extension.swift */,
				3FB66AA824CA004400502CAF /* ExtensionContainer.swift */,
				3FB66AAD24CA004400502CAF /* ExtensionRuntime.swift */,
				3FB66AAB24CA004400502CAF /* SharedState.swift */,
				217E220424D1FD7900B70B3E /* SharedStateResult.swift */,
				21A6737225434AE600A7E906 /* SharedStateType.swift */,
			);
			path = eventhub;
			sourceTree = "<group>";
		};
		3FB66AB324CA004400502CAF /* rules */ = {
			isa = PBXGroup;
			children = (
				3F278C4C262E1FAB00E955E5 /* CachedRules.swift */,
				BB00E26724D8C94600C578C1 /* Dictionary+Flatten.swift */,
				3F08FF9424D9F1D200D34DE3 /* EventDataMerger.swift */,
				3FB66AB824CA004400502CAF /* JSONRulesParser.swift */,
				3FB66AB424CA004400502CAF /* LaunchRule.swift */,
				3F5D45F7251903020040E298 /* LaunchRuleTransformer.swift */,
				3FB66AB624CA004400502CAF /* LaunchRulesEngine.swift */,
				3F2B1DC4263221580030F50B /* LaunchRulesEngine+Downloader.swift */,
				3F2B1DA52631E7FE0030F50B /* RuleConsequence.swift */,
				3F16761324E1B0630041B970 /* RulesConstants.swift */,
				3FB66AB524CA004400502CAF /* RulesDownloader.swift */,
				BB0E397124FD56100050C181 /* RulesEngineNativeLogging.swift */,
				3FB66AB724CA004400502CAF /* RulesLoader.swift */,
				BB00E26624D8C94600C578C1 /* TokenFinder.swift */,
				BB00E26C24D9BF6C00C578C1 /* URLUtility.swift */,
			);
			path = rules;
			sourceTree = "<group>";
		};
		3FB66AB924CA004400502CAF /* configuration */ = {
			isa = PBXGroup;
			children = (
				3FB66AC424CA004400502CAF /* Cacheable.swift */,
				3FB66AC124CA004400502CAF /* CachedConfiguration.swift */,
				3FB66ABA24CA004400502CAF /* Configuration.swift */,
				3FB66ABB24CA004400502CAF /* ConfigurationConstants.swift */,
				3FB66ABF24CA004400502CAF /* ConfigurationDownloadable.swift */,
				3FB66AC224CA004400502CAF /* ConfigurationDownloader.swift */,
				3FB66ABC24CA004400502CAF /* ConfigurationState.swift */,
				3FB66ABE24CA004400502CAF /* Event+Configuration.swift */,
				24D2A3D424DB5B370079DCCF /* HitQueuing+PrivacyStatus.swift */,
				3FB66ABD24CA004400502CAF /* LaunchIDManager.swift */,
				3FB66AC324CA004400502CAF /* PrivacyStatus.swift */,
			);
			path = configuration;
			sourceTree = "<group>";
		};
		3FE6DDD224C62EE60065EA05 /* AEPLifecycle */ = {
			isa = PBXGroup;
			children = (
				24B4934624D23AB200AA38D9 /* Sources */,
				24B4934524D23AAB00AA38D9 /* Tests */,
			);
			name = AEPLifecycle;
			sourceTree = "<group>";
		};
		3FE6DE3024C642330065EA05 /* AEPIdentity */ = {
			isa = PBXGroup;
			children = (
				24B4934324D2360700AA38D9 /* Sources */,
				24B4934424D2361000AA38D9 /* Tests */,
			);
			name = AEPIdentity;
			sourceTree = "<group>";
		};
		3FE6DE8624C643EA0065EA05 /* TestHelpers */ = {
			isa = PBXGroup;
			children = (
				2107F02B24C9FF62002935CF /* MockPushIDManager.swift */,
				3FE6DE8724C643EA0065EA05 /* TestableExtensionRuntime.swift */,
			);
			path = TestHelpers;
			sourceTree = "<group>";
		};
		3FF8170424D89AC50064DFA1 /* Mocks */ = {
			isa = PBXGroup;
			children = (
				3FF8171324D89B500064DFA1 /* AEPCoreMocks.h */,
				3F08FFA824DBBDD700D34DE3 /* TestableNetworkService.swift */,
				75341CE32B9696520090CE3A /* PublicTestUtils */,
				3FF8171424D89B500064DFA1 /* Info.plist */,
			);
			name = Mocks;
			path = AEPCore/Mocks;
			sourceTree = "<group>";
		};
		3FF829432507E9C900483C74 /* resources */ = {
			isa = PBXGroup;
			children = (
				ACC7A9792A12AF9D001A04FB /* rules_attach.json */,
				ACC7A97A2A12AF9D001A04FB /* rules_attach.zip */,
				246EFA042790B20000C76A6B /* rules_lifecycle.zip */,
				246EFA052790B20000C76A6B /* rules_pii.zip */,
				246EFA032790B20000C76A6B /* rules_signal.zip */,
				3FF829442507E9F500483C74 /* ADBMobileConfig-OptedOut.json */,
				3FF829482507F8AA00483C74 /* rules_lifecycle.json */,
				3FEEA0DB2522436E007EC317 /* rules_pii.json */,
				BF4A70AD26CCD27900612434 /* rules_dispatch_consequence.json */,
				BF4A70BD26CCD30800612434 /* rules_dispatch_consequence.zip */,
				3FF8296B2509942300483C74 /* rules_signal.json */,
			);
			path = resources;
			sourceTree = "<group>";
		};
		75341CD72B9674870090CE3A /* PublicTestUtils */ = {
			isa = PBXGroup;
			children = (
				4CF028162C2CCA0F008ADE05 /* AnyCodable+Array.swift */,
				4CF0281D2C2CCA0F008ADE05 /* CountDownLatch.swift */,
				4CF028182C2CCA0F008ADE05 /* EventSpec.swift */,
				4CF028222C2CCA0F008ADE05 /* FileManager+TestHelper.swift */,
				4CF028282C2CCA10008ADE05 /* HttpConnection+DeepCopy.swift */,
				4CF028212C2CCA0F008ADE05 /* MockDataQueue.swift */,
				4CF028272C2CCA10008ADE05 /* MockDataStore.swift */,
				4CF028202C2CCA0F008ADE05 /* MockHitProcessor.swift */,
				4CF028192C2CCA0F008ADE05 /* MockNetworkService.swift */,
				4CF0281A2C2CCA0F008ADE05 /* NamedCollectionDataStore+TestHelper.swift */,
				4CF0281B2C2CCA0F008ADE05 /* NetworkRequest+DeepCopy.swift */,
				4CF028292C2CCA10008ADE05 /* NetworkRequestHelper.swift */,
				4CF028232C2CCA0F008ADE05 /* NodeConfig.swift */,
				4CF028172C2CCA0F008ADE05 /* RealNetworkService.swift */,
				4CF0281C2C2CCA0F008ADE05 /* TestableNetworkRequest.swift */,
				4CF028242C2CCA0F008ADE05 /* TestConstants.swift */,
				4CF028262C2CCA10008ADE05 /* TestUtils.swift */,
				4CF0281E2C2CCA0F008ADE05 /* URL+TestHelper.swift */,
				4CF0281F2C2CCA0F008ADE05 /* UserDefaults+TestHelper.swift */,
				4CF028252C2CCA0F008ADE05 /* XCTestCase+AnyCodableAsserts.swift */,
				4C7B340E2C59B2B7009FA7A2 /* ThreadSafeDictionary+TestHelper.swift */,
			);
			path = PublicTestUtils;
			sourceTree = "<group>";
		};
		75341CE32B9696520090CE3A /* PublicTestUtils */ = {
			isa = PBXGroup;
			children = (
				4CF028972C2D401E008ADE05 /* Event+AnyCodableComparable.swift */,
				4CF028922C2D401E008ADE05 /* Event+Timestamp.swift */,
				4CF028962C2D401E008ADE05 /* EventHub+TestHelper.swift */,
				4CF028952C2D401E008ADE05 /* InstrumentedExtension.swift */,
				4CF028932C2D401E008ADE05 /* MockEventHistoryDatabase.swift */,
				4CF028942C2D401E008ADE05 /* MockExtension.swift */,
				4CF028992C2D401E008ADE05 /* TestableExtensionRuntime.swift */,
				4CF028982C2D401E008ADE05 /* TestBase.swift */,
				4CF7919A2CACCBF0003C1FD8 /* MobileCore+TestHelper.swift */,
			);
			path = PublicTestUtils;
			sourceTree = "<group>";
		};
		78AA4EC72513AE5200205AE9 /* Configuration */ = {
			isa = PBXGroup;
			children = (
				78AA4ECA2513AF4200205AE9 /* ConfigurationAppIDTests.swift */,
				78AA4EC32513AD2000205AE9 /* ConfigurationFileInPathTests.swift */,
				78AA4EC52513AE3900205AE9 /* ConfigurationLifecycleResponseTests.swift */,
				78AA4EC82513AEBD00205AE9 /* ConfigurationPrivacyStatusTests.swift */,
				3FB5F7CF24D2848900F0F6DF /* ConfigurationUpdateTests.swift */,
			);
			path = Configuration;
			sourceTree = "<group>";
		};
		921EE17A2579E89E00A119FA /* ui */ = {
			isa = PBXGroup;
			children = (
				923547FA25BFF16900BEA9A3 /* floating */,
				92EEA64D258956FE00DBA3EE /* fullscreen */,
				923547EA25BF9C6600BEA9A3 /* AEPUIService.swift */,
				78B36A9525CA1C2D00D6D25F /* Dismissible.swift */,
				24C5E17A26B999E4005BEA72 /* MessageAlignment.swift */,
				246FD07926C1939800FD130B /* MessageAnimation.swift */,
				24C5E15C26B990CB005BEA72 /* MessageGesture.swift */,
				246FD07326BDEC7A00FD130B /* MessageGestureRecognizer.swift */,
				92EEA6052589343700DBA3EE /* MessageMonitor.swift */,
				92F06BFB25B8F1FE004C1700 /* MessageMonitoring.swift */,
				24C5E14C26B8B00B005BEA72 /* MessageSettings.swift */,
				9239713F25A6380A0056A3E5 /* MessagingDelegate.swift */,
				24FE9ABD2C9A268E008DA017 /* PresentationError.swift */,
				92F06D0325BA33F3004C1700 /* Showable.swift */,
				923972B225AD844E0056A3E5 /* UIApplication+Window.swift */,
				92027B3E25C9C1A7007BE140 /* UIService.swift */,
			);
			path = ui;
			sourceTree = "<group>";
		};
		923547FA25BFF16900BEA9A3 /* floating */ = {
			isa = PBXGroup;
			children = (
				923547FB25BFF18200BEA9A3 /* FloatingButton.swift */,
				9235481925BFF19800BEA9A3 /* FloatingButtonDelegate.swift */,
				78B36AED25CA210E00D6D25F /* FloatingButtonPresentable.swift */,
				B6D6A018265EC9D8005042BE /* FloatingButtonPosition.swift */,
			);
			path = floating;
			sourceTree = "<group>";
		};
		92EEA64D258956FE00DBA3EE /* fullscreen */ = {
			isa = PBXGroup;
			children = (
				92EEA5F5258933A600DBA3EE /* FullscreenMessageDelegate.swift */,
				92EEA56F25885C1C00DBA3EE /* FullscreenMessage.swift */,
				246FD07B26C2CDE500FD130B /* FullscreenMessage+FrameCalculation.swift */,
				24D9D52D26AB788C002A441A /* FullscreenMessage+WKNavigationDelegate.swift */,
				24D9D54B26AB797D002A441A /* FullscreenMessage+WKScriptMessageHandler.swift */,
				78B36AB325CA1FCE00D6D25F /* FullscreenPresentable.swift */,
			);
			path = fullscreen;
			sourceTree = "<group>";
		};
		A81444C94E7D96198B417F5A /* Frameworks */ = {
			isa = PBXGroup;
			children = (
				4CF791742CAB4F84003C1FD8 /* XCTest.framework */,
				57BD6E641AFED0510599B36C /* Pods_AEPCore.framework */,
				39282143E012E30EEE6674F2 /* Pods_AEPCoreTests.framework */,
				AE1AFF2E227272FC92CF7ABE /* Pods_AEPIdentityTests.framework */,
				D855F28C43DD8DA6A4B6ACFE /* Pods_AEPIntegrationTests.framework */,
				8D83561969E15C045AEBC014 /* Pods_AEPLifecycleTests.framework */,
				109359E45EEAE020AB32E187 /* Pods_AEPSignalTests.framework */,
				B59C21EF8D78FC053D2404B0 /* Pods_TestApp.framework */,
			);
			name = Frameworks;
			sourceTree = "<group>";
		};
		D42C989A26CAE18D002E3184 /* LifecycleV2 */ = {
			isa = PBXGroup;
			children = (
				2EF8B38126BCC69C009D6475 /* LifecycleV2DataStoreCache.swift */,
				D42C989B26CAE6DA002E3184 /* LifecycleV2.swift */,
				D42C989D26CAE790002E3184 /* LifecycleV2Constants.swift */,
				21248079265D569D006CF300 /* LifecycleV2MetricsBuilder.swift */,
				ACD255AE26CE353000532B1E /* LifecycleV2StateManager.swift */,
				212480D6265D59F9006CF300 /* XDMApplication.swift */,
				212480F6265D5A7A006CF300 /* XDMCloseType.swift */,
				21248106265D5BC3006CF300 /* XDMDevice.swift */,
				21248098265D589E006CF300 /* XDMDeviceType.swift */,
				21248116265D5E1C006CF300 /* XDMEnvironment.swift */,
				212480A8265D591A006CF300 /* XDMEnvironmentType.swift */,
				AC1089C826DD87C0004ABAC4 /* XDMLanguage.swift */,
				21248126265D606A006CF300 /* XDMMobileLifecycleDetails.swift */,
			);
			path = LifecycleV2;
			sourceTree = "<group>";
		};
		D55C2031330CD537E59C7255 /* Pods */ = {
			isa = PBXGroup;
			children = (
				2EE8956F25F8D2BD27B6D4D8 /* Pods-AEPCore.debug.xcconfig */,
				9DE12D90D1BAF0798BC007AB /* Pods-AEPCore.release.xcconfig */,
				3DCBEB2BB8208D5CED73869A /* Pods-AEPCoreTests.debug.xcconfig */,
				4107BA7054E313DACA0D4EF4 /* Pods-AEPCoreTests.release.xcconfig */,
				A5F5A65742E1DBDC25CF9F98 /* Pods-AEPIdentityTests.debug.xcconfig */,
				AC838996795DECE800B0A11B /* Pods-AEPIdentityTests.release.xcconfig */,
				5A089B5A7E9F846B8CB9EB34 /* Pods-AEPIntegrationTests.debug.xcconfig */,
				091EFF44717D7342E6FA45D3 /* Pods-AEPIntegrationTests.release.xcconfig */,
				CBB1F735C1AAEA1CD448B2C0 /* Pods-AEPLifecycleTests.debug.xcconfig */,
				FC7A9CEC59D6694933A01324 /* Pods-AEPLifecycleTests.release.xcconfig */,
				41E5D22C6D72CCCF26904EDE /* Pods-AEPSignalTests.debug.xcconfig */,
				93CFCD63764CE54E145E7D8F /* Pods-AEPSignalTests.release.xcconfig */,
				6D652C6627B749495CEE65C1 /* Pods-TestApp.debug.xcconfig */,
				AA4461A0B65C5DFE219540A5 /* Pods-TestApp.release.xcconfig */,
			);
			path = Pods;
			sourceTree = "<group>";
		};
/* End PBXGroup section */

/* Begin PBXHeadersBuildPhase section */
		21CAC0D12422917600C11388 /* Headers */ = {
			isa = PBXHeadersBuildPhase;
			buildActionMask = 2147483647;
			files = (
				21CAC0E72422917600C11388 /* AEPCore.h in Headers */,
				243DCE4724C7AA2800E99AD9 /* AEPServices.h in Headers */,
			);
			runOnlyForDeploymentPostprocessing = 0;
		};
		24B4934A24D4C31100AA38D9 /* Headers */ = {
			isa = PBXHeadersBuildPhase;
			buildActionMask = 2147483647;
			files = (
				24B4935F24D4C31100AA38D9 /* AEPSignal.h in Headers */,
			);
			runOnlyForDeploymentPostprocessing = 0;
		};
		3F03978224BE5DD30019F095 /* Headers */ = {
			isa = PBXHeadersBuildPhase;
			buildActionMask = 2147483647;
			files = (
				243DCE4824C7AA7C00E99AD9 /* AEPServices.h in Headers */,
			);
			runOnlyForDeploymentPostprocessing = 0;
		};
		3FE6DDA424C62C090065EA05 /* Headers */ = {
			isa = PBXHeadersBuildPhase;
			buildActionMask = 2147483647;
			files = (
				3FE6DDF024C62F610065EA05 /* AEPServicesMock.h in Headers */,
			);
			runOnlyForDeploymentPostprocessing = 0;
		};
		3FE6DDCC24C62EE60065EA05 /* Headers */ = {
			isa = PBXHeadersBuildPhase;
			buildActionMask = 2147483647;
			files = (
				3FE6DDE124C62EE60065EA05 /* AEPLifecycle.h in Headers */,
			);
			runOnlyForDeploymentPostprocessing = 0;
		};
		3FE6DE2A24C642330065EA05 /* Headers */ = {
			isa = PBXHeadersBuildPhase;
			buildActionMask = 2147483647;
			files = (
				3FE6DE3F24C642330065EA05 /* AEPIdentity.h in Headers */,
			);
			runOnlyForDeploymentPostprocessing = 0;
		};
		3FF8170524D89B160064DFA1 /* Headers */ = {
			isa = PBXHeadersBuildPhase;
			buildActionMask = 2147483647;
			files = (
				3FF8171724D89B500064DFA1 /* AEPCoreMocks.h in Headers */,
			);
			runOnlyForDeploymentPostprocessing = 0;
		};
/* End PBXHeadersBuildPhase section */

/* Begin PBXNativeTarget section */
		21CAC0D52422917600C11388 /* AEPCore */ = {
			isa = PBXNativeTarget;
			buildConfigurationList = 21CAC0EA2422917600C11388 /* Build configuration list for PBXNativeTarget "AEPCore" */;
			buildPhases = (
				502E324265FC777BF951437B /* [CP] Check Pods Manifest.lock */,
				21CAC0D12422917600C11388 /* Headers */,
				21CAC0D22422917600C11388 /* Sources */,
				21CAC0D42422917600C11388 /* Resources */,
				21CAC0D32422917600C11388 /* Frameworks */,
				BB6812FF24E19B55007FDCF7 /* ShellScript */,
			);
			buildRules = (
			);
			dependencies = (
				3F03983D24BE63570019F095 /* PBXTargetDependency */,
			);
			name = AEPCore;
			productName = AEPCore;
			productReference = 21CAC0D62422917600C11388 /* AEPCore.framework */;
			productType = "com.apple.product-type.framework";
		};
		21CAC0DE2422917600C11388 /* AEPCoreTests */ = {
			isa = PBXNativeTarget;
			buildConfigurationList = 21CAC0ED2422917600C11388 /* Build configuration list for PBXNativeTarget "AEPCoreTests" */;
			buildPhases = (
				7DBB154E267ADBB63ECC6060 /* [CP] Check Pods Manifest.lock */,
				21CAC0DB2422917600C11388 /* Sources */,
				21CAC0DC2422917600C11388 /* Frameworks */,
				21CAC0DD2422917600C11388 /* Resources */,
				10717D81700D656DDA1DCDFF /* [CP] Embed Pods Frameworks */,
			);
			buildRules = (
			);
			dependencies = (
				BFE8A20825F98F60006C4AAF /* PBXTargetDependency */,
				3FF8171B24D89B8A0064DFA1 /* PBXTargetDependency */,
				3F03984124BE65120019F095 /* PBXTargetDependency */,
				21CAC0E22422917600C11388 /* PBXTargetDependency */,
			);
			name = AEPCoreTests;
			productName = AEPCoreTests;
			productReference = 21CAC0DF2422917600C11388 /* AEPCoreTests.xctest */;
			productType = "com.apple.product-type.bundle.unit-test";
		};
		24B4934E24D4C31100AA38D9 /* AEPSignal */ = {
			isa = PBXNativeTarget;
			buildConfigurationList = 24B4936424D4C31100AA38D9 /* Build configuration list for PBXNativeTarget "AEPSignal" */;
			buildPhases = (
				24B4934A24D4C31100AA38D9 /* Headers */,
				24B4934B24D4C31100AA38D9 /* Sources */,
				24B4934C24D4C31100AA38D9 /* Frameworks */,
				24B4934D24D4C31100AA38D9 /* Resources */,
				BB68130724E19C32007FDCF7 /* ShellScript */,
			);
			buildRules = (
			);
			dependencies = (
				24B4936924D4C3C400AA38D9 /* PBXTargetDependency */,
				24B4936B24D4C3C400AA38D9 /* PBXTargetDependency */,
			);
			name = AEPSignal;
			productName = AEPSignal;
			productReference = 24B4934F24D4C31100AA38D9 /* AEPSignal.framework */;
			productType = "com.apple.product-type.framework";
		};
		24B4935624D4C31100AA38D9 /* AEPSignalTests */ = {
			isa = PBXNativeTarget;
			buildConfigurationList = 24B4936524D4C31100AA38D9 /* Build configuration list for PBXNativeTarget "AEPSignalTests" */;
			buildPhases = (
				6FCADF3004F0F355422DB5C9 /* [CP] Check Pods Manifest.lock */,
				24B4935324D4C31100AA38D9 /* Sources */,
				24B4935424D4C31100AA38D9 /* Frameworks */,
				24B4935524D4C31100AA38D9 /* Resources */,
				796C1826513F7AC8E1ACEDEE /* [CP] Embed Pods Frameworks */,
			);
			buildRules = (
			);
			dependencies = (
				24D2A3DC24DCB2540079DCCF /* PBXTargetDependency */,
				24B4935A24D4C31100AA38D9 /* PBXTargetDependency */,
			);
			name = AEPSignalTests;
			productName = AEPSignalTests;
			productReference = 24B4935724D4C31100AA38D9 /* AEPSignalTests.xctest */;
			productType = "com.apple.product-type.bundle.unit-test";
		};
		3F03978624BE5DD30019F095 /* AEPServices */ = {
			isa = PBXNativeTarget;
			buildConfigurationList = 3F03979C24BE5DD30019F095 /* Build configuration list for PBXNativeTarget "AEPServices" */;
			buildPhases = (
				3F03978224BE5DD30019F095 /* Headers */,
				3F03978324BE5DD30019F095 /* Sources */,
				3F03978424BE5DD30019F095 /* Frameworks */,
				3F03978524BE5DD30019F095 /* Resources */,
				BB68130424E19C23007FDCF7 /* Run Script */,
			);
			buildRules = (
			);
			dependencies = (
			);
			name = AEPServices;
			productName = AEPServices;
			productReference = 3F03978724BE5DD30019F095 /* AEPServices.framework */;
			productType = "com.apple.product-type.framework";
		};
		3F03978E24BE5DD30019F095 /* AEPServicesTests */ = {
			isa = PBXNativeTarget;
			buildConfigurationList = 3F03979D24BE5DD30019F095 /* Build configuration list for PBXNativeTarget "AEPServicesTests" */;
			buildPhases = (
				3F03978B24BE5DD30019F095 /* Sources */,
				3F03978C24BE5DD30019F095 /* Frameworks */,
				3F03978D24BE5DD30019F095 /* Resources */,
			);
			buildRules = (
			);
			dependencies = (
				3F03979224BE5DD30019F095 /* PBXTargetDependency */,
			);
			name = AEPServicesTests;
			productName = AEPServicesTests;
			productReference = 3F03978F24BE5DD30019F095 /* AEPServicesTests.xctest */;
			productType = "com.apple.product-type.bundle.unit-test";
		};
		3F4256FB24F474F4005D4006 /* AEPIntegrationTests */ = {
			isa = PBXNativeTarget;
			buildConfigurationList = 3F42570624F474F4005D4006 /* Build configuration list for PBXNativeTarget "AEPIntegrationTests" */;
			buildPhases = (
				5236D728E9AB04F15E4033B0 /* [CP] Check Pods Manifest.lock */,
				3F4256F824F474F4005D4006 /* Sources */,
				3F4256F924F474F4005D4006 /* Frameworks */,
				3F4256FA24F474F4005D4006 /* Resources */,
				5D297B1C71DF4FB38E98D507 /* [CP] Embed Pods Frameworks */,
			);
			buildRules = (
			);
			dependencies = (
				ACC7A9782A0ED173001A04FB /* PBXTargetDependency */,
				3F42570824F47501005D4006 /* PBXTargetDependency */,
				3F42570A24F47501005D4006 /* PBXTargetDependency */,
				3F42570C24F47501005D4006 /* PBXTargetDependency */,
				3F42570E24F47501005D4006 /* PBXTargetDependency */,
				3F42570324F474F4005D4006 /* PBXTargetDependency */,
			);
			name = AEPIntegrationTests;
			productName = AEPIntegrationTests;
			productReference = 3F4256FC24F474F4005D4006 /* AEPIntegrationTests.xctest */;
			productType = "com.apple.product-type.bundle.unit-test";
		};
		3FE6DDA824C62C090065EA05 /* AEPServicesMocks */ = {
			isa = PBXNativeTarget;
			buildConfigurationList = 3FE6DDAE24C62C090065EA05 /* Build configuration list for PBXNativeTarget "AEPServicesMocks" */;
			buildPhases = (
				3FE6DDA424C62C090065EA05 /* Headers */,
				3FE6DDA524C62C090065EA05 /* Sources */,
				3FE6DDA624C62C090065EA05 /* Frameworks */,
				3FE6DDA724C62C090065EA05 /* Resources */,
				BB68130624E19C2E007FDCF7 /* ShellScript */,
			);
			buildRules = (
			);
			dependencies = (
				3FE6DE2124C6345A0065EA05 /* PBXTargetDependency */,
			);
			name = AEPServicesMocks;
			productName = AEPServicesMock;
			productReference = 3FE6DDA924C62C090065EA05 /* AEPServicesMocks.framework */;
			productType = "com.apple.product-type.framework";
		};
		3FE6DDD024C62EE60065EA05 /* AEPLifecycle */ = {
			isa = PBXNativeTarget;
			buildConfigurationList = 3FE6DDE224C62EE60065EA05 /* Build configuration list for PBXNativeTarget "AEPLifecycle" */;
			buildPhases = (
				3FE6DDCC24C62EE60065EA05 /* Headers */,
				3FE6DDCD24C62EE60065EA05 /* Sources */,
				3FE6DDCE24C62EE60065EA05 /* Frameworks */,
				3FE6DDCF24C62EE60065EA05 /* Resources */,
				BB68130224E19C15007FDCF7 /* ShellScript */,
			);
			buildRules = (
			);
			dependencies = (
				3F39522424CA1CC500F7325B /* PBXTargetDependency */,
				3FE6DE2524C634660065EA05 /* PBXTargetDependency */,
			);
			name = AEPLifecycle;
			productName = AEPLifecycle;
			productReference = 3FE6DDD124C62EE60065EA05 /* AEPLifecycle.framework */;
			productType = "com.apple.product-type.framework";
		};
		3FE6DDD824C62EE60065EA05 /* AEPLifecycleTests */ = {
			isa = PBXNativeTarget;
			buildConfigurationList = 3FE6DDE524C62EE60065EA05 /* Build configuration list for PBXNativeTarget "AEPLifecycleTests" */;
			buildPhases = (
				356332A4E2245C6002D749CD /* [CP] Check Pods Manifest.lock */,
				3FE6DDD524C62EE60065EA05 /* Sources */,
				3FE6DDD624C62EE60065EA05 /* Frameworks */,
				3FE6DDD724C62EE60065EA05 /* Resources */,
				0475C7DFF640AC36FF410C99 /* [CP] Embed Pods Frameworks */,
			);
			buildRules = (
			);
			dependencies = (
				3FF8172224D8ABF20064DFA1 /* PBXTargetDependency */,
				3FE6DDDC24C62EE60065EA05 /* PBXTargetDependency */,
			);
			name = AEPLifecycleTests;
			productName = AEPLifecycleTests;
			productReference = 3FE6DDD924C62EE60065EA05 /* AEPLifecycleTests.xctest */;
			productType = "com.apple.product-type.bundle.unit-test";
		};
		3FE6DE2E24C642330065EA05 /* AEPIdentity */ = {
			isa = PBXNativeTarget;
			buildConfigurationList = 3FE6DE4024C642330065EA05 /* Build configuration list for PBXNativeTarget "AEPIdentity" */;
			buildPhases = (
				3FE6DE2A24C642330065EA05 /* Headers */,
				3FE6DE2B24C642330065EA05 /* Sources */,
				3FE6DE2C24C642330065EA05 /* Frameworks */,
				3FE6DE2D24C642330065EA05 /* Resources */,
				BB68130124E19C10007FDCF7 /* ShellScript */,
			);
			buildRules = (
			);
			dependencies = (
				3F39522224CA1CBF00F7325B /* PBXTargetDependency */,
				3FE6DE8A24C646360065EA05 /* PBXTargetDependency */,
			);
			name = AEPIdentity;
			productName = AEPIdentity;
			productReference = 3FE6DE2F24C642330065EA05 /* AEPIdentity.framework */;
			productType = "com.apple.product-type.framework";
		};
		3FE6DE3624C642330065EA05 /* AEPIdentityTests */ = {
			isa = PBXNativeTarget;
			buildConfigurationList = 3FE6DE4324C642330065EA05 /* Build configuration list for PBXNativeTarget "AEPIdentityTests" */;
			buildPhases = (
				856B38BEF87A340D16FD7F3F /* [CP] Check Pods Manifest.lock */,
				3FE6DE3324C642330065EA05 /* Sources */,
				3FE6DE3424C642330065EA05 /* Frameworks */,
				3FE6DE3524C642330065EA05 /* Resources */,
				461B02974871EBDBADF78DAF /* [CP] Embed Pods Frameworks */,
			);
			buildRules = (
			);
			dependencies = (
				ACC7A97E2A12E395001A04FB /* PBXTargetDependency */,
				3FE6DE3A24C642330065EA05 /* PBXTargetDependency */,
			);
			name = AEPIdentityTests;
			productName = AEPIdentityTests;
			productReference = 3FE6DE3724C642330065EA05 /* AEPIdentityTests.xctest */;
			productType = "com.apple.product-type.bundle.unit-test";
		};
		3FF8170924D89B160064DFA1 /* AEPCoreMocks */ = {
			isa = PBXNativeTarget;
			buildConfigurationList = 3FF8170F24D89B160064DFA1 /* Build configuration list for PBXNativeTarget "AEPCoreMocks" */;
			buildPhases = (
				3FF8170524D89B160064DFA1 /* Headers */,
				3FF8170624D89B160064DFA1 /* Sources */,
				3FF8170724D89B160064DFA1 /* Frameworks */,
				3FF8170824D89B160064DFA1 /* Resources */,
				BB68130024E19C06007FDCF7 /* ShellScript */,
				4CF791772CAB4F84003C1FD8 /* Embed Frameworks */,
			);
			buildRules = (
			);
			dependencies = (
				3FF8171E24D89BCD0064DFA1 /* PBXTargetDependency */,
			);
			name = AEPCoreMocks;
			productName = AEPCoreMocks;
			productReference = 3FF8170A24D89B160064DFA1 /* AEPCoreMocks.framework */;
			productType = "com.apple.product-type.framework";
		};
/* End PBXNativeTarget section */

/* Begin PBXProject section */
		21CAC0CD2422917600C11388 /* Project object */ = {
			isa = PBXProject;
			attributes = {
				LastSwiftUpdateCheck = 1130;
				LastUpgradeCheck = 1520;
				ORGANIZATIONNAME = Adobe;
				TargetAttributes = {
					21CAC0D52422917600C11388 = {
						CreatedOnToolsVersion = 11.3.1;
						LastSwiftMigration = 1130;
					};
					21CAC0DE2422917600C11388 = {
						CreatedOnToolsVersion = 11.3.1;
						LastSwiftMigration = 1160;
					};
					24B4934E24D4C31100AA38D9 = {
						CreatedOnToolsVersion = 11.6;
						LastSwiftMigration = 1160;
					};
					24B4935624D4C31100AA38D9 = {
						CreatedOnToolsVersion = 11.6;
					};
					3F03978624BE5DD30019F095 = {
						CreatedOnToolsVersion = 11.5;
						LastSwiftMigration = 1150;
					};
					3F03978E24BE5DD30019F095 = {
						CreatedOnToolsVersion = 11.5;
					};
					3F39152124CA34BA00B58C3E = {
						CreatedOnToolsVersion = 11.3.1;
					};
					3F4256FB24F474F4005D4006 = {
						CreatedOnToolsVersion = 11.3.1;
					};
					3FE6DDA824C62C090065EA05 = {
						CreatedOnToolsVersion = 11.5;
						LastSwiftMigration = 1150;
					};
					3FE6DDD024C62EE60065EA05 = {
						CreatedOnToolsVersion = 11.5;
						LastSwiftMigration = 1150;
					};
					3FE6DDD824C62EE60065EA05 = {
						CreatedOnToolsVersion = 11.5;
						LastSwiftMigration = 1150;
					};
					3FE6DE2E24C642330065EA05 = {
						CreatedOnToolsVersion = 11.5;
						LastSwiftMigration = 1150;
					};
					3FE6DE3624C642330065EA05 = {
						CreatedOnToolsVersion = 11.5;
						LastSwiftMigration = 1150;
					};
					3FF8170924D89B160064DFA1 = {
						CreatedOnToolsVersion = 11.3.1;
						LastSwiftMigration = 1130;
					};
				};
			};
			buildConfigurationList = 21CAC0D02422917600C11388 /* Build configuration list for PBXProject "AEPCore" */;
			compatibilityVersion = "Xcode 9.3";
			developmentRegion = en;
			hasScannedForEncodings = 0;
			knownRegions = (
				en,
				Base,
			);
			mainGroup = 21CAC0CC2422917600C11388;
			productRefGroup = 21CAC0D72422917600C11388 /* Products */;
			projectDirPath = "";
			projectRoot = "";
			targets = (
				21CAC0D52422917600C11388 /* AEPCore */,
				3FF8170924D89B160064DFA1 /* AEPCoreMocks */,
				21CAC0DE2422917600C11388 /* AEPCoreTests */,
				3FE6DE2E24C642330065EA05 /* AEPIdentity */,
				3FE6DE3624C642330065EA05 /* AEPIdentityTests */,
				3FE6DDD024C62EE60065EA05 /* AEPLifecycle */,
				3FE6DDD824C62EE60065EA05 /* AEPLifecycleTests */,
				3F03978624BE5DD30019F095 /* AEPServices */,
				3FE6DDA824C62C090065EA05 /* AEPServicesMocks */,
				3F03978E24BE5DD30019F095 /* AEPServicesTests */,
				24B4934E24D4C31100AA38D9 /* AEPSignal */,
				24B4935624D4C31100AA38D9 /* AEPSignalTests */,
				3F39152124CA34BA00B58C3E /* AEP-All */,
				3F4256FB24F474F4005D4006 /* AEPIntegrationTests */,
			);
		};
/* End PBXProject section */

/* Begin PBXResourcesBuildPhase section */
		21CAC0D42422917600C11388 /* Resources */ = {
			isa = PBXResourcesBuildPhase;
			buildActionMask = 2147483647;
			files = (
				754965C42B607861000E49B0 /* PrivacyInfo.xcprivacy in Resources */,
			);
			runOnlyForDeploymentPostprocessing = 0;
		};
		21CAC0DD2422917600C11388 /* Resources */ = {
			isa = PBXResourcesBuildPhase;
			buildActionMask = 2147483647;
			files = (
				2438B92A29BF906F001D6F3A /* rules_testTimestampu.json in Resources */,
				BB3E86DE24F86B6700E39C53 /* rules_testUrlenc.json in Resources */,
				BBA512A724F4A18B0030DAD1 /* rules_testMatcherNc.json in Resources */,
				BBA512B424F5CF380030DAD1 /* rules_testModifyData.json in Resources */,
				BF4A6F2726BB4A1B00612434 /* rules_testDispatchEventInvalidAction.json in Resources */,
				BF4A6EE726BB47FE00612434 /* rules_testDispatchEventNewData.json in Resources */,
				3F08FF9B24DA0DA100D34DE3 /* rules_functional_1.zip in Resources */,
				3F39520C24CA096100F7325B /* rules_1.json in Resources */,
				BBA512A524F4A1790030DAD1 /* rules_testMatcherCo.json in Resources */,
				BBA512A924F4A7EE0030DAD1 /* rules_testMatcherNx.json in Resources */,
				BBA512A124F4A15C0030DAD1 /* rules_testMatcherLt.json in Resources */,
				BB3E86E224F975E000E39C53 /* rules_testMatcherWithDifferentTypesOfParameters.json in Resources */,
				3F39520D24CA096100F7325B /* ADBMobileConfig.json in Resources */,
				24A1FCE72704CE6000D28D26 /* rules_testHistory.json in Resources */,
				75ED44D12B56F0B400F2CEB1 /* rules_testAttachDataArray.json in Resources */,
				BBA5129D24F4899B0030DAD1 /* rules_testMatcherGt.json in Resources */,
				BF4A6F0526BB48A200612434 /* rules_testDispatchEventNewNoData.json in Resources */,
				BF4A6F2826BB4A1B00612434 /* rules_testDispatchEventNoSource.json in Resources */,
				BF4A6EB826BB3B9D00612434 /* rules_testDispatchEventCopy.json in Resources */,
				3F39520F24CA096100F7325B /* testRulesDownloader.zip in Resources */,
				BF4A6F2626BB4A1B00612434 /* rules_testDispatchEventNoAction.json in Resources */,
				3F39520A24CA096100F7325B /* TestRules.zip in Resources */,
				3F39520E24CA096100F7325B /* TestConfig.json in Resources */,
				3F39520B24CA096100F7325B /* TestImage.png in Resources */,
				BF4A6F2926BB4A1B00612434 /* rules_testDispatchEventNoType.json in Resources */,
				BBA512BB24F6C6CA0030DAD1 /* rules_testModifyData_invalidJson.json in Resources */,
				BB3E86E024F86E6200E39C53 /* rules_testUrlenc_invalidFnName.json in Resources */,
				BBA512A324F4A16A0030DAD1 /* rules_testMatcherLe.json in Resources */,
				BBA5129B24F477550030DAD1 /* rules_testMatcherNe.json in Resources */,
				BBA5129924F46C770030DAD1 /* rules_testGroupLogicalOperators.json in Resources */,
				BBA5129F24F4A14C0030DAD1 /* rules_testMatcherGe.json in Resources */,
				BB244F7D2666DBAE00F427BC /* rules_testMatcherGt_2_types.json in Resources */,
				BF4A6F8D26BBAE6500612434 /* rules_testDispatchEventChain.json in Resources */,
				BBA512B724F6C4D90030DAD1 /* rules_testAttachData_invalidJson.json in Resources */,
				3F5D45FD25190E8D0040E298 /* rules_testTransform.json in Resources */,
				BBA512B324F5CF380030DAD1 /* rules_testAttachData.json in Resources */,
			);
			runOnlyForDeploymentPostprocessing = 0;
		};
		24B4934D24D4C31100AA38D9 /* Resources */ = {
			isa = PBXResourcesBuildPhase;
			buildActionMask = 2147483647;
			files = (
			);
			runOnlyForDeploymentPostprocessing = 0;
		};
		24B4935524D4C31100AA38D9 /* Resources */ = {
			isa = PBXResourcesBuildPhase;
			buildActionMask = 2147483647;
			files = (
			);
			runOnlyForDeploymentPostprocessing = 0;
		};
		3F03978524BE5DD30019F095 /* Resources */ = {
			isa = PBXResourcesBuildPhase;
			buildActionMask = 2147483647;
			files = (
				754965C82B6421A0000E49B0 /* PrivacyInfo.xcprivacy in Resources */,
			);
			runOnlyForDeploymentPostprocessing = 0;
		};
		3F03978D24BE5DD30019F095 /* Resources */ = {
			isa = PBXResourcesBuildPhase;
			buildActionMask = 2147483647;
			files = (
				3F03983824BE62AA0019F095 /* TestRules.zip in Resources */,
				3F03983B24BE62AA0019F095 /* TestConfig.json in Resources */,
				3F03983A24BE62AA0019F095 /* ADBMobileConfig.json in Resources */,
				787505E025A67BE200E5203E /* TestZipSlip.zip in Resources */,
				78AA4EBC2502E42400205AE9 /* TestCorruptFile.zip in Resources */,
				78AA4EC2250AB55800205AE9 /* TestLarge.zip in Resources */,
				78AA4EBE2502F4AF00205AE9 /* TestInvalidCompressionMethod.zip in Resources */,
				3F03983924BE62AA0019F095 /* TestImage.png in Resources */,
			);
			runOnlyForDeploymentPostprocessing = 0;
		};
		3F4256FA24F474F4005D4006 /* Resources */ = {
			isa = PBXResourcesBuildPhase;
			buildActionMask = 2147483647;
			files = (
				246EFA062790B20100C76A6B /* rules_signal.zip in Resources */,
				3FEEA0DD2522436E007EC317 /* rules_pii.json in Resources */,
				ACC7A97C2A12AF9D001A04FB /* rules_attach.zip in Resources */,
				3FF829492507F8AA00483C74 /* rules_lifecycle.json in Resources */,
				3FF8296D2509942300483C74 /* rules_signal.json in Resources */,
				ACC7A97B2A12AF9D001A04FB /* rules_attach.json in Resources */,
				BF4A70BE26CCD30800612434 /* rules_dispatch_consequence.zip in Resources */,
				246EFA082790B20100C76A6B /* rules_pii.zip in Resources */,
				BF4A70AE26CCD27900612434 /* rules_dispatch_consequence.json in Resources */,
				246EFA072790B20100C76A6B /* rules_lifecycle.zip in Resources */,
				3FF829452507E9F500483C74 /* ADBMobileConfig-OptedOut.json in Resources */,
			);
			runOnlyForDeploymentPostprocessing = 0;
		};
		3FE6DDA724C62C090065EA05 /* Resources */ = {
			isa = PBXResourcesBuildPhase;
			buildActionMask = 2147483647;
			files = (
			);
			runOnlyForDeploymentPostprocessing = 0;
		};
		3FE6DDCF24C62EE60065EA05 /* Resources */ = {
			isa = PBXResourcesBuildPhase;
			buildActionMask = 2147483647;
			files = (
			);
			runOnlyForDeploymentPostprocessing = 0;
		};
		3FE6DDD724C62EE60065EA05 /* Resources */ = {
			isa = PBXResourcesBuildPhase;
			buildActionMask = 2147483647;
			files = (
			);
			runOnlyForDeploymentPostprocessing = 0;
		};
		3FE6DE2D24C642330065EA05 /* Resources */ = {
			isa = PBXResourcesBuildPhase;
			buildActionMask = 2147483647;
			files = (
			);
			runOnlyForDeploymentPostprocessing = 0;
		};
		3FE6DE3524C642330065EA05 /* Resources */ = {
			isa = PBXResourcesBuildPhase;
			buildActionMask = 2147483647;
			files = (
			);
			runOnlyForDeploymentPostprocessing = 0;
		};
		3FF8170824D89B160064DFA1 /* Resources */ = {
			isa = PBXResourcesBuildPhase;
			buildActionMask = 2147483647;
			files = (
			);
			runOnlyForDeploymentPostprocessing = 0;
		};
/* End PBXResourcesBuildPhase section */

/* Begin PBXShellScriptBuildPhase section */
		0475C7DFF640AC36FF410C99 /* [CP] Embed Pods Frameworks */ = {
			isa = PBXShellScriptBuildPhase;
			buildActionMask = 2147483647;
			files = (
			);
			inputFileListPaths = (
				"${PODS_ROOT}/Target Support Files/Pods-AEPLifecycleTests/Pods-AEPLifecycleTests-frameworks-${CONFIGURATION}-input-files.xcfilelist",
			);
			name = "[CP] Embed Pods Frameworks";
			outputFileListPaths = (
				"${PODS_ROOT}/Target Support Files/Pods-AEPLifecycleTests/Pods-AEPLifecycleTests-frameworks-${CONFIGURATION}-output-files.xcfilelist",
			);
			runOnlyForDeploymentPostprocessing = 0;
			shellPath = /bin/sh;
			shellScript = "\"${PODS_ROOT}/Target Support Files/Pods-AEPLifecycleTests/Pods-AEPLifecycleTests-frameworks.sh\"\n";
			showEnvVarsInLog = 0;
		};
		10717D81700D656DDA1DCDFF /* [CP] Embed Pods Frameworks */ = {
			isa = PBXShellScriptBuildPhase;
			buildActionMask = 2147483647;
			files = (
			);
			inputFileListPaths = (
				"${PODS_ROOT}/Target Support Files/Pods-AEPCoreTests/Pods-AEPCoreTests-frameworks-${CONFIGURATION}-input-files.xcfilelist",
			);
			name = "[CP] Embed Pods Frameworks";
			outputFileListPaths = (
				"${PODS_ROOT}/Target Support Files/Pods-AEPCoreTests/Pods-AEPCoreTests-frameworks-${CONFIGURATION}-output-files.xcfilelist",
			);
			runOnlyForDeploymentPostprocessing = 0;
			shellPath = /bin/sh;
			shellScript = "\"${PODS_ROOT}/Target Support Files/Pods-AEPCoreTests/Pods-AEPCoreTests-frameworks.sh\"\n";
			showEnvVarsInLog = 0;
		};
		356332A4E2245C6002D749CD /* [CP] Check Pods Manifest.lock */ = {
			isa = PBXShellScriptBuildPhase;
			buildActionMask = 2147483647;
			files = (
			);
			inputFileListPaths = (
			);
			inputPaths = (
				"${PODS_PODFILE_DIR_PATH}/Podfile.lock",
				"${PODS_ROOT}/Manifest.lock",
			);
			name = "[CP] Check Pods Manifest.lock";
			outputFileListPaths = (
			);
			outputPaths = (
				"$(DERIVED_FILE_DIR)/Pods-AEPLifecycleTests-checkManifestLockResult.txt",
			);
			runOnlyForDeploymentPostprocessing = 0;
			shellPath = /bin/sh;
			shellScript = "diff \"${PODS_PODFILE_DIR_PATH}/Podfile.lock\" \"${PODS_ROOT}/Manifest.lock\" > /dev/null\nif [ $? != 0 ] ; then\n    # print error to STDERR\n    echo \"error: The sandbox is not in sync with the Podfile.lock. Run 'pod install' or update your CocoaPods installation.\" >&2\n    exit 1\nfi\n# This output is used by Xcode 'outputs' to avoid re-running this script phase.\necho \"SUCCESS\" > \"${SCRIPT_OUTPUT_FILE_0}\"\n";
			showEnvVarsInLog = 0;
		};
		461B02974871EBDBADF78DAF /* [CP] Embed Pods Frameworks */ = {
			isa = PBXShellScriptBuildPhase;
			buildActionMask = 2147483647;
			files = (
			);
			inputFileListPaths = (
				"${PODS_ROOT}/Target Support Files/Pods-AEPIdentityTests/Pods-AEPIdentityTests-frameworks-${CONFIGURATION}-input-files.xcfilelist",
			);
			name = "[CP] Embed Pods Frameworks";
			outputFileListPaths = (
				"${PODS_ROOT}/Target Support Files/Pods-AEPIdentityTests/Pods-AEPIdentityTests-frameworks-${CONFIGURATION}-output-files.xcfilelist",
			);
			runOnlyForDeploymentPostprocessing = 0;
			shellPath = /bin/sh;
			shellScript = "\"${PODS_ROOT}/Target Support Files/Pods-AEPIdentityTests/Pods-AEPIdentityTests-frameworks.sh\"\n";
			showEnvVarsInLog = 0;
		};
		502E324265FC777BF951437B /* [CP] Check Pods Manifest.lock */ = {
			isa = PBXShellScriptBuildPhase;
			buildActionMask = 2147483647;
			files = (
			);
			inputFileListPaths = (
			);
			inputPaths = (
				"${PODS_PODFILE_DIR_PATH}/Podfile.lock",
				"${PODS_ROOT}/Manifest.lock",
			);
			name = "[CP] Check Pods Manifest.lock";
			outputFileListPaths = (
			);
			outputPaths = (
				"$(DERIVED_FILE_DIR)/Pods-AEPCore-checkManifestLockResult.txt",
			);
			runOnlyForDeploymentPostprocessing = 0;
			shellPath = /bin/sh;
			shellScript = "diff \"${PODS_PODFILE_DIR_PATH}/Podfile.lock\" \"${PODS_ROOT}/Manifest.lock\" > /dev/null\nif [ $? != 0 ] ; then\n    # print error to STDERR\n    echo \"error: The sandbox is not in sync with the Podfile.lock. Run 'pod install' or update your CocoaPods installation.\" >&2\n    exit 1\nfi\n# This output is used by Xcode 'outputs' to avoid re-running this script phase.\necho \"SUCCESS\" > \"${SCRIPT_OUTPUT_FILE_0}\"\n";
			showEnvVarsInLog = 0;
		};
		5236D728E9AB04F15E4033B0 /* [CP] Check Pods Manifest.lock */ = {
			isa = PBXShellScriptBuildPhase;
			buildActionMask = 2147483647;
			files = (
			);
			inputFileListPaths = (
			);
			inputPaths = (
				"${PODS_PODFILE_DIR_PATH}/Podfile.lock",
				"${PODS_ROOT}/Manifest.lock",
			);
			name = "[CP] Check Pods Manifest.lock";
			outputFileListPaths = (
			);
			outputPaths = (
				"$(DERIVED_FILE_DIR)/Pods-AEPIntegrationTests-checkManifestLockResult.txt",
			);
			runOnlyForDeploymentPostprocessing = 0;
			shellPath = /bin/sh;
			shellScript = "diff \"${PODS_PODFILE_DIR_PATH}/Podfile.lock\" \"${PODS_ROOT}/Manifest.lock\" > /dev/null\nif [ $? != 0 ] ; then\n    # print error to STDERR\n    echo \"error: The sandbox is not in sync with the Podfile.lock. Run 'pod install' or update your CocoaPods installation.\" >&2\n    exit 1\nfi\n# This output is used by Xcode 'outputs' to avoid re-running this script phase.\necho \"SUCCESS\" > \"${SCRIPT_OUTPUT_FILE_0}\"\n";
			showEnvVarsInLog = 0;
		};
		5D297B1C71DF4FB38E98D507 /* [CP] Embed Pods Frameworks */ = {
			isa = PBXShellScriptBuildPhase;
			buildActionMask = 2147483647;
			files = (
			);
			inputFileListPaths = (
				"${PODS_ROOT}/Target Support Files/Pods-AEPIntegrationTests/Pods-AEPIntegrationTests-frameworks-${CONFIGURATION}-input-files.xcfilelist",
			);
			name = "[CP] Embed Pods Frameworks";
			outputFileListPaths = (
				"${PODS_ROOT}/Target Support Files/Pods-AEPIntegrationTests/Pods-AEPIntegrationTests-frameworks-${CONFIGURATION}-output-files.xcfilelist",
			);
			runOnlyForDeploymentPostprocessing = 0;
			shellPath = /bin/sh;
			shellScript = "\"${PODS_ROOT}/Target Support Files/Pods-AEPIntegrationTests/Pods-AEPIntegrationTests-frameworks.sh\"\n";
			showEnvVarsInLog = 0;
		};
		6FCADF3004F0F355422DB5C9 /* [CP] Check Pods Manifest.lock */ = {
			isa = PBXShellScriptBuildPhase;
			buildActionMask = 2147483647;
			files = (
			);
			inputFileListPaths = (
			);
			inputPaths = (
				"${PODS_PODFILE_DIR_PATH}/Podfile.lock",
				"${PODS_ROOT}/Manifest.lock",
			);
			name = "[CP] Check Pods Manifest.lock";
			outputFileListPaths = (
			);
			outputPaths = (
				"$(DERIVED_FILE_DIR)/Pods-AEPSignalTests-checkManifestLockResult.txt",
			);
			runOnlyForDeploymentPostprocessing = 0;
			shellPath = /bin/sh;
			shellScript = "diff \"${PODS_PODFILE_DIR_PATH}/Podfile.lock\" \"${PODS_ROOT}/Manifest.lock\" > /dev/null\nif [ $? != 0 ] ; then\n    # print error to STDERR\n    echo \"error: The sandbox is not in sync with the Podfile.lock. Run 'pod install' or update your CocoaPods installation.\" >&2\n    exit 1\nfi\n# This output is used by Xcode 'outputs' to avoid re-running this script phase.\necho \"SUCCESS\" > \"${SCRIPT_OUTPUT_FILE_0}\"\n";
			showEnvVarsInLog = 0;
		};
		796C1826513F7AC8E1ACEDEE /* [CP] Embed Pods Frameworks */ = {
			isa = PBXShellScriptBuildPhase;
			buildActionMask = 2147483647;
			files = (
			);
			inputFileListPaths = (
				"${PODS_ROOT}/Target Support Files/Pods-AEPSignalTests/Pods-AEPSignalTests-frameworks-${CONFIGURATION}-input-files.xcfilelist",
			);
			name = "[CP] Embed Pods Frameworks";
			outputFileListPaths = (
				"${PODS_ROOT}/Target Support Files/Pods-AEPSignalTests/Pods-AEPSignalTests-frameworks-${CONFIGURATION}-output-files.xcfilelist",
			);
			runOnlyForDeploymentPostprocessing = 0;
			shellPath = /bin/sh;
			shellScript = "\"${PODS_ROOT}/Target Support Files/Pods-AEPSignalTests/Pods-AEPSignalTests-frameworks.sh\"\n";
			showEnvVarsInLog = 0;
		};
		7DBB154E267ADBB63ECC6060 /* [CP] Check Pods Manifest.lock */ = {
			isa = PBXShellScriptBuildPhase;
			buildActionMask = 2147483647;
			files = (
			);
			inputFileListPaths = (
			);
			inputPaths = (
				"${PODS_PODFILE_DIR_PATH}/Podfile.lock",
				"${PODS_ROOT}/Manifest.lock",
			);
			name = "[CP] Check Pods Manifest.lock";
			outputFileListPaths = (
			);
			outputPaths = (
				"$(DERIVED_FILE_DIR)/Pods-AEPCoreTests-checkManifestLockResult.txt",
			);
			runOnlyForDeploymentPostprocessing = 0;
			shellPath = /bin/sh;
			shellScript = "diff \"${PODS_PODFILE_DIR_PATH}/Podfile.lock\" \"${PODS_ROOT}/Manifest.lock\" > /dev/null\nif [ $? != 0 ] ; then\n    # print error to STDERR\n    echo \"error: The sandbox is not in sync with the Podfile.lock. Run 'pod install' or update your CocoaPods installation.\" >&2\n    exit 1\nfi\n# This output is used by Xcode 'outputs' to avoid re-running this script phase.\necho \"SUCCESS\" > \"${SCRIPT_OUTPUT_FILE_0}\"\n";
			showEnvVarsInLog = 0;
		};
		856B38BEF87A340D16FD7F3F /* [CP] Check Pods Manifest.lock */ = {
			isa = PBXShellScriptBuildPhase;
			buildActionMask = 2147483647;
			files = (
			);
			inputFileListPaths = (
			);
			inputPaths = (
				"${PODS_PODFILE_DIR_PATH}/Podfile.lock",
				"${PODS_ROOT}/Manifest.lock",
			);
			name = "[CP] Check Pods Manifest.lock";
			outputFileListPaths = (
			);
			outputPaths = (
				"$(DERIVED_FILE_DIR)/Pods-AEPIdentityTests-checkManifestLockResult.txt",
			);
			runOnlyForDeploymentPostprocessing = 0;
			shellPath = /bin/sh;
			shellScript = "diff \"${PODS_PODFILE_DIR_PATH}/Podfile.lock\" \"${PODS_ROOT}/Manifest.lock\" > /dev/null\nif [ $? != 0 ] ; then\n    # print error to STDERR\n    echo \"error: The sandbox is not in sync with the Podfile.lock. Run 'pod install' or update your CocoaPods installation.\" >&2\n    exit 1\nfi\n# This output is used by Xcode 'outputs' to avoid re-running this script phase.\necho \"SUCCESS\" > \"${SCRIPT_OUTPUT_FILE_0}\"\n";
			showEnvVarsInLog = 0;
		};
		BB6812FF24E19B55007FDCF7 /* ShellScript */ = {
			isa = PBXShellScriptBuildPhase;
			alwaysOutOfDate = 1;
			buildActionMask = 2147483647;
			files = (
			);
			inputFileListPaths = (
			);
			inputPaths = (
			);
			outputFileListPaths = (
			);
			outputPaths = (
			);
			runOnlyForDeploymentPostprocessing = 0;
			shellPath = /bin/zsh;
			shellScript = "cd ${PROJECT_DIR}\nif which ./Pods/SwiftLint/swiftlint >/dev/null; then\n  ./Pods/SwiftLint/swiftlint\nelse\n  echo \"error: SwiftLint not installed, please run the pod install command from the project root directory.\"\nfi\n";
		};
		BB68130024E19C06007FDCF7 /* ShellScript */ = {
			isa = PBXShellScriptBuildPhase;
			alwaysOutOfDate = 1;
			buildActionMask = 2147483647;
			files = (
			);
			inputFileListPaths = (
			);
			inputPaths = (
			);
			outputFileListPaths = (
			);
			outputPaths = (
			);
			runOnlyForDeploymentPostprocessing = 0;
			shellPath = /bin/zsh;
			shellScript = "cd ${PROJECT_DIR}\nif which ./Pods/SwiftLint/swiftlint >/dev/null; then\n  ./Pods/SwiftLint/swiftlint\nelse\n  echo \"error: SwiftLint not installed, download from https://github.com/realm/SwiftLint\"\nfi\n";
		};
		BB68130124E19C10007FDCF7 /* ShellScript */ = {
			isa = PBXShellScriptBuildPhase;
			alwaysOutOfDate = 1;
			buildActionMask = 2147483647;
			files = (
			);
			inputFileListPaths = (
			);
			inputPaths = (
			);
			outputFileListPaths = (
			);
			outputPaths = (
			);
			runOnlyForDeploymentPostprocessing = 0;
			shellPath = /bin/zsh;
			shellScript = "cd ${PROJECT_DIR}\nif which ./Pods/SwiftLint/swiftlint >/dev/null; then\n  ./Pods/SwiftLint/swiftlint\nelse\n  echo \"error: SwiftLint not installed, download from https://github.com/realm/SwiftLint\"\nfi\n";
		};
		BB68130224E19C15007FDCF7 /* ShellScript */ = {
			isa = PBXShellScriptBuildPhase;
			alwaysOutOfDate = 1;
			buildActionMask = 2147483647;
			files = (
			);
			inputFileListPaths = (
			);
			inputPaths = (
			);
			outputFileListPaths = (
			);
			outputPaths = (
			);
			runOnlyForDeploymentPostprocessing = 0;
			shellPath = /bin/zsh;
			shellScript = "cd ${PROJECT_DIR}\nif which ./Pods/SwiftLint/swiftlint >/dev/null; then\n  ./Pods/SwiftLint/swiftlint\nelse\n  echo \"error: SwiftLint not installed, download from https://github.com/realm/SwiftLint\"\nfi\n";
		};
		BB68130424E19C23007FDCF7 /* Run Script */ = {
			isa = PBXShellScriptBuildPhase;
			alwaysOutOfDate = 1;
			buildActionMask = 2147483647;
			files = (
			);
			inputFileListPaths = (
			);
			inputPaths = (
			);
			name = "Run Script";
			outputFileListPaths = (
			);
			outputPaths = (
			);
			runOnlyForDeploymentPostprocessing = 0;
			shellPath = /bin/zsh;
			shellScript = "cd ${PROJECT_DIR}\nif which ./Pods/SwiftLint/swiftlint >/dev/null; then\n  ./Pods/SwiftLint/swiftlint\nelse\n  echo \"error: SwiftLint not installed, download from https://github.com/realm/SwiftLint\"\nfi\n";
		};
		BB68130624E19C2E007FDCF7 /* ShellScript */ = {
			isa = PBXShellScriptBuildPhase;
			alwaysOutOfDate = 1;
			buildActionMask = 2147483647;
			files = (
			);
			inputFileListPaths = (
			);
			inputPaths = (
			);
			outputFileListPaths = (
			);
			outputPaths = (
			);
			runOnlyForDeploymentPostprocessing = 0;
			shellPath = /bin/zsh;
			shellScript = "cd ${PROJECT_DIR}\nif which ./Pods/SwiftLint/swiftlint >/dev/null; then\n  ./Pods/SwiftLint/swiftlint\nelse\n  echo \"error: SwiftLint not installed, download from https://github.com/realm/SwiftLint\"\nfi\n";
		};
		BB68130724E19C32007FDCF7 /* ShellScript */ = {
			isa = PBXShellScriptBuildPhase;
			alwaysOutOfDate = 1;
			buildActionMask = 2147483647;
			files = (
			);
			inputFileListPaths = (
			);
			inputPaths = (
			);
			outputFileListPaths = (
			);
			outputPaths = (
			);
			runOnlyForDeploymentPostprocessing = 0;
			shellPath = /bin/zsh;
			shellScript = "cd ${PROJECT_DIR}\nif which ./Pods/SwiftLint/swiftlint >/dev/null; then\n  ./Pods/SwiftLint/swiftlint\nelse\n  echo \"error: SwiftLint not installed, download from https://github.com/realm/SwiftLint\"\nfi\n";
		};
/* End PBXShellScriptBuildPhase section */

/* Begin PBXSourcesBuildPhase section */
		21CAC0D22422917600C11388 /* Sources */ = {
			isa = PBXSourcesBuildPhase;
			buildActionMask = 2147483647;
			files = (
				7522C4842C233ACD004AF637 /* Event+Debug.swift in Sources */,
				218C813B24EC3EBC009B4F31 /* V5Migrator.swift in Sources */,
				3FB66ACD24CA004400502CAF /* EventHubConstants.swift in Sources */,
				3FB66ADF24CA004400502CAF /* ConfigurationConstants.swift in Sources */,
				3FB66ADE24CA004400502CAF /* Configuration.swift in Sources */,
				3FB66ADD24CA004400502CAF /* JSONRulesParser.swift in Sources */,
				75FC60EA29AD45C200EB7579 /* InitOptions.swift in Sources */,
				3FB66AD624CA004400502CAF /* EventSource.swift in Sources */,
				218C813E24EC4101009B4F31 /* V5MigrationConstants.swift in Sources */,
				3F16761424E1B0630041B970 /* RulesConstants.swift in Sources */,
				24EDE33726F10B810068A65F /* EventData+FNV1A32.swift in Sources */,
				24EDE33526EFBDD60068A65F /* EventHistoryDatabase.swift in Sources */,
				BB00E26824D8C94600C578C1 /* TokenFinder.swift in Sources */,
				24EDE33126EFB7170068A65F /* EventHistory.swift in Sources */,
				24D2A3D524DB5B370079DCCF /* HitQueuing+PrivacyStatus.swift in Sources */,
				3FB66AD924CA004400502CAF /* LaunchRule.swift in Sources */,
				BB0E397224FD56100050C181 /* RulesEngineNativeLogging.swift in Sources */,
				21F79ABB24E70CDC003204C3 /* IDParsing.swift in Sources */,
				3FB66AE524CA004400502CAF /* CachedConfiguration.swift in Sources */,
				3FB66AC924CA004400502CAF /* MobileCore+Configuration.swift in Sources */,
				216A15C8257818B200D43848 /* Data+HexString.swift in Sources */,
				3F2B1DC5263221580030F50B /* LaunchRulesEngine+Downloader.swift in Sources */,
				3FB66AC524CA004400502CAF /* CoreConstants.swift in Sources */,
				3FB66AE224CA004400502CAF /* Event+Configuration.swift in Sources */,
				3FB66AD124CA004400502CAF /* SharedState.swift in Sources */,
				215A6CE224ED92C500FE0657 /* V4MigrationConstants.swift in Sources */,
				217E220524D1FD7900B70B3E /* SharedStateResult.swift in Sources */,
				BB00E26924D8C94600C578C1 /* Dictionary+Flatten.swift in Sources */,
				3FB66AD524CA004400502CAF /* EventHubError.swift in Sources */,
				24EDE33B26F39F450068A65F /* EventHistoryResult.swift in Sources */,
				3FB66AD324CA004400502CAF /* ExtensionRuntime.swift in Sources */,
				7522618B2AA929E300D59847 /* UserDefaultsMigrator.swift in Sources */,
				3F2B1DA62631E7FE0030F50B /* RuleConsequence.swift in Sources */,
				24EDE33326EFB7470068A65F /* EventHistoryRequest.swift in Sources */,
				3FB66AE324CA004400502CAF /* ConfigurationDownloadable.swift in Sources */,
				3FB66ADB24CA004400502CAF /* LaunchRulesEngine.swift in Sources */,
				21377D4124E3383E004BAC01 /* V4Migrator.swift in Sources */,
				3FB66ACA24CA004400502CAF /* MobileCore+Lifecycle.swift in Sources */,
				3FB66AE624CA004400502CAF /* ConfigurationDownloader.swift in Sources */,
				213F8A0424D8DC5A0003B8AF /* WrapperType.swift in Sources */,
				BBA1E96825F0506B00999DD2 /* DataMarshaller.swift in Sources */,
				3FB66ACF24CA004400502CAF /* Event.swift in Sources */,
				3FB66ACE24CA004400502CAF /* ExtensionContainer.swift in Sources */,
				21F79AB724E704C5003204C3 /* IDParser.swift in Sources */,
				24CF602B2538AC79006473BA /* MobileCore+Tracking.swift in Sources */,
				3FB66AE024CA004400502CAF /* ConfigurationState.swift in Sources */,
				3FB66AE724CA004400502CAF /* PrivacyStatus.swift in Sources */,
				3FB66AC624CA004400502CAF /* MobileCore.swift in Sources */,
				3FB66AD824CA004400502CAF /* Extension.swift in Sources */,
				BB00E26E24D9BFB700C578C1 /* URLUtility.swift in Sources */,
				3FB66AD724CA004400502CAF /* EventListenerContainer.swift in Sources */,
				3FB66AD224CA004400502CAF /* EventHub.swift in Sources */,
				3FB66ADC24CA004400502CAF /* RulesLoader.swift in Sources */,
				3FB66ACC24CA004400502CAF /* EventHubPlaceholderExtension.swift in Sources */,
				3F278C4D262E1FAB00E955E5 /* CachedRules.swift in Sources */,
				3FB66AE824CA004400502CAF /* Cacheable.swift in Sources */,
				3FB66ADA24CA004400502CAF /* RulesDownloader.swift in Sources */,
				3FB66AE124CA004400502CAF /* LaunchIDManager.swift in Sources */,
				3F08FF9524D9F1D200D34DE3 /* EventDataMerger.swift in Sources */,
				3FB66AD024CA004400502CAF /* AEPError.swift in Sources */,
				3FB66AD424CA004400502CAF /* EventType.swift in Sources */,
				3F5D45F8251903030040E298 /* LaunchRuleTransformer.swift in Sources */,
				7522618D2AABBE9600D59847 /* UserDefaultMigrationConstants.swift in Sources */,
				24EDE33926F10BA10068A65F /* String+FNV1A32.swift in Sources */,
				21A6737325434AE600A7E906 /* SharedStateType.swift in Sources */,
			);
			runOnlyForDeploymentPostprocessing = 0;
		};
		21CAC0DB2422917600C11388 /* Sources */ = {
			isa = PBXSourcesBuildPhase;
			buildActionMask = 2147483647;
			files = (
				BB59402B24CF6E1D00EE0C6C /* LaunchRulesEngineTests.swift in Sources */,
				3F39521324CA096100F7325B /* MobileCore+ConfigurationTests.swift in Sources */,
				246B1A2B272B48A80017716A /* EventTests.swift in Sources */,
				24B4BE592714F5A40000C3AA /* EventHistoryRequestTests.swift in Sources */,
				78AA4EC92513AEBD00205AE9 /* ConfigurationPrivacyStatusTests.swift in Sources */,
				21629DB22461CC48009D05BF /* AEPCore+LifecycleTests.swift in Sources */,
				3F08FF9924DA03F000D34DE3 /* RulesEngineFunctionalTests.swift in Sources */,
				3F16762C24F032E60041B970 /* ContractExtensionTwo.swift in Sources */,
				78AA4ECB2513AF4200205AE9 /* ConfigurationAppIDTests.swift in Sources */,
				24B4BE5D2714F7B30000C3AA /* EventHistoryTests.swift in Sources */,
				3F16762824F031A00041B970 /* EventHubContractTests.swift in Sources */,
				BBE1295124DBCE870045CD8D /* TokenFinderTests.swift in Sources */,
				7522C4862C234180004AF637 /* DebugEventTests.swift in Sources */,
				7522618F2AAF6E2400D59847 /* UserDefaultMigratorTests.swift in Sources */,
				3F5D45FB251904F00040E298 /* LaunchRuleTransformerTests.swift in Sources */,
				3F16762A24F032C60041B970 /* ContractExtensionOne.swift in Sources */,
				3F39521924CA096200F7325B /* SharedStateTestHelper.swift in Sources */,
				21CD581124EC7B8900D9D590 /* V5MigratorTests.swift in Sources */,
				24E255D5270F406300AB9F07 /* EventData+FNV1A32Tests.swift in Sources */,
				3F08FF9724D9F1F300D34DE3 /* EventDataMergeTests.swift in Sources */,
				216A15F5257818EF00D43848 /* Data+HexStringTests.swift in Sources */,
				3F39520824CA096100F7325B /* SharedStateTest.swift in Sources */,
				24B4BE5F2714F7C80000C3AA /* EventHistoryDatabaseTests.swift in Sources */,
				21F79AC124E72204003204C3 /* V4MigratorTests.swift in Sources */,
				3F39522024CA096200F7325B /* LaunchIDManagerTests.swift in Sources */,
				3F08FF9D24DA0DCF00D34DE3 /* RulesDownloaderTests.swift in Sources */,
				BBE1294F24DBBBD60045CD8D /* Dictionary+FlattenTests.swift in Sources */,
				BBA1E97825F099D000999DD2 /* DataMarshallerTests.swift in Sources */,
				24B4BE5B2714F7730000C3AA /* EventHistoryResponseTests.swift in Sources */,
				3F39521824CA096200F7325B /* MockRulesDownloaderNetworkService.swift in Sources */,
				3F39521224CA096100F7325B /* MockExtensionTwo.swift in Sources */,
				78AA4EC62513AE3900205AE9 /* ConfigurationLifecycleResponseTests.swift in Sources */,
				3F39520924CA096100F7325B /* EventHubTests.swift in Sources */,
				21F79ABF24E71B03003204C3 /* IDParserTests.swift in Sources */,
				3F39521E24CA096200F7325B /* ConfigurationDownloaderTests.swift in Sources */,
				3F39153324CB7E2400B58C3E /* MobileCore+IdentityTests.swift in Sources */,
				3F39521024CA096100F7325B /* SlowMockExtension.swift in Sources */,
				3F39520724CA096100F7325B /* MobileCoreTests.swift in Sources */,
				2130A59D260AB448005DBA0F /* MockLegacyExtension.swift in Sources */,
				3F39521D24CA096200F7325B /* ConfigurationStateTests.swift in Sources */,
				3F39521524CA096200F7325B /* MockConfigurationDownloader.swift in Sources */,
				78AA4EC42513AD2000205AE9 /* ConfigurationFileInPathTests.swift in Sources */,
				3F39153024CA47B600B58C3E /* JSONRulesParserTests.swift in Sources */,
				3F39521A24CA096200F7325B /* MockConfigurationDownloaderNetworkService.swift in Sources */,
				2130A5BB260AB582005DBA0F /* NotAnExtension.swift in Sources */,
				24CF603B2538C7E4006473BA /* MobileCore+TrackingTests.swift in Sources */,
				24E255D7270F526D00AB9F07 /* String+FNV1A32Tests.swift in Sources */,
				3FB5F7D024D2848900F0F6DF /* ConfigurationUpdateTests.swift in Sources */,
			);
			runOnlyForDeploymentPostprocessing = 0;
		};
		24B4934B24D4C31100AA38D9 /* Sources */ = {
			isa = PBXSourcesBuildPhase;
			buildActionMask = 2147483647;
			files = (
				24B4936F24D4C6F900AA38D9 /* Signal.swift in Sources */,
				24B4937124D4C86C00AA38D9 /* SignalConstants.swift in Sources */,
				24B4937824D8CEAC00AA38D9 /* SignalHitProcessor.swift in Sources */,
				24B4937624D8AAAF00AA38D9 /* Event+Signal.swift in Sources */,
				24B4937A24DA18BE00AA38D9 /* SignalHit.swift in Sources */,
			);
			runOnlyForDeploymentPostprocessing = 0;
		};
		24B4935324D4C31100AA38D9 /* Sources */ = {
			isa = PBXSourcesBuildPhase;
			buildActionMask = 2147483647;
			files = (
				247FBD7D24E331A600FA6505 /* Event+SignalTests.swift in Sources */,
				24B4935D24D4C31100AA38D9 /* SignalTests.swift in Sources */,
				2420365224E35EEB0069C89D /* SignalHitProcessorTests.swift in Sources */,
			);
			runOnlyForDeploymentPostprocessing = 0;
		};
		3F03978324BE5DD30019F095 /* Sources */ = {
			isa = PBXSourcesBuildPhase;
			buildActionMask = 2147483647;
			files = (
				923547EB25BF9C6600BEA9A3 /* AEPUIService.swift in Sources */,
				3F0397CE24BE5FF30019F095 /* LoggingService.swift in Sources */,
				786C000525B8EE2100F26D34 /* DefaultHeadersFormatter.swift in Sources */,
				24D9D52E26AB788D002A441A /* FullscreenMessage+WKNavigationDelegate.swift in Sources */,
				3F0397C924BE5FF30019F095 /* Logging.swift in Sources */,
				246FD07426BDEC7A00FD130B /* MessageGestureRecognizer.swift in Sources */,
				78B36A9625CA1C2D00D6D25F /* Dismissible.swift in Sources */,
				3F0397D224BE5FF30019F095 /* NetworkRequest.swift in Sources */,
				3F0397F224BE60910019F095 /* HitProcessing.swift in Sources */,
				92EEA57025885C1C00DBA3EE /* FullscreenMessage.swift in Sources */,
				3F0397FB24BE60910019F095 /* ThreadSafeArray.swift in Sources */,
				9239714025A6380A0056A3E5 /* MessagingDelegate.swift in Sources */,
				3F0397DF24BE5FF30019F095 /* URLOpening.swift in Sources */,
				3F0397CC24BE5FF30019F095 /* NetworkService.swift in Sources */,
				BB8D436225F99CDD0046E230 /* PrettyDictionary.swift in Sources */,
				9235481A25BFF19800BEA9A3 /* FloatingButtonDelegate.swift in Sources */,
				3F0397C424BE5FF30019F095 /* Cache.swift in Sources */,
				3F0397D724BE5FF30019F095 /* DataQueueService.swift in Sources */,
				3F0397F324BE60910019F095 /* PersistentHitQueue.swift in Sources */,
				24D9D54C26AB797D002A441A /* FullscreenMessage+WKScriptMessageHandler.swift in Sources */,
				3F0397CD24BE5FF30019F095 /* NetworkServiceConstants.swift in Sources */,
				3F0397C724BE5FF30019F095 /* CacheExpiry.swift in Sources */,
				246FD07C26C2CDE500FD130B /* FullscreenMessage+FrameCalculation.swift in Sources */,
				3F0397C624BE5FF30019F095 /* DiskCacheService.swift in Sources */,
				3F0397FC24BE60910019F095 /* OperationOrderer.swift in Sources */,
				92027B3F25C9C1A8007BE140 /* UIService.swift in Sources */,
				24FE9ABE2C9A268E008DA017 /* PresentationError.swift in Sources */,
				78B36AEE25CA210E00D6D25F /* FloatingButtonPresentable.swift in Sources */,
				923547FC25BFF18200BEA9A3 /* FloatingButton.swift in Sources */,
				3F0397D324BE5FF30019F095 /* SQLiteDataQueue.swift in Sources */,
				3F0397C324BE5FF30019F095 /* Caching.swift in Sources */,
				24C5E17B26B999E4005BEA72 /* MessageAlignment.swift in Sources */,
				78B36A7825CA0D7700D6D25F /* UIUtils.swift in Sources */,
				923972B325AD844E0056A3E5 /* UIApplication+Window.swift in Sources */,
				3F0397F924BE60910019F095 /* FileManager+ZIP.swift in Sources */,
				3F0397FD24BE60910019F095 /* ThreadSafeDictionary.swift in Sources */,
				3F0397F824BE60910019F095 /* ZipEntry.swift in Sources */,
				3F0397F424BE60910019F095 /* HitQueuing.swift in Sources */,
				786C001525B8EE6200F26D34 /* HttpConnectionConstants.swift in Sources */,
				24C5E15D26B990CB005BEA72 /* MessageGesture.swift in Sources */,
				24C5E14D26B8B00B005BEA72 /* MessageSettings.swift in Sources */,
				2EF54C262BF6C69800685C07 /* URLError+Recoverable.swift in Sources */,
				3F0397DB24BE5FF30019F095 /* NamedCollectionDataStore.swift in Sources */,
				3F0397C524BE5FF30019F095 /* CacheEntry.swift in Sources */,
				3F0397F524BE60910019F095 /* AtomicCounter.swift in Sources */,
				92F06BFC25B8F1FE004C1700 /* MessageMonitoring.swift in Sources */,
				78B36AB425CA1FCE00D6D25F /* FullscreenPresentable.swift in Sources */,
				3F0397DA24BE5FF30019F095 /* NamedCollectionProcessing.swift in Sources */,
				92EEA5F6258933A600DBA3EE /* FullscreenMessageDelegate.swift in Sources */,
				752261862AA257F600D59847 /* FileSystemNamedCollection.swift in Sources */,
				3F0397FE24BE60910019F095 /* URLEncoder.swift in Sources */,
				7814B23325CB455200841429 /* URL+Validator.swift in Sources */,
				B6D6A019265EC9D8005042BE /* FloatingButtonPosition.swift in Sources */,
				3F0397FF24BE60910019F095 /* AnyCodable.swift in Sources */,
				3F0397D124BE5FF30019F095 /* HttpConnection.swift in Sources */,
				3F0397D824BE5FF30019F095 /* DataQueuing.swift in Sources */,
				3F0397E024BE5FF30019F095 /* URLService.swift in Sources */,
				246FD07A26C1939900FD130B /* MessageAnimation.swift in Sources */,
				3F0397CA24BE5FF30019F095 /* Log.swift in Sources */,
				92EEA6062589343700DBA3EE /* MessageMonitor.swift in Sources */,
				3F0397DC24BE5FF30019F095 /* UserDefaultsNamedCollection.swift in Sources */,
				92F06D0425BA33F4004C1700 /* Showable.swift in Sources */,
				3F0397D524BE5FF30019F095 /* DataQueue.swift in Sources */,
				BB00E26D24D9BF6C00C578C1 /* URLUtility.swift in Sources */,
				3F0397DE24BE5FF30019F095 /* SystemInfoService.swift in Sources */,
				3F0397F624BE60910019F095 /* FileUnzipper.swift in Sources */,
				3F0397D424BE5FF30019F095 /* SQLiteWrapper.swift in Sources */,
				3F0397D024BE5FF30019F095 /* HttpMethod.swift in Sources */,
				3F0397CB24BE5FF30019F095 /* LogLevel.swift in Sources */,
				BB00E26B24D8C9A600C578C1 /* Date+Format.swift in Sources */,
				3F0397FA24BE60910019F095 /* FileUnzipperConstants.swift in Sources */,
				3F0397CF24BE5FF30019F095 /* Networking.swift in Sources */,
				3F0397DD24BE5FF30019F095 /* ApplicationSystemInfoService.swift in Sources */,
				3F0397D624BE5FF30019F095 /* DataEntity.swift in Sources */,
				3F0397C824BE5FF30019F095 /* ServiceProvider.swift in Sources */,
				2467E43A24CA4DE20022F6BE /* Unzipping.swift in Sources */,
				3F0397F724BE60910019F095 /* ZipArchive.swift in Sources */,
				75C53D1A2996DB7600A9EE32 /* ClassFinder.swift in Sources */,
			);
			runOnlyForDeploymentPostprocessing = 0;
		};
		3F03978B24BE5DD30019F095 /* Sources */ = {
			isa = PBXSourcesBuildPhase;
			buildActionMask = 2147483647;
			files = (
				3F03981624BE61520019F095 /* SystemInfoServiceTest.swift in Sources */,
				92490BE7258BE23A00762B04 /* MessageMonitorServiceTest.swift in Sources */,
				249498E2254A0C920045E392 /* Date+FormatTests.swift in Sources */,
				3F03981E24BE61520019F095 /* DataQueueTests.swift in Sources */,
				3F03981524BE61520019F095 /* UnzipperTest.swift in Sources */,
				B6D6A02D26601279005042BE /* FloatingButtonPositionTests.swift in Sources */,
				3F03982424BE61520019F095 /* AnyCodableTests.swift in Sources */,
				3F03982224BE61520019F095 /* OperationOrdererTests.swift in Sources */,
				3F03982124BE61520019F095 /* NamedCollectionDataStoreTest.swift in Sources */,
				3F03982724BE61520019F095 /* ThreadSafeDictionaryTests.swift in Sources */,
				246FD08A26CC53E800FD130B /* FullscreenMessage+FrameCalculationTests.swift in Sources */,
				BB8D437225F99DFF0046E230 /* PrettyDictionaryTests.swift in Sources */,
				245292632CA2199E00820CD4 /* PresentationErrorTests.swift in Sources */,
				3F03982624BE61520019F095 /* URLEncoderTests.swift in Sources */,
				923973CD25AF92140056A3E5 /* FullscreenMessageTests.swift in Sources */,
				78AA4EBA2502DF2200205AE9 /* ZipArchiveTest.swift in Sources */,
				7589FBBA29AD55A400D29950 /* ClassFinderTests.swift in Sources */,
				246FD08426CC523F00FD130B /* MessageGestureTests.swift in Sources */,
				3F03981924BE61520019F095 /* URLServiceTest.swift in Sources */,
				3F03982324BE61520019F095 /* PersistentHitQueueTests.swift in Sources */,
				3F03981724BE61520019F095 /* DataQueueService+Testable.swift in Sources */,
				3F03981824BE61520019F095 /* DataQueueServiceTests.swift in Sources */,
				3F03981B24BE61520019F095 /* FileSystemNamedCollectionTest.swift in Sources */,
				78F2E2D427FF7B900073CE00 /* ServiceProviderTests.swift in Sources */,
				24B860492CB5B0A00072868A /* HttpConnectionTests.swift in Sources */,
				2EF54C292BF6C87500685C07 /* URLError+RecoverableTests.swift in Sources */,
				786C004825B8F43E00F26D34 /* DefaultHeadersFormatterTests.swift in Sources */,
				246FD08626CC529800FD130B /* MessageGestureRecognizerTests.swift in Sources */,
				78AA4EC02509731B00205AE9 /* FileManager+ZipTests.swift in Sources */,
				3F03981C24BE61520019F095 /* SQLiteWrapperTests.swift in Sources */,
				246FD08826CC52F200FD130B /* MessagingDelegateTests.swift in Sources */,
				246FD08026CC520500FD130B /* MessageAlignmentTests.swift in Sources */,
				92867D6525C0B56400E32CDC /* FloatingButtonTests.swift in Sources */,
				75550A3F2A9930A500747BB7 /* NamedCollectionDataStoreFunctionalTests.swift in Sources */,
				246FD08226CC521E00FD130B /* MessageAnimationTests.swift in Sources */,
				3F03982524BE61520019F095 /* ThreadSafeArrayTests.swift in Sources */,
				3F03981F24BE61520019F095 /* NetworkServiceTests.swift in Sources */,
				3F03982024BE61520019F095 /* LogLevelTest.swift in Sources */,
				246FD07E26CB002F00FD130B /* MessageSettingsTests.swift in Sources */,
				3F03981A24BE61520019F095 /* DiskCacheServiceTests.swift in Sources */,
				75408CF72948EA0A00C44CE1 /* AtomicCounterTests.swift in Sources */,
			);
			runOnlyForDeploymentPostprocessing = 0;
		};
		3F4256F824F474F4005D4006 /* Sources */ = {
			isa = PBXSourcesBuildPhase;
			buildActionMask = 2147483647;
			files = (
				ACC7A9762A0EA51F001A04FB /* EventHistoryIntegrationTests.swift in Sources */,
				3F42571024F4754F005D4006 /* TestableNetworkService.swift in Sources */,
				3F5F9ED12502D34500C8A0B4 /* ConfigurationIntegrationTests.swift in Sources */,
				BF4A709E26CCCF5500612434 /* RulesEngineIntegrationTests.swift in Sources */,
				3FF829472507EBE400483C74 /* LifecycleIntegrationTests.swift in Sources */,
				3F4256FF24F474F4005D4006 /* IdentityIntegrationTests.swift in Sources */,
				3FF829692509937100483C74 /* SignalIntegrationTests.swift in Sources */,
				3F2F12C024F6D66C00600CB4 /* TestHelpers.swift in Sources */,
			);
			runOnlyForDeploymentPostprocessing = 0;
		};
		3FE6DDA524C62C090065EA05 /* Sources */ = {
			isa = PBXSourcesBuildPhase;
			buildActionMask = 2147483647;
			files = (
				4CF0285D2C2CCBD3008ADE05 /* AnyCodable+Array.swift in Sources */,
				4CF0285E2C2CCBD3008ADE05 /* CountDownLatch.swift in Sources */,
				4CF0285F2C2CCBD3008ADE05 /* EventSpec.swift in Sources */,
				4C7B340F2C59B2B7009FA7A2 /* ThreadSafeDictionary+TestHelper.swift in Sources */,
				4CF028602C2CCBD3008ADE05 /* FileManager+TestHelper.swift in Sources */,
				4CF028612C2CCBD3008ADE05 /* HttpConnection+DeepCopy.swift in Sources */,
				4CF028622C2CCBD3008ADE05 /* MockDataQueue.swift in Sources */,
				4CF028632C2CCBD3008ADE05 /* MockDataStore.swift in Sources */,
				4CF028642C2CCBD3008ADE05 /* MockHitProcessor.swift in Sources */,
				4CF028652C2CCBD3008ADE05 /* MockNetworkService.swift in Sources */,
				4CF028662C2CCBD3008ADE05 /* NamedCollectionDataStore+TestHelper.swift in Sources */,
				4CF028672C2CCBD3008ADE05 /* NetworkRequest+DeepCopy.swift in Sources */,
				4CF028682C2CCBD3008ADE05 /* NetworkRequestHelper.swift in Sources */,
				4CF028692C2CCBD3008ADE05 /* NodeConfig.swift in Sources */,
				4CF0286A2C2CCBD3008ADE05 /* RealNetworkService.swift in Sources */,
				4CF0286B2C2CCBD3008ADE05 /* TestableNetworkRequest.swift in Sources */,
				4CF0286C2C2CCBD3008ADE05 /* TestConstants.swift in Sources */,
				4CF0286D2C2CCBD3008ADE05 /* TestUtils.swift in Sources */,
				4CF0286E2C2CCBD3008ADE05 /* URL+TestHelper.swift in Sources */,
				4CF0286F2C2CCBD3008ADE05 /* UserDefaults+TestHelper.swift in Sources */,
				4CF028702C2CCBD3008ADE05 /* XCTestCase+AnyCodableAsserts.swift in Sources */,
				4CF028712C2CCBD3008ADE05 /* MockDiskCache.swift in Sources */,
				4CF028722C2CCBD3008ADE05 /* MockFullscreenListener.swift in Sources */,
				4CF028732C2CCBD3008ADE05 /* MockHitQueue.swift in Sources */,
				4CF028742C2CCBD3008ADE05 /* MockLoggingService.swift in Sources */,
				4CF028752C2CCBD3008ADE05 /* MockMessagingDelegate.swift in Sources */,
				4CF028762C2CCBD3008ADE05 /* MockSystemInfoService.swift in Sources */,
				4CF028772C2CCBD3008ADE05 /* MockTask.swift in Sources */,
				4CF028782C2CCBD3008ADE05 /* MockUnzipper.swift in Sources */,
				4CF028792C2CCBD3008ADE05 /* MockURLService.swift in Sources */,
				4CF0287A2C2CCBD3008ADE05 /* MockURLSession.swift in Sources */,
				4CF0287B2C2CCBD3008ADE05 /* MockUIService.swift in Sources */,
				4CF0287C2C2CCBD3008ADE05 /* MockWKScriptMessage.swift in Sources */,
			);
			runOnlyForDeploymentPostprocessing = 0;
		};
		3FE6DDCD24C62EE60065EA05 /* Sources */ = {
			isa = PBXSourcesBuildPhase;
			buildActionMask = 2147483647;
			files = (
				212480F7265D5A7A006CF300 /* XDMCloseType.swift in Sources */,
				3FE6DE0F24C630EB0065EA05 /* LifecycleMetrics.swift in Sources */,
				21248099265D589E006CF300 /* XDMDeviceType.swift in Sources */,
				3FE6DE1424C630EB0065EA05 /* LifecycleConstants.swift in Sources */,
				21248117265D5E1C006CF300 /* XDMEnvironment.swift in Sources */,
				ACD255AF26CE353000532B1E /* LifecycleV2StateManager.swift in Sources */,
				3FE6DE1724C631100065EA05 /* LifecycleSession.swift in Sources */,
				3FE6DE1024C630EB0065EA05 /* Event+Lifecycle.swift in Sources */,
				2124807A265D569D006CF300 /* LifecycleV2MetricsBuilder.swift in Sources */,
				212480D7265D59F9006CF300 /* XDMApplication.swift in Sources */,
				3FE6DE1224C630EB0065EA05 /* Lifecycle.swift in Sources */,
				3FE6DE1324C630EB0065EA05 /* LifecycleContextData.swift in Sources */,
				2EF8B38226BCC69C009D6475 /* LifecycleV2DataStoreCache.swift in Sources */,
				3FE6DE1524C630EB0065EA05 /* LifecycleMetricsBuilder.swift in Sources */,
				D42C989C26CAE6DA002E3184 /* LifecycleV2.swift in Sources */,
				21248127265D606A006CF300 /* XDMMobileLifecycleDetails.swift in Sources */,
				D42C989E26CAE790002E3184 /* LifecycleV2Constants.swift in Sources */,
				21248107265D5BC3006CF300 /* XDMDevice.swift in Sources */,
				212480A9265D591A006CF300 /* XDMEnvironmentType.swift in Sources */,
				3FE6DE0E24C630EB0065EA05 /* LifecycleState.swift in Sources */,
				AC1089C926DD87C0004ABAC4 /* XDMLanguage.swift in Sources */,
			);
			runOnlyForDeploymentPostprocessing = 0;
		};
		3FE6DDD524C62EE60065EA05 /* Sources */ = {
			isa = PBXSourcesBuildPhase;
			buildActionMask = 2147483647;
			files = (
				21BA2E89265D96150011207C /* XDMMobileLifecycleDetailsTests.swift in Sources */,
				21BA2E3D265D91440011207C /* XDMCloseTypeTests.swift in Sources */,
				ACD255B126CE51EA00532B1E /* LifecycleV2StateManagerTests.swift in Sources */,
				21BA2E0D265D8DB70011207C /* XDMDeviceTypeTests.swift in Sources */,
				21BA2EA9265D98C80011207C /* LifecycleV2MetricsBuilderTests.swift in Sources */,
				3FE6DE0324C630DF0065EA05 /* LifecycleFunctionalTests.swift in Sources */,
				D42C98A026CCB024002E3184 /* XDMEnvironmentTests.swift in Sources */,
				3FE6DE0224C630DF0065EA05 /* LifecycleMetricsTests.swift in Sources */,
				2E36F6CA26C1D8D200B194D9 /* LifecycleV2DataStoreCacheTests.swift in Sources */,
				BF38CD88294C4044006FF893 /* XDMLanguageTests.swift in Sources */,
				2E00098F26D59EA100DE1F3B /* LifecycleV2FunctionalTests.swift in Sources */,
				21BA2E2D265D8EC60011207C /* XDMApplicationTests.swift in Sources */,
				21BA2E4D265D91830011207C /* XDMDeviceTests.swift in Sources */,
				21BA2E1D265D8E480011207C /* XDMEnvironmentTypeTests.swift in Sources */,
				3FE6DE0424C630DF0065EA05 /* LifecycleStateTests.swift in Sources */,
				3FE6DE0024C630DF0065EA05 /* LifecycleContextDataTests.swift in Sources */,
				3FE6DDFF24C630DF0065EA05 /* LifecycleMetricsBuilderTests.swift in Sources */,
				3FE6DE0524C630DF0065EA05 /* LifecycleSessionTests.swift in Sources */,
			);
			runOnlyForDeploymentPostprocessing = 0;
		};
		3FE6DE2B24C642330065EA05 /* Sources */ = {
			isa = PBXSourcesBuildPhase;
			buildActionMask = 2147483647;
			files = (
				3FE6DE5F24C643060065EA05 /* Networking+Identity.swift in Sources */,
				2107F02624C9FDFE002935CF /* PushIDManageable.swift in Sources */,
				3FE6DE6024C643060065EA05 /* IdentityState.swift in Sources */,
				3FE6DE5D24C643060065EA05 /* IdentityConstants.swift in Sources */,
				3FE6DE6424C643060065EA05 /* IdentityHit.swift in Sources */,
				3FE6DE6824C643060065EA05 /* IdentityHitProcessor.swift in Sources */,
				3FE6DE5924C643060065EA05 /* MobileVisitorAuthenticationState.swift in Sources */,
				3FE6DE5A24C643060065EA05 /* URLQueryItem+Identity.swift in Sources */,
				3FE6DE6724C643060065EA05 /* IdentityHitResponse.swift in Sources */,
				3FE6DE6224C643060065EA05 /* Event+Identity.swift in Sources */,
				3FE6DE6324C643060065EA05 /* CustomIdentity.swift in Sources */,
				3FE6DE5C24C643060065EA05 /* Identity+PublicAPI.swift in Sources */,
				3FE6DE6924C643060065EA05 /* Identity.swift in Sources */,
				3FE6DE6A24C643060065EA05 /* Identifiable.swift in Sources */,
				3FE6DE6124C643060065EA05 /* ECID.swift in Sources */,
				3FE6DE6524C643060065EA05 /* URLAppender.swift in Sources */,
				2107F02824C9FE1B002935CF /* PushIDManager.swift in Sources */,
				3FE6DE5B24C643060065EA05 /* IdentityProperties.swift in Sources */,
				3FE6DE6624C643060065EA05 /* MobileIdentities.swift in Sources */,
				3FE6DE6B24C643060065EA05 /* URL+Identity.swift in Sources */,
			);
			runOnlyForDeploymentPostprocessing = 0;
		};
		3FE6DE3324C642330065EA05 /* Sources */ = {
			isa = PBXSourcesBuildPhase;
			buildActionMask = 2147483647;
			files = (
				3FE6DE8024C643620065EA05 /* IdentityHitResponseTests.swift in Sources */,
				3FE6DE7824C643620065EA05 /* ECIDTests.swift in Sources */,
				3FE6DE8324C643620065EA05 /* IdentityPropertiesTests.swift in Sources */,
				3FE6DE7C24C643620065EA05 /* IdentityStateTests.swift in Sources */,
				214154A825186734005CEB80 /* CustomIdentityTests.swift in Sources */,
				21FE152024F03254008A82FF /* IdentityPublicAPITests.swift in Sources */,
				2107F02C24C9FF62002935CF /* MockPushIDManager.swift in Sources */,
				3FE6DE7D24C643620065EA05 /* IdentityFunctionalTests.swift in Sources */,
				2107F02A24C9FF46002935CF /* PushIDManagerTests.swift in Sources */,
				3FE6DE8124C643620065EA05 /* NetworkService+IdentityTests.swift in Sources */,
				3FE6DE8224C643620065EA05 /* IdentityTests.swift in Sources */,
				3FE6DE7A24C643620065EA05 /* URL+IdentityTests.swift in Sources */,
				3FE6DE7F24C643620065EA05 /* IdentityHitProcessorTests.swift in Sources */,
				3FE6DE8824C643EA0065EA05 /* TestableExtensionRuntime.swift in Sources */,
				3FE6DE7E24C643620065EA05 /* URLAppenderTests.swift in Sources */,
				218E01C024C7595000BEC470 /* HitQueuing+PrivacyTests.swift in Sources */,
				3FE6DE7B24C643620065EA05 /* URLQueryItem+IdentityTests.swift in Sources */,
				3FE6DE7924C643620065EA05 /* MobileIdentitiesTests.swift in Sources */,
			);
			runOnlyForDeploymentPostprocessing = 0;
		};
		3FF8170624D89B160064DFA1 /* Sources */ = {
			isa = PBXSourcesBuildPhase;
			buildActionMask = 2147483647;
			files = (
				4CF791992CAB5377003C1FD8 /* AnyCodable+Array.swift in Sources */,
				4CF7918D2CAB517F003C1FD8 /* MockDiskCache.swift in Sources */,
				4CF7918E2CAB517F003C1FD8 /* MockFullscreenListener.swift in Sources */,
				4CF7918F2CAB517F003C1FD8 /* MockHitQueue.swift in Sources */,
				4CF791902CAB517F003C1FD8 /* MockLoggingService.swift in Sources */,
				4CF791912CAB517F003C1FD8 /* MockMessagingDelegate.swift in Sources */,
				4CF791922CAB517F003C1FD8 /* MockSystemInfoService.swift in Sources */,
				4CF791932CAB517F003C1FD8 /* MockTask.swift in Sources */,
				4CF791942CAB517F003C1FD8 /* MockUnzipper.swift in Sources */,
				4CF791952CAB517F003C1FD8 /* MockURLService.swift in Sources */,
				4CF791962CAB517F003C1FD8 /* MockURLSession.swift in Sources */,
				4CF791972CAB517F003C1FD8 /* MockUIService.swift in Sources */,
				4CF791982CAB517F003C1FD8 /* MockWKScriptMessage.swift in Sources */,
				4CF791792CAB4F97003C1FD8 /* CountDownLatch.swift in Sources */,
				4CF7917A2CAB4F97003C1FD8 /* EventSpec.swift in Sources */,
				4CF7917B2CAB4F97003C1FD8 /* FileManager+TestHelper.swift in Sources */,
				4CF7917C2CAB4F97003C1FD8 /* HttpConnection+DeepCopy.swift in Sources */,
				4CF7917D2CAB4F97003C1FD8 /* MockDataQueue.swift in Sources */,
				4CF7917E2CAB4F97003C1FD8 /* MockDataStore.swift in Sources */,
				4CF7917F2CAB4F97003C1FD8 /* MockHitProcessor.swift in Sources */,
				4CF791802CAB4F97003C1FD8 /* MockNetworkService.swift in Sources */,
				4CF791812CAB4F97003C1FD8 /* NamedCollectionDataStore+TestHelper.swift in Sources */,
				4CF791822CAB4F97003C1FD8 /* NetworkRequest+DeepCopy.swift in Sources */,
				4CF791832CAB4F97003C1FD8 /* NetworkRequestHelper.swift in Sources */,
				4CF791842CAB4F97003C1FD8 /* NodeConfig.swift in Sources */,
				4CF791852CAB4F97003C1FD8 /* RealNetworkService.swift in Sources */,
				4CF791862CAB4F97003C1FD8 /* TestableNetworkRequest.swift in Sources */,
				4CF791872CAB4F97003C1FD8 /* TestConstants.swift in Sources */,
				4CF791882CAB4F97003C1FD8 /* TestUtils.swift in Sources */,
				4CF791892CAB4F97003C1FD8 /* URL+TestHelper.swift in Sources */,
				4CF7918A2CAB4F97003C1FD8 /* UserDefaults+TestHelper.swift in Sources */,
				4CF7919B2CACCBF0003C1FD8 /* MobileCore+TestHelper.swift in Sources */,
				4CF7918B2CAB4F97003C1FD8 /* XCTestCase+AnyCodableAsserts.swift in Sources */,
				4CF7918C2CAB4F97003C1FD8 /* ThreadSafeDictionary+TestHelper.swift in Sources */,
				4CF0287D2C2CCBE1008ADE05 /* TestableNetworkService.swift in Sources */,
				4CF0289C2C2D401E008ADE05 /* MockExtension.swift in Sources */,
				4CF0289E2C2D401E008ADE05 /* EventHub+TestHelper.swift in Sources */,
				4CF0289F2C2D401E008ADE05 /* Event+AnyCodableComparable.swift in Sources */,
				4CF028A02C2D401E008ADE05 /* TestBase.swift in Sources */,
				4CF0289B2C2D401E008ADE05 /* MockEventHistoryDatabase.swift in Sources */,
				4CF028A12C2D401E008ADE05 /* TestableExtensionRuntime.swift in Sources */,
				4CF0289D2C2D401E008ADE05 /* InstrumentedExtension.swift in Sources */,
				4CF0289A2C2D401E008ADE05 /* Event+Timestamp.swift in Sources */,
			);
			runOnlyForDeploymentPostprocessing = 0;
		};
/* End PBXSourcesBuildPhase section */

/* Begin PBXTargetDependency section */
		21CAC0E22422917600C11388 /* PBXTargetDependency */ = {
			isa = PBXTargetDependency;
			target = 21CAC0D52422917600C11388 /* AEPCore */;
			targetProxy = 21CAC0E12422917600C11388 /* PBXContainerItemProxy */;
		};
		24B4935A24D4C31100AA38D9 /* PBXTargetDependency */ = {
			isa = PBXTargetDependency;
			target = 24B4934E24D4C31100AA38D9 /* AEPSignal */;
			targetProxy = 24B4935924D4C31100AA38D9 /* PBXContainerItemProxy */;
		};
		24B4936924D4C3C400AA38D9 /* PBXTargetDependency */ = {
			isa = PBXTargetDependency;
			target = 21CAC0D52422917600C11388 /* AEPCore */;
			targetProxy = 24B4936824D4C3C400AA38D9 /* PBXContainerItemProxy */;
		};
		24B4936B24D4C3C400AA38D9 /* PBXTargetDependency */ = {
			isa = PBXTargetDependency;
			target = 3F03978624BE5DD30019F095 /* AEPServices */;
			targetProxy = 24B4936A24D4C3C400AA38D9 /* PBXContainerItemProxy */;
		};
		24B4936D24D4C6D200AA38D9 /* PBXTargetDependency */ = {
			isa = PBXTargetDependency;
			target = 24B4934E24D4C31100AA38D9 /* AEPSignal */;
			targetProxy = 24B4936C24D4C6D200AA38D9 /* PBXContainerItemProxy */;
		};
		24D2A3DC24DCB2540079DCCF /* PBXTargetDependency */ = {
			isa = PBXTargetDependency;
			target = 3FF8170924D89B160064DFA1 /* AEPCoreMocks */;
			targetProxy = 24D2A3DB24DCB2540079DCCF /* PBXContainerItemProxy */;
		};
		3F03979224BE5DD30019F095 /* PBXTargetDependency */ = {
			isa = PBXTargetDependency;
			target = 3F03978624BE5DD30019F095 /* AEPServices */;
			targetProxy = 3F03979124BE5DD30019F095 /* PBXContainerItemProxy */;
		};
		3F03983D24BE63570019F095 /* PBXTargetDependency */ = {
			isa = PBXTargetDependency;
			target = 3F03978624BE5DD30019F095 /* AEPServices */;
			targetProxy = 3F03983C24BE63570019F095 /* PBXContainerItemProxy */;
		};
		3F03984124BE65120019F095 /* PBXTargetDependency */ = {
			isa = PBXTargetDependency;
			target = 3F03978624BE5DD30019F095 /* AEPServices */;
			targetProxy = 3F03984024BE65120019F095 /* PBXContainerItemProxy */;
		};
		3F39152624CA34CA00B58C3E /* PBXTargetDependency */ = {
			isa = PBXTargetDependency;
			target = 21CAC0D52422917600C11388 /* AEPCore */;
			targetProxy = 3F39152524CA34CA00B58C3E /* PBXContainerItemProxy */;
		};
		3F39152824CA34CA00B58C3E /* PBXTargetDependency */ = {
			isa = PBXTargetDependency;
			target = 3FE6DE2E24C642330065EA05 /* AEPIdentity */;
			targetProxy = 3F39152724CA34CA00B58C3E /* PBXContainerItemProxy */;
		};
		3F39152A24CA34CA00B58C3E /* PBXTargetDependency */ = {
			isa = PBXTargetDependency;
			target = 3FE6DDD024C62EE60065EA05 /* AEPLifecycle */;
			targetProxy = 3F39152924CA34CA00B58C3E /* PBXContainerItemProxy */;
		};
		3F39152C24CA34CA00B58C3E /* PBXTargetDependency */ = {
			isa = PBXTargetDependency;
			target = 3F03978624BE5DD30019F095 /* AEPServices */;
			targetProxy = 3F39152B24CA34CA00B58C3E /* PBXContainerItemProxy */;
		};
		3F39522224CA1CBF00F7325B /* PBXTargetDependency */ = {
			isa = PBXTargetDependency;
			target = 21CAC0D52422917600C11388 /* AEPCore */;
			targetProxy = 3F39522124CA1CBF00F7325B /* PBXContainerItemProxy */;
		};
		3F39522424CA1CC500F7325B /* PBXTargetDependency */ = {
			isa = PBXTargetDependency;
			target = 21CAC0D52422917600C11388 /* AEPCore */;
			targetProxy = 3F39522324CA1CC500F7325B /* PBXContainerItemProxy */;
		};
		3F42570324F474F4005D4006 /* PBXTargetDependency */ = {
			isa = PBXTargetDependency;
			target = 21CAC0D52422917600C11388 /* AEPCore */;
			targetProxy = 3F42570224F474F4005D4006 /* PBXContainerItemProxy */;
		};
		3F42570824F47501005D4006 /* PBXTargetDependency */ = {
			isa = PBXTargetDependency;
			target = 3FE6DE2E24C642330065EA05 /* AEPIdentity */;
			targetProxy = 3F42570724F47501005D4006 /* PBXContainerItemProxy */;
		};
		3F42570A24F47501005D4006 /* PBXTargetDependency */ = {
			isa = PBXTargetDependency;
			target = 3FE6DDD024C62EE60065EA05 /* AEPLifecycle */;
			targetProxy = 3F42570924F47501005D4006 /* PBXContainerItemProxy */;
		};
		3F42570C24F47501005D4006 /* PBXTargetDependency */ = {
			isa = PBXTargetDependency;
			target = 3F03978624BE5DD30019F095 /* AEPServices */;
			targetProxy = 3F42570B24F47501005D4006 /* PBXContainerItemProxy */;
		};
		3F42570E24F47501005D4006 /* PBXTargetDependency */ = {
			isa = PBXTargetDependency;
			target = 24B4934E24D4C31100AA38D9 /* AEPSignal */;
			targetProxy = 3F42570D24F47501005D4006 /* PBXContainerItemProxy */;
		};
		3FE6DDDC24C62EE60065EA05 /* PBXTargetDependency */ = {
			isa = PBXTargetDependency;
			target = 3FE6DDD024C62EE60065EA05 /* AEPLifecycle */;
			targetProxy = 3FE6DDDB24C62EE60065EA05 /* PBXContainerItemProxy */;
		};
		3FE6DE2124C6345A0065EA05 /* PBXTargetDependency */ = {
			isa = PBXTargetDependency;
			target = 3F03978624BE5DD30019F095 /* AEPServices */;
			targetProxy = 3FE6DE2024C6345A0065EA05 /* PBXContainerItemProxy */;
		};
		3FE6DE2524C634660065EA05 /* PBXTargetDependency */ = {
			isa = PBXTargetDependency;
			target = 3F03978624BE5DD30019F095 /* AEPServices */;
			targetProxy = 3FE6DE2424C634660065EA05 /* PBXContainerItemProxy */;
		};
		3FE6DE3A24C642330065EA05 /* PBXTargetDependency */ = {
			isa = PBXTargetDependency;
			target = 3FE6DE2E24C642330065EA05 /* AEPIdentity */;
			targetProxy = 3FE6DE3924C642330065EA05 /* PBXContainerItemProxy */;
		};
		3FE6DE8A24C646360065EA05 /* PBXTargetDependency */ = {
			isa = PBXTargetDependency;
			target = 3F03978624BE5DD30019F095 /* AEPServices */;
			targetProxy = 3FE6DE8924C646360065EA05 /* PBXContainerItemProxy */;
		};
		3FF8171B24D89B8A0064DFA1 /* PBXTargetDependency */ = {
			isa = PBXTargetDependency;
			target = 3FF8170924D89B160064DFA1 /* AEPCoreMocks */;
			targetProxy = 3FF8171A24D89B8A0064DFA1 /* PBXContainerItemProxy */;
		};
		3FF8171E24D89BCD0064DFA1 /* PBXTargetDependency */ = {
			isa = PBXTargetDependency;
			target = 21CAC0D52422917600C11388 /* AEPCore */;
			targetProxy = 3FF8171D24D89BCD0064DFA1 /* PBXContainerItemProxy */;
		};
		3FF8172224D8ABF20064DFA1 /* PBXTargetDependency */ = {
			isa = PBXTargetDependency;
			target = 3FF8170924D89B160064DFA1 /* AEPCoreMocks */;
			targetProxy = 3FF8172124D8ABF20064DFA1 /* PBXContainerItemProxy */;
		};
		ACC7A9782A0ED173001A04FB /* PBXTargetDependency */ = {
			isa = PBXTargetDependency;
			target = 3FF8170924D89B160064DFA1 /* AEPCoreMocks */;
			targetProxy = ACC7A9772A0ED173001A04FB /* PBXContainerItemProxy */;
		};
		ACC7A97E2A12E395001A04FB /* PBXTargetDependency */ = {
			isa = PBXTargetDependency;
			target = 3FF8170924D89B160064DFA1 /* AEPCoreMocks */;
			targetProxy = ACC7A97D2A12E395001A04FB /* PBXContainerItemProxy */;
		};
		BFE8A20825F98F60006C4AAF /* PBXTargetDependency */ = {
			isa = PBXTargetDependency;
			target = 3FE6DE2E24C642330065EA05 /* AEPIdentity */;
			targetProxy = BFE8A20725F98F60006C4AAF /* PBXContainerItemProxy */;
		};
/* End PBXTargetDependency section */

/* Begin XCBuildConfiguration section */
		21CAC0E82422917600C11388 /* Debug */ = {
			isa = XCBuildConfiguration;
			buildSettings = {
				ALWAYS_SEARCH_USER_PATHS = NO;
				BUILD_LIBRARY_FOR_DISTRIBUTION = YES;
				CLANG_ANALYZER_NONNULL = YES;
				CLANG_ANALYZER_NUMBER_OBJECT_CONVERSION = YES_AGGRESSIVE;
				CLANG_CXX_LANGUAGE_STANDARD = "gnu++14";
				CLANG_CXX_LIBRARY = "libc++";
				CLANG_ENABLE_MODULES = YES;
				CLANG_ENABLE_OBJC_ARC = YES;
				CLANG_ENABLE_OBJC_WEAK = YES;
				CLANG_WARN_BLOCK_CAPTURE_AUTORELEASING = YES;
				CLANG_WARN_BOOL_CONVERSION = YES;
				CLANG_WARN_COMMA = YES;
				CLANG_WARN_CONSTANT_CONVERSION = YES;
				CLANG_WARN_DEPRECATED_OBJC_IMPLEMENTATIONS = YES;
				CLANG_WARN_DIRECT_OBJC_ISA_USAGE = YES_ERROR;
				CLANG_WARN_DOCUMENTATION_COMMENTS = YES;
				CLANG_WARN_EMPTY_BODY = YES;
				CLANG_WARN_ENUM_CONVERSION = YES;
				CLANG_WARN_INFINITE_RECURSION = YES;
				CLANG_WARN_INT_CONVERSION = YES;
				CLANG_WARN_NON_LITERAL_NULL_CONVERSION = YES;
				CLANG_WARN_OBJC_IMPLICIT_RETAIN_SELF = YES;
				CLANG_WARN_OBJC_LITERAL_CONVERSION = YES;
				CLANG_WARN_OBJC_ROOT_CLASS = YES_ERROR;
				CLANG_WARN_QUOTED_INCLUDE_IN_FRAMEWORK_HEADER = YES;
				CLANG_WARN_RANGE_LOOP_ANALYSIS = YES;
				CLANG_WARN_STRICT_PROTOTYPES = YES;
				CLANG_WARN_SUSPICIOUS_MOVE = YES;
				CLANG_WARN_UNGUARDED_AVAILABILITY = YES_AGGRESSIVE;
				CLANG_WARN_UNREACHABLE_CODE = YES;
				CLANG_WARN__DUPLICATE_METHOD_MATCH = YES;
				COPY_PHASE_STRIP = NO;
				CURRENT_PROJECT_VERSION = 1;
				DEBUG_INFORMATION_FORMAT = dwarf;
				ENABLE_STRICT_OBJC_MSGSEND = YES;
				ENABLE_TESTABILITY = YES;
				GCC_C_LANGUAGE_STANDARD = gnu11;
				GCC_DYNAMIC_NO_PIC = NO;
				GCC_NO_COMMON_BLOCKS = YES;
				GCC_OPTIMIZATION_LEVEL = 0;
				GCC_PREPROCESSOR_DEFINITIONS = (
					"DEBUG=1",
					"$(inherited)",
				);
				GCC_WARN_64_TO_32_BIT_CONVERSION = YES;
				GCC_WARN_ABOUT_RETURN_TYPE = YES_ERROR;
				GCC_WARN_UNDECLARED_SELECTOR = YES;
				GCC_WARN_UNINITIALIZED_AUTOS = YES_AGGRESSIVE;
				GCC_WARN_UNUSED_FUNCTION = YES;
				GCC_WARN_UNUSED_VARIABLE = YES;
				IPHONEOS_DEPLOYMENT_TARGET = 12.0;
				MTL_ENABLE_DEBUG_INFO = INCLUDE_SOURCE;
				MTL_FAST_MATH = YES;
				ONLY_ACTIVE_ARCH = YES;
				SDKROOT = iphoneos;
				SWIFT_ACTIVE_COMPILATION_CONDITIONS = DEBUG;
				SWIFT_OPTIMIZATION_LEVEL = "-Onone";
				TVOS_DEPLOYMENT_TARGET = 12.0;
				VERSIONING_SYSTEM = "apple-generic";
				VERSION_INFO_PREFIX = "";
			};
			name = Debug;
		};
		21CAC0E92422917600C11388 /* Release */ = {
			isa = XCBuildConfiguration;
			buildSettings = {
				ALWAYS_SEARCH_USER_PATHS = NO;
				BUILD_LIBRARY_FOR_DISTRIBUTION = YES;
				CLANG_ANALYZER_NONNULL = YES;
				CLANG_ANALYZER_NUMBER_OBJECT_CONVERSION = YES_AGGRESSIVE;
				CLANG_CXX_LANGUAGE_STANDARD = "gnu++14";
				CLANG_CXX_LIBRARY = "libc++";
				CLANG_ENABLE_MODULES = YES;
				CLANG_ENABLE_OBJC_ARC = YES;
				CLANG_ENABLE_OBJC_WEAK = YES;
				CLANG_WARN_BLOCK_CAPTURE_AUTORELEASING = YES;
				CLANG_WARN_BOOL_CONVERSION = YES;
				CLANG_WARN_COMMA = YES;
				CLANG_WARN_CONSTANT_CONVERSION = YES;
				CLANG_WARN_DEPRECATED_OBJC_IMPLEMENTATIONS = YES;
				CLANG_WARN_DIRECT_OBJC_ISA_USAGE = YES_ERROR;
				CLANG_WARN_DOCUMENTATION_COMMENTS = YES;
				CLANG_WARN_EMPTY_BODY = YES;
				CLANG_WARN_ENUM_CONVERSION = YES;
				CLANG_WARN_INFINITE_RECURSION = YES;
				CLANG_WARN_INT_CONVERSION = YES;
				CLANG_WARN_NON_LITERAL_NULL_CONVERSION = YES;
				CLANG_WARN_OBJC_IMPLICIT_RETAIN_SELF = YES;
				CLANG_WARN_OBJC_LITERAL_CONVERSION = YES;
				CLANG_WARN_OBJC_ROOT_CLASS = YES_ERROR;
				CLANG_WARN_QUOTED_INCLUDE_IN_FRAMEWORK_HEADER = YES;
				CLANG_WARN_RANGE_LOOP_ANALYSIS = YES;
				CLANG_WARN_STRICT_PROTOTYPES = YES;
				CLANG_WARN_SUSPICIOUS_MOVE = YES;
				CLANG_WARN_UNGUARDED_AVAILABILITY = YES_AGGRESSIVE;
				CLANG_WARN_UNREACHABLE_CODE = YES;
				CLANG_WARN__DUPLICATE_METHOD_MATCH = YES;
				COPY_PHASE_STRIP = NO;
				CURRENT_PROJECT_VERSION = 1;
				DEBUG_INFORMATION_FORMAT = "dwarf-with-dsym";
				ENABLE_NS_ASSERTIONS = NO;
				ENABLE_STRICT_OBJC_MSGSEND = YES;
				GCC_C_LANGUAGE_STANDARD = gnu11;
				GCC_NO_COMMON_BLOCKS = YES;
				GCC_WARN_64_TO_32_BIT_CONVERSION = YES;
				GCC_WARN_ABOUT_RETURN_TYPE = YES_ERROR;
				GCC_WARN_UNDECLARED_SELECTOR = YES;
				GCC_WARN_UNINITIALIZED_AUTOS = YES_AGGRESSIVE;
				GCC_WARN_UNUSED_FUNCTION = YES;
				GCC_WARN_UNUSED_VARIABLE = YES;
				IPHONEOS_DEPLOYMENT_TARGET = 12.0;
				MTL_ENABLE_DEBUG_INFO = NO;
				MTL_FAST_MATH = YES;
				SDKROOT = iphoneos;
				SWIFT_COMPILATION_MODE = wholemodule;
				SWIFT_OPTIMIZATION_LEVEL = "-O";
				TVOS_DEPLOYMENT_TARGET = 12.0;
				VALIDATE_PRODUCT = YES;
				VERSIONING_SYSTEM = "apple-generic";
				VERSION_INFO_PREFIX = "";
			};
			name = Release;
		};
		21CAC0EB2422917600C11388 /* Debug */ = {
			isa = XCBuildConfiguration;
			baseConfigurationReference = 2EE8956F25F8D2BD27B6D4D8 /* Pods-AEPCore.debug.xcconfig */;
			buildSettings = {
				APPLICATION_EXTENSION_API_ONLY = YES;
				CLANG_ENABLE_MODULES = YES;
				CODE_SIGN_IDENTITY = "";
				CODE_SIGN_STYLE = Automatic;
				DEFINES_MODULE = YES;
				DEVELOPMENT_TEAM = "";
				DYLIB_COMPATIBILITY_VERSION = 1;
				DYLIB_CURRENT_VERSION = 1;
				DYLIB_INSTALL_NAME_BASE = "@rpath";
				INFOPLIST_FILE = AEPCore/Sources/Info.plist;
				INSTALL_PATH = "$(LOCAL_LIBRARY_DIR)/Frameworks";
				IPHONEOS_DEPLOYMENT_TARGET = 12.0;
				LD_RUNPATH_SEARCH_PATHS = (
					"$(inherited)",
					"@executable_path/Frameworks",
					"@loader_path/Frameworks",
				);
				MARKETING_VERSION = 5.3.1;
				PRODUCT_BUNDLE_IDENTIFIER = com.adobe.aep.core;
				PRODUCT_NAME = "$(TARGET_NAME:c99extidentifier)";
				SKIP_INSTALL = YES;
				SUPPORTED_PLATFORMS = "iphonesimulator iphoneos appletvos appletvsimulator";
				SUPPORTS_MACCATALYST = NO;
				SWIFT_OPTIMIZATION_LEVEL = "-Onone";
				SWIFT_VERSION = 5.0;
				TARGETED_DEVICE_FAMILY = "1,2,3";
				TVOS_DEPLOYMENT_TARGET = 12.0;
			};
			name = Debug;
		};
		21CAC0EC2422917600C11388 /* Release */ = {
			isa = XCBuildConfiguration;
			baseConfigurationReference = 9DE12D90D1BAF0798BC007AB /* Pods-AEPCore.release.xcconfig */;
			buildSettings = {
				APPLICATION_EXTENSION_API_ONLY = YES;
				CLANG_ENABLE_MODULES = YES;
				CODE_SIGN_IDENTITY = "";
				CODE_SIGN_STYLE = Automatic;
				DEFINES_MODULE = YES;
				DEVELOPMENT_TEAM = "";
				DYLIB_COMPATIBILITY_VERSION = 1;
				DYLIB_CURRENT_VERSION = 1;
				DYLIB_INSTALL_NAME_BASE = "@rpath";
				INFOPLIST_FILE = AEPCore/Sources/Info.plist;
				INSTALL_PATH = "$(LOCAL_LIBRARY_DIR)/Frameworks";
				IPHONEOS_DEPLOYMENT_TARGET = 12.0;
				LD_RUNPATH_SEARCH_PATHS = (
					"$(inherited)",
					"@executable_path/Frameworks",
					"@loader_path/Frameworks",
				);
				MARKETING_VERSION = 5.3.1;
				PRODUCT_BUNDLE_IDENTIFIER = com.adobe.aep.core;
				PRODUCT_NAME = "$(TARGET_NAME:c99extidentifier)";
				SKIP_INSTALL = YES;
				SUPPORTED_PLATFORMS = "iphonesimulator iphoneos appletvos appletvsimulator";
				SUPPORTS_MACCATALYST = NO;
				SWIFT_VERSION = 5.0;
				TARGETED_DEVICE_FAMILY = "1,2,3";
				TVOS_DEPLOYMENT_TARGET = 12.0;
			};
			name = Release;
		};
		21CAC0EE2422917600C11388 /* Debug */ = {
			isa = XCBuildConfiguration;
			baseConfigurationReference = 3DCBEB2BB8208D5CED73869A /* Pods-AEPCoreTests.debug.xcconfig */;
			buildSettings = {
				ALWAYS_EMBED_SWIFT_STANDARD_LIBRARIES = YES;
				BUILD_LIBRARY_FOR_DISTRIBUTION = NO;
				CLANG_ENABLE_CODE_COVERAGE = NO;
				CLANG_ENABLE_MODULES = YES;
				CODE_SIGN_STYLE = Automatic;
				DEVELOPMENT_TEAM = FKGEE875K4;
				INFOPLIST_FILE = AEPCore/Tests/Info.plist;
				IPHONEOS_DEPLOYMENT_TARGET = 12.0;
				LD_RUNPATH_SEARCH_PATHS = (
					"$(inherited)",
					"@executable_path/Frameworks",
					"@loader_path/Frameworks",
				);
				PRODUCT_BUNDLE_IDENTIFIER = Adobe.AEPCoreTests;
				PRODUCT_NAME = "$(TARGET_NAME)";
				SUPPORTED_PLATFORMS = "iphonesimulator iphoneos appletvos appletvsimulator";
				SWIFT_OPTIMIZATION_LEVEL = "-Onone";
				SWIFT_VERSION = 5.0;
				TARGETED_DEVICE_FAMILY = "1,2,3";
				TVOS_DEPLOYMENT_TARGET = 12.0;
			};
			name = Debug;
		};
		21CAC0EF2422917600C11388 /* Release */ = {
			isa = XCBuildConfiguration;
			baseConfigurationReference = 4107BA7054E313DACA0D4EF4 /* Pods-AEPCoreTests.release.xcconfig */;
			buildSettings = {
				ALWAYS_EMBED_SWIFT_STANDARD_LIBRARIES = YES;
				BUILD_LIBRARY_FOR_DISTRIBUTION = NO;
				CLANG_ENABLE_CODE_COVERAGE = NO;
				CLANG_ENABLE_MODULES = YES;
				CODE_SIGN_STYLE = Automatic;
				DEVELOPMENT_TEAM = FKGEE875K4;
				INFOPLIST_FILE = AEPCore/Tests/Info.plist;
				IPHONEOS_DEPLOYMENT_TARGET = 12.0;
				LD_RUNPATH_SEARCH_PATHS = (
					"$(inherited)",
					"@executable_path/Frameworks",
					"@loader_path/Frameworks",
				);
				PRODUCT_BUNDLE_IDENTIFIER = Adobe.AEPCoreTests;
				PRODUCT_NAME = "$(TARGET_NAME)";
				SUPPORTED_PLATFORMS = "iphonesimulator iphoneos appletvos appletvsimulator";
				SWIFT_VERSION = 5.0;
				TARGETED_DEVICE_FAMILY = "1,2,3";
				TVOS_DEPLOYMENT_TARGET = 12.0;
			};
			name = Release;
		};
		24B4936024D4C31100AA38D9 /* Debug */ = {
			isa = XCBuildConfiguration;
			buildSettings = {
				APPLICATION_EXTENSION_API_ONLY = YES;
				CLANG_ENABLE_MODULES = YES;
				CODE_SIGN_IDENTITY = "";
				CODE_SIGN_STYLE = Automatic;
				DEFINES_MODULE = YES;
				DYLIB_COMPATIBILITY_VERSION = 1;
				DYLIB_CURRENT_VERSION = 1;
				DYLIB_INSTALL_NAME_BASE = "@rpath";
				INFOPLIST_FILE = AEPSignal/Sources/Info.plist;
				INSTALL_PATH = "$(LOCAL_LIBRARY_DIR)/Frameworks";
				IPHONEOS_DEPLOYMENT_TARGET = 12.0;
				LD_RUNPATH_SEARCH_PATHS = (
					"$(inherited)",
					"@executable_path/Frameworks",
					"@loader_path/Frameworks",
				);
				MARKETING_VERSION = 5.3.1;
				PRODUCT_BUNDLE_IDENTIFIER = com.adobe.aep.signal;
				PRODUCT_NAME = "$(TARGET_NAME:c99extidentifier)";
				SKIP_INSTALL = YES;
				SUPPORTED_PLATFORMS = "iphonesimulator iphoneos appletvos appletvsimulator";
				SUPPORTS_MACCATALYST = NO;
				SWIFT_OPTIMIZATION_LEVEL = "-Onone";
				SWIFT_VERSION = 5.0;
				TARGETED_DEVICE_FAMILY = "1,2,3";
				TVOS_DEPLOYMENT_TARGET = 12.0;
			};
			name = Debug;
		};
		24B4936124D4C31100AA38D9 /* Release */ = {
			isa = XCBuildConfiguration;
			buildSettings = {
				APPLICATION_EXTENSION_API_ONLY = YES;
				CLANG_ENABLE_MODULES = YES;
				CODE_SIGN_IDENTITY = "";
				CODE_SIGN_STYLE = Automatic;
				DEFINES_MODULE = YES;
				DYLIB_COMPATIBILITY_VERSION = 1;
				DYLIB_CURRENT_VERSION = 1;
				DYLIB_INSTALL_NAME_BASE = "@rpath";
				INFOPLIST_FILE = AEPSignal/Sources/Info.plist;
				INSTALL_PATH = "$(LOCAL_LIBRARY_DIR)/Frameworks";
				IPHONEOS_DEPLOYMENT_TARGET = 12.0;
				LD_RUNPATH_SEARCH_PATHS = (
					"$(inherited)",
					"@executable_path/Frameworks",
					"@loader_path/Frameworks",
				);
				MARKETING_VERSION = 5.3.1;
				PRODUCT_BUNDLE_IDENTIFIER = com.adobe.aep.signal;
				PRODUCT_NAME = "$(TARGET_NAME:c99extidentifier)";
				SKIP_INSTALL = YES;
				SUPPORTED_PLATFORMS = "iphonesimulator iphoneos appletvos appletvsimulator";
				SUPPORTS_MACCATALYST = NO;
				SWIFT_VERSION = 5.0;
				TARGETED_DEVICE_FAMILY = "1,2,3";
				TVOS_DEPLOYMENT_TARGET = 12.0;
			};
			name = Release;
		};
		24B4936224D4C31100AA38D9 /* Debug */ = {
			isa = XCBuildConfiguration;
			baseConfigurationReference = 41E5D22C6D72CCCF26904EDE /* Pods-AEPSignalTests.debug.xcconfig */;
			buildSettings = {
				ALWAYS_EMBED_SWIFT_STANDARD_LIBRARIES = YES;
				CODE_SIGN_STYLE = Automatic;
				INFOPLIST_FILE = AEPSignal/Tests/Info.plist;
				IPHONEOS_DEPLOYMENT_TARGET = 12.0;
				LD_RUNPATH_SEARCH_PATHS = (
					"$(inherited)",
					"@executable_path/Frameworks",
					"@loader_path/Frameworks",
				);
				PRODUCT_BUNDLE_IDENTIFIER = com.adobe.AEPSignalTests;
				PRODUCT_NAME = "$(TARGET_NAME)";
				SUPPORTED_PLATFORMS = "iphonesimulator iphoneos appletvos appletvsimulator";
				SWIFT_VERSION = 5.0;
				TARGETED_DEVICE_FAMILY = "1,2,3";
				TVOS_DEPLOYMENT_TARGET = 12.0;
			};
			name = Debug;
		};
		24B4936324D4C31100AA38D9 /* Release */ = {
			isa = XCBuildConfiguration;
			baseConfigurationReference = 93CFCD63764CE54E145E7D8F /* Pods-AEPSignalTests.release.xcconfig */;
			buildSettings = {
				ALWAYS_EMBED_SWIFT_STANDARD_LIBRARIES = YES;
				CODE_SIGN_STYLE = Automatic;
				INFOPLIST_FILE = AEPSignal/Tests/Info.plist;
				IPHONEOS_DEPLOYMENT_TARGET = 12.0;
				LD_RUNPATH_SEARCH_PATHS = (
					"$(inherited)",
					"@executable_path/Frameworks",
					"@loader_path/Frameworks",
				);
				PRODUCT_BUNDLE_IDENTIFIER = com.adobe.AEPSignalTests;
				PRODUCT_NAME = "$(TARGET_NAME)";
				SUPPORTED_PLATFORMS = "iphonesimulator iphoneos appletvos appletvsimulator";
				SWIFT_VERSION = 5.0;
				TARGETED_DEVICE_FAMILY = "1,2,3";
				TVOS_DEPLOYMENT_TARGET = 12.0;
			};
			name = Release;
		};
		3F03979824BE5DD30019F095 /* Debug */ = {
			isa = XCBuildConfiguration;
			buildSettings = {
				APPLICATION_EXTENSION_API_ONLY = YES;
				CLANG_ENABLE_MODULES = YES;
				CODE_SIGN_IDENTITY = "";
				CODE_SIGN_STYLE = Automatic;
				DEFINES_MODULE = YES;
				DYLIB_COMPATIBILITY_VERSION = 1;
				DYLIB_CURRENT_VERSION = 1;
				DYLIB_INSTALL_NAME_BASE = "@rpath";
				INFOPLIST_FILE = AEPServices/Sources/Info.plist;
				INSTALL_PATH = "$(LOCAL_LIBRARY_DIR)/Frameworks";
				IPHONEOS_DEPLOYMENT_TARGET = 12.0;
				LD_RUNPATH_SEARCH_PATHS = (
					"$(inherited)",
					"@executable_path/Frameworks",
					"@loader_path/Frameworks",
				);
				MARKETING_VERSION = 5.3.1;
				PRODUCT_BUNDLE_IDENTIFIER = come.adobe.aep.services;
				PRODUCT_NAME = "$(TARGET_NAME:c99extidentifier)";
				SKIP_INSTALL = YES;
				SUPPORTED_PLATFORMS = "iphonesimulator iphoneos appletvos appletvsimulator";
				SWIFT_OPTIMIZATION_LEVEL = "-Onone";
				SWIFT_VERSION = 5.0;
				TARGETED_DEVICE_FAMILY = "1,2,3";
				TVOS_DEPLOYMENT_TARGET = 12.0;
			};
			name = Debug;
		};
		3F03979924BE5DD30019F095 /* Release */ = {
			isa = XCBuildConfiguration;
			buildSettings = {
				APPLICATION_EXTENSION_API_ONLY = YES;
				CLANG_ENABLE_MODULES = YES;
				CODE_SIGN_IDENTITY = "";
				CODE_SIGN_STYLE = Automatic;
				DEFINES_MODULE = YES;
				DYLIB_COMPATIBILITY_VERSION = 1;
				DYLIB_CURRENT_VERSION = 1;
				DYLIB_INSTALL_NAME_BASE = "@rpath";
				INFOPLIST_FILE = AEPServices/Sources/Info.plist;
				INSTALL_PATH = "$(LOCAL_LIBRARY_DIR)/Frameworks";
				IPHONEOS_DEPLOYMENT_TARGET = 12.0;
				LD_RUNPATH_SEARCH_PATHS = (
					"$(inherited)",
					"@executable_path/Frameworks",
					"@loader_path/Frameworks",
				);
				MARKETING_VERSION = 5.3.1;
				PRODUCT_BUNDLE_IDENTIFIER = come.adobe.aep.services;
				PRODUCT_NAME = "$(TARGET_NAME:c99extidentifier)";
				SKIP_INSTALL = YES;
				SUPPORTED_PLATFORMS = "iphonesimulator iphoneos appletvos appletvsimulator";
				SWIFT_VERSION = 5.0;
				TARGETED_DEVICE_FAMILY = "1,2,3";
				TVOS_DEPLOYMENT_TARGET = 12.0;
			};
			name = Release;
		};
		3F03979A24BE5DD30019F095 /* Debug */ = {
			isa = XCBuildConfiguration;
			buildSettings = {
				CLANG_ENABLE_CODE_COVERAGE = NO;
				CODE_SIGN_STYLE = Automatic;
				DEVELOPMENT_TEAM = FKGEE875K4;
				INFOPLIST_FILE = AEPServices/Tests/Info.plist;
				IPHONEOS_DEPLOYMENT_TARGET = 12.0;
				LD_RUNPATH_SEARCH_PATHS = (
					"$(inherited)",
					"@executable_path/Frameworks",
					"@loader_path/Frameworks",
				);
				PRODUCT_BUNDLE_IDENTIFIER = com.adobe.mobile.AEPServicesTests;
				PRODUCT_NAME = "$(TARGET_NAME)";
				SUPPORTED_PLATFORMS = "iphonesimulator iphoneos appletvos appletvsimulator";
				SWIFT_VERSION = 5.0;
				TARGETED_DEVICE_FAMILY = "1,2,3";
				TVOS_DEPLOYMENT_TARGET = 12.0;
			};
			name = Debug;
		};
		3F03979B24BE5DD30019F095 /* Release */ = {
			isa = XCBuildConfiguration;
			buildSettings = {
				CLANG_ENABLE_CODE_COVERAGE = NO;
				CODE_SIGN_STYLE = Automatic;
				DEVELOPMENT_TEAM = FKGEE875K4;
				INFOPLIST_FILE = AEPServices/Tests/Info.plist;
				IPHONEOS_DEPLOYMENT_TARGET = 12.0;
				LD_RUNPATH_SEARCH_PATHS = (
					"$(inherited)",
					"@executable_path/Frameworks",
					"@loader_path/Frameworks",
				);
				PRODUCT_BUNDLE_IDENTIFIER = com.adobe.mobile.AEPServicesTests;
				PRODUCT_NAME = "$(TARGET_NAME)";
				SUPPORTED_PLATFORMS = "iphonesimulator iphoneos appletvos appletvsimulator";
				SWIFT_VERSION = 5.0;
				TARGETED_DEVICE_FAMILY = "1,2,3";
				TVOS_DEPLOYMENT_TARGET = 12.0;
			};
			name = Release;
		};
		3F39152324CA34BA00B58C3E /* Debug */ = {
			isa = XCBuildConfiguration;
			buildSettings = {
				CODE_SIGN_STYLE = Automatic;
				IPHONEOS_DEPLOYMENT_TARGET = 12.0;
				PRODUCT_NAME = "$(TARGET_NAME)";
				SUPPORTED_PLATFORMS = "iphonesimulator iphoneos appletvos appletvsimulator";
				TARGETED_DEVICE_FAMILY = "1,2,3";
				TVOS_DEPLOYMENT_TARGET = 12.0;
			};
			name = Debug;
		};
		3F39152424CA34BA00B58C3E /* Release */ = {
			isa = XCBuildConfiguration;
			buildSettings = {
				CODE_SIGN_STYLE = Automatic;
				IPHONEOS_DEPLOYMENT_TARGET = 12.0;
				PRODUCT_NAME = "$(TARGET_NAME)";
				SUPPORTED_PLATFORMS = "iphonesimulator iphoneos appletvos appletvsimulator";
				TARGETED_DEVICE_FAMILY = "1,2,3";
				TVOS_DEPLOYMENT_TARGET = 12.0;
			};
			name = Release;
		};
		3F42570424F474F4005D4006 /* Debug */ = {
			isa = XCBuildConfiguration;
			baseConfigurationReference = 5A089B5A7E9F846B8CB9EB34 /* Pods-AEPIntegrationTests.debug.xcconfig */;
			buildSettings = {
				ALWAYS_EMBED_SWIFT_STANDARD_LIBRARIES = YES;
				CLANG_ENABLE_CODE_COVERAGE = NO;
				CODE_SIGN_STYLE = Automatic;
				INFOPLIST_FILE = AEPIntegrationTests/Info.plist;
				IPHONEOS_DEPLOYMENT_TARGET = 12.0;
				LD_RUNPATH_SEARCH_PATHS = (
					"$(inherited)",
					"@executable_path/Frameworks",
					"@loader_path/Frameworks",
				);
				PRODUCT_BUNDLE_IDENTIFIER = com.adobe.mobile.AEPIntegrationTests;
				PRODUCT_NAME = "$(TARGET_NAME)";
				SUPPORTED_PLATFORMS = "iphonesimulator iphoneos appletvos appletvsimulator";
				SWIFT_VERSION = 5.0;
				TARGETED_DEVICE_FAMILY = "1,2,3";
				TVOS_DEPLOYMENT_TARGET = 12.0;
			};
			name = Debug;
		};
		3F42570524F474F4005D4006 /* Release */ = {
			isa = XCBuildConfiguration;
			baseConfigurationReference = 091EFF44717D7342E6FA45D3 /* Pods-AEPIntegrationTests.release.xcconfig */;
			buildSettings = {
				ALWAYS_EMBED_SWIFT_STANDARD_LIBRARIES = YES;
				CLANG_ENABLE_CODE_COVERAGE = NO;
				CODE_SIGN_STYLE = Automatic;
				INFOPLIST_FILE = AEPIntegrationTests/Info.plist;
				IPHONEOS_DEPLOYMENT_TARGET = 12.0;
				LD_RUNPATH_SEARCH_PATHS = (
					"$(inherited)",
					"@executable_path/Frameworks",
					"@loader_path/Frameworks",
				);
				PRODUCT_BUNDLE_IDENTIFIER = com.adobe.mobile.AEPIntegrationTests;
				PRODUCT_NAME = "$(TARGET_NAME)";
				SUPPORTED_PLATFORMS = "iphonesimulator iphoneos appletvos appletvsimulator";
				SWIFT_VERSION = 5.0;
				TARGETED_DEVICE_FAMILY = "1,2,3";
				TVOS_DEPLOYMENT_TARGET = 12.0;
			};
			name = Release;
		};
		3FE6DDAF24C62C090065EA05 /* Debug */ = {
			isa = XCBuildConfiguration;
			buildSettings = {
				CLANG_ENABLE_CODE_COVERAGE = NO;
				CLANG_ENABLE_MODULES = YES;
				CODE_SIGN_IDENTITY = "";
				CODE_SIGN_STYLE = Automatic;
				DEFINES_MODULE = YES;
				DYLIB_COMPATIBILITY_VERSION = 1;
				DYLIB_CURRENT_VERSION = 1;
				DYLIB_INSTALL_NAME_BASE = "@rpath";
				INFOPLIST_FILE = AEPServices/Mocks/Info.plist;
				INSTALL_PATH = "$(LOCAL_LIBRARY_DIR)/Frameworks";
				IPHONEOS_DEPLOYMENT_TARGET = 12.0;
				LD_RUNPATH_SEARCH_PATHS = (
					"$(inherited)",
					"@executable_path/Frameworks",
					"@loader_path/Frameworks",
				);
				MARKETING_VERSION = 5.3.1;
				PRODUCT_BUNDLE_IDENTIFIER = com.adobe.aep.AEPServicesMocks;
				PRODUCT_NAME = "$(TARGET_NAME:c99extidentifier)";
				SKIP_INSTALL = YES;
				SUPPORTED_PLATFORMS = "iphonesimulator iphoneos appletvos appletvsimulator";
				SWIFT_OPTIMIZATION_LEVEL = "-Onone";
				SWIFT_VERSION = 5.0;
				TARGETED_DEVICE_FAMILY = "1,2,3";
				TVOS_DEPLOYMENT_TARGET = 12.0;
			};
			name = Debug;
		};
		3FE6DDB024C62C090065EA05 /* Release */ = {
			isa = XCBuildConfiguration;
			buildSettings = {
				CLANG_ENABLE_CODE_COVERAGE = NO;
				CLANG_ENABLE_MODULES = YES;
				CODE_SIGN_IDENTITY = "";
				CODE_SIGN_STYLE = Automatic;
				DEFINES_MODULE = YES;
				DYLIB_COMPATIBILITY_VERSION = 1;
				DYLIB_CURRENT_VERSION = 1;
				DYLIB_INSTALL_NAME_BASE = "@rpath";
				INFOPLIST_FILE = AEPServices/Mocks/Info.plist;
				INSTALL_PATH = "$(LOCAL_LIBRARY_DIR)/Frameworks";
				IPHONEOS_DEPLOYMENT_TARGET = 12.0;
				LD_RUNPATH_SEARCH_PATHS = (
					"$(inherited)",
					"@executable_path/Frameworks",
					"@loader_path/Frameworks",
				);
				MARKETING_VERSION = 5.3.1;
				PRODUCT_BUNDLE_IDENTIFIER = com.adobe.aep.AEPServicesMocks;
				PRODUCT_NAME = "$(TARGET_NAME:c99extidentifier)";
				SKIP_INSTALL = YES;
				SUPPORTED_PLATFORMS = "iphonesimulator iphoneos appletvos appletvsimulator";
				SWIFT_VERSION = 5.0;
				TARGETED_DEVICE_FAMILY = "1,2,3";
				TVOS_DEPLOYMENT_TARGET = 12.0;
			};
			name = Release;
		};
		3FE6DDE324C62EE60065EA05 /* Debug */ = {
			isa = XCBuildConfiguration;
			buildSettings = {
				APPLICATION_EXTENSION_API_ONLY = YES;
				CLANG_ENABLE_MODULES = YES;
				CODE_SIGN_IDENTITY = "";
				CODE_SIGN_STYLE = Automatic;
				DEFINES_MODULE = YES;
				DYLIB_COMPATIBILITY_VERSION = 1;
				DYLIB_CURRENT_VERSION = 1;
				DYLIB_INSTALL_NAME_BASE = "@rpath";
				INFOPLIST_FILE = AEPLifecycle/Sources/Info.plist;
				INSTALL_PATH = "$(LOCAL_LIBRARY_DIR)/Frameworks";
				IPHONEOS_DEPLOYMENT_TARGET = 12.0;
				LD_RUNPATH_SEARCH_PATHS = (
					"$(inherited)",
					"@executable_path/Frameworks",
					"@loader_path/Frameworks",
				);
				MARKETING_VERSION = 5.3.1;
				PRODUCT_BUNDLE_IDENTIFIER = com.adobe.aep.lifecycle;
				PRODUCT_NAME = "$(TARGET_NAME:c99extidentifier)";
				SKIP_INSTALL = YES;
				SUPPORTED_PLATFORMS = "iphonesimulator iphoneos appletvos appletvsimulator";
				SWIFT_OPTIMIZATION_LEVEL = "-Onone";
				SWIFT_VERSION = 5.0;
				TARGETED_DEVICE_FAMILY = "1,2,3";
				TVOS_DEPLOYMENT_TARGET = 12.0;
			};
			name = Debug;
		};
		3FE6DDE424C62EE60065EA05 /* Release */ = {
			isa = XCBuildConfiguration;
			buildSettings = {
				APPLICATION_EXTENSION_API_ONLY = YES;
				CLANG_ENABLE_MODULES = YES;
				CODE_SIGN_IDENTITY = "";
				CODE_SIGN_STYLE = Automatic;
				DEFINES_MODULE = YES;
				DYLIB_COMPATIBILITY_VERSION = 1;
				DYLIB_CURRENT_VERSION = 1;
				DYLIB_INSTALL_NAME_BASE = "@rpath";
				INFOPLIST_FILE = AEPLifecycle/Sources/Info.plist;
				INSTALL_PATH = "$(LOCAL_LIBRARY_DIR)/Frameworks";
				IPHONEOS_DEPLOYMENT_TARGET = 12.0;
				LD_RUNPATH_SEARCH_PATHS = (
					"$(inherited)",
					"@executable_path/Frameworks",
					"@loader_path/Frameworks",
				);
				MARKETING_VERSION = 5.3.1;
				PRODUCT_BUNDLE_IDENTIFIER = com.adobe.aep.lifecycle;
				PRODUCT_NAME = "$(TARGET_NAME:c99extidentifier)";
				SKIP_INSTALL = YES;
				SUPPORTED_PLATFORMS = "iphonesimulator iphoneos appletvos appletvsimulator";
				SWIFT_VERSION = 5.0;
				TARGETED_DEVICE_FAMILY = "1,2,3";
				TVOS_DEPLOYMENT_TARGET = 12.0;
			};
			name = Release;
		};
		3FE6DDE624C62EE60065EA05 /* Debug */ = {
			isa = XCBuildConfiguration;
			baseConfigurationReference = CBB1F735C1AAEA1CD448B2C0 /* Pods-AEPLifecycleTests.debug.xcconfig */;
			buildSettings = {
				ALWAYS_EMBED_SWIFT_STANDARD_LIBRARIES = YES;
				CLANG_ENABLE_MODULES = YES;
				CODE_SIGN_STYLE = Automatic;
				INFOPLIST_FILE = AEPLifecycle/Tests/Info.plist;
				IPHONEOS_DEPLOYMENT_TARGET = 12.0;
				LD_RUNPATH_SEARCH_PATHS = (
					"$(inherited)",
					"@executable_path/Frameworks",
					"@loader_path/Frameworks",
				);
				PRODUCT_BUNDLE_IDENTIFIER = com.adobe.mobile.AEPLifecycleTests;
				PRODUCT_NAME = "$(TARGET_NAME)";
				SUPPORTED_PLATFORMS = "iphonesimulator iphoneos appletvos appletvsimulator";
				SWIFT_OPTIMIZATION_LEVEL = "-Onone";
				SWIFT_VERSION = 5.0;
				TARGETED_DEVICE_FAMILY = "1,2,3";
				TVOS_DEPLOYMENT_TARGET = 12.0;
			};
			name = Debug;
		};
		3FE6DDE724C62EE60065EA05 /* Release */ = {
			isa = XCBuildConfiguration;
			baseConfigurationReference = FC7A9CEC59D6694933A01324 /* Pods-AEPLifecycleTests.release.xcconfig */;
			buildSettings = {
				ALWAYS_EMBED_SWIFT_STANDARD_LIBRARIES = YES;
				CLANG_ENABLE_MODULES = YES;
				CODE_SIGN_STYLE = Automatic;
				INFOPLIST_FILE = AEPLifecycle/Tests/Info.plist;
				IPHONEOS_DEPLOYMENT_TARGET = 12.0;
				LD_RUNPATH_SEARCH_PATHS = (
					"$(inherited)",
					"@executable_path/Frameworks",
					"@loader_path/Frameworks",
				);
				PRODUCT_BUNDLE_IDENTIFIER = com.adobe.mobile.AEPLifecycleTests;
				PRODUCT_NAME = "$(TARGET_NAME)";
				SUPPORTED_PLATFORMS = "iphonesimulator iphoneos appletvos appletvsimulator";
				SWIFT_VERSION = 5.0;
				TARGETED_DEVICE_FAMILY = "1,2,3";
				TVOS_DEPLOYMENT_TARGET = 12.0;
			};
			name = Release;
		};
		3FE6DE4124C642330065EA05 /* Debug */ = {
			isa = XCBuildConfiguration;
			buildSettings = {
				APPLICATION_EXTENSION_API_ONLY = YES;
				CLANG_ENABLE_MODULES = YES;
				CODE_SIGN_IDENTITY = "";
				CODE_SIGN_STYLE = Automatic;
				DEFINES_MODULE = YES;
				DYLIB_COMPATIBILITY_VERSION = 1;
				DYLIB_CURRENT_VERSION = 1;
				DYLIB_INSTALL_NAME_BASE = "@rpath";
				INFOPLIST_FILE = AEPIdentity/Sources/Info.plist;
				INSTALL_PATH = "$(LOCAL_LIBRARY_DIR)/Frameworks";
				IPHONEOS_DEPLOYMENT_TARGET = 12.0;
				LD_RUNPATH_SEARCH_PATHS = (
					"$(inherited)",
					"@executable_path/Frameworks",
					"@loader_path/Frameworks",
				);
				MARKETING_VERSION = 5.3.1;
				PRODUCT_BUNDLE_IDENTIFIER = com.adobe.aep.identity;
				PRODUCT_NAME = "$(TARGET_NAME:c99extidentifier)";
				SKIP_INSTALL = YES;
				SUPPORTED_PLATFORMS = "iphonesimulator iphoneos appletvos appletvsimulator";
				SWIFT_OPTIMIZATION_LEVEL = "-Onone";
				SWIFT_VERSION = 5.0;
				TARGETED_DEVICE_FAMILY = "1,2,3";
				TVOS_DEPLOYMENT_TARGET = 12.0;
			};
			name = Debug;
		};
		3FE6DE4224C642330065EA05 /* Release */ = {
			isa = XCBuildConfiguration;
			buildSettings = {
				APPLICATION_EXTENSION_API_ONLY = YES;
				CLANG_ENABLE_MODULES = YES;
				CODE_SIGN_IDENTITY = "";
				CODE_SIGN_STYLE = Automatic;
				DEFINES_MODULE = YES;
				DYLIB_COMPATIBILITY_VERSION = 1;
				DYLIB_CURRENT_VERSION = 1;
				DYLIB_INSTALL_NAME_BASE = "@rpath";
				INFOPLIST_FILE = AEPIdentity/Sources/Info.plist;
				INSTALL_PATH = "$(LOCAL_LIBRARY_DIR)/Frameworks";
				IPHONEOS_DEPLOYMENT_TARGET = 12.0;
				LD_RUNPATH_SEARCH_PATHS = (
					"$(inherited)",
					"@executable_path/Frameworks",
					"@loader_path/Frameworks",
				);
				MARKETING_VERSION = 5.3.1;
				PRODUCT_BUNDLE_IDENTIFIER = com.adobe.aep.identity;
				PRODUCT_NAME = "$(TARGET_NAME:c99extidentifier)";
				SKIP_INSTALL = YES;
				SUPPORTED_PLATFORMS = "iphonesimulator iphoneos appletvos appletvsimulator";
				SWIFT_VERSION = 5.0;
				TARGETED_DEVICE_FAMILY = "1,2,3";
				TVOS_DEPLOYMENT_TARGET = 12.0;
			};
			name = Release;
		};
		3FE6DE4424C642330065EA05 /* Debug */ = {
			isa = XCBuildConfiguration;
			baseConfigurationReference = A5F5A65742E1DBDC25CF9F98 /* Pods-AEPIdentityTests.debug.xcconfig */;
			buildSettings = {
				ALWAYS_EMBED_SWIFT_STANDARD_LIBRARIES = YES;
				CLANG_ENABLE_MODULES = YES;
				CODE_SIGN_STYLE = Automatic;
				INFOPLIST_FILE = AEPIdentity/Tests/Info.plist;
				IPHONEOS_DEPLOYMENT_TARGET = 12.0;
				LD_RUNPATH_SEARCH_PATHS = (
					"$(inherited)",
					"@executable_path/Frameworks",
					"@loader_path/Frameworks",
				);
				PRODUCT_BUNDLE_IDENTIFIER = com.adobe.mobile.AEPIdentityTests;
				PRODUCT_NAME = "$(TARGET_NAME)";
				SUPPORTED_PLATFORMS = "iphonesimulator iphoneos appletvos appletvsimulator";
				SWIFT_OPTIMIZATION_LEVEL = "-Onone";
				SWIFT_VERSION = 5.0;
				TARGETED_DEVICE_FAMILY = "1,2,3";
				TVOS_DEPLOYMENT_TARGET = 12.0;
			};
			name = Debug;
		};
		3FE6DE4524C642330065EA05 /* Release */ = {
			isa = XCBuildConfiguration;
			baseConfigurationReference = AC838996795DECE800B0A11B /* Pods-AEPIdentityTests.release.xcconfig */;
			buildSettings = {
				ALWAYS_EMBED_SWIFT_STANDARD_LIBRARIES = YES;
				CLANG_ENABLE_MODULES = YES;
				CODE_SIGN_STYLE = Automatic;
				INFOPLIST_FILE = AEPIdentity/Tests/Info.plist;
				IPHONEOS_DEPLOYMENT_TARGET = 12.0;
				LD_RUNPATH_SEARCH_PATHS = (
					"$(inherited)",
					"@executable_path/Frameworks",
					"@loader_path/Frameworks",
				);
				PRODUCT_BUNDLE_IDENTIFIER = com.adobe.mobile.AEPIdentityTests;
				PRODUCT_NAME = "$(TARGET_NAME)";
				SUPPORTED_PLATFORMS = "iphonesimulator iphoneos appletvos appletvsimulator";
				SWIFT_VERSION = 5.0;
				TARGETED_DEVICE_FAMILY = "1,2,3";
				TVOS_DEPLOYMENT_TARGET = 12.0;
			};
			name = Release;
		};
		3FF8171024D89B160064DFA1 /* Debug */ = {
			isa = XCBuildConfiguration;
			buildSettings = {
				CLANG_ENABLE_CODE_COVERAGE = NO;
				CLANG_ENABLE_MODULES = YES;
				CODE_SIGN_IDENTITY = "";
				CODE_SIGN_STYLE = Automatic;
				DEFINES_MODULE = YES;
				DYLIB_COMPATIBILITY_VERSION = 1;
				DYLIB_CURRENT_VERSION = 1;
				DYLIB_INSTALL_NAME_BASE = "@rpath";
				ENABLE_TESTING_SEARCH_PATHS = YES;
				INFOPLIST_FILE = AEPCore/Mocks/Info.plist;
				INSTALL_PATH = "$(LOCAL_LIBRARY_DIR)/Frameworks";
				IPHONEOS_DEPLOYMENT_TARGET = 12.0;
				LD_RUNPATH_SEARCH_PATHS = (
					"$(inherited)",
					"@executable_path/Frameworks",
					"@loader_path/Frameworks",
				);
				MARKETING_VERSION = 5.3.1;
				PRODUCT_BUNDLE_IDENTIFIER = com.adobe.aep.AEPCoreMocks;
				PRODUCT_NAME = "$(TARGET_NAME:c99extidentifier)";
				SKIP_INSTALL = YES;
				SUPPORTED_PLATFORMS = "iphonesimulator iphoneos appletvos appletvsimulator";
				SWIFT_OPTIMIZATION_LEVEL = "-Onone";
				SWIFT_VERSION = 5.0;
				TARGETED_DEVICE_FAMILY = "1,2,3";
				TVOS_DEPLOYMENT_TARGET = 12.0;
			};
			name = Debug;
		};
		3FF8171124D89B160064DFA1 /* Release */ = {
			isa = XCBuildConfiguration;
			buildSettings = {
				CLANG_ENABLE_CODE_COVERAGE = NO;
				CLANG_ENABLE_MODULES = YES;
				CODE_SIGN_IDENTITY = "";
				CODE_SIGN_STYLE = Automatic;
				DEFINES_MODULE = YES;
				DYLIB_COMPATIBILITY_VERSION = 1;
				DYLIB_CURRENT_VERSION = 1;
				DYLIB_INSTALL_NAME_BASE = "@rpath";
				ENABLE_TESTING_SEARCH_PATHS = YES;
				INFOPLIST_FILE = AEPCore/Mocks/Info.plist;
				INSTALL_PATH = "$(LOCAL_LIBRARY_DIR)/Frameworks";
				IPHONEOS_DEPLOYMENT_TARGET = 12.0;
				LD_RUNPATH_SEARCH_PATHS = (
					"$(inherited)",
					"@executable_path/Frameworks",
					"@loader_path/Frameworks",
				);
				MARKETING_VERSION = 5.3.1;
				PRODUCT_BUNDLE_IDENTIFIER = com.adobe.aep.AEPCoreMocks;
				PRODUCT_NAME = "$(TARGET_NAME:c99extidentifier)";
				SKIP_INSTALL = YES;
				SUPPORTED_PLATFORMS = "iphonesimulator iphoneos appletvos appletvsimulator";
				SWIFT_VERSION = 5.0;
				TARGETED_DEVICE_FAMILY = "1,2,3";
				TVOS_DEPLOYMENT_TARGET = 12.0;
			};
			name = Release;
		};
/* End XCBuildConfiguration section */

/* Begin XCConfigurationList section */
		21CAC0D02422917600C11388 /* Build configuration list for PBXProject "AEPCore" */ = {
			isa = XCConfigurationList;
			buildConfigurations = (
				21CAC0E82422917600C11388 /* Debug */,
				21CAC0E92422917600C11388 /* Release */,
			);
			defaultConfigurationIsVisible = 0;
			defaultConfigurationName = Release;
		};
		21CAC0EA2422917600C11388 /* Build configuration list for PBXNativeTarget "AEPCore" */ = {
			isa = XCConfigurationList;
			buildConfigurations = (
				21CAC0EB2422917600C11388 /* Debug */,
				21CAC0EC2422917600C11388 /* Release */,
			);
			defaultConfigurationIsVisible = 0;
			defaultConfigurationName = Release;
		};
		21CAC0ED2422917600C11388 /* Build configuration list for PBXNativeTarget "AEPCoreTests" */ = {
			isa = XCConfigurationList;
			buildConfigurations = (
				21CAC0EE2422917600C11388 /* Debug */,
				21CAC0EF2422917600C11388 /* Release */,
			);
			defaultConfigurationIsVisible = 0;
			defaultConfigurationName = Release;
		};
		24B4936424D4C31100AA38D9 /* Build configuration list for PBXNativeTarget "AEPSignal" */ = {
			isa = XCConfigurationList;
			buildConfigurations = (
				24B4936024D4C31100AA38D9 /* Debug */,
				24B4936124D4C31100AA38D9 /* Release */,
			);
			defaultConfigurationIsVisible = 0;
			defaultConfigurationName = Release;
		};
		24B4936524D4C31100AA38D9 /* Build configuration list for PBXNativeTarget "AEPSignalTests" */ = {
			isa = XCConfigurationList;
			buildConfigurations = (
				24B4936224D4C31100AA38D9 /* Debug */,
				24B4936324D4C31100AA38D9 /* Release */,
			);
			defaultConfigurationIsVisible = 0;
			defaultConfigurationName = Release;
		};
		3F03979C24BE5DD30019F095 /* Build configuration list for PBXNativeTarget "AEPServices" */ = {
			isa = XCConfigurationList;
			buildConfigurations = (
				3F03979824BE5DD30019F095 /* Debug */,
				3F03979924BE5DD30019F095 /* Release */,
			);
			defaultConfigurationIsVisible = 0;
			defaultConfigurationName = Release;
		};
		3F03979D24BE5DD30019F095 /* Build configuration list for PBXNativeTarget "AEPServicesTests" */ = {
			isa = XCConfigurationList;
			buildConfigurations = (
				3F03979A24BE5DD30019F095 /* Debug */,
				3F03979B24BE5DD30019F095 /* Release */,
			);
			defaultConfigurationIsVisible = 0;
			defaultConfigurationName = Release;
		};
		3F39152224CA34BA00B58C3E /* Build configuration list for PBXAggregateTarget "AEP-All" */ = {
			isa = XCConfigurationList;
			buildConfigurations = (
				3F39152324CA34BA00B58C3E /* Debug */,
				3F39152424CA34BA00B58C3E /* Release */,
			);
			defaultConfigurationIsVisible = 0;
			defaultConfigurationName = Release;
		};
		3F42570624F474F4005D4006 /* Build configuration list for PBXNativeTarget "AEPIntegrationTests" */ = {
			isa = XCConfigurationList;
			buildConfigurations = (
				3F42570424F474F4005D4006 /* Debug */,
				3F42570524F474F4005D4006 /* Release */,
			);
			defaultConfigurationIsVisible = 0;
			defaultConfigurationName = Release;
		};
		3FE6DDAE24C62C090065EA05 /* Build configuration list for PBXNativeTarget "AEPServicesMocks" */ = {
			isa = XCConfigurationList;
			buildConfigurations = (
				3FE6DDAF24C62C090065EA05 /* Debug */,
				3FE6DDB024C62C090065EA05 /* Release */,
			);
			defaultConfigurationIsVisible = 0;
			defaultConfigurationName = Release;
		};
		3FE6DDE224C62EE60065EA05 /* Build configuration list for PBXNativeTarget "AEPLifecycle" */ = {
			isa = XCConfigurationList;
			buildConfigurations = (
				3FE6DDE324C62EE60065EA05 /* Debug */,
				3FE6DDE424C62EE60065EA05 /* Release */,
			);
			defaultConfigurationIsVisible = 0;
			defaultConfigurationName = Release;
		};
		3FE6DDE524C62EE60065EA05 /* Build configuration list for PBXNativeTarget "AEPLifecycleTests" */ = {
			isa = XCConfigurationList;
			buildConfigurations = (
				3FE6DDE624C62EE60065EA05 /* Debug */,
				3FE6DDE724C62EE60065EA05 /* Release */,
			);
			defaultConfigurationIsVisible = 0;
			defaultConfigurationName = Release;
		};
		3FE6DE4024C642330065EA05 /* Build configuration list for PBXNativeTarget "AEPIdentity" */ = {
			isa = XCConfigurationList;
			buildConfigurations = (
				3FE6DE4124C642330065EA05 /* Debug */,
				3FE6DE4224C642330065EA05 /* Release */,
			);
			defaultConfigurationIsVisible = 0;
			defaultConfigurationName = Release;
		};
		3FE6DE4324C642330065EA05 /* Build configuration list for PBXNativeTarget "AEPIdentityTests" */ = {
			isa = XCConfigurationList;
			buildConfigurations = (
				3FE6DE4424C642330065EA05 /* Debug */,
				3FE6DE4524C642330065EA05 /* Release */,
			);
			defaultConfigurationIsVisible = 0;
			defaultConfigurationName = Release;
		};
		3FF8170F24D89B160064DFA1 /* Build configuration list for PBXNativeTarget "AEPCoreMocks" */ = {
			isa = XCConfigurationList;
			buildConfigurations = (
				3FF8171024D89B160064DFA1 /* Debug */,
				3FF8171124D89B160064DFA1 /* Release */,
			);
			defaultConfigurationIsVisible = 0;
			defaultConfigurationName = Release;
		};
/* End XCConfigurationList section */
	};
	rootObject = 21CAC0CD2422917600C11388 /* Project object */;
}<|MERGE_RESOLUTION|>--- conflicted
+++ resolved
@@ -421,17 +421,14 @@
 		753E9B432ABCDB1400A82A27 /* AEPLifecycle.framework in Frameworks */ = {isa = PBXBuildFile; fileRef = 3FE6DDD124C62EE60065EA05 /* AEPLifecycle.framework */; };
 		753E9B442ABCDB7D00A82A27 /* AEPIdentity.framework in Frameworks */ = {isa = PBXBuildFile; fileRef = 3FE6DE2F24C642330065EA05 /* AEPIdentity.framework */; };
 		75408CF72948EA0A00C44CE1 /* AtomicCounterTests.swift in Sources */ = {isa = PBXBuildFile; fileRef = 75408CF62948EA0A00C44CE1 /* AtomicCounterTests.swift */; };
-<<<<<<< HEAD
 		7589FBBA29AD55A400D29950 /* ClassFinderTests.swift in Sources */ = {isa = PBXBuildFile; fileRef = 7589FBB929AD55A400D29950 /* ClassFinderTests.swift */; };
 		75C53D1A2996DB7600A9EE32 /* ClassFinder.swift in Sources */ = {isa = PBXBuildFile; fileRef = 75C53D192996DB7600A9EE32 /* ClassFinder.swift */; };
 		75FC60EA29AD45C200EB7579 /* InitOptions.swift in Sources */ = {isa = PBXBuildFile; fileRef = 75FC60E929AD45C200EB7579 /* InitOptions.swift */; };
-=======
 		754965C42B607861000E49B0 /* PrivacyInfo.xcprivacy in Resources */ = {isa = PBXBuildFile; fileRef = 754965C32B607861000E49B0 /* PrivacyInfo.xcprivacy */; };
 		754965C82B6421A0000E49B0 /* PrivacyInfo.xcprivacy in Resources */ = {isa = PBXBuildFile; fileRef = 754965C72B6421A0000E49B0 /* PrivacyInfo.xcprivacy */; };
 		75550A3F2A9930A500747BB7 /* NamedCollectionDataStoreFunctionalTests.swift in Sources */ = {isa = PBXBuildFile; fileRef = 75550A3E2A9930A500747BB7 /* NamedCollectionDataStoreFunctionalTests.swift */; };
 		75C0D9062AA1287B00EF74BC /* AEPServicesMocks.framework in Frameworks */ = {isa = PBXBuildFile; fileRef = 3FE6DDA924C62C090065EA05 /* AEPServicesMocks.framework */; };
 		75ED44D12B56F0B400F2CEB1 /* rules_testAttachDataArray.json in Resources */ = {isa = PBXBuildFile; fileRef = 75ED44D02B56F0B300F2CEB1 /* rules_testAttachDataArray.json */; };
->>>>>>> 59a4736b
 		7814B23325CB455200841429 /* URL+Validator.swift in Sources */ = {isa = PBXBuildFile; fileRef = 7814B23225CB455200841429 /* URL+Validator.swift */; };
 		786C000525B8EE2100F26D34 /* DefaultHeadersFormatter.swift in Sources */ = {isa = PBXBuildFile; fileRef = 786C000425B8EE2100F26D34 /* DefaultHeadersFormatter.swift */; };
 		786C001525B8EE6200F26D34 /* HttpConnectionConstants.swift in Sources */ = {isa = PBXBuildFile; fileRef = 786C001425B8EE6200F26D34 /* HttpConnectionConstants.swift */; };
@@ -1136,16 +1133,13 @@
 		7522C4832C233ACD004AF637 /* Event+Debug.swift */ = {isa = PBXFileReference; lastKnownFileType = sourcecode.swift; path = "Event+Debug.swift"; sourceTree = "<group>"; };
 		7522C4852C234180004AF637 /* DebugEventTests.swift */ = {isa = PBXFileReference; lastKnownFileType = sourcecode.swift; path = DebugEventTests.swift; sourceTree = "<group>"; };
 		75408CF62948EA0A00C44CE1 /* AtomicCounterTests.swift */ = {isa = PBXFileReference; lastKnownFileType = sourcecode.swift; path = AtomicCounterTests.swift; sourceTree = "<group>"; };
-<<<<<<< HEAD
 		7589FBB929AD55A400D29950 /* ClassFinderTests.swift */ = {isa = PBXFileReference; lastKnownFileType = sourcecode.swift; path = ClassFinderTests.swift; sourceTree = "<group>"; };
 		75C53D192996DB7600A9EE32 /* ClassFinder.swift */ = {isa = PBXFileReference; lastKnownFileType = sourcecode.swift; name = ClassFinder.swift; path = AEPServices/Sources/utility/ClassFinder.swift; sourceTree = SOURCE_ROOT; };
 		75FC60E929AD45C200EB7579 /* InitOptions.swift */ = {isa = PBXFileReference; lastKnownFileType = sourcecode.swift; path = InitOptions.swift; sourceTree = "<group>"; };
-=======
 		754965C32B607861000E49B0 /* PrivacyInfo.xcprivacy */ = {isa = PBXFileReference; lastKnownFileType = text.xml; path = PrivacyInfo.xcprivacy; sourceTree = "<group>"; };
 		754965C72B6421A0000E49B0 /* PrivacyInfo.xcprivacy */ = {isa = PBXFileReference; lastKnownFileType = text.xml; name = PrivacyInfo.xcprivacy; path = AEPServices/Sources/PrivacyInfo.xcprivacy; sourceTree = SOURCE_ROOT; };
 		75550A3E2A9930A500747BB7 /* NamedCollectionDataStoreFunctionalTests.swift */ = {isa = PBXFileReference; lastKnownFileType = sourcecode.swift; path = NamedCollectionDataStoreFunctionalTests.swift; sourceTree = "<group>"; };
 		75ED44D02B56F0B300F2CEB1 /* rules_testAttachDataArray.json */ = {isa = PBXFileReference; fileEncoding = 4; lastKnownFileType = text.json; path = rules_testAttachDataArray.json; sourceTree = "<group>"; };
->>>>>>> 59a4736b
 		7814B23225CB455200841429 /* URL+Validator.swift */ = {isa = PBXFileReference; lastKnownFileType = sourcecode.swift; path = "URL+Validator.swift"; sourceTree = "<group>"; };
 		786C000425B8EE2100F26D34 /* DefaultHeadersFormatter.swift */ = {isa = PBXFileReference; lastKnownFileType = sourcecode.swift; path = DefaultHeadersFormatter.swift; sourceTree = "<group>"; };
 		786C001425B8EE6200F26D34 /* HttpConnectionConstants.swift */ = {isa = PBXFileReference; lastKnownFileType = sourcecode.swift; path = HttpConnectionConstants.swift; sourceTree = "<group>"; };
@@ -1806,11 +1800,8 @@
 				3F0397ED24BE60910019F095 /* ThreadSafeArray.swift */,
 				3F0397EF24BE60910019F095 /* ThreadSafeDictionary.swift */,
 				3F0397F024BE60910019F095 /* URLEncoder.swift */,
-<<<<<<< HEAD
 				75C53D192996DB7600A9EE32 /* ClassFinder.swift */,
-=======
 				2EF54C252BF6C69800685C07 /* URLError+Recoverable.swift */,
->>>>>>> 59a4736b
 			);
 			path = utility;
 			sourceTree = "<group>";
@@ -1888,11 +1879,8 @@
 				3F03981424BE61520019F095 /* ThreadSafeDictionaryTests.swift */,
 				3F03981324BE61520019F095 /* URLEncoderTests.swift */,
 				75408CF62948EA0A00C44CE1 /* AtomicCounterTests.swift */,
-<<<<<<< HEAD
 				7589FBB929AD55A400D29950 /* ClassFinderTests.swift */,
-=======
 				2EF54C272BF6C79100685C07 /* URLError+RecoverableTests.swift */,
->>>>>>> 59a4736b
 			);
 			path = utility;
 			sourceTree = "<group>";
@@ -2061,11 +2049,8 @@
 				213F8A0324D8DC5A0003B8AF /* WrapperType.swift */,
 				216A15C7257818B200D43848 /* Data+HexString.swift */,
 				BBA1E96725F0506B00999DD2 /* DataMarshaller.swift */,
-<<<<<<< HEAD
 				75FC60E929AD45C200EB7579 /* InitOptions.swift */,
-=======
 				7522C4832C233ACD004AF637 /* Event+Debug.swift */,
->>>>>>> 59a4736b
 			);
 			path = core;
 			sourceTree = "<group>";
