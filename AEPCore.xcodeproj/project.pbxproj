// !$*UTF8*$!
{
	archiveVersion = 1;
	classes = {
	};
	objectVersion = 52;
	objects = {

/* Begin PBXAggregateTarget section */
		3F39152124CA34BA00B58C3E /* AEP-All */ = {
			isa = PBXAggregateTarget;
			buildConfigurationList = 3F39152224CA34BA00B58C3E /* Build configuration list for PBXAggregateTarget "AEP-All" */;
			buildPhases = (
			);
			dependencies = (
				3F39152624CA34CA00B58C3E /* PBXTargetDependency */,
				3F39152824CA34CA00B58C3E /* PBXTargetDependency */,
				3F39152A24CA34CA00B58C3E /* PBXTargetDependency */,
				3F39152C24CA34CA00B58C3E /* PBXTargetDependency */,
				24B4936D24D4C6D200AA38D9 /* PBXTargetDependency */,
			);
			name = "AEP-All";
			productName = "AEP-All";
		};
/* End PBXAggregateTarget section */

/* Begin PBXBuildFile section */
		2107F02624C9FDFE002935CF /* PushIDManageable.swift in Sources */ = {isa = PBXBuildFile; fileRef = 2107F02524C9FDFE002935CF /* PushIDManageable.swift */; };
		2107F02824C9FE1B002935CF /* PushIDManager.swift in Sources */ = {isa = PBXBuildFile; fileRef = 2107F02724C9FE1B002935CF /* PushIDManager.swift */; };
		2107F02A24C9FF46002935CF /* PushIDManagerTests.swift in Sources */ = {isa = PBXBuildFile; fileRef = 2107F02924C9FF46002935CF /* PushIDManagerTests.swift */; };
		2107F02C24C9FF62002935CF /* MockPushIDManager.swift in Sources */ = {isa = PBXBuildFile; fileRef = 2107F02B24C9FF62002935CF /* MockPushIDManager.swift */; };
		2107F02E24C9FF88002935CF /* SHA256.swift in Sources */ = {isa = PBXBuildFile; fileRef = 2107F02D24C9FF88002935CF /* SHA256.swift */; };
		2107F03024C9FFB2002935CF /* SHA256Tests.swift in Sources */ = {isa = PBXBuildFile; fileRef = 2107F02F24C9FFB2002935CF /* SHA256Tests.swift */; };
		21377D4124E3383E004BAC01 /* V4Migrator.swift in Sources */ = {isa = PBXBuildFile; fileRef = 21377D4024E3383E004BAC01 /* V4Migrator.swift */; };
		213F8A0424D8DC5A0003B8AF /* WrapperType.swift in Sources */ = {isa = PBXBuildFile; fileRef = 213F8A0324D8DC5A0003B8AF /* WrapperType.swift */; };
		214154A825186734005CEB80 /* CustomIdentityTests.swift in Sources */ = {isa = PBXBuildFile; fileRef = 214154A725186734005CEB80 /* CustomIdentityTests.swift */; };
		215A6CE224ED92C500FE0657 /* V4MigrationConstants.swift in Sources */ = {isa = PBXBuildFile; fileRef = 215A6CE124ED92C500FE0657 /* V4MigrationConstants.swift */; };
		215C859D24C6492800CCCD26 /* MockHitQueue.swift in Sources */ = {isa = PBXBuildFile; fileRef = 215C859B24C6492800CCCD26 /* MockHitQueue.swift */; };
		215C859E24C6492800CCCD26 /* MockHitProcessor.swift in Sources */ = {isa = PBXBuildFile; fileRef = 215C859C24C6492800CCCD26 /* MockHitProcessor.swift */; };
		21629DB22461CC48009D05BF /* AEPCore+LifecycleTests.swift in Sources */ = {isa = PBXBuildFile; fileRef = 21629DB12461CC48009D05BF /* AEPCore+LifecycleTests.swift */; };
		217E220524D1FD7900B70B3E /* SharedStateResult.swift in Sources */ = {isa = PBXBuildFile; fileRef = 217E220424D1FD7900B70B3E /* SharedStateResult.swift */; };
		218C813B24EC3EBC009B4F31 /* V5Migrator.swift in Sources */ = {isa = PBXBuildFile; fileRef = 218C813A24EC3EBC009B4F31 /* V5Migrator.swift */; };
		218C813E24EC4101009B4F31 /* V5MigrationConstants.swift in Sources */ = {isa = PBXBuildFile; fileRef = 218C813D24EC4101009B4F31 /* V5MigrationConstants.swift */; };
		218E01C024C7595000BEC470 /* HitQueuing+PrivacyTests.swift in Sources */ = {isa = PBXBuildFile; fileRef = 218E01BF24C7595000BEC470 /* HitQueuing+PrivacyTests.swift */; };
		21CAC0E02422917600C11388 /* AEPCore.framework in Frameworks */ = {isa = PBXBuildFile; fileRef = 21CAC0D62422917600C11388 /* AEPCore.framework */; };
		21CAC0E72422917600C11388 /* AEPCore.h in Headers */ = {isa = PBXBuildFile; fileRef = 21CAC0D92422917600C11388 /* AEPCore.h */; settings = {ATTRIBUTES = (Public, ); }; };
		21CD581124EC7B8900D9D590 /* V5MigratorTests.swift in Sources */ = {isa = PBXBuildFile; fileRef = 21CD581024EC7B8900D9D590 /* V5MigratorTests.swift */; };
		21F79AB724E704C5003204C3 /* IDParser.swift in Sources */ = {isa = PBXBuildFile; fileRef = 21F79AB624E704C5003204C3 /* IDParser.swift */; };
		21F79ABB24E70CDC003204C3 /* IDParsing.swift in Sources */ = {isa = PBXBuildFile; fileRef = 21F79ABA24E70CDC003204C3 /* IDParsing.swift */; };
		21F79ABF24E71B03003204C3 /* IDParserTests.swift in Sources */ = {isa = PBXBuildFile; fileRef = 21F79ABD24E7144F003204C3 /* IDParserTests.swift */; };
		21F79AC124E72204003204C3 /* V4MigratorTests.swift in Sources */ = {isa = PBXBuildFile; fileRef = 21F79AC024E72204003204C3 /* V4MigratorTests.swift */; };
		21FE152024F03254008A82FF /* IdentityPublicAPITests.swift in Sources */ = {isa = PBXBuildFile; fileRef = 21FE151F24F03254008A82FF /* IdentityPublicAPITests.swift */; };
		21FE152124F0335E008A82FF /* MockExtension.swift in Sources */ = {isa = PBXBuildFile; fileRef = 3F3951F524CA096100F7325B /* MockExtension.swift */; };
		21FE152224F03386008A82FF /* EventHub+Testable.swift in Sources */ = {isa = PBXBuildFile; fileRef = 3F3951FC24CA096100F7325B /* EventHub+Testable.swift */; };
		2420365224E35EEB0069C89D /* SignalHitProcessorTests.swift in Sources */ = {isa = PBXBuildFile; fileRef = 2420365124E35EEB0069C89D /* SignalHitProcessorTests.swift */; };
		243DCE4724C7AA2800E99AD9 /* AEPServices.h in Headers */ = {isa = PBXBuildFile; fileRef = 243DCE4624C7AA2800E99AD9 /* AEPServices.h */; };
		243DCE4824C7AA7C00E99AD9 /* AEPServices.h in Headers */ = {isa = PBXBuildFile; fileRef = 243DCE4624C7AA2800E99AD9 /* AEPServices.h */; settings = {ATTRIBUTES = (Public, ); }; };
		244DD7322512A82D000AAF97 /* AEPRulesEngine in Frameworks */ = {isa = PBXBuildFile; productRef = 244DD7312512A82D000AAF97 /* AEPRulesEngine */; };
		24543A1424E1DAFC002D8D9A /* MockURLService.swift in Sources */ = {isa = PBXBuildFile; fileRef = 24543A1324E1DAFC002D8D9A /* MockURLService.swift */; };
		24543A1524E1DC8E002D8D9A /* MockDiskCache.swift in Sources */ = {isa = PBXBuildFile; fileRef = 2467E43B24CB54B70022F6BE /* MockDiskCache.swift */; };
		24543A1624E1DC95002D8D9A /* MockUnzipper.swift in Sources */ = {isa = PBXBuildFile; fileRef = 2467E43C24CB54B70022F6BE /* MockUnzipper.swift */; };
		2467E43A24CA4DE20022F6BE /* Unzipping.swift in Sources */ = {isa = PBXBuildFile; fileRef = 2467E43924CA4DE20022F6BE /* Unzipping.swift */; };
		247FBD7D24E331A600FA6505 /* Event+SignalTests.swift in Sources */ = {isa = PBXBuildFile; fileRef = 247FBD7C24E331A600FA6505 /* Event+SignalTests.swift */; };
		24B4935824D4C31100AA38D9 /* AEPSignal.framework in Frameworks */ = {isa = PBXBuildFile; fileRef = 24B4934F24D4C31100AA38D9 /* AEPSignal.framework */; };
		24B4935D24D4C31100AA38D9 /* SignalTests.swift in Sources */ = {isa = PBXBuildFile; fileRef = 24B4935C24D4C31100AA38D9 /* SignalTests.swift */; };
		24B4935F24D4C31100AA38D9 /* AEPSignal.h in Headers */ = {isa = PBXBuildFile; fileRef = 24B4935124D4C31100AA38D9 /* AEPSignal.h */; settings = {ATTRIBUTES = (Public, ); }; };
		24B4936F24D4C6F900AA38D9 /* Signal.swift in Sources */ = {isa = PBXBuildFile; fileRef = 24B4936E24D4C6F900AA38D9 /* Signal.swift */; };
		24B4937124D4C86C00AA38D9 /* SignalConstants.swift in Sources */ = {isa = PBXBuildFile; fileRef = 24B4937024D4C86C00AA38D9 /* SignalConstants.swift */; };
		24B4937624D8AAAF00AA38D9 /* Event+Signal.swift in Sources */ = {isa = PBXBuildFile; fileRef = 24B4937524D8AAAF00AA38D9 /* Event+Signal.swift */; };
		24B4937824D8CEAC00AA38D9 /* SignalHitProcessor.swift in Sources */ = {isa = PBXBuildFile; fileRef = 24B4937724D8CEAC00AA38D9 /* SignalHitProcessor.swift */; };
		24B4937A24DA18BE00AA38D9 /* SignalHit.swift in Sources */ = {isa = PBXBuildFile; fileRef = 24B4937924DA18BE00AA38D9 /* SignalHit.swift */; };
		24D2A3D524DB5B370079DCCF /* HitQueuing+PrivacyStatus.swift in Sources */ = {isa = PBXBuildFile; fileRef = 24D2A3D424DB5B370079DCCF /* HitQueuing+PrivacyStatus.swift */; };
		3F03979024BE5DD30019F095 /* AEPServices.framework in Frameworks */ = {isa = PBXBuildFile; fileRef = 3F03978724BE5DD30019F095 /* AEPServices.framework */; };
		3F0397C324BE5FF30019F095 /* Caching.swift in Sources */ = {isa = PBXBuildFile; fileRef = 3F0397A024BE5FF30019F095 /* Caching.swift */; };
		3F0397C424BE5FF30019F095 /* Cache.swift in Sources */ = {isa = PBXBuildFile; fileRef = 3F0397A124BE5FF30019F095 /* Cache.swift */; };
		3F0397C524BE5FF30019F095 /* CacheEntry.swift in Sources */ = {isa = PBXBuildFile; fileRef = 3F0397A224BE5FF30019F095 /* CacheEntry.swift */; };
		3F0397C624BE5FF30019F095 /* DiskCacheService.swift in Sources */ = {isa = PBXBuildFile; fileRef = 3F0397A324BE5FF30019F095 /* DiskCacheService.swift */; };
		3F0397C724BE5FF30019F095 /* CacheExpiry.swift in Sources */ = {isa = PBXBuildFile; fileRef = 3F0397A424BE5FF30019F095 /* CacheExpiry.swift */; };
		3F0397C824BE5FF30019F095 /* ServiceProvider.swift in Sources */ = {isa = PBXBuildFile; fileRef = 3F0397A524BE5FF30019F095 /* ServiceProvider.swift */; };
		3F0397C924BE5FF30019F095 /* Logging.swift in Sources */ = {isa = PBXBuildFile; fileRef = 3F0397A724BE5FF30019F095 /* Logging.swift */; };
		3F0397CA24BE5FF30019F095 /* Log.swift in Sources */ = {isa = PBXBuildFile; fileRef = 3F0397A824BE5FF30019F095 /* Log.swift */; };
		3F0397CB24BE5FF30019F095 /* LogLevel.swift in Sources */ = {isa = PBXBuildFile; fileRef = 3F0397A924BE5FF30019F095 /* LogLevel.swift */; };
		3F0397CC24BE5FF30019F095 /* NetworkService.swift in Sources */ = {isa = PBXBuildFile; fileRef = 3F0397AB24BE5FF30019F095 /* NetworkService.swift */; };
		3F0397CD24BE5FF30019F095 /* NetworkServiceConstants.swift in Sources */ = {isa = PBXBuildFile; fileRef = 3F0397AC24BE5FF30019F095 /* NetworkServiceConstants.swift */; };
		3F0397CE24BE5FF30019F095 /* LoggingService.swift in Sources */ = {isa = PBXBuildFile; fileRef = 3F0397AD24BE5FF30019F095 /* LoggingService.swift */; };
		3F0397CF24BE5FF30019F095 /* Networking.swift in Sources */ = {isa = PBXBuildFile; fileRef = 3F0397AE24BE5FF30019F095 /* Networking.swift */; };
		3F0397D024BE5FF30019F095 /* HttpMethod.swift in Sources */ = {isa = PBXBuildFile; fileRef = 3F0397AF24BE5FF30019F095 /* HttpMethod.swift */; };
		3F0397D124BE5FF30019F095 /* HttpConnection.swift in Sources */ = {isa = PBXBuildFile; fileRef = 3F0397B024BE5FF30019F095 /* HttpConnection.swift */; };
		3F0397D224BE5FF30019F095 /* NetworkRequest.swift in Sources */ = {isa = PBXBuildFile; fileRef = 3F0397B124BE5FF30019F095 /* NetworkRequest.swift */; };
		3F0397D324BE5FF30019F095 /* SQLiteDataQueue.swift in Sources */ = {isa = PBXBuildFile; fileRef = 3F0397B324BE5FF30019F095 /* SQLiteDataQueue.swift */; };
		3F0397D424BE5FF30019F095 /* SQLiteWrapper.swift in Sources */ = {isa = PBXBuildFile; fileRef = 3F0397B424BE5FF30019F095 /* SQLiteWrapper.swift */; };
		3F0397D524BE5FF30019F095 /* DataQueue.swift in Sources */ = {isa = PBXBuildFile; fileRef = 3F0397B524BE5FF30019F095 /* DataQueue.swift */; };
		3F0397D624BE5FF30019F095 /* DataEntity.swift in Sources */ = {isa = PBXBuildFile; fileRef = 3F0397B624BE5FF30019F095 /* DataEntity.swift */; };
		3F0397D724BE5FF30019F095 /* DataQueueService.swift in Sources */ = {isa = PBXBuildFile; fileRef = 3F0397B724BE5FF30019F095 /* DataQueueService.swift */; };
		3F0397D824BE5FF30019F095 /* DataQueuing.swift in Sources */ = {isa = PBXBuildFile; fileRef = 3F0397B824BE5FF30019F095 /* DataQueuing.swift */; };
		3F0397DA24BE5FF30019F095 /* NamedCollectionProcessing.swift in Sources */ = {isa = PBXBuildFile; fileRef = 3F0397BB24BE5FF30019F095 /* NamedCollectionProcessing.swift */; };
		3F0397DB24BE5FF30019F095 /* NamedCollectionDataStore.swift in Sources */ = {isa = PBXBuildFile; fileRef = 3F0397BC24BE5FF30019F095 /* NamedCollectionDataStore.swift */; };
		3F0397DC24BE5FF30019F095 /* UserDefaultsNamedCollection.swift in Sources */ = {isa = PBXBuildFile; fileRef = 3F0397BD24BE5FF30019F095 /* UserDefaultsNamedCollection.swift */; };
		3F0397DD24BE5FF30019F095 /* ApplicationSystemInfoService.swift in Sources */ = {isa = PBXBuildFile; fileRef = 3F0397BE24BE5FF30019F095 /* ApplicationSystemInfoService.swift */; };
		3F0397DE24BE5FF30019F095 /* SystemInfoService.swift in Sources */ = {isa = PBXBuildFile; fileRef = 3F0397BF24BE5FF30019F095 /* SystemInfoService.swift */; };
		3F0397DF24BE5FF30019F095 /* URLOpening.swift in Sources */ = {isa = PBXBuildFile; fileRef = 3F0397C024BE5FF30019F095 /* URLOpening.swift */; };
		3F0397E024BE5FF30019F095 /* URLService.swift in Sources */ = {isa = PBXBuildFile; fileRef = 3F0397C124BE5FF30019F095 /* URLService.swift */; };
		3F0397F224BE60910019F095 /* HitProcessing.swift in Sources */ = {isa = PBXBuildFile; fileRef = 3F0397E324BE60910019F095 /* HitProcessing.swift */; };
		3F0397F324BE60910019F095 /* PersistentHitQueue.swift in Sources */ = {isa = PBXBuildFile; fileRef = 3F0397E424BE60910019F095 /* PersistentHitQueue.swift */; };
		3F0397F424BE60910019F095 /* HitQueuing.swift in Sources */ = {isa = PBXBuildFile; fileRef = 3F0397E524BE60910019F095 /* HitQueuing.swift */; };
		3F0397F524BE60910019F095 /* AtomicCounter.swift in Sources */ = {isa = PBXBuildFile; fileRef = 3F0397E624BE60910019F095 /* AtomicCounter.swift */; };
		3F0397F624BE60910019F095 /* FileUnzipper.swift in Sources */ = {isa = PBXBuildFile; fileRef = 3F0397E824BE60910019F095 /* FileUnzipper.swift */; };
		3F0397F724BE60910019F095 /* ZipArchive.swift in Sources */ = {isa = PBXBuildFile; fileRef = 3F0397E924BE60910019F095 /* ZipArchive.swift */; };
		3F0397F824BE60910019F095 /* ZipEntry.swift in Sources */ = {isa = PBXBuildFile; fileRef = 3F0397EA24BE60910019F095 /* ZipEntry.swift */; };
		3F0397F924BE60910019F095 /* FileManager+ZIP.swift in Sources */ = {isa = PBXBuildFile; fileRef = 3F0397EB24BE60910019F095 /* FileManager+ZIP.swift */; };
		3F0397FA24BE60910019F095 /* FileUnzipperConstants.swift in Sources */ = {isa = PBXBuildFile; fileRef = 3F0397EC24BE60910019F095 /* FileUnzipperConstants.swift */; };
		3F0397FB24BE60910019F095 /* ThreadSafeArray.swift in Sources */ = {isa = PBXBuildFile; fileRef = 3F0397ED24BE60910019F095 /* ThreadSafeArray.swift */; };
		3F0397FC24BE60910019F095 /* OperationOrderer.swift in Sources */ = {isa = PBXBuildFile; fileRef = 3F0397EE24BE60910019F095 /* OperationOrderer.swift */; };
		3F0397FD24BE60910019F095 /* ThreadSafeDictionary.swift in Sources */ = {isa = PBXBuildFile; fileRef = 3F0397EF24BE60910019F095 /* ThreadSafeDictionary.swift */; };
		3F0397FE24BE60910019F095 /* URLEncoder.swift in Sources */ = {isa = PBXBuildFile; fileRef = 3F0397F024BE60910019F095 /* URLEncoder.swift */; };
		3F0397FF24BE60910019F095 /* AnyCodable.swift in Sources */ = {isa = PBXBuildFile; fileRef = 3F0397F124BE60910019F095 /* AnyCodable.swift */; };
		3F03981524BE61520019F095 /* UnzipperTest.swift in Sources */ = {isa = PBXBuildFile; fileRef = 3F03980124BE61520019F095 /* UnzipperTest.swift */; };
		3F03981624BE61520019F095 /* SystemInfoServiceTest.swift in Sources */ = {isa = PBXBuildFile; fileRef = 3F03980224BE61520019F095 /* SystemInfoServiceTest.swift */; };
		3F03981724BE61520019F095 /* DataQueueService+Testable.swift in Sources */ = {isa = PBXBuildFile; fileRef = 3F03980324BE61520019F095 /* DataQueueService+Testable.swift */; };
		3F03981824BE61520019F095 /* DataQueueServiceTests.swift in Sources */ = {isa = PBXBuildFile; fileRef = 3F03980424BE61520019F095 /* DataQueueServiceTests.swift */; };
		3F03981924BE61520019F095 /* URLServiceTest.swift in Sources */ = {isa = PBXBuildFile; fileRef = 3F03980524BE61520019F095 /* URLServiceTest.swift */; };
		3F03981A24BE61520019F095 /* DiskCacheServiceTests.swift in Sources */ = {isa = PBXBuildFile; fileRef = 3F03980624BE61520019F095 /* DiskCacheServiceTests.swift */; };
		3F03981B24BE61520019F095 /* UserDefaultsNamedCollectionTest.swift in Sources */ = {isa = PBXBuildFile; fileRef = 3F03980724BE61520019F095 /* UserDefaultsNamedCollectionTest.swift */; };
		3F03981C24BE61520019F095 /* SQLiteWrapperTests.swift in Sources */ = {isa = PBXBuildFile; fileRef = 3F03980824BE61520019F095 /* SQLiteWrapperTests.swift */; };
		3F03981D24BE61520019F095 /* MockSystemInfoService.swift in Sources */ = {isa = PBXBuildFile; fileRef = 3F03980924BE61520019F095 /* MockSystemInfoService.swift */; };
		3F03981E24BE61520019F095 /* DataQueueTests.swift in Sources */ = {isa = PBXBuildFile; fileRef = 3F03980A24BE61520019F095 /* DataQueueTests.swift */; };
		3F03981F24BE61520019F095 /* NetworkServiceTests.swift in Sources */ = {isa = PBXBuildFile; fileRef = 3F03980B24BE61520019F095 /* NetworkServiceTests.swift */; };
		3F03982024BE61520019F095 /* LogLevelTest.swift in Sources */ = {isa = PBXBuildFile; fileRef = 3F03980C24BE61520019F095 /* LogLevelTest.swift */; };
		3F03982124BE61520019F095 /* NamedCollectionDataStoreTest.swift in Sources */ = {isa = PBXBuildFile; fileRef = 3F03980D24BE61520019F095 /* NamedCollectionDataStoreTest.swift */; };
		3F03982224BE61520019F095 /* OperationOrdererTests.swift in Sources */ = {isa = PBXBuildFile; fileRef = 3F03980F24BE61520019F095 /* OperationOrdererTests.swift */; };
		3F03982324BE61520019F095 /* PersistentHitQueueTests.swift in Sources */ = {isa = PBXBuildFile; fileRef = 3F03981024BE61520019F095 /* PersistentHitQueueTests.swift */; };
		3F03982424BE61520019F095 /* AnyCodableTests.swift in Sources */ = {isa = PBXBuildFile; fileRef = 3F03981124BE61520019F095 /* AnyCodableTests.swift */; };
		3F03982524BE61520019F095 /* ThreadSafeArrayTests.swift in Sources */ = {isa = PBXBuildFile; fileRef = 3F03981224BE61520019F095 /* ThreadSafeArrayTests.swift */; };
		3F03982624BE61520019F095 /* URLEncoderTests.swift in Sources */ = {isa = PBXBuildFile; fileRef = 3F03981324BE61520019F095 /* URLEncoderTests.swift */; };
		3F03982724BE61520019F095 /* ThreadSafeDictionaryTests.swift in Sources */ = {isa = PBXBuildFile; fileRef = 3F03981424BE61520019F095 /* ThreadSafeDictionaryTests.swift */; };
		3F03983824BE62AA0019F095 /* TestRules.zip in Resources */ = {isa = PBXBuildFile; fileRef = 3F03983424BE62AA0019F095 /* TestRules.zip */; };
		3F03983924BE62AA0019F095 /* TestImage.png in Resources */ = {isa = PBXBuildFile; fileRef = 3F03983524BE62AA0019F095 /* TestImage.png */; };
		3F03983A24BE62AA0019F095 /* ADBMobileConfig.json in Resources */ = {isa = PBXBuildFile; fileRef = 3F03983624BE62AA0019F095 /* ADBMobileConfig.json */; };
		3F03983B24BE62AA0019F095 /* TestConfig.json in Resources */ = {isa = PBXBuildFile; fileRef = 3F03983724BE62AA0019F095 /* TestConfig.json */; };
		3F03984224BE65170019F095 /* AEPServices.framework in Frameworks */ = {isa = PBXBuildFile; fileRef = 3F03978724BE5DD30019F095 /* AEPServices.framework */; };
		3F08FF9524D9F1D200D34DE3 /* EventDataMerger.swift in Sources */ = {isa = PBXBuildFile; fileRef = 3F08FF9424D9F1D200D34DE3 /* EventDataMerger.swift */; };
		3F08FF9724D9F1F300D34DE3 /* EventDataMergeTests.swift in Sources */ = {isa = PBXBuildFile; fileRef = 3F08FF9624D9F1F300D34DE3 /* EventDataMergeTests.swift */; };
		3F08FF9924DA03F000D34DE3 /* RulesEngineFunctionalTests.swift in Sources */ = {isa = PBXBuildFile; fileRef = 3F08FF9824DA03F000D34DE3 /* RulesEngineFunctionalTests.swift */; };
		3F08FF9B24DA0DA100D34DE3 /* rules_functional_1.zip in Resources */ = {isa = PBXBuildFile; fileRef = 3F08FF9A24DA0DA100D34DE3 /* rules_functional_1.zip */; };
		3F08FF9D24DA0DCF00D34DE3 /* RulesDownloaderTests.swift in Sources */ = {isa = PBXBuildFile; fileRef = 3F08FF9C24DA0DCF00D34DE3 /* RulesDownloaderTests.swift */; };
		3F08FFA924DBBDD700D34DE3 /* UserDefaults+Clear.swift in Sources */ = {isa = PBXBuildFile; fileRef = 3F08FFA724DBBDD700D34DE3 /* UserDefaults+Clear.swift */; };
		3F08FFAA24DBBDD700D34DE3 /* TestableNetworkService.swift in Sources */ = {isa = PBXBuildFile; fileRef = 3F08FFA824DBBDD700D34DE3 /* TestableNetworkService.swift */; };
		3F16761424E1B0630041B970 /* RulesConstants.swift in Sources */ = {isa = PBXBuildFile; fileRef = 3F16761324E1B0630041B970 /* RulesConstants.swift */; };
		3F16762824F031A00041B970 /* EventHubContractTests.swift in Sources */ = {isa = PBXBuildFile; fileRef = 3F16762724F031A00041B970 /* EventHubContractTests.swift */; };
		3F16762A24F032C60041B970 /* ContractExtensionOne.swift in Sources */ = {isa = PBXBuildFile; fileRef = 3F16762924F032C60041B970 /* ContractExtensionOne.swift */; };
		3F16762C24F032E60041B970 /* ContractExtensionTwo.swift in Sources */ = {isa = PBXBuildFile; fileRef = 3F16762B24F032E60041B970 /* ContractExtensionTwo.swift */; };
		3F39153024CA47B600B58C3E /* JSONRulesParserTests.swift in Sources */ = {isa = PBXBuildFile; fileRef = 3F39152F24CA47B600B58C3E /* JSONRulesParserTests.swift */; };
		3F39153324CB7E2400B58C3E /* MobileCore+IdentityTests.swift in Sources */ = {isa = PBXBuildFile; fileRef = 3F39153224CB7E2400B58C3E /* MobileCore+IdentityTests.swift */; };
		3F39520724CA096100F7325B /* MobileCoreTests.swift in Sources */ = {isa = PBXBuildFile; fileRef = 3F3951E824CA096100F7325B /* MobileCoreTests.swift */; };
		3F39520824CA096100F7325B /* SharedStateTest.swift in Sources */ = {isa = PBXBuildFile; fileRef = 3F3951EA24CA096100F7325B /* SharedStateTest.swift */; };
		3F39520924CA096100F7325B /* EventHubTests.swift in Sources */ = {isa = PBXBuildFile; fileRef = 3F3951EB24CA096100F7325B /* EventHubTests.swift */; };
		3F39520A24CA096100F7325B /* TestRules.zip in Resources */ = {isa = PBXBuildFile; fileRef = 3F3951ED24CA096100F7325B /* TestRules.zip */; };
		3F39520B24CA096100F7325B /* TestImage.png in Resources */ = {isa = PBXBuildFile; fileRef = 3F3951EE24CA096100F7325B /* TestImage.png */; };
		3F39520C24CA096100F7325B /* rules_1.json in Resources */ = {isa = PBXBuildFile; fileRef = 3F3951EF24CA096100F7325B /* rules_1.json */; };
		3F39520D24CA096100F7325B /* ADBMobileConfig.json in Resources */ = {isa = PBXBuildFile; fileRef = 3F3951F024CA096100F7325B /* ADBMobileConfig.json */; };
		3F39520E24CA096100F7325B /* TestConfig.json in Resources */ = {isa = PBXBuildFile; fileRef = 3F3951F124CA096100F7325B /* TestConfig.json */; };
		3F39520F24CA096100F7325B /* testRulesDownloader.zip in Resources */ = {isa = PBXBuildFile; fileRef = 3F3951F224CA096100F7325B /* testRulesDownloader.zip */; };
		3F39521024CA096100F7325B /* SlowMockExtension.swift in Sources */ = {isa = PBXBuildFile; fileRef = 3F3951F424CA096100F7325B /* SlowMockExtension.swift */; };
		3F39521224CA096100F7325B /* MockExtensionTwo.swift in Sources */ = {isa = PBXBuildFile; fileRef = 3F3951F624CA096100F7325B /* MockExtensionTwo.swift */; };
		3F39521324CA096100F7325B /* MobileCore+ConfigurationTests.swift in Sources */ = {isa = PBXBuildFile; fileRef = 3F3951F724CA096100F7325B /* MobileCore+ConfigurationTests.swift */; };
		3F39521524CA096200F7325B /* MockConfigurationDownloader.swift in Sources */ = {isa = PBXBuildFile; fileRef = 3F3951FA24CA096100F7325B /* MockConfigurationDownloader.swift */; };
		3F39521624CA096200F7325B /* MockNetworkServiceOverrider.swift in Sources */ = {isa = PBXBuildFile; fileRef = 3F3951FB24CA096100F7325B /* MockNetworkServiceOverrider.swift */; };
		3F39521824CA096200F7325B /* MockRulesDownloaderNetworkService.swift in Sources */ = {isa = PBXBuildFile; fileRef = 3F3951FD24CA096100F7325B /* MockRulesDownloaderNetworkService.swift */; };
		3F39521924CA096200F7325B /* SharedStateTestHelper.swift in Sources */ = {isa = PBXBuildFile; fileRef = 3F3951FE24CA096100F7325B /* SharedStateTestHelper.swift */; };
		3F39521A24CA096200F7325B /* MockConfigurationDownloaderNetworkService.swift in Sources */ = {isa = PBXBuildFile; fileRef = 3F3951FF24CA096100F7325B /* MockConfigurationDownloaderNetworkService.swift */; };
		3F39521D24CA096200F7325B /* ConfigurationStateTests.swift in Sources */ = {isa = PBXBuildFile; fileRef = 3F39520324CA096100F7325B /* ConfigurationStateTests.swift */; };
		3F39521E24CA096200F7325B /* ConfigurationDownloaderTests.swift in Sources */ = {isa = PBXBuildFile; fileRef = 3F39520424CA096100F7325B /* ConfigurationDownloaderTests.swift */; };
		3F39522024CA096200F7325B /* LaunchIDManagerTests.swift in Sources */ = {isa = PBXBuildFile; fileRef = 3F39520624CA096100F7325B /* LaunchIDManagerTests.swift */; };
<<<<<<< HEAD
		3FB5F7D024D2848900F0F6DF /* ConfigurationUpdateTests.swift in Sources */ = {isa = PBXBuildFile; fileRef = 3FB5F7CF24D2848900F0F6DF /* ConfigurationUpdateTests.swift */; };
		3FB66A9C24CA003700502CAF /* SwiftRulesEngine in Frameworks */ = {isa = PBXBuildFile; productRef = 3FB66A9B24CA003700502CAF /* SwiftRulesEngine */; };
=======
		3FB5F7D024D2848900F0F6DF /* ConfigurationFunctionalTests.swift in Sources */ = {isa = PBXBuildFile; fileRef = 3FB5F7CF24D2848900F0F6DF /* ConfigurationFunctionalTests.swift */; };
>>>>>>> 636a51af
		3FB66AC524CA004400502CAF /* CoreConstants.swift in Sources */ = {isa = PBXBuildFile; fileRef = 3FB66A9E24CA004400502CAF /* CoreConstants.swift */; };
		3FB66AC624CA004400502CAF /* MobileCore.swift in Sources */ = {isa = PBXBuildFile; fileRef = 3FB66A9F24CA004400502CAF /* MobileCore.swift */; };
		3FB66AC924CA004400502CAF /* MobileCore+Configuration.swift in Sources */ = {isa = PBXBuildFile; fileRef = 3FB66AA224CA004400502CAF /* MobileCore+Configuration.swift */; };
		3FB66ACA24CA004400502CAF /* MobileCore+Lifecycle.swift in Sources */ = {isa = PBXBuildFile; fileRef = 3FB66AA324CA004400502CAF /* MobileCore+Lifecycle.swift */; };
		3FB66ACC24CA004400502CAF /* EventHubPlaceholderExtension.swift in Sources */ = {isa = PBXBuildFile; fileRef = 3FB66AA624CA004400502CAF /* EventHubPlaceholderExtension.swift */; };
		3FB66ACD24CA004400502CAF /* EventHubConstants.swift in Sources */ = {isa = PBXBuildFile; fileRef = 3FB66AA724CA004400502CAF /* EventHubConstants.swift */; };
		3FB66ACE24CA004400502CAF /* ExtensionContainer.swift in Sources */ = {isa = PBXBuildFile; fileRef = 3FB66AA824CA004400502CAF /* ExtensionContainer.swift */; };
		3FB66ACF24CA004400502CAF /* Event.swift in Sources */ = {isa = PBXBuildFile; fileRef = 3FB66AA924CA004400502CAF /* Event.swift */; };
		3FB66AD024CA004400502CAF /* AEPError.swift in Sources */ = {isa = PBXBuildFile; fileRef = 3FB66AAA24CA004400502CAF /* AEPError.swift */; };
		3FB66AD124CA004400502CAF /* SharedState.swift in Sources */ = {isa = PBXBuildFile; fileRef = 3FB66AAB24CA004400502CAF /* SharedState.swift */; };
		3FB66AD224CA004400502CAF /* EventHub.swift in Sources */ = {isa = PBXBuildFile; fileRef = 3FB66AAC24CA004400502CAF /* EventHub.swift */; };
		3FB66AD324CA004400502CAF /* ExtensionRuntime.swift in Sources */ = {isa = PBXBuildFile; fileRef = 3FB66AAD24CA004400502CAF /* ExtensionRuntime.swift */; };
		3FB66AD424CA004400502CAF /* EventType.swift in Sources */ = {isa = PBXBuildFile; fileRef = 3FB66AAE24CA004400502CAF /* EventType.swift */; };
		3FB66AD524CA004400502CAF /* EventHubError.swift in Sources */ = {isa = PBXBuildFile; fileRef = 3FB66AAF24CA004400502CAF /* EventHubError.swift */; };
		3FB66AD624CA004400502CAF /* EventSource.swift in Sources */ = {isa = PBXBuildFile; fileRef = 3FB66AB024CA004400502CAF /* EventSource.swift */; };
		3FB66AD724CA004400502CAF /* EventListenerContainer.swift in Sources */ = {isa = PBXBuildFile; fileRef = 3FB66AB124CA004400502CAF /* EventListenerContainer.swift */; };
		3FB66AD824CA004400502CAF /* Extension.swift in Sources */ = {isa = PBXBuildFile; fileRef = 3FB66AB224CA004400502CAF /* Extension.swift */; };
		3FB66AD924CA004400502CAF /* LaunchRule.swift in Sources */ = {isa = PBXBuildFile; fileRef = 3FB66AB424CA004400502CAF /* LaunchRule.swift */; };
		3FB66ADA24CA004400502CAF /* RulesDownloader.swift in Sources */ = {isa = PBXBuildFile; fileRef = 3FB66AB524CA004400502CAF /* RulesDownloader.swift */; };
		3FB66ADB24CA004400502CAF /* LaunchRulesEngine.swift in Sources */ = {isa = PBXBuildFile; fileRef = 3FB66AB624CA004400502CAF /* LaunchRulesEngine.swift */; };
		3FB66ADC24CA004400502CAF /* RulesLoader.swift in Sources */ = {isa = PBXBuildFile; fileRef = 3FB66AB724CA004400502CAF /* RulesLoader.swift */; };
		3FB66ADD24CA004400502CAF /* JSONRulesParser.swift in Sources */ = {isa = PBXBuildFile; fileRef = 3FB66AB824CA004400502CAF /* JSONRulesParser.swift */; };
		3FB66ADE24CA004400502CAF /* Configuration.swift in Sources */ = {isa = PBXBuildFile; fileRef = 3FB66ABA24CA004400502CAF /* Configuration.swift */; };
		3FB66ADF24CA004400502CAF /* ConfigurationConstants.swift in Sources */ = {isa = PBXBuildFile; fileRef = 3FB66ABB24CA004400502CAF /* ConfigurationConstants.swift */; };
		3FB66AE024CA004400502CAF /* ConfigurationState.swift in Sources */ = {isa = PBXBuildFile; fileRef = 3FB66ABC24CA004400502CAF /* ConfigurationState.swift */; };
		3FB66AE124CA004400502CAF /* LaunchIDManager.swift in Sources */ = {isa = PBXBuildFile; fileRef = 3FB66ABD24CA004400502CAF /* LaunchIDManager.swift */; };
		3FB66AE224CA004400502CAF /* Event+Configuration.swift in Sources */ = {isa = PBXBuildFile; fileRef = 3FB66ABE24CA004400502CAF /* Event+Configuration.swift */; };
		3FB66AE324CA004400502CAF /* ConfigurationDownloadable.swift in Sources */ = {isa = PBXBuildFile; fileRef = 3FB66ABF24CA004400502CAF /* ConfigurationDownloadable.swift */; };
		3FB66AE424CA004400502CAF /* CachedRules.swift in Sources */ = {isa = PBXBuildFile; fileRef = 3FB66AC024CA004400502CAF /* CachedRules.swift */; };
		3FB66AE524CA004400502CAF /* CachedConfiguration.swift in Sources */ = {isa = PBXBuildFile; fileRef = 3FB66AC124CA004400502CAF /* CachedConfiguration.swift */; };
		3FB66AE624CA004400502CAF /* ConfigurationDownloader.swift in Sources */ = {isa = PBXBuildFile; fileRef = 3FB66AC224CA004400502CAF /* ConfigurationDownloader.swift */; };
		3FB66AE724CA004400502CAF /* PrivacyStatus.swift in Sources */ = {isa = PBXBuildFile; fileRef = 3FB66AC324CA004400502CAF /* PrivacyStatus.swift */; };
		3FB66AE824CA004400502CAF /* Cacheable.swift in Sources */ = {isa = PBXBuildFile; fileRef = 3FB66AC424CA004400502CAF /* Cacheable.swift */; };
		3FE6DDBA24C62CAF0065EA05 /* AEPServicesMocks.framework in Frameworks */ = {isa = PBXBuildFile; fileRef = 3FE6DDA924C62C090065EA05 /* AEPServicesMocks.framework */; };
		3FE6DDBC24C62DA80065EA05 /* AEPServicesMocks.framework in Frameworks */ = {isa = PBXBuildFile; fileRef = 3FE6DDA924C62C090065EA05 /* AEPServicesMocks.framework */; };
		3FE6DDDA24C62EE60065EA05 /* AEPLifecycle.framework in Frameworks */ = {isa = PBXBuildFile; fileRef = 3FE6DDD124C62EE60065EA05 /* AEPLifecycle.framework */; };
		3FE6DDE124C62EE60065EA05 /* AEPLifecycle.h in Headers */ = {isa = PBXBuildFile; fileRef = 3FE6DDD324C62EE60065EA05 /* AEPLifecycle.h */; settings = {ATTRIBUTES = (Public, ); }; };
		3FE6DDF024C62F610065EA05 /* AEPServicesMock.h in Headers */ = {isa = PBXBuildFile; fileRef = 3FE6DDE824C62F610065EA05 /* AEPServicesMock.h */; settings = {ATTRIBUTES = (Public, ); }; };
		3FE6DDF124C62F610065EA05 /* MockNetworkServiceOverrider.swift in Sources */ = {isa = PBXBuildFile; fileRef = 3FE6DDE924C62F610065EA05 /* MockNetworkServiceOverrider.swift */; };
		3FE6DDF224C62F610065EA05 /* MockTask.swift in Sources */ = {isa = PBXBuildFile; fileRef = 3FE6DDEA24C62F610065EA05 /* MockTask.swift */; };
		3FE6DDF324C62F610065EA05 /* MockDataStore.swift in Sources */ = {isa = PBXBuildFile; fileRef = 3FE6DDEB24C62F610065EA05 /* MockDataStore.swift */; };
		3FE6DDF524C62F620065EA05 /* MockURLSession.swift in Sources */ = {isa = PBXBuildFile; fileRef = 3FE6DDED24C62F610065EA05 /* MockURLSession.swift */; };
		3FE6DDF624C62F620065EA05 /* MockSystemInfoService.swift in Sources */ = {isa = PBXBuildFile; fileRef = 3FE6DDEE24C62F610065EA05 /* MockSystemInfoService.swift */; };
		3FE6DDF724C62F620065EA05 /* MockDataQueue.swift in Sources */ = {isa = PBXBuildFile; fileRef = 3FE6DDEF24C62F610065EA05 /* MockDataQueue.swift */; };
		3FE6DDFF24C630DF0065EA05 /* LifecycleMetricsBuilderTests.swift in Sources */ = {isa = PBXBuildFile; fileRef = 3FE6DDF824C630DE0065EA05 /* LifecycleMetricsBuilderTests.swift */; };
		3FE6DE0024C630DF0065EA05 /* LifecycleContextDataTests.swift in Sources */ = {isa = PBXBuildFile; fileRef = 3FE6DDF924C630DE0065EA05 /* LifecycleContextDataTests.swift */; };
		3FE6DE0224C630DF0065EA05 /* LifecycleMetricsTests.swift in Sources */ = {isa = PBXBuildFile; fileRef = 3FE6DDFB24C630DE0065EA05 /* LifecycleMetricsTests.swift */; };
		3FE6DE0324C630DF0065EA05 /* LifecycleFunctionalTests.swift in Sources */ = {isa = PBXBuildFile; fileRef = 3FE6DDFC24C630DE0065EA05 /* LifecycleFunctionalTests.swift */; };
		3FE6DE0424C630DF0065EA05 /* LifecycleStateTests.swift in Sources */ = {isa = PBXBuildFile; fileRef = 3FE6DDFD24C630DE0065EA05 /* LifecycleStateTests.swift */; };
		3FE6DE0524C630DF0065EA05 /* LifecycleSessionTests.swift in Sources */ = {isa = PBXBuildFile; fileRef = 3FE6DDFE24C630DE0065EA05 /* LifecycleSessionTests.swift */; };
		3FE6DE0E24C630EB0065EA05 /* LifecycleState.swift in Sources */ = {isa = PBXBuildFile; fileRef = 3FE6DE0624C630EA0065EA05 /* LifecycleState.swift */; };
		3FE6DE0F24C630EB0065EA05 /* LifecycleMetrics.swift in Sources */ = {isa = PBXBuildFile; fileRef = 3FE6DE0724C630EB0065EA05 /* LifecycleMetrics.swift */; };
		3FE6DE1024C630EB0065EA05 /* Event+Lifecycle.swift in Sources */ = {isa = PBXBuildFile; fileRef = 3FE6DE0824C630EB0065EA05 /* Event+Lifecycle.swift */; };
		3FE6DE1224C630EB0065EA05 /* Lifecycle.swift in Sources */ = {isa = PBXBuildFile; fileRef = 3FE6DE0A24C630EB0065EA05 /* Lifecycle.swift */; };
		3FE6DE1324C630EB0065EA05 /* LifecycleContextData.swift in Sources */ = {isa = PBXBuildFile; fileRef = 3FE6DE0B24C630EB0065EA05 /* LifecycleContextData.swift */; };
		3FE6DE1424C630EB0065EA05 /* LifecycleConstants.swift in Sources */ = {isa = PBXBuildFile; fileRef = 3FE6DE0C24C630EB0065EA05 /* LifecycleConstants.swift */; };
		3FE6DE1524C630EB0065EA05 /* LifecycleMetricsBuilder.swift in Sources */ = {isa = PBXBuildFile; fileRef = 3FE6DE0D24C630EB0065EA05 /* LifecycleMetricsBuilder.swift */; };
		3FE6DE1724C631100065EA05 /* LifecycleSession.swift in Sources */ = {isa = PBXBuildFile; fileRef = 3FE6DE1624C631100065EA05 /* LifecycleSession.swift */; };
		3FE6DE3824C642330065EA05 /* AEPIdentity.framework in Frameworks */ = {isa = PBXBuildFile; fileRef = 3FE6DE2F24C642330065EA05 /* AEPIdentity.framework */; };
		3FE6DE3F24C642330065EA05 /* AEPIdentity.h in Headers */ = {isa = PBXBuildFile; fileRef = 3FE6DE3124C642330065EA05 /* AEPIdentity.h */; settings = {ATTRIBUTES = (Public, ); }; };
		3FE6DE5924C643060065EA05 /* MobileVisitorAuthenticationState.swift in Sources */ = {isa = PBXBuildFile; fileRef = 3FE6DE4624C643050065EA05 /* MobileVisitorAuthenticationState.swift */; };
		3FE6DE5A24C643060065EA05 /* URLQueryItem+Identity.swift in Sources */ = {isa = PBXBuildFile; fileRef = 3FE6DE4724C643050065EA05 /* URLQueryItem+Identity.swift */; };
		3FE6DE5B24C643060065EA05 /* IdentityProperties.swift in Sources */ = {isa = PBXBuildFile; fileRef = 3FE6DE4824C643050065EA05 /* IdentityProperties.swift */; };
		3FE6DE5C24C643060065EA05 /* Identity+PublicAPI.swift in Sources */ = {isa = PBXBuildFile; fileRef = 3FE6DE4924C643050065EA05 /* Identity+PublicAPI.swift */; };
		3FE6DE5D24C643060065EA05 /* IdentityConstants.swift in Sources */ = {isa = PBXBuildFile; fileRef = 3FE6DE4A24C643050065EA05 /* IdentityConstants.swift */; };
		3FE6DE5F24C643060065EA05 /* Networking+Identity.swift in Sources */ = {isa = PBXBuildFile; fileRef = 3FE6DE4C24C643050065EA05 /* Networking+Identity.swift */; };
		3FE6DE6024C643060065EA05 /* IdentityState.swift in Sources */ = {isa = PBXBuildFile; fileRef = 3FE6DE4D24C643050065EA05 /* IdentityState.swift */; };
		3FE6DE6124C643060065EA05 /* ECID.swift in Sources */ = {isa = PBXBuildFile; fileRef = 3FE6DE4E24C643060065EA05 /* ECID.swift */; };
		3FE6DE6224C643060065EA05 /* Event+Identity.swift in Sources */ = {isa = PBXBuildFile; fileRef = 3FE6DE4F24C643060065EA05 /* Event+Identity.swift */; };
		3FE6DE6324C643060065EA05 /* CustomIdentity.swift in Sources */ = {isa = PBXBuildFile; fileRef = 3FE6DE5024C643060065EA05 /* CustomIdentity.swift */; };
		3FE6DE6424C643060065EA05 /* IdentityHit.swift in Sources */ = {isa = PBXBuildFile; fileRef = 3FE6DE5124C643060065EA05 /* IdentityHit.swift */; };
		3FE6DE6524C643060065EA05 /* URLAppender.swift in Sources */ = {isa = PBXBuildFile; fileRef = 3FE6DE5224C643060065EA05 /* URLAppender.swift */; };
		3FE6DE6624C643060065EA05 /* MobileIdentities.swift in Sources */ = {isa = PBXBuildFile; fileRef = 3FE6DE5324C643060065EA05 /* MobileIdentities.swift */; };
		3FE6DE6724C643060065EA05 /* IdentityHitResponse.swift in Sources */ = {isa = PBXBuildFile; fileRef = 3FE6DE5424C643060065EA05 /* IdentityHitResponse.swift */; };
		3FE6DE6824C643060065EA05 /* IdentityHitProcessor.swift in Sources */ = {isa = PBXBuildFile; fileRef = 3FE6DE5524C643060065EA05 /* IdentityHitProcessor.swift */; };
		3FE6DE6924C643060065EA05 /* Identity.swift in Sources */ = {isa = PBXBuildFile; fileRef = 3FE6DE5624C643060065EA05 /* Identity.swift */; };
		3FE6DE6A24C643060065EA05 /* Identifiable.swift in Sources */ = {isa = PBXBuildFile; fileRef = 3FE6DE5724C643060065EA05 /* Identifiable.swift */; };
		3FE6DE6B24C643060065EA05 /* URL+Identity.swift in Sources */ = {isa = PBXBuildFile; fileRef = 3FE6DE5824C643060065EA05 /* URL+Identity.swift */; };
		3FE6DE7824C643620065EA05 /* ECIDTests.swift in Sources */ = {isa = PBXBuildFile; fileRef = 3FE6DE6C24C643610065EA05 /* ECIDTests.swift */; };
		3FE6DE7924C643620065EA05 /* MobileIdentitiesTests.swift in Sources */ = {isa = PBXBuildFile; fileRef = 3FE6DE6D24C643610065EA05 /* MobileIdentitiesTests.swift */; };
		3FE6DE7A24C643620065EA05 /* URL+IdentityTests.swift in Sources */ = {isa = PBXBuildFile; fileRef = 3FE6DE6E24C643610065EA05 /* URL+IdentityTests.swift */; };
		3FE6DE7B24C643620065EA05 /* URLQueryItem+IdentityTests.swift in Sources */ = {isa = PBXBuildFile; fileRef = 3FE6DE6F24C643610065EA05 /* URLQueryItem+IdentityTests.swift */; };
		3FE6DE7C24C643620065EA05 /* IdentityStateTests.swift in Sources */ = {isa = PBXBuildFile; fileRef = 3FE6DE7024C643620065EA05 /* IdentityStateTests.swift */; };
		3FE6DE7D24C643620065EA05 /* IdentityFunctionalTests.swift in Sources */ = {isa = PBXBuildFile; fileRef = 3FE6DE7124C643620065EA05 /* IdentityFunctionalTests.swift */; };
		3FE6DE7E24C643620065EA05 /* URLAppenderTests.swift in Sources */ = {isa = PBXBuildFile; fileRef = 3FE6DE7224C643620065EA05 /* URLAppenderTests.swift */; };
		3FE6DE7F24C643620065EA05 /* IdentityHitProcessorTests.swift in Sources */ = {isa = PBXBuildFile; fileRef = 3FE6DE7324C643620065EA05 /* IdentityHitProcessorTests.swift */; };
		3FE6DE8024C643620065EA05 /* IdentityHitResponseTests.swift in Sources */ = {isa = PBXBuildFile; fileRef = 3FE6DE7424C643620065EA05 /* IdentityHitResponseTests.swift */; };
		3FE6DE8124C643620065EA05 /* NetworkService+IdentityTests.swift in Sources */ = {isa = PBXBuildFile; fileRef = 3FE6DE7524C643620065EA05 /* NetworkService+IdentityTests.swift */; };
		3FE6DE8224C643620065EA05 /* IdentityTests.swift in Sources */ = {isa = PBXBuildFile; fileRef = 3FE6DE7624C643620065EA05 /* IdentityTests.swift */; };
		3FE6DE8324C643620065EA05 /* IdentityPropertiesTests.swift in Sources */ = {isa = PBXBuildFile; fileRef = 3FE6DE7724C643620065EA05 /* IdentityPropertiesTests.swift */; };
		3FE6DE8824C643EA0065EA05 /* TestableExtensionRuntime.swift in Sources */ = {isa = PBXBuildFile; fileRef = 3FE6DE8724C643EA0065EA05 /* TestableExtensionRuntime.swift */; };
		3FF8171624D89B500064DFA1 /* Event+Timestamp.swift in Sources */ = {isa = PBXBuildFile; fileRef = 3FF8171224D89B500064DFA1 /* Event+Timestamp.swift */; };
		3FF8171724D89B500064DFA1 /* AEPCoreMocks.h in Headers */ = {isa = PBXBuildFile; fileRef = 3FF8171324D89B500064DFA1 /* AEPCoreMocks.h */; settings = {ATTRIBUTES = (Public, ); }; };
		3FF8171924D89B500064DFA1 /* TestableExtensionRuntime.swift in Sources */ = {isa = PBXBuildFile; fileRef = 3FF8171524D89B500064DFA1 /* TestableExtensionRuntime.swift */; };
		3FF8171C24D89B8F0064DFA1 /* AEPCoreMocks.framework in Frameworks */ = {isa = PBXBuildFile; fileRef = 3FF8170A24D89B160064DFA1 /* AEPCoreMocks.framework */; };
		3FF8172324D8ABF80064DFA1 /* AEPCoreMocks.framework in Frameworks */ = {isa = PBXBuildFile; fileRef = 3FF8170A24D89B160064DFA1 /* AEPCoreMocks.framework */; };
		78AA4EBA2502DF2200205AE9 /* ZipArchiveTest.swift in Sources */ = {isa = PBXBuildFile; fileRef = 78AA4EB92502DF2200205AE9 /* ZipArchiveTest.swift */; };
		78AA4EBC2502E42400205AE9 /* TestCorruptFile.zip in Resources */ = {isa = PBXBuildFile; fileRef = 78AA4EBB2502E42400205AE9 /* TestCorruptFile.zip */; };
		78AA4EBE2502F4AF00205AE9 /* TestInvalidCompressionMethod.zip in Resources */ = {isa = PBXBuildFile; fileRef = 78AA4EBD2502F4AF00205AE9 /* TestInvalidCompressionMethod.zip */; };
		78AA4EC02509731B00205AE9 /* FileManager+ZipTests.swift in Sources */ = {isa = PBXBuildFile; fileRef = 78AA4EBF2509731A00205AE9 /* FileManager+ZipTests.swift */; };
		78AA4EC2250AB55800205AE9 /* TestLarge.zip in Resources */ = {isa = PBXBuildFile; fileRef = 78AA4EC1250AB55800205AE9 /* TestLarge.zip */; };
		78AA4EC42513AD2000205AE9 /* ConfigurationFileInPathTests.swift in Sources */ = {isa = PBXBuildFile; fileRef = 78AA4EC32513AD2000205AE9 /* ConfigurationFileInPathTests.swift */; };
		78AA4EC62513AE3900205AE9 /* ConfigurationLifecycleResponseTests.swift in Sources */ = {isa = PBXBuildFile; fileRef = 78AA4EC52513AE3900205AE9 /* ConfigurationLifecycleResponseTests.swift */; };
		78AA4EC92513AEBD00205AE9 /* ConfigurationPrivacyStatusTests.swift in Sources */ = {isa = PBXBuildFile; fileRef = 78AA4EC82513AEBD00205AE9 /* ConfigurationPrivacyStatusTests.swift */; };
		78AA4ECB2513AF4200205AE9 /* ConfigurationAppIDTests.swift in Sources */ = {isa = PBXBuildFile; fileRef = 78AA4ECA2513AF4200205AE9 /* ConfigurationAppIDTests.swift */; };
		BB00E26824D8C94600C578C1 /* TokenFinder.swift in Sources */ = {isa = PBXBuildFile; fileRef = BB00E26624D8C94600C578C1 /* TokenFinder.swift */; };
		BB00E26924D8C94600C578C1 /* Dictionary+Flatten.swift in Sources */ = {isa = PBXBuildFile; fileRef = BB00E26724D8C94600C578C1 /* Dictionary+Flatten.swift */; };
		BB00E26B24D8C9A600C578C1 /* Date+Format.swift in Sources */ = {isa = PBXBuildFile; fileRef = BB00E26A24D8C9A600C578C1 /* Date+Format.swift */; };
		BB00E26D24D9BF6C00C578C1 /* URLUtility.swift in Sources */ = {isa = PBXBuildFile; fileRef = BB00E26C24D9BF6C00C578C1 /* URLUtility.swift */; };
		BB00E26E24D9BFB700C578C1 /* URLUtility.swift in Sources */ = {isa = PBXBuildFile; fileRef = BB00E26C24D9BF6C00C578C1 /* URLUtility.swift */; };
		BB0E397224FD56100050C181 /* RulesEngineNativeLogging.swift in Sources */ = {isa = PBXBuildFile; fileRef = BB0E397124FD56100050C181 /* RulesEngineNativeLogging.swift */; };
		BB3E86DE24F86B6700E39C53 /* rules_testUrlenc.json in Resources */ = {isa = PBXBuildFile; fileRef = BB3E86DC24F86B4100E39C53 /* rules_testUrlenc.json */; };
		BB3E86E024F86E6200E39C53 /* rules_testUrlenc_invalidFnName.json in Resources */ = {isa = PBXBuildFile; fileRef = BB3E86DF24F86E6200E39C53 /* rules_testUrlenc_invalidFnName.json */; };
		BB3E86E224F975E000E39C53 /* rules_testMatcherWithDifferentTypesOfParameters.json in Resources */ = {isa = PBXBuildFile; fileRef = BB3E86E124F975E000E39C53 /* rules_testMatcherWithDifferentTypesOfParameters.json */; };
		BB3E86E424F99C9600E39C53 /* IdentityPublicAPITests.swift in Sources */ = {isa = PBXBuildFile; fileRef = BB3E86E324F99C9600E39C53 /* IdentityPublicAPITests.swift */; };
		BB59402B24CF6E1D00EE0C6C /* LaunchRulesEngineTests.swift in Sources */ = {isa = PBXBuildFile; fileRef = BB59402924CF6CA200EE0C6C /* LaunchRulesEngineTests.swift */; };
		BBA5129924F46C770030DAD1 /* rules_testGroupLogicalOperators.json in Resources */ = {isa = PBXBuildFile; fileRef = BBA5129724F4588E0030DAD1 /* rules_testGroupLogicalOperators.json */; };
		BBA5129B24F477550030DAD1 /* rules_testMatcherNe.json in Resources */ = {isa = PBXBuildFile; fileRef = BBA5129A24F477550030DAD1 /* rules_testMatcherNe.json */; };
		BBA5129D24F4899B0030DAD1 /* rules_testMatcherGt.json in Resources */ = {isa = PBXBuildFile; fileRef = BBA5129C24F4899B0030DAD1 /* rules_testMatcherGt.json */; };
		BBA5129F24F4A14C0030DAD1 /* rules_testMatcherGe.json in Resources */ = {isa = PBXBuildFile; fileRef = BBA5129E24F4A14C0030DAD1 /* rules_testMatcherGe.json */; };
		BBA512A124F4A15C0030DAD1 /* rules_testMatcherLt.json in Resources */ = {isa = PBXBuildFile; fileRef = BBA512A024F4A15C0030DAD1 /* rules_testMatcherLt.json */; };
		BBA512A324F4A16A0030DAD1 /* rules_testMatcherLe.json in Resources */ = {isa = PBXBuildFile; fileRef = BBA512A224F4A16A0030DAD1 /* rules_testMatcherLe.json */; };
		BBA512A524F4A1790030DAD1 /* rules_testMatcherCo.json in Resources */ = {isa = PBXBuildFile; fileRef = BBA512A424F4A1790030DAD1 /* rules_testMatcherCo.json */; };
		BBA512A724F4A18B0030DAD1 /* rules_testMatcherNc.json in Resources */ = {isa = PBXBuildFile; fileRef = BBA512A624F4A18B0030DAD1 /* rules_testMatcherNc.json */; };
		BBA512A924F4A7EE0030DAD1 /* rules_testMatcherNx.json in Resources */ = {isa = PBXBuildFile; fileRef = BBA512A824F4A7EE0030DAD1 /* rules_testMatcherNx.json */; };
		BBA512B324F5CF380030DAD1 /* rules_testAttachData.json in Resources */ = {isa = PBXBuildFile; fileRef = BBA512B124F5CF380030DAD1 /* rules_testAttachData.json */; };
		BBA512B424F5CF380030DAD1 /* rules_testModifyData.json in Resources */ = {isa = PBXBuildFile; fileRef = BBA512B224F5CF380030DAD1 /* rules_testModifyData.json */; };
		BBA512B524F5D0CC0030DAD1 /* EventHub+Testable.swift in Sources */ = {isa = PBXBuildFile; fileRef = 3F3951FC24CA096100F7325B /* EventHub+Testable.swift */; };
		BBA512B724F6C4D90030DAD1 /* rules_testAttachData_invalidJson.json in Resources */ = {isa = PBXBuildFile; fileRef = BBA512B624F6C4D90030DAD1 /* rules_testAttachData_invalidJson.json */; };
		BBA512BB24F6C6CA0030DAD1 /* rules_testModifyData_invalidJson.json in Resources */ = {isa = PBXBuildFile; fileRef = BBA512BA24F6C6CA0030DAD1 /* rules_testModifyData_invalidJson.json */; };
		BBE1294F24DBBBD60045CD8D /* Dictionary+FlattenTests.swift in Sources */ = {isa = PBXBuildFile; fileRef = BBE1294E24DBBBD60045CD8D /* Dictionary+FlattenTests.swift */; };
		BBE1295124DBCE870045CD8D /* TokenFinderTests.swift in Sources */ = {isa = PBXBuildFile; fileRef = BBE1295024DBCE870045CD8D /* TokenFinderTests.swift */; };
/* End PBXBuildFile section */

/* Begin PBXContainerItemProxy section */
		21CAC0E12422917600C11388 /* PBXContainerItemProxy */ = {
			isa = PBXContainerItemProxy;
			containerPortal = 21CAC0CD2422917600C11388 /* Project object */;
			proxyType = 1;
			remoteGlobalIDString = 21CAC0D52422917600C11388;
			remoteInfo = AEPCore;
		};
		24B4935924D4C31100AA38D9 /* PBXContainerItemProxy */ = {
			isa = PBXContainerItemProxy;
			containerPortal = 21CAC0CD2422917600C11388 /* Project object */;
			proxyType = 1;
			remoteGlobalIDString = 24B4934E24D4C31100AA38D9;
			remoteInfo = AEPSignal;
		};
		24B4936824D4C3C400AA38D9 /* PBXContainerItemProxy */ = {
			isa = PBXContainerItemProxy;
			containerPortal = 21CAC0CD2422917600C11388 /* Project object */;
			proxyType = 1;
			remoteGlobalIDString = 21CAC0D52422917600C11388;
			remoteInfo = AEPCore;
		};
		24B4936A24D4C3C400AA38D9 /* PBXContainerItemProxy */ = {
			isa = PBXContainerItemProxy;
			containerPortal = 21CAC0CD2422917600C11388 /* Project object */;
			proxyType = 1;
			remoteGlobalIDString = 3F03978624BE5DD30019F095;
			remoteInfo = AEPServices;
		};
		24B4936C24D4C6D200AA38D9 /* PBXContainerItemProxy */ = {
			isa = PBXContainerItemProxy;
			containerPortal = 21CAC0CD2422917600C11388 /* Project object */;
			proxyType = 1;
			remoteGlobalIDString = 24B4934E24D4C31100AA38D9;
			remoteInfo = AEPSignal;
		};
		24D2A3DB24DCB2540079DCCF /* PBXContainerItemProxy */ = {
			isa = PBXContainerItemProxy;
			containerPortal = 21CAC0CD2422917600C11388 /* Project object */;
			proxyType = 1;
			remoteGlobalIDString = 3FF8170924D89B160064DFA1;
			remoteInfo = AEPCoreMocks;
		};
		24D2A3DD24DCB2540079DCCF /* PBXContainerItemProxy */ = {
			isa = PBXContainerItemProxy;
			containerPortal = 21CAC0CD2422917600C11388 /* Project object */;
			proxyType = 1;
			remoteGlobalIDString = 3FE6DDA824C62C090065EA05;
			remoteInfo = AEPServicesMock;
		};
		3F03979124BE5DD30019F095 /* PBXContainerItemProxy */ = {
			isa = PBXContainerItemProxy;
			containerPortal = 21CAC0CD2422917600C11388 /* Project object */;
			proxyType = 1;
			remoteGlobalIDString = 3F03978624BE5DD30019F095;
			remoteInfo = AEPServices;
		};
		3F03983C24BE63570019F095 /* PBXContainerItemProxy */ = {
			isa = PBXContainerItemProxy;
			containerPortal = 21CAC0CD2422917600C11388 /* Project object */;
			proxyType = 1;
			remoteGlobalIDString = 3F03978624BE5DD30019F095;
			remoteInfo = AEPServices;
		};
		3F03984024BE65120019F095 /* PBXContainerItemProxy */ = {
			isa = PBXContainerItemProxy;
			containerPortal = 21CAC0CD2422917600C11388 /* Project object */;
			proxyType = 1;
			remoteGlobalIDString = 3F03978624BE5DD30019F095;
			remoteInfo = AEPServices;
		};
		3F39152524CA34CA00B58C3E /* PBXContainerItemProxy */ = {
			isa = PBXContainerItemProxy;
			containerPortal = 21CAC0CD2422917600C11388 /* Project object */;
			proxyType = 1;
			remoteGlobalIDString = 21CAC0D52422917600C11388;
			remoteInfo = AEPCore;
		};
		3F39152724CA34CA00B58C3E /* PBXContainerItemProxy */ = {
			isa = PBXContainerItemProxy;
			containerPortal = 21CAC0CD2422917600C11388 /* Project object */;
			proxyType = 1;
			remoteGlobalIDString = 3FE6DE2E24C642330065EA05;
			remoteInfo = AEPIdentity;
		};
		3F39152924CA34CA00B58C3E /* PBXContainerItemProxy */ = {
			isa = PBXContainerItemProxy;
			containerPortal = 21CAC0CD2422917600C11388 /* Project object */;
			proxyType = 1;
			remoteGlobalIDString = 3FE6DDD024C62EE60065EA05;
			remoteInfo = AEPLifecycle;
		};
		3F39152B24CA34CA00B58C3E /* PBXContainerItemProxy */ = {
			isa = PBXContainerItemProxy;
			containerPortal = 21CAC0CD2422917600C11388 /* Project object */;
			proxyType = 1;
			remoteGlobalIDString = 3F03978624BE5DD30019F095;
			remoteInfo = AEPServices;
		};
		3F39522124CA1CBF00F7325B /* PBXContainerItemProxy */ = {
			isa = PBXContainerItemProxy;
			containerPortal = 21CAC0CD2422917600C11388 /* Project object */;
			proxyType = 1;
			remoteGlobalIDString = 21CAC0D52422917600C11388;
			remoteInfo = AEPCore;
		};
		3F39522324CA1CC500F7325B /* PBXContainerItemProxy */ = {
			isa = PBXContainerItemProxy;
			containerPortal = 21CAC0CD2422917600C11388 /* Project object */;
			proxyType = 1;
			remoteGlobalIDString = 21CAC0D52422917600C11388;
			remoteInfo = AEPCore;
		};
		3FE6DDBD24C62DAB0065EA05 /* PBXContainerItemProxy */ = {
			isa = PBXContainerItemProxy;
			containerPortal = 21CAC0CD2422917600C11388 /* Project object */;
			proxyType = 1;
			remoteGlobalIDString = 3FE6DDA824C62C090065EA05;
			remoteInfo = AEPServicesMock;
		};
		3FE6DDDB24C62EE60065EA05 /* PBXContainerItemProxy */ = {
			isa = PBXContainerItemProxy;
			containerPortal = 21CAC0CD2422917600C11388 /* Project object */;
			proxyType = 1;
			remoteGlobalIDString = 3FE6DDD024C62EE60065EA05;
			remoteInfo = AEPLifecycle;
		};
		3FE6DE2024C6345A0065EA05 /* PBXContainerItemProxy */ = {
			isa = PBXContainerItemProxy;
			containerPortal = 21CAC0CD2422917600C11388 /* Project object */;
			proxyType = 1;
			remoteGlobalIDString = 3F03978624BE5DD30019F095;
			remoteInfo = AEPServices;
		};
		3FE6DE2424C634660065EA05 /* PBXContainerItemProxy */ = {
			isa = PBXContainerItemProxy;
			containerPortal = 21CAC0CD2422917600C11388 /* Project object */;
			proxyType = 1;
			remoteGlobalIDString = 3F03978624BE5DD30019F095;
			remoteInfo = AEPServices;
		};
		3FE6DE2624C634B50065EA05 /* PBXContainerItemProxy */ = {
			isa = PBXContainerItemProxy;
			containerPortal = 21CAC0CD2422917600C11388 /* Project object */;
			proxyType = 1;
			remoteGlobalIDString = 3FE6DDA824C62C090065EA05;
			remoteInfo = AEPServicesMock;
		};
		3FE6DE3924C642330065EA05 /* PBXContainerItemProxy */ = {
			isa = PBXContainerItemProxy;
			containerPortal = 21CAC0CD2422917600C11388 /* Project object */;
			proxyType = 1;
			remoteGlobalIDString = 3FE6DE2E24C642330065EA05;
			remoteInfo = AEPIdentity;
		};
		3FE6DE8424C6437F0065EA05 /* PBXContainerItemProxy */ = {
			isa = PBXContainerItemProxy;
			containerPortal = 21CAC0CD2422917600C11388 /* Project object */;
			proxyType = 1;
			remoteGlobalIDString = 3FE6DDA824C62C090065EA05;
			remoteInfo = AEPServicesMock;
		};
		3FE6DE8924C646360065EA05 /* PBXContainerItemProxy */ = {
			isa = PBXContainerItemProxy;
			containerPortal = 21CAC0CD2422917600C11388 /* Project object */;
			proxyType = 1;
			remoteGlobalIDString = 3F03978624BE5DD30019F095;
			remoteInfo = AEPServices;
		};
		3FF8171A24D89B8A0064DFA1 /* PBXContainerItemProxy */ = {
			isa = PBXContainerItemProxy;
			containerPortal = 21CAC0CD2422917600C11388 /* Project object */;
			proxyType = 1;
			remoteGlobalIDString = 3FF8170924D89B160064DFA1;
			remoteInfo = AEPCoreMocks;
		};
		3FF8171D24D89BCD0064DFA1 /* PBXContainerItemProxy */ = {
			isa = PBXContainerItemProxy;
			containerPortal = 21CAC0CD2422917600C11388 /* Project object */;
			proxyType = 1;
			remoteGlobalIDString = 21CAC0D52422917600C11388;
			remoteInfo = AEPCore;
		};
		3FF8172124D8ABF20064DFA1 /* PBXContainerItemProxy */ = {
			isa = PBXContainerItemProxy;
			containerPortal = 21CAC0CD2422917600C11388 /* Project object */;
			proxyType = 1;
			remoteGlobalIDString = 3FF8170924D89B160064DFA1;
			remoteInfo = AEPCoreMocks;
		};
/* End PBXContainerItemProxy section */

/* Begin PBXFileReference section */
		2107F02524C9FDFE002935CF /* PushIDManageable.swift */ = {isa = PBXFileReference; lastKnownFileType = sourcecode.swift; path = PushIDManageable.swift; sourceTree = "<group>"; };
		2107F02724C9FE1B002935CF /* PushIDManager.swift */ = {isa = PBXFileReference; lastKnownFileType = sourcecode.swift; path = PushIDManager.swift; sourceTree = "<group>"; };
		2107F02924C9FF46002935CF /* PushIDManagerTests.swift */ = {isa = PBXFileReference; lastKnownFileType = sourcecode.swift; path = PushIDManagerTests.swift; sourceTree = "<group>"; };
		2107F02B24C9FF62002935CF /* MockPushIDManager.swift */ = {isa = PBXFileReference; lastKnownFileType = sourcecode.swift; path = MockPushIDManager.swift; sourceTree = "<group>"; };
		2107F02D24C9FF88002935CF /* SHA256.swift */ = {isa = PBXFileReference; lastKnownFileType = sourcecode.swift; path = SHA256.swift; sourceTree = "<group>"; };
		2107F02F24C9FFB2002935CF /* SHA256Tests.swift */ = {isa = PBXFileReference; lastKnownFileType = sourcecode.swift; path = SHA256Tests.swift; sourceTree = "<group>"; };
		21377D4024E3383E004BAC01 /* V4Migrator.swift */ = {isa = PBXFileReference; lastKnownFileType = sourcecode.swift; path = V4Migrator.swift; sourceTree = "<group>"; };
		213F8A0324D8DC5A0003B8AF /* WrapperType.swift */ = {isa = PBXFileReference; lastKnownFileType = sourcecode.swift; path = WrapperType.swift; sourceTree = "<group>"; };
		214154A725186734005CEB80 /* CustomIdentityTests.swift */ = {isa = PBXFileReference; lastKnownFileType = sourcecode.swift; path = CustomIdentityTests.swift; sourceTree = "<group>"; };
		215A6CE124ED92C500FE0657 /* V4MigrationConstants.swift */ = {isa = PBXFileReference; fileEncoding = 4; lastKnownFileType = sourcecode.swift; path = V4MigrationConstants.swift; sourceTree = "<group>"; };
		215C859B24C6492800CCCD26 /* MockHitQueue.swift */ = {isa = PBXFileReference; fileEncoding = 4; lastKnownFileType = sourcecode.swift; name = MockHitQueue.swift; path = AEPServices/Mocks/MockHitQueue.swift; sourceTree = SOURCE_ROOT; };
		215C859C24C6492800CCCD26 /* MockHitProcessor.swift */ = {isa = PBXFileReference; fileEncoding = 4; lastKnownFileType = sourcecode.swift; name = MockHitProcessor.swift; path = AEPServices/Mocks/MockHitProcessor.swift; sourceTree = SOURCE_ROOT; };
		21629DB12461CC48009D05BF /* AEPCore+LifecycleTests.swift */ = {isa = PBXFileReference; lastKnownFileType = sourcecode.swift; path = "AEPCore+LifecycleTests.swift"; sourceTree = "<group>"; };
		217E220424D1FD7900B70B3E /* SharedStateResult.swift */ = {isa = PBXFileReference; lastKnownFileType = sourcecode.swift; path = SharedStateResult.swift; sourceTree = "<group>"; };
		218C813A24EC3EBC009B4F31 /* V5Migrator.swift */ = {isa = PBXFileReference; lastKnownFileType = sourcecode.swift; path = V5Migrator.swift; sourceTree = "<group>"; };
		218C813D24EC4101009B4F31 /* V5MigrationConstants.swift */ = {isa = PBXFileReference; lastKnownFileType = sourcecode.swift; path = V5MigrationConstants.swift; sourceTree = "<group>"; };
		218E01BF24C7595000BEC470 /* HitQueuing+PrivacyTests.swift */ = {isa = PBXFileReference; lastKnownFileType = sourcecode.swift; path = "HitQueuing+PrivacyTests.swift"; sourceTree = "<group>"; };
		21CAC0D62422917600C11388 /* AEPCore.framework */ = {isa = PBXFileReference; explicitFileType = wrapper.framework; includeInIndex = 0; path = AEPCore.framework; sourceTree = BUILT_PRODUCTS_DIR; };
		21CAC0D92422917600C11388 /* AEPCore.h */ = {isa = PBXFileReference; lastKnownFileType = sourcecode.c.h; path = AEPCore.h; sourceTree = "<group>"; };
		21CAC0DA2422917600C11388 /* Info.plist */ = {isa = PBXFileReference; lastKnownFileType = text.plist.xml; path = Info.plist; sourceTree = "<group>"; };
		21CAC0DF2422917600C11388 /* AEPCoreTests.xctest */ = {isa = PBXFileReference; explicitFileType = wrapper.cfbundle; includeInIndex = 0; path = AEPCoreTests.xctest; sourceTree = BUILT_PRODUCTS_DIR; };
		21CAC0E62422917600C11388 /* Info.plist */ = {isa = PBXFileReference; lastKnownFileType = text.plist.xml; path = Info.plist; sourceTree = "<group>"; };
		21CD581024EC7B8900D9D590 /* V5MigratorTests.swift */ = {isa = PBXFileReference; lastKnownFileType = sourcecode.swift; path = V5MigratorTests.swift; sourceTree = "<group>"; };
		21F79AB624E704C5003204C3 /* IDParser.swift */ = {isa = PBXFileReference; lastKnownFileType = sourcecode.swift; path = IDParser.swift; sourceTree = "<group>"; };
		21F79ABA24E70CDC003204C3 /* IDParsing.swift */ = {isa = PBXFileReference; lastKnownFileType = sourcecode.swift; path = IDParsing.swift; sourceTree = "<group>"; };
		21F79ABD24E7144F003204C3 /* IDParserTests.swift */ = {isa = PBXFileReference; lastKnownFileType = sourcecode.swift; path = IDParserTests.swift; sourceTree = "<group>"; };
		21F79AC024E72204003204C3 /* V4MigratorTests.swift */ = {isa = PBXFileReference; lastKnownFileType = sourcecode.swift; path = V4MigratorTests.swift; sourceTree = "<group>"; };
		21FE151F24F03254008A82FF /* IdentityPublicAPITests.swift */ = {isa = PBXFileReference; lastKnownFileType = sourcecode.swift; path = IdentityPublicAPITests.swift; sourceTree = "<group>"; };
		2420365124E35EEB0069C89D /* SignalHitProcessorTests.swift */ = {isa = PBXFileReference; lastKnownFileType = sourcecode.swift; path = SignalHitProcessorTests.swift; sourceTree = "<group>"; };
		243DCE4624C7AA2800E99AD9 /* AEPServices.h */ = {isa = PBXFileReference; fileEncoding = 4; lastKnownFileType = sourcecode.c.h; path = AEPServices.h; sourceTree = "<group>"; };
		24543A1324E1DAFC002D8D9A /* MockURLService.swift */ = {isa = PBXFileReference; fileEncoding = 4; lastKnownFileType = sourcecode.swift; name = MockURLService.swift; path = AEPServices/Mocks/MockURLService.swift; sourceTree = SOURCE_ROOT; };
		2467E43924CA4DE20022F6BE /* Unzipping.swift */ = {isa = PBXFileReference; lastKnownFileType = sourcecode.swift; path = Unzipping.swift; sourceTree = "<group>"; };
		2467E43B24CB54B70022F6BE /* MockDiskCache.swift */ = {isa = PBXFileReference; fileEncoding = 4; lastKnownFileType = sourcecode.swift; name = MockDiskCache.swift; path = AEPServices/Mocks/MockDiskCache.swift; sourceTree = SOURCE_ROOT; };
		2467E43C24CB54B70022F6BE /* MockUnzipper.swift */ = {isa = PBXFileReference; fileEncoding = 4; lastKnownFileType = sourcecode.swift; name = MockUnzipper.swift; path = AEPServices/Mocks/MockUnzipper.swift; sourceTree = SOURCE_ROOT; };
		247FBD7C24E331A600FA6505 /* Event+SignalTests.swift */ = {isa = PBXFileReference; lastKnownFileType = sourcecode.swift; path = "Event+SignalTests.swift"; sourceTree = "<group>"; };
		2499461B24E5E67700D3F7B2 /* Package.swift */ = {isa = PBXFileReference; lastKnownFileType = sourcecode.swift; path = Package.swift; sourceTree = "<group>"; };
		24B4934F24D4C31100AA38D9 /* AEPSignal.framework */ = {isa = PBXFileReference; explicitFileType = wrapper.framework; includeInIndex = 0; path = AEPSignal.framework; sourceTree = BUILT_PRODUCTS_DIR; };
		24B4935124D4C31100AA38D9 /* AEPSignal.h */ = {isa = PBXFileReference; lastKnownFileType = sourcecode.c.h; path = AEPSignal.h; sourceTree = "<group>"; };
		24B4935224D4C31100AA38D9 /* Info.plist */ = {isa = PBXFileReference; lastKnownFileType = text.plist.xml; path = Info.plist; sourceTree = "<group>"; };
		24B4935724D4C31100AA38D9 /* AEPSignalTests.xctest */ = {isa = PBXFileReference; explicitFileType = wrapper.cfbundle; includeInIndex = 0; path = AEPSignalTests.xctest; sourceTree = BUILT_PRODUCTS_DIR; };
		24B4935C24D4C31100AA38D9 /* SignalTests.swift */ = {isa = PBXFileReference; lastKnownFileType = sourcecode.swift; path = SignalTests.swift; sourceTree = "<group>"; };
		24B4935E24D4C31100AA38D9 /* Info.plist */ = {isa = PBXFileReference; lastKnownFileType = text.plist.xml; path = Info.plist; sourceTree = "<group>"; };
		24B4936E24D4C6F900AA38D9 /* Signal.swift */ = {isa = PBXFileReference; lastKnownFileType = sourcecode.swift; path = Signal.swift; sourceTree = "<group>"; };
		24B4937024D4C86C00AA38D9 /* SignalConstants.swift */ = {isa = PBXFileReference; lastKnownFileType = sourcecode.swift; path = SignalConstants.swift; sourceTree = "<group>"; };
		24B4937524D8AAAF00AA38D9 /* Event+Signal.swift */ = {isa = PBXFileReference; lastKnownFileType = sourcecode.swift; path = "Event+Signal.swift"; sourceTree = "<group>"; };
		24B4937724D8CEAC00AA38D9 /* SignalHitProcessor.swift */ = {isa = PBXFileReference; lastKnownFileType = sourcecode.swift; path = SignalHitProcessor.swift; sourceTree = "<group>"; };
		24B4937924DA18BE00AA38D9 /* SignalHit.swift */ = {isa = PBXFileReference; lastKnownFileType = sourcecode.swift; path = SignalHit.swift; sourceTree = "<group>"; };
		24D2A3D424DB5B370079DCCF /* HitQueuing+PrivacyStatus.swift */ = {isa = PBXFileReference; lastKnownFileType = sourcecode.swift; path = "HitQueuing+PrivacyStatus.swift"; sourceTree = "<group>"; };
		3F03978724BE5DD30019F095 /* AEPServices.framework */ = {isa = PBXFileReference; explicitFileType = wrapper.framework; includeInIndex = 0; path = AEPServices.framework; sourceTree = BUILT_PRODUCTS_DIR; };
		3F03978F24BE5DD30019F095 /* AEPServicesTests.xctest */ = {isa = PBXFileReference; explicitFileType = wrapper.cfbundle; includeInIndex = 0; path = AEPServicesTests.xctest; sourceTree = BUILT_PRODUCTS_DIR; };
		3F03979624BE5DD30019F095 /* Info.plist */ = {isa = PBXFileReference; lastKnownFileType = text.plist.xml; path = Info.plist; sourceTree = "<group>"; };
		3F0397A024BE5FF30019F095 /* Caching.swift */ = {isa = PBXFileReference; fileEncoding = 4; lastKnownFileType = sourcecode.swift; path = Caching.swift; sourceTree = "<group>"; };
		3F0397A124BE5FF30019F095 /* Cache.swift */ = {isa = PBXFileReference; fileEncoding = 4; lastKnownFileType = sourcecode.swift; path = Cache.swift; sourceTree = "<group>"; };
		3F0397A224BE5FF30019F095 /* CacheEntry.swift */ = {isa = PBXFileReference; fileEncoding = 4; lastKnownFileType = sourcecode.swift; path = CacheEntry.swift; sourceTree = "<group>"; };
		3F0397A324BE5FF30019F095 /* DiskCacheService.swift */ = {isa = PBXFileReference; fileEncoding = 4; lastKnownFileType = sourcecode.swift; path = DiskCacheService.swift; sourceTree = "<group>"; };
		3F0397A424BE5FF30019F095 /* CacheExpiry.swift */ = {isa = PBXFileReference; fileEncoding = 4; lastKnownFileType = sourcecode.swift; path = CacheExpiry.swift; sourceTree = "<group>"; };
		3F0397A524BE5FF30019F095 /* ServiceProvider.swift */ = {isa = PBXFileReference; fileEncoding = 4; lastKnownFileType = sourcecode.swift; path = ServiceProvider.swift; sourceTree = "<group>"; };
		3F0397A724BE5FF30019F095 /* Logging.swift */ = {isa = PBXFileReference; fileEncoding = 4; lastKnownFileType = sourcecode.swift; path = Logging.swift; sourceTree = "<group>"; };
		3F0397A824BE5FF30019F095 /* Log.swift */ = {isa = PBXFileReference; fileEncoding = 4; lastKnownFileType = sourcecode.swift; path = Log.swift; sourceTree = "<group>"; };
		3F0397A924BE5FF30019F095 /* LogLevel.swift */ = {isa = PBXFileReference; fileEncoding = 4; lastKnownFileType = sourcecode.swift; path = LogLevel.swift; sourceTree = "<group>"; };
		3F0397AB24BE5FF30019F095 /* NetworkService.swift */ = {isa = PBXFileReference; fileEncoding = 4; lastKnownFileType = sourcecode.swift; path = NetworkService.swift; sourceTree = "<group>"; };
		3F0397AC24BE5FF30019F095 /* NetworkServiceConstants.swift */ = {isa = PBXFileReference; fileEncoding = 4; lastKnownFileType = sourcecode.swift; path = NetworkServiceConstants.swift; sourceTree = "<group>"; };
		3F0397AD24BE5FF30019F095 /* LoggingService.swift */ = {isa = PBXFileReference; fileEncoding = 4; lastKnownFileType = sourcecode.swift; path = LoggingService.swift; sourceTree = "<group>"; };
		3F0397AE24BE5FF30019F095 /* Networking.swift */ = {isa = PBXFileReference; fileEncoding = 4; lastKnownFileType = sourcecode.swift; path = Networking.swift; sourceTree = "<group>"; };
		3F0397AF24BE5FF30019F095 /* HttpMethod.swift */ = {isa = PBXFileReference; fileEncoding = 4; lastKnownFileType = sourcecode.swift; path = HttpMethod.swift; sourceTree = "<group>"; };
		3F0397B024BE5FF30019F095 /* HttpConnection.swift */ = {isa = PBXFileReference; fileEncoding = 4; lastKnownFileType = sourcecode.swift; path = HttpConnection.swift; sourceTree = "<group>"; };
		3F0397B124BE5FF30019F095 /* NetworkRequest.swift */ = {isa = PBXFileReference; fileEncoding = 4; lastKnownFileType = sourcecode.swift; path = NetworkRequest.swift; sourceTree = "<group>"; };
		3F0397B324BE5FF30019F095 /* SQLiteDataQueue.swift */ = {isa = PBXFileReference; fileEncoding = 4; lastKnownFileType = sourcecode.swift; path = SQLiteDataQueue.swift; sourceTree = "<group>"; };
		3F0397B424BE5FF30019F095 /* SQLiteWrapper.swift */ = {isa = PBXFileReference; fileEncoding = 4; lastKnownFileType = sourcecode.swift; path = SQLiteWrapper.swift; sourceTree = "<group>"; };
		3F0397B524BE5FF30019F095 /* DataQueue.swift */ = {isa = PBXFileReference; fileEncoding = 4; lastKnownFileType = sourcecode.swift; path = DataQueue.swift; sourceTree = "<group>"; };
		3F0397B624BE5FF30019F095 /* DataEntity.swift */ = {isa = PBXFileReference; fileEncoding = 4; lastKnownFileType = sourcecode.swift; path = DataEntity.swift; sourceTree = "<group>"; };
		3F0397B724BE5FF30019F095 /* DataQueueService.swift */ = {isa = PBXFileReference; fileEncoding = 4; lastKnownFileType = sourcecode.swift; path = DataQueueService.swift; sourceTree = "<group>"; };
		3F0397B824BE5FF30019F095 /* DataQueuing.swift */ = {isa = PBXFileReference; fileEncoding = 4; lastKnownFileType = sourcecode.swift; path = DataQueuing.swift; sourceTree = "<group>"; };
		3F0397B924BE5FF30019F095 /* Info.plist */ = {isa = PBXFileReference; fileEncoding = 4; lastKnownFileType = text.plist.xml; path = Info.plist; sourceTree = "<group>"; };
		3F0397BB24BE5FF30019F095 /* NamedCollectionProcessing.swift */ = {isa = PBXFileReference; fileEncoding = 4; lastKnownFileType = sourcecode.swift; path = NamedCollectionProcessing.swift; sourceTree = "<group>"; };
		3F0397BC24BE5FF30019F095 /* NamedCollectionDataStore.swift */ = {isa = PBXFileReference; fileEncoding = 4; lastKnownFileType = sourcecode.swift; path = NamedCollectionDataStore.swift; sourceTree = "<group>"; };
		3F0397BD24BE5FF30019F095 /* UserDefaultsNamedCollection.swift */ = {isa = PBXFileReference; fileEncoding = 4; lastKnownFileType = sourcecode.swift; path = UserDefaultsNamedCollection.swift; sourceTree = "<group>"; };
		3F0397BE24BE5FF30019F095 /* ApplicationSystemInfoService.swift */ = {isa = PBXFileReference; fileEncoding = 4; lastKnownFileType = sourcecode.swift; path = ApplicationSystemInfoService.swift; sourceTree = "<group>"; };
		3F0397BF24BE5FF30019F095 /* SystemInfoService.swift */ = {isa = PBXFileReference; fileEncoding = 4; lastKnownFileType = sourcecode.swift; path = SystemInfoService.swift; sourceTree = "<group>"; };
		3F0397C024BE5FF30019F095 /* URLOpening.swift */ = {isa = PBXFileReference; fileEncoding = 4; lastKnownFileType = sourcecode.swift; path = URLOpening.swift; sourceTree = "<group>"; };
		3F0397C124BE5FF30019F095 /* URLService.swift */ = {isa = PBXFileReference; fileEncoding = 4; lastKnownFileType = sourcecode.swift; path = URLService.swift; sourceTree = "<group>"; };
		3F0397E324BE60910019F095 /* HitProcessing.swift */ = {isa = PBXFileReference; fileEncoding = 4; lastKnownFileType = sourcecode.swift; path = HitProcessing.swift; sourceTree = "<group>"; };
		3F0397E424BE60910019F095 /* PersistentHitQueue.swift */ = {isa = PBXFileReference; fileEncoding = 4; lastKnownFileType = sourcecode.swift; path = PersistentHitQueue.swift; sourceTree = "<group>"; };
		3F0397E524BE60910019F095 /* HitQueuing.swift */ = {isa = PBXFileReference; fileEncoding = 4; lastKnownFileType = sourcecode.swift; path = HitQueuing.swift; sourceTree = "<group>"; };
		3F0397E624BE60910019F095 /* AtomicCounter.swift */ = {isa = PBXFileReference; fileEncoding = 4; lastKnownFileType = sourcecode.swift; path = AtomicCounter.swift; sourceTree = "<group>"; };
		3F0397E824BE60910019F095 /* FileUnzipper.swift */ = {isa = PBXFileReference; fileEncoding = 4; lastKnownFileType = sourcecode.swift; path = FileUnzipper.swift; sourceTree = "<group>"; };
		3F0397E924BE60910019F095 /* ZipArchive.swift */ = {isa = PBXFileReference; fileEncoding = 4; lastKnownFileType = sourcecode.swift; path = ZipArchive.swift; sourceTree = "<group>"; };
		3F0397EA24BE60910019F095 /* ZipEntry.swift */ = {isa = PBXFileReference; fileEncoding = 4; lastKnownFileType = sourcecode.swift; path = ZipEntry.swift; sourceTree = "<group>"; };
		3F0397EB24BE60910019F095 /* FileManager+ZIP.swift */ = {isa = PBXFileReference; fileEncoding = 4; lastKnownFileType = sourcecode.swift; path = "FileManager+ZIP.swift"; sourceTree = "<group>"; };
		3F0397EC24BE60910019F095 /* FileUnzipperConstants.swift */ = {isa = PBXFileReference; fileEncoding = 4; lastKnownFileType = sourcecode.swift; path = FileUnzipperConstants.swift; sourceTree = "<group>"; };
		3F0397ED24BE60910019F095 /* ThreadSafeArray.swift */ = {isa = PBXFileReference; fileEncoding = 4; lastKnownFileType = sourcecode.swift; path = ThreadSafeArray.swift; sourceTree = "<group>"; };
		3F0397EE24BE60910019F095 /* OperationOrderer.swift */ = {isa = PBXFileReference; fileEncoding = 4; lastKnownFileType = sourcecode.swift; path = OperationOrderer.swift; sourceTree = "<group>"; };
		3F0397EF24BE60910019F095 /* ThreadSafeDictionary.swift */ = {isa = PBXFileReference; fileEncoding = 4; lastKnownFileType = sourcecode.swift; path = ThreadSafeDictionary.swift; sourceTree = "<group>"; };
		3F0397F024BE60910019F095 /* URLEncoder.swift */ = {isa = PBXFileReference; fileEncoding = 4; lastKnownFileType = sourcecode.swift; path = URLEncoder.swift; sourceTree = "<group>"; };
		3F0397F124BE60910019F095 /* AnyCodable.swift */ = {isa = PBXFileReference; fileEncoding = 4; lastKnownFileType = sourcecode.swift; path = AnyCodable.swift; sourceTree = "<group>"; };
		3F03980124BE61520019F095 /* UnzipperTest.swift */ = {isa = PBXFileReference; fileEncoding = 4; lastKnownFileType = sourcecode.swift; path = UnzipperTest.swift; sourceTree = "<group>"; };
		3F03980224BE61520019F095 /* SystemInfoServiceTest.swift */ = {isa = PBXFileReference; fileEncoding = 4; lastKnownFileType = sourcecode.swift; path = SystemInfoServiceTest.swift; sourceTree = "<group>"; };
		3F03980324BE61520019F095 /* DataQueueService+Testable.swift */ = {isa = PBXFileReference; fileEncoding = 4; lastKnownFileType = sourcecode.swift; path = "DataQueueService+Testable.swift"; sourceTree = "<group>"; };
		3F03980424BE61520019F095 /* DataQueueServiceTests.swift */ = {isa = PBXFileReference; fileEncoding = 4; lastKnownFileType = sourcecode.swift; path = DataQueueServiceTests.swift; sourceTree = "<group>"; };
		3F03980524BE61520019F095 /* URLServiceTest.swift */ = {isa = PBXFileReference; fileEncoding = 4; lastKnownFileType = sourcecode.swift; path = URLServiceTest.swift; sourceTree = "<group>"; };
		3F03980624BE61520019F095 /* DiskCacheServiceTests.swift */ = {isa = PBXFileReference; fileEncoding = 4; lastKnownFileType = sourcecode.swift; path = DiskCacheServiceTests.swift; sourceTree = "<group>"; };
		3F03980724BE61520019F095 /* UserDefaultsNamedCollectionTest.swift */ = {isa = PBXFileReference; fileEncoding = 4; lastKnownFileType = sourcecode.swift; path = UserDefaultsNamedCollectionTest.swift; sourceTree = "<group>"; };
		3F03980824BE61520019F095 /* SQLiteWrapperTests.swift */ = {isa = PBXFileReference; fileEncoding = 4; lastKnownFileType = sourcecode.swift; path = SQLiteWrapperTests.swift; sourceTree = "<group>"; };
		3F03980924BE61520019F095 /* MockSystemInfoService.swift */ = {isa = PBXFileReference; fileEncoding = 4; lastKnownFileType = sourcecode.swift; path = MockSystemInfoService.swift; sourceTree = "<group>"; };
		3F03980A24BE61520019F095 /* DataQueueTests.swift */ = {isa = PBXFileReference; fileEncoding = 4; lastKnownFileType = sourcecode.swift; path = DataQueueTests.swift; sourceTree = "<group>"; };
		3F03980B24BE61520019F095 /* NetworkServiceTests.swift */ = {isa = PBXFileReference; fileEncoding = 4; lastKnownFileType = sourcecode.swift; path = NetworkServiceTests.swift; sourceTree = "<group>"; };
		3F03980C24BE61520019F095 /* LogLevelTest.swift */ = {isa = PBXFileReference; fileEncoding = 4; lastKnownFileType = sourcecode.swift; path = LogLevelTest.swift; sourceTree = "<group>"; };
		3F03980D24BE61520019F095 /* NamedCollectionDataStoreTest.swift */ = {isa = PBXFileReference; fileEncoding = 4; lastKnownFileType = sourcecode.swift; path = NamedCollectionDataStoreTest.swift; sourceTree = "<group>"; };
		3F03980F24BE61520019F095 /* OperationOrdererTests.swift */ = {isa = PBXFileReference; fileEncoding = 4; lastKnownFileType = sourcecode.swift; path = OperationOrdererTests.swift; sourceTree = "<group>"; };
		3F03981024BE61520019F095 /* PersistentHitQueueTests.swift */ = {isa = PBXFileReference; fileEncoding = 4; lastKnownFileType = sourcecode.swift; path = PersistentHitQueueTests.swift; sourceTree = "<group>"; };
		3F03981124BE61520019F095 /* AnyCodableTests.swift */ = {isa = PBXFileReference; fileEncoding = 4; lastKnownFileType = sourcecode.swift; path = AnyCodableTests.swift; sourceTree = "<group>"; };
		3F03981224BE61520019F095 /* ThreadSafeArrayTests.swift */ = {isa = PBXFileReference; fileEncoding = 4; lastKnownFileType = sourcecode.swift; path = ThreadSafeArrayTests.swift; sourceTree = "<group>"; };
		3F03981324BE61520019F095 /* URLEncoderTests.swift */ = {isa = PBXFileReference; fileEncoding = 4; lastKnownFileType = sourcecode.swift; path = URLEncoderTests.swift; sourceTree = "<group>"; };
		3F03981424BE61520019F095 /* ThreadSafeDictionaryTests.swift */ = {isa = PBXFileReference; fileEncoding = 4; lastKnownFileType = sourcecode.swift; path = ThreadSafeDictionaryTests.swift; sourceTree = "<group>"; };
		3F03983424BE62AA0019F095 /* TestRules.zip */ = {isa = PBXFileReference; lastKnownFileType = archive.zip; path = TestRules.zip; sourceTree = "<group>"; };
		3F03983524BE62AA0019F095 /* TestImage.png */ = {isa = PBXFileReference; lastKnownFileType = image.png; path = TestImage.png; sourceTree = "<group>"; };
		3F03983624BE62AA0019F095 /* ADBMobileConfig.json */ = {isa = PBXFileReference; fileEncoding = 4; lastKnownFileType = text.json; path = ADBMobileConfig.json; sourceTree = "<group>"; };
		3F03983724BE62AA0019F095 /* TestConfig.json */ = {isa = PBXFileReference; fileEncoding = 4; lastKnownFileType = text.json; path = TestConfig.json; sourceTree = "<group>"; };
		3F08FF9424D9F1D200D34DE3 /* EventDataMerger.swift */ = {isa = PBXFileReference; fileEncoding = 4; lastKnownFileType = sourcecode.swift; path = EventDataMerger.swift; sourceTree = "<group>"; };
		3F08FF9624D9F1F300D34DE3 /* EventDataMergeTests.swift */ = {isa = PBXFileReference; fileEncoding = 4; lastKnownFileType = sourcecode.swift; path = EventDataMergeTests.swift; sourceTree = "<group>"; };
		3F08FF9824DA03F000D34DE3 /* RulesEngineFunctionalTests.swift */ = {isa = PBXFileReference; lastKnownFileType = sourcecode.swift; path = RulesEngineFunctionalTests.swift; sourceTree = "<group>"; };
		3F08FF9A24DA0DA100D34DE3 /* rules_functional_1.zip */ = {isa = PBXFileReference; lastKnownFileType = archive.zip; path = rules_functional_1.zip; sourceTree = "<group>"; };
		3F08FF9C24DA0DCF00D34DE3 /* RulesDownloaderTests.swift */ = {isa = PBXFileReference; fileEncoding = 4; lastKnownFileType = sourcecode.swift; path = RulesDownloaderTests.swift; sourceTree = "<group>"; };
		3F08FFA724DBBDD700D34DE3 /* UserDefaults+Clear.swift */ = {isa = PBXFileReference; fileEncoding = 4; lastKnownFileType = sourcecode.swift; name = "UserDefaults+Clear.swift"; path = "AEPCore/Mocks/UserDefaults+Clear.swift"; sourceTree = SOURCE_ROOT; };
		3F08FFA824DBBDD700D34DE3 /* TestableNetworkService.swift */ = {isa = PBXFileReference; fileEncoding = 4; lastKnownFileType = sourcecode.swift; name = TestableNetworkService.swift; path = AEPCore/Mocks/TestableNetworkService.swift; sourceTree = SOURCE_ROOT; };
		3F16761324E1B0630041B970 /* RulesConstants.swift */ = {isa = PBXFileReference; lastKnownFileType = sourcecode.swift; path = RulesConstants.swift; sourceTree = "<group>"; };
		3F16762724F031A00041B970 /* EventHubContractTests.swift */ = {isa = PBXFileReference; fileEncoding = 4; lastKnownFileType = sourcecode.swift; path = EventHubContractTests.swift; sourceTree = "<group>"; };
		3F16762924F032C60041B970 /* ContractExtensionOne.swift */ = {isa = PBXFileReference; lastKnownFileType = sourcecode.swift; path = ContractExtensionOne.swift; sourceTree = "<group>"; };
		3F16762B24F032E60041B970 /* ContractExtensionTwo.swift */ = {isa = PBXFileReference; lastKnownFileType = sourcecode.swift; path = ContractExtensionTwo.swift; sourceTree = "<group>"; };
		3F39152F24CA47B600B58C3E /* JSONRulesParserTests.swift */ = {isa = PBXFileReference; fileEncoding = 4; lastKnownFileType = sourcecode.swift; path = JSONRulesParserTests.swift; sourceTree = "<group>"; };
		3F39153224CB7E2400B58C3E /* MobileCore+IdentityTests.swift */ = {isa = PBXFileReference; lastKnownFileType = sourcecode.swift; path = "MobileCore+IdentityTests.swift"; sourceTree = "<group>"; };
		3F3951E824CA096100F7325B /* MobileCoreTests.swift */ = {isa = PBXFileReference; fileEncoding = 4; lastKnownFileType = sourcecode.swift; path = MobileCoreTests.swift; sourceTree = "<group>"; };
		3F3951EA24CA096100F7325B /* SharedStateTest.swift */ = {isa = PBXFileReference; fileEncoding = 4; lastKnownFileType = sourcecode.swift; path = SharedStateTest.swift; sourceTree = "<group>"; };
		3F3951EB24CA096100F7325B /* EventHubTests.swift */ = {isa = PBXFileReference; fileEncoding = 4; lastKnownFileType = sourcecode.swift; path = EventHubTests.swift; sourceTree = "<group>"; };
		3F3951ED24CA096100F7325B /* TestRules.zip */ = {isa = PBXFileReference; lastKnownFileType = archive.zip; path = TestRules.zip; sourceTree = "<group>"; };
		3F3951EE24CA096100F7325B /* TestImage.png */ = {isa = PBXFileReference; lastKnownFileType = image.png; path = TestImage.png; sourceTree = "<group>"; };
		3F3951EF24CA096100F7325B /* rules_1.json */ = {isa = PBXFileReference; fileEncoding = 4; lastKnownFileType = text.json; path = rules_1.json; sourceTree = "<group>"; };
		3F3951F024CA096100F7325B /* ADBMobileConfig.json */ = {isa = PBXFileReference; fileEncoding = 4; lastKnownFileType = text.json; path = ADBMobileConfig.json; sourceTree = "<group>"; };
		3F3951F124CA096100F7325B /* TestConfig.json */ = {isa = PBXFileReference; fileEncoding = 4; lastKnownFileType = text.json; path = TestConfig.json; sourceTree = "<group>"; };
		3F3951F224CA096100F7325B /* testRulesDownloader.zip */ = {isa = PBXFileReference; lastKnownFileType = archive.zip; path = testRulesDownloader.zip; sourceTree = "<group>"; };
		3F3951F424CA096100F7325B /* SlowMockExtension.swift */ = {isa = PBXFileReference; fileEncoding = 4; lastKnownFileType = sourcecode.swift; path = SlowMockExtension.swift; sourceTree = "<group>"; };
		3F3951F524CA096100F7325B /* MockExtension.swift */ = {isa = PBXFileReference; fileEncoding = 4; lastKnownFileType = sourcecode.swift; path = MockExtension.swift; sourceTree = "<group>"; };
		3F3951F624CA096100F7325B /* MockExtensionTwo.swift */ = {isa = PBXFileReference; fileEncoding = 4; lastKnownFileType = sourcecode.swift; path = MockExtensionTwo.swift; sourceTree = "<group>"; };
		3F3951F724CA096100F7325B /* MobileCore+ConfigurationTests.swift */ = {isa = PBXFileReference; fileEncoding = 4; lastKnownFileType = sourcecode.swift; path = "MobileCore+ConfigurationTests.swift"; sourceTree = "<group>"; };
		3F3951FA24CA096100F7325B /* MockConfigurationDownloader.swift */ = {isa = PBXFileReference; fileEncoding = 4; lastKnownFileType = sourcecode.swift; path = MockConfigurationDownloader.swift; sourceTree = "<group>"; };
		3F3951FB24CA096100F7325B /* MockNetworkServiceOverrider.swift */ = {isa = PBXFileReference; fileEncoding = 4; lastKnownFileType = sourcecode.swift; path = MockNetworkServiceOverrider.swift; sourceTree = "<group>"; };
		3F3951FC24CA096100F7325B /* EventHub+Testable.swift */ = {isa = PBXFileReference; fileEncoding = 4; lastKnownFileType = sourcecode.swift; path = "EventHub+Testable.swift"; sourceTree = "<group>"; };
		3F3951FD24CA096100F7325B /* MockRulesDownloaderNetworkService.swift */ = {isa = PBXFileReference; fileEncoding = 4; lastKnownFileType = sourcecode.swift; path = MockRulesDownloaderNetworkService.swift; sourceTree = "<group>"; };
		3F3951FE24CA096100F7325B /* SharedStateTestHelper.swift */ = {isa = PBXFileReference; fileEncoding = 4; lastKnownFileType = sourcecode.swift; path = SharedStateTestHelper.swift; sourceTree = "<group>"; };
		3F3951FF24CA096100F7325B /* MockConfigurationDownloaderNetworkService.swift */ = {isa = PBXFileReference; fileEncoding = 4; lastKnownFileType = sourcecode.swift; path = MockConfigurationDownloaderNetworkService.swift; sourceTree = "<group>"; };
		3F39520124CA096100F7325B /* TestableExtensionRuntime.swift */ = {isa = PBXFileReference; fileEncoding = 4; lastKnownFileType = sourcecode.swift; path = TestableExtensionRuntime.swift; sourceTree = "<group>"; };
		3F39520324CA096100F7325B /* ConfigurationStateTests.swift */ = {isa = PBXFileReference; fileEncoding = 4; lastKnownFileType = sourcecode.swift; path = ConfigurationStateTests.swift; sourceTree = "<group>"; };
		3F39520424CA096100F7325B /* ConfigurationDownloaderTests.swift */ = {isa = PBXFileReference; fileEncoding = 4; lastKnownFileType = sourcecode.swift; path = ConfigurationDownloaderTests.swift; sourceTree = "<group>"; };
		3F39520624CA096100F7325B /* LaunchIDManagerTests.swift */ = {isa = PBXFileReference; fileEncoding = 4; lastKnownFileType = sourcecode.swift; path = LaunchIDManagerTests.swift; sourceTree = "<group>"; };
		3FB5F7CF24D2848900F0F6DF /* ConfigurationUpdateTests.swift */ = {isa = PBXFileReference; lastKnownFileType = sourcecode.swift; path = ConfigurationUpdateTests.swift; sourceTree = "<group>"; };
		3FB66A9E24CA004400502CAF /* CoreConstants.swift */ = {isa = PBXFileReference; fileEncoding = 4; lastKnownFileType = sourcecode.swift; path = CoreConstants.swift; sourceTree = "<group>"; };
		3FB66A9F24CA004400502CAF /* MobileCore.swift */ = {isa = PBXFileReference; fileEncoding = 4; lastKnownFileType = sourcecode.swift; path = MobileCore.swift; sourceTree = "<group>"; };
		3FB66AA224CA004400502CAF /* MobileCore+Configuration.swift */ = {isa = PBXFileReference; fileEncoding = 4; lastKnownFileType = sourcecode.swift; path = "MobileCore+Configuration.swift"; sourceTree = "<group>"; };
		3FB66AA324CA004400502CAF /* MobileCore+Lifecycle.swift */ = {isa = PBXFileReference; fileEncoding = 4; lastKnownFileType = sourcecode.swift; path = "MobileCore+Lifecycle.swift"; sourceTree = "<group>"; };
		3FB66AA624CA004400502CAF /* EventHubPlaceholderExtension.swift */ = {isa = PBXFileReference; fileEncoding = 4; lastKnownFileType = sourcecode.swift; path = EventHubPlaceholderExtension.swift; sourceTree = "<group>"; };
		3FB66AA724CA004400502CAF /* EventHubConstants.swift */ = {isa = PBXFileReference; fileEncoding = 4; lastKnownFileType = sourcecode.swift; path = EventHubConstants.swift; sourceTree = "<group>"; };
		3FB66AA824CA004400502CAF /* ExtensionContainer.swift */ = {isa = PBXFileReference; fileEncoding = 4; lastKnownFileType = sourcecode.swift; path = ExtensionContainer.swift; sourceTree = "<group>"; };
		3FB66AA924CA004400502CAF /* Event.swift */ = {isa = PBXFileReference; fileEncoding = 4; lastKnownFileType = sourcecode.swift; path = Event.swift; sourceTree = "<group>"; };
		3FB66AAA24CA004400502CAF /* AEPError.swift */ = {isa = PBXFileReference; fileEncoding = 4; lastKnownFileType = sourcecode.swift; path = AEPError.swift; sourceTree = "<group>"; };
		3FB66AAB24CA004400502CAF /* SharedState.swift */ = {isa = PBXFileReference; fileEncoding = 4; lastKnownFileType = sourcecode.swift; path = SharedState.swift; sourceTree = "<group>"; };
		3FB66AAC24CA004400502CAF /* EventHub.swift */ = {isa = PBXFileReference; fileEncoding = 4; lastKnownFileType = sourcecode.swift; path = EventHub.swift; sourceTree = "<group>"; };
		3FB66AAD24CA004400502CAF /* ExtensionRuntime.swift */ = {isa = PBXFileReference; fileEncoding = 4; lastKnownFileType = sourcecode.swift; path = ExtensionRuntime.swift; sourceTree = "<group>"; };
		3FB66AAE24CA004400502CAF /* EventType.swift */ = {isa = PBXFileReference; fileEncoding = 4; lastKnownFileType = sourcecode.swift; path = EventType.swift; sourceTree = "<group>"; };
		3FB66AAF24CA004400502CAF /* EventHubError.swift */ = {isa = PBXFileReference; fileEncoding = 4; lastKnownFileType = sourcecode.swift; path = EventHubError.swift; sourceTree = "<group>"; };
		3FB66AB024CA004400502CAF /* EventSource.swift */ = {isa = PBXFileReference; fileEncoding = 4; lastKnownFileType = sourcecode.swift; path = EventSource.swift; sourceTree = "<group>"; };
		3FB66AB124CA004400502CAF /* EventListenerContainer.swift */ = {isa = PBXFileReference; fileEncoding = 4; lastKnownFileType = sourcecode.swift; path = EventListenerContainer.swift; sourceTree = "<group>"; };
		3FB66AB224CA004400502CAF /* Extension.swift */ = {isa = PBXFileReference; fileEncoding = 4; lastKnownFileType = sourcecode.swift; path = Extension.swift; sourceTree = "<group>"; };
		3FB66AB424CA004400502CAF /* LaunchRule.swift */ = {isa = PBXFileReference; fileEncoding = 4; lastKnownFileType = sourcecode.swift; path = LaunchRule.swift; sourceTree = "<group>"; };
		3FB66AB524CA004400502CAF /* RulesDownloader.swift */ = {isa = PBXFileReference; fileEncoding = 4; lastKnownFileType = sourcecode.swift; path = RulesDownloader.swift; sourceTree = "<group>"; };
		3FB66AB624CA004400502CAF /* LaunchRulesEngine.swift */ = {isa = PBXFileReference; fileEncoding = 4; lastKnownFileType = sourcecode.swift; path = LaunchRulesEngine.swift; sourceTree = "<group>"; };
		3FB66AB724CA004400502CAF /* RulesLoader.swift */ = {isa = PBXFileReference; fileEncoding = 4; lastKnownFileType = sourcecode.swift; path = RulesLoader.swift; sourceTree = "<group>"; };
		3FB66AB824CA004400502CAF /* JSONRulesParser.swift */ = {isa = PBXFileReference; fileEncoding = 4; lastKnownFileType = sourcecode.swift; path = JSONRulesParser.swift; sourceTree = "<group>"; };
		3FB66ABA24CA004400502CAF /* Configuration.swift */ = {isa = PBXFileReference; fileEncoding = 4; lastKnownFileType = sourcecode.swift; path = Configuration.swift; sourceTree = "<group>"; };
		3FB66ABB24CA004400502CAF /* ConfigurationConstants.swift */ = {isa = PBXFileReference; fileEncoding = 4; lastKnownFileType = sourcecode.swift; path = ConfigurationConstants.swift; sourceTree = "<group>"; };
		3FB66ABC24CA004400502CAF /* ConfigurationState.swift */ = {isa = PBXFileReference; fileEncoding = 4; lastKnownFileType = sourcecode.swift; path = ConfigurationState.swift; sourceTree = "<group>"; };
		3FB66ABD24CA004400502CAF /* LaunchIDManager.swift */ = {isa = PBXFileReference; fileEncoding = 4; lastKnownFileType = sourcecode.swift; path = LaunchIDManager.swift; sourceTree = "<group>"; };
		3FB66ABE24CA004400502CAF /* Event+Configuration.swift */ = {isa = PBXFileReference; fileEncoding = 4; lastKnownFileType = sourcecode.swift; path = "Event+Configuration.swift"; sourceTree = "<group>"; };
		3FB66ABF24CA004400502CAF /* ConfigurationDownloadable.swift */ = {isa = PBXFileReference; fileEncoding = 4; lastKnownFileType = sourcecode.swift; path = ConfigurationDownloadable.swift; sourceTree = "<group>"; };
		3FB66AC024CA004400502CAF /* CachedRules.swift */ = {isa = PBXFileReference; fileEncoding = 4; lastKnownFileType = sourcecode.swift; path = CachedRules.swift; sourceTree = "<group>"; };
		3FB66AC124CA004400502CAF /* CachedConfiguration.swift */ = {isa = PBXFileReference; fileEncoding = 4; lastKnownFileType = sourcecode.swift; path = CachedConfiguration.swift; sourceTree = "<group>"; };
		3FB66AC224CA004400502CAF /* ConfigurationDownloader.swift */ = {isa = PBXFileReference; fileEncoding = 4; lastKnownFileType = sourcecode.swift; path = ConfigurationDownloader.swift; sourceTree = "<group>"; };
		3FB66AC324CA004400502CAF /* PrivacyStatus.swift */ = {isa = PBXFileReference; fileEncoding = 4; lastKnownFileType = sourcecode.swift; path = PrivacyStatus.swift; sourceTree = "<group>"; };
		3FB66AC424CA004400502CAF /* Cacheable.swift */ = {isa = PBXFileReference; fileEncoding = 4; lastKnownFileType = sourcecode.swift; path = Cacheable.swift; sourceTree = "<group>"; };
		3FE6DDA924C62C090065EA05 /* AEPServicesMocks.framework */ = {isa = PBXFileReference; explicitFileType = wrapper.framework; includeInIndex = 0; path = AEPServicesMocks.framework; sourceTree = BUILT_PRODUCTS_DIR; };
		3FE6DDD124C62EE60065EA05 /* AEPLifecycle.framework */ = {isa = PBXFileReference; explicitFileType = wrapper.framework; includeInIndex = 0; path = AEPLifecycle.framework; sourceTree = BUILT_PRODUCTS_DIR; };
		3FE6DDD324C62EE60065EA05 /* AEPLifecycle.h */ = {isa = PBXFileReference; lastKnownFileType = sourcecode.c.h; path = AEPLifecycle.h; sourceTree = "<group>"; };
		3FE6DDD424C62EE60065EA05 /* Info.plist */ = {isa = PBXFileReference; lastKnownFileType = text.plist.xml; path = Info.plist; sourceTree = "<group>"; };
		3FE6DDD924C62EE60065EA05 /* AEPLifecycleTests.xctest */ = {isa = PBXFileReference; explicitFileType = wrapper.cfbundle; includeInIndex = 0; path = AEPLifecycleTests.xctest; sourceTree = BUILT_PRODUCTS_DIR; };
		3FE6DDE024C62EE60065EA05 /* Info.plist */ = {isa = PBXFileReference; lastKnownFileType = text.plist.xml; path = Info.plist; sourceTree = "<group>"; };
		3FE6DDE824C62F610065EA05 /* AEPServicesMock.h */ = {isa = PBXFileReference; fileEncoding = 4; lastKnownFileType = sourcecode.c.h; name = AEPServicesMock.h; path = AEPServices/Mocks/AEPServicesMock.h; sourceTree = SOURCE_ROOT; };
		3FE6DDE924C62F610065EA05 /* MockNetworkServiceOverrider.swift */ = {isa = PBXFileReference; fileEncoding = 4; lastKnownFileType = sourcecode.swift; name = MockNetworkServiceOverrider.swift; path = AEPServices/Mocks/MockNetworkServiceOverrider.swift; sourceTree = SOURCE_ROOT; };
		3FE6DDEA24C62F610065EA05 /* MockTask.swift */ = {isa = PBXFileReference; fileEncoding = 4; lastKnownFileType = sourcecode.swift; name = MockTask.swift; path = AEPServices/Mocks/MockTask.swift; sourceTree = SOURCE_ROOT; };
		3FE6DDEB24C62F610065EA05 /* MockDataStore.swift */ = {isa = PBXFileReference; fileEncoding = 4; lastKnownFileType = sourcecode.swift; name = MockDataStore.swift; path = AEPServices/Mocks/MockDataStore.swift; sourceTree = SOURCE_ROOT; };
		3FE6DDEC24C62F610065EA05 /* Info.plist */ = {isa = PBXFileReference; lastKnownFileType = text.plist; name = Info.plist; path = AEPServices/Mocks/Info.plist; sourceTree = SOURCE_ROOT; };
		3FE6DDED24C62F610065EA05 /* MockURLSession.swift */ = {isa = PBXFileReference; fileEncoding = 4; lastKnownFileType = sourcecode.swift; name = MockURLSession.swift; path = AEPServices/Mocks/MockURLSession.swift; sourceTree = SOURCE_ROOT; };
		3FE6DDEE24C62F610065EA05 /* MockSystemInfoService.swift */ = {isa = PBXFileReference; fileEncoding = 4; lastKnownFileType = sourcecode.swift; name = MockSystemInfoService.swift; path = AEPServices/Mocks/MockSystemInfoService.swift; sourceTree = SOURCE_ROOT; };
		3FE6DDEF24C62F610065EA05 /* MockDataQueue.swift */ = {isa = PBXFileReference; fileEncoding = 4; lastKnownFileType = sourcecode.swift; name = MockDataQueue.swift; path = AEPServices/Mocks/MockDataQueue.swift; sourceTree = SOURCE_ROOT; };
		3FE6DDF824C630DE0065EA05 /* LifecycleMetricsBuilderTests.swift */ = {isa = PBXFileReference; fileEncoding = 4; lastKnownFileType = sourcecode.swift; path = LifecycleMetricsBuilderTests.swift; sourceTree = "<group>"; };
		3FE6DDF924C630DE0065EA05 /* LifecycleContextDataTests.swift */ = {isa = PBXFileReference; fileEncoding = 4; lastKnownFileType = sourcecode.swift; path = LifecycleContextDataTests.swift; sourceTree = "<group>"; };
		3FE6DDFB24C630DE0065EA05 /* LifecycleMetricsTests.swift */ = {isa = PBXFileReference; fileEncoding = 4; lastKnownFileType = sourcecode.swift; path = LifecycleMetricsTests.swift; sourceTree = "<group>"; };
		3FE6DDFC24C630DE0065EA05 /* LifecycleFunctionalTests.swift */ = {isa = PBXFileReference; fileEncoding = 4; lastKnownFileType = sourcecode.swift; path = LifecycleFunctionalTests.swift; sourceTree = "<group>"; };
		3FE6DDFD24C630DE0065EA05 /* LifecycleStateTests.swift */ = {isa = PBXFileReference; fileEncoding = 4; lastKnownFileType = sourcecode.swift; path = LifecycleStateTests.swift; sourceTree = "<group>"; };
		3FE6DDFE24C630DE0065EA05 /* LifecycleSessionTests.swift */ = {isa = PBXFileReference; fileEncoding = 4; lastKnownFileType = sourcecode.swift; path = LifecycleSessionTests.swift; sourceTree = "<group>"; };
		3FE6DE0624C630EA0065EA05 /* LifecycleState.swift */ = {isa = PBXFileReference; fileEncoding = 4; lastKnownFileType = sourcecode.swift; path = LifecycleState.swift; sourceTree = "<group>"; };
		3FE6DE0724C630EB0065EA05 /* LifecycleMetrics.swift */ = {isa = PBXFileReference; fileEncoding = 4; lastKnownFileType = sourcecode.swift; path = LifecycleMetrics.swift; sourceTree = "<group>"; };
		3FE6DE0824C630EB0065EA05 /* Event+Lifecycle.swift */ = {isa = PBXFileReference; fileEncoding = 4; lastKnownFileType = sourcecode.swift; path = "Event+Lifecycle.swift"; sourceTree = "<group>"; };
		3FE6DE0A24C630EB0065EA05 /* Lifecycle.swift */ = {isa = PBXFileReference; fileEncoding = 4; lastKnownFileType = sourcecode.swift; path = Lifecycle.swift; sourceTree = "<group>"; };
		3FE6DE0B24C630EB0065EA05 /* LifecycleContextData.swift */ = {isa = PBXFileReference; fileEncoding = 4; lastKnownFileType = sourcecode.swift; path = LifecycleContextData.swift; sourceTree = "<group>"; };
		3FE6DE0C24C630EB0065EA05 /* LifecycleConstants.swift */ = {isa = PBXFileReference; fileEncoding = 4; lastKnownFileType = sourcecode.swift; path = LifecycleConstants.swift; sourceTree = "<group>"; };
		3FE6DE0D24C630EB0065EA05 /* LifecycleMetricsBuilder.swift */ = {isa = PBXFileReference; fileEncoding = 4; lastKnownFileType = sourcecode.swift; path = LifecycleMetricsBuilder.swift; sourceTree = "<group>"; };
		3FE6DE1624C631100065EA05 /* LifecycleSession.swift */ = {isa = PBXFileReference; fileEncoding = 4; lastKnownFileType = sourcecode.swift; path = LifecycleSession.swift; sourceTree = "<group>"; };
		3FE6DE2F24C642330065EA05 /* AEPIdentity.framework */ = {isa = PBXFileReference; explicitFileType = wrapper.framework; includeInIndex = 0; path = AEPIdentity.framework; sourceTree = BUILT_PRODUCTS_DIR; };
		3FE6DE3124C642330065EA05 /* AEPIdentity.h */ = {isa = PBXFileReference; lastKnownFileType = sourcecode.c.h; path = AEPIdentity.h; sourceTree = "<group>"; };
		3FE6DE3224C642330065EA05 /* Info.plist */ = {isa = PBXFileReference; lastKnownFileType = text.plist.xml; path = Info.plist; sourceTree = "<group>"; };
		3FE6DE3724C642330065EA05 /* AEPIdentityTests.xctest */ = {isa = PBXFileReference; explicitFileType = wrapper.cfbundle; includeInIndex = 0; path = AEPIdentityTests.xctest; sourceTree = BUILT_PRODUCTS_DIR; };
		3FE6DE3E24C642330065EA05 /* Info.plist */ = {isa = PBXFileReference; lastKnownFileType = text.plist.xml; path = Info.plist; sourceTree = "<group>"; };
		3FE6DE4624C643050065EA05 /* MobileVisitorAuthenticationState.swift */ = {isa = PBXFileReference; fileEncoding = 4; lastKnownFileType = sourcecode.swift; path = MobileVisitorAuthenticationState.swift; sourceTree = "<group>"; };
		3FE6DE4724C643050065EA05 /* URLQueryItem+Identity.swift */ = {isa = PBXFileReference; fileEncoding = 4; lastKnownFileType = sourcecode.swift; path = "URLQueryItem+Identity.swift"; sourceTree = "<group>"; };
		3FE6DE4824C643050065EA05 /* IdentityProperties.swift */ = {isa = PBXFileReference; fileEncoding = 4; lastKnownFileType = sourcecode.swift; path = IdentityProperties.swift; sourceTree = "<group>"; };
		3FE6DE4924C643050065EA05 /* Identity+PublicAPI.swift */ = {isa = PBXFileReference; fileEncoding = 4; lastKnownFileType = sourcecode.swift; path = "Identity+PublicAPI.swift"; sourceTree = "<group>"; };
		3FE6DE4A24C643050065EA05 /* IdentityConstants.swift */ = {isa = PBXFileReference; fileEncoding = 4; lastKnownFileType = sourcecode.swift; path = IdentityConstants.swift; sourceTree = "<group>"; };
		3FE6DE4C24C643050065EA05 /* Networking+Identity.swift */ = {isa = PBXFileReference; fileEncoding = 4; lastKnownFileType = sourcecode.swift; path = "Networking+Identity.swift"; sourceTree = "<group>"; };
		3FE6DE4D24C643050065EA05 /* IdentityState.swift */ = {isa = PBXFileReference; fileEncoding = 4; lastKnownFileType = sourcecode.swift; path = IdentityState.swift; sourceTree = "<group>"; };
		3FE6DE4E24C643060065EA05 /* ECID.swift */ = {isa = PBXFileReference; fileEncoding = 4; lastKnownFileType = sourcecode.swift; path = ECID.swift; sourceTree = "<group>"; };
		3FE6DE4F24C643060065EA05 /* Event+Identity.swift */ = {isa = PBXFileReference; fileEncoding = 4; lastKnownFileType = sourcecode.swift; path = "Event+Identity.swift"; sourceTree = "<group>"; };
		3FE6DE5024C643060065EA05 /* CustomIdentity.swift */ = {isa = PBXFileReference; fileEncoding = 4; lastKnownFileType = sourcecode.swift; path = CustomIdentity.swift; sourceTree = "<group>"; };
		3FE6DE5124C643060065EA05 /* IdentityHit.swift */ = {isa = PBXFileReference; fileEncoding = 4; lastKnownFileType = sourcecode.swift; path = IdentityHit.swift; sourceTree = "<group>"; };
		3FE6DE5224C643060065EA05 /* URLAppender.swift */ = {isa = PBXFileReference; fileEncoding = 4; lastKnownFileType = sourcecode.swift; path = URLAppender.swift; sourceTree = "<group>"; };
		3FE6DE5324C643060065EA05 /* MobileIdentities.swift */ = {isa = PBXFileReference; fileEncoding = 4; lastKnownFileType = sourcecode.swift; path = MobileIdentities.swift; sourceTree = "<group>"; };
		3FE6DE5424C643060065EA05 /* IdentityHitResponse.swift */ = {isa = PBXFileReference; fileEncoding = 4; lastKnownFileType = sourcecode.swift; path = IdentityHitResponse.swift; sourceTree = "<group>"; };
		3FE6DE5524C643060065EA05 /* IdentityHitProcessor.swift */ = {isa = PBXFileReference; fileEncoding = 4; lastKnownFileType = sourcecode.swift; path = IdentityHitProcessor.swift; sourceTree = "<group>"; };
		3FE6DE5624C643060065EA05 /* Identity.swift */ = {isa = PBXFileReference; fileEncoding = 4; lastKnownFileType = sourcecode.swift; path = Identity.swift; sourceTree = "<group>"; };
		3FE6DE5724C643060065EA05 /* Identifiable.swift */ = {isa = PBXFileReference; fileEncoding = 4; lastKnownFileType = sourcecode.swift; path = Identifiable.swift; sourceTree = "<group>"; };
		3FE6DE5824C643060065EA05 /* URL+Identity.swift */ = {isa = PBXFileReference; fileEncoding = 4; lastKnownFileType = sourcecode.swift; path = "URL+Identity.swift"; sourceTree = "<group>"; };
		3FE6DE6C24C643610065EA05 /* ECIDTests.swift */ = {isa = PBXFileReference; fileEncoding = 4; lastKnownFileType = sourcecode.swift; path = ECIDTests.swift; sourceTree = "<group>"; };
		3FE6DE6D24C643610065EA05 /* MobileIdentitiesTests.swift */ = {isa = PBXFileReference; fileEncoding = 4; lastKnownFileType = sourcecode.swift; path = MobileIdentitiesTests.swift; sourceTree = "<group>"; };
		3FE6DE6E24C643610065EA05 /* URL+IdentityTests.swift */ = {isa = PBXFileReference; fileEncoding = 4; lastKnownFileType = sourcecode.swift; path = "URL+IdentityTests.swift"; sourceTree = "<group>"; };
		3FE6DE6F24C643610065EA05 /* URLQueryItem+IdentityTests.swift */ = {isa = PBXFileReference; fileEncoding = 4; lastKnownFileType = sourcecode.swift; path = "URLQueryItem+IdentityTests.swift"; sourceTree = "<group>"; };
		3FE6DE7024C643620065EA05 /* IdentityStateTests.swift */ = {isa = PBXFileReference; fileEncoding = 4; lastKnownFileType = sourcecode.swift; path = IdentityStateTests.swift; sourceTree = "<group>"; };
		3FE6DE7124C643620065EA05 /* IdentityFunctionalTests.swift */ = {isa = PBXFileReference; fileEncoding = 4; lastKnownFileType = sourcecode.swift; path = IdentityFunctionalTests.swift; sourceTree = "<group>"; };
		3FE6DE7224C643620065EA05 /* URLAppenderTests.swift */ = {isa = PBXFileReference; fileEncoding = 4; lastKnownFileType = sourcecode.swift; path = URLAppenderTests.swift; sourceTree = "<group>"; };
		3FE6DE7324C643620065EA05 /* IdentityHitProcessorTests.swift */ = {isa = PBXFileReference; fileEncoding = 4; lastKnownFileType = sourcecode.swift; path = IdentityHitProcessorTests.swift; sourceTree = "<group>"; };
		3FE6DE7424C643620065EA05 /* IdentityHitResponseTests.swift */ = {isa = PBXFileReference; fileEncoding = 4; lastKnownFileType = sourcecode.swift; path = IdentityHitResponseTests.swift; sourceTree = "<group>"; };
		3FE6DE7524C643620065EA05 /* NetworkService+IdentityTests.swift */ = {isa = PBXFileReference; fileEncoding = 4; lastKnownFileType = sourcecode.swift; path = "NetworkService+IdentityTests.swift"; sourceTree = "<group>"; };
		3FE6DE7624C643620065EA05 /* IdentityTests.swift */ = {isa = PBXFileReference; fileEncoding = 4; lastKnownFileType = sourcecode.swift; path = IdentityTests.swift; sourceTree = "<group>"; };
		3FE6DE7724C643620065EA05 /* IdentityPropertiesTests.swift */ = {isa = PBXFileReference; fileEncoding = 4; lastKnownFileType = sourcecode.swift; path = IdentityPropertiesTests.swift; sourceTree = "<group>"; };
		3FE6DE8724C643EA0065EA05 /* TestableExtensionRuntime.swift */ = {isa = PBXFileReference; fileEncoding = 4; lastKnownFileType = sourcecode.swift; path = TestableExtensionRuntime.swift; sourceTree = "<group>"; };
		3FF8170A24D89B160064DFA1 /* AEPCoreMocks.framework */ = {isa = PBXFileReference; explicitFileType = wrapper.framework; includeInIndex = 0; path = AEPCoreMocks.framework; sourceTree = BUILT_PRODUCTS_DIR; };
		3FF8171224D89B500064DFA1 /* Event+Timestamp.swift */ = {isa = PBXFileReference; fileEncoding = 4; lastKnownFileType = sourcecode.swift; name = "Event+Timestamp.swift"; path = "AEPCore/Mocks/Event+Timestamp.swift"; sourceTree = SOURCE_ROOT; };
		3FF8171324D89B500064DFA1 /* AEPCoreMocks.h */ = {isa = PBXFileReference; fileEncoding = 4; lastKnownFileType = sourcecode.c.h; name = AEPCoreMocks.h; path = AEPCore/Mocks/AEPCoreMocks.h; sourceTree = SOURCE_ROOT; };
		3FF8171424D89B500064DFA1 /* Info.plist */ = {isa = PBXFileReference; lastKnownFileType = text.plist; name = Info.plist; path = AEPCore/Mocks/Info.plist; sourceTree = SOURCE_ROOT; };
		3FF8171524D89B500064DFA1 /* TestableExtensionRuntime.swift */ = {isa = PBXFileReference; fileEncoding = 4; lastKnownFileType = sourcecode.swift; name = TestableExtensionRuntime.swift; path = AEPCore/Mocks/TestableExtensionRuntime.swift; sourceTree = SOURCE_ROOT; };
		78AA4EB92502DF2200205AE9 /* ZipArchiveTest.swift */ = {isa = PBXFileReference; lastKnownFileType = sourcecode.swift; path = ZipArchiveTest.swift; sourceTree = "<group>"; };
		78AA4EBB2502E42400205AE9 /* TestCorruptFile.zip */ = {isa = PBXFileReference; lastKnownFileType = archive.zip; path = TestCorruptFile.zip; sourceTree = "<group>"; };
		78AA4EBD2502F4AF00205AE9 /* TestInvalidCompressionMethod.zip */ = {isa = PBXFileReference; lastKnownFileType = archive.zip; path = TestInvalidCompressionMethod.zip; sourceTree = "<group>"; };
		78AA4EBF2509731A00205AE9 /* FileManager+ZipTests.swift */ = {isa = PBXFileReference; lastKnownFileType = sourcecode.swift; path = "FileManager+ZipTests.swift"; sourceTree = "<group>"; };
		78AA4EC1250AB55800205AE9 /* TestLarge.zip */ = {isa = PBXFileReference; lastKnownFileType = archive.zip; path = TestLarge.zip; sourceTree = "<group>"; };
		78AA4EC32513AD2000205AE9 /* ConfigurationFileInPathTests.swift */ = {isa = PBXFileReference; lastKnownFileType = sourcecode.swift; path = ConfigurationFileInPathTests.swift; sourceTree = "<group>"; };
		78AA4EC52513AE3900205AE9 /* ConfigurationLifecycleResponseTests.swift */ = {isa = PBXFileReference; lastKnownFileType = sourcecode.swift; path = ConfigurationLifecycleResponseTests.swift; sourceTree = "<group>"; };
		78AA4EC82513AEBD00205AE9 /* ConfigurationPrivacyStatusTests.swift */ = {isa = PBXFileReference; lastKnownFileType = sourcecode.swift; path = ConfigurationPrivacyStatusTests.swift; sourceTree = "<group>"; };
		78AA4ECA2513AF4200205AE9 /* ConfigurationAppIDTests.swift */ = {isa = PBXFileReference; lastKnownFileType = sourcecode.swift; path = ConfigurationAppIDTests.swift; sourceTree = "<group>"; };
		BB00E26624D8C94600C578C1 /* TokenFinder.swift */ = {isa = PBXFileReference; fileEncoding = 4; lastKnownFileType = sourcecode.swift; path = TokenFinder.swift; sourceTree = "<group>"; };
		BB00E26724D8C94600C578C1 /* Dictionary+Flatten.swift */ = {isa = PBXFileReference; fileEncoding = 4; lastKnownFileType = sourcecode.swift; path = "Dictionary+Flatten.swift"; sourceTree = "<group>"; };
		BB00E26A24D8C9A600C578C1 /* Date+Format.swift */ = {isa = PBXFileReference; fileEncoding = 4; lastKnownFileType = sourcecode.swift; path = "Date+Format.swift"; sourceTree = "<group>"; };
		BB00E26C24D9BF6C00C578C1 /* URLUtility.swift */ = {isa = PBXFileReference; lastKnownFileType = sourcecode.swift; path = URLUtility.swift; sourceTree = "<group>"; };
		BB0E397124FD56100050C181 /* RulesEngineNativeLogging.swift */ = {isa = PBXFileReference; lastKnownFileType = sourcecode.swift; path = RulesEngineNativeLogging.swift; sourceTree = "<group>"; };
		BB3E86DC24F86B4100E39C53 /* rules_testUrlenc.json */ = {isa = PBXFileReference; lastKnownFileType = text.json; path = rules_testUrlenc.json; sourceTree = "<group>"; };
		BB3E86DF24F86E6200E39C53 /* rules_testUrlenc_invalidFnName.json */ = {isa = PBXFileReference; fileEncoding = 4; lastKnownFileType = text.json; path = rules_testUrlenc_invalidFnName.json; sourceTree = "<group>"; };
		BB3E86E124F975E000E39C53 /* rules_testMatcherWithDifferentTypesOfParameters.json */ = {isa = PBXFileReference; fileEncoding = 4; lastKnownFileType = text.json; path = rules_testMatcherWithDifferentTypesOfParameters.json; sourceTree = "<group>"; };
		BB3E86E324F99C9600E39C53 /* IdentityPublicAPITests.swift */ = {isa = PBXFileReference; fileEncoding = 4; lastKnownFileType = sourcecode.swift; name = IdentityPublicAPITests.swift; path = AEPIdentity/Tests/IdentityPublicAPITests.swift; sourceTree = SOURCE_ROOT; };
		BB59402924CF6CA200EE0C6C /* LaunchRulesEngineTests.swift */ = {isa = PBXFileReference; lastKnownFileType = sourcecode.swift; path = LaunchRulesEngineTests.swift; sourceTree = "<group>"; };
		BBA5129724F4588E0030DAD1 /* rules_testGroupLogicalOperators.json */ = {isa = PBXFileReference; lastKnownFileType = text.json; path = rules_testGroupLogicalOperators.json; sourceTree = "<group>"; };
		BBA5129A24F477550030DAD1 /* rules_testMatcherNe.json */ = {isa = PBXFileReference; lastKnownFileType = text.json; path = rules_testMatcherNe.json; sourceTree = "<group>"; };
		BBA5129C24F4899B0030DAD1 /* rules_testMatcherGt.json */ = {isa = PBXFileReference; lastKnownFileType = text.json; path = rules_testMatcherGt.json; sourceTree = "<group>"; };
		BBA5129E24F4A14C0030DAD1 /* rules_testMatcherGe.json */ = {isa = PBXFileReference; lastKnownFileType = text.json; path = rules_testMatcherGe.json; sourceTree = "<group>"; };
		BBA512A024F4A15C0030DAD1 /* rules_testMatcherLt.json */ = {isa = PBXFileReference; lastKnownFileType = text.json; path = rules_testMatcherLt.json; sourceTree = "<group>"; };
		BBA512A224F4A16A0030DAD1 /* rules_testMatcherLe.json */ = {isa = PBXFileReference; lastKnownFileType = text.json; path = rules_testMatcherLe.json; sourceTree = "<group>"; };
		BBA512A424F4A1790030DAD1 /* rules_testMatcherCo.json */ = {isa = PBXFileReference; lastKnownFileType = text.json; path = rules_testMatcherCo.json; sourceTree = "<group>"; };
		BBA512A624F4A18B0030DAD1 /* rules_testMatcherNc.json */ = {isa = PBXFileReference; lastKnownFileType = text.json; path = rules_testMatcherNc.json; sourceTree = "<group>"; };
		BBA512A824F4A7EE0030DAD1 /* rules_testMatcherNx.json */ = {isa = PBXFileReference; lastKnownFileType = text.json; path = rules_testMatcherNx.json; sourceTree = "<group>"; };
		BBA512B124F5CF380030DAD1 /* rules_testAttachData.json */ = {isa = PBXFileReference; fileEncoding = 4; lastKnownFileType = text.json; path = rules_testAttachData.json; sourceTree = "<group>"; };
		BBA512B224F5CF380030DAD1 /* rules_testModifyData.json */ = {isa = PBXFileReference; fileEncoding = 4; lastKnownFileType = text.json; path = rules_testModifyData.json; sourceTree = "<group>"; };
		BBA512B624F6C4D90030DAD1 /* rules_testAttachData_invalidJson.json */ = {isa = PBXFileReference; fileEncoding = 4; lastKnownFileType = text.json; path = rules_testAttachData_invalidJson.json; sourceTree = "<group>"; };
		BBA512BA24F6C6CA0030DAD1 /* rules_testModifyData_invalidJson.json */ = {isa = PBXFileReference; fileEncoding = 4; lastKnownFileType = text.json; path = rules_testModifyData_invalidJson.json; sourceTree = "<group>"; };
		BBE1294E24DBBBD60045CD8D /* Dictionary+FlattenTests.swift */ = {isa = PBXFileReference; lastKnownFileType = sourcecode.swift; path = "Dictionary+FlattenTests.swift"; sourceTree = "<group>"; };
		BBE1295024DBCE870045CD8D /* TokenFinderTests.swift */ = {isa = PBXFileReference; lastKnownFileType = sourcecode.swift; path = TokenFinderTests.swift; sourceTree = "<group>"; };
/* End PBXFileReference section */

/* Begin PBXFrameworksBuildPhase section */
		21CAC0D32422917600C11388 /* Frameworks */ = {
			isa = PBXFrameworksBuildPhase;
			buildActionMask = 2147483647;
			files = (
				244DD7322512A82D000AAF97 /* AEPRulesEngine in Frameworks */,
			);
			runOnlyForDeploymentPostprocessing = 0;
		};
		21CAC0DC2422917600C11388 /* Frameworks */ = {
			isa = PBXFrameworksBuildPhase;
			buildActionMask = 2147483647;
			files = (
				3FF8171C24D89B8F0064DFA1 /* AEPCoreMocks.framework in Frameworks */,
				3FE6DDBC24C62DA80065EA05 /* AEPServicesMocks.framework in Frameworks */,
				3F03984224BE65170019F095 /* AEPServices.framework in Frameworks */,
				21CAC0E02422917600C11388 /* AEPCore.framework in Frameworks */,
			);
			runOnlyForDeploymentPostprocessing = 0;
		};
		24B4934C24D4C31100AA38D9 /* Frameworks */ = {
			isa = PBXFrameworksBuildPhase;
			buildActionMask = 2147483647;
			files = (
			);
			runOnlyForDeploymentPostprocessing = 0;
		};
		24B4935424D4C31100AA38D9 /* Frameworks */ = {
			isa = PBXFrameworksBuildPhase;
			buildActionMask = 2147483647;
			files = (
				24B4935824D4C31100AA38D9 /* AEPSignal.framework in Frameworks */,
			);
			runOnlyForDeploymentPostprocessing = 0;
		};
		3F03978424BE5DD30019F095 /* Frameworks */ = {
			isa = PBXFrameworksBuildPhase;
			buildActionMask = 2147483647;
			files = (
			);
			runOnlyForDeploymentPostprocessing = 0;
		};
		3F03978C24BE5DD30019F095 /* Frameworks */ = {
			isa = PBXFrameworksBuildPhase;
			buildActionMask = 2147483647;
			files = (
				3FE6DDBA24C62CAF0065EA05 /* AEPServicesMocks.framework in Frameworks */,
				3F03979024BE5DD30019F095 /* AEPServices.framework in Frameworks */,
			);
			runOnlyForDeploymentPostprocessing = 0;
		};
		3FE6DDA624C62C090065EA05 /* Frameworks */ = {
			isa = PBXFrameworksBuildPhase;
			buildActionMask = 2147483647;
			files = (
			);
			runOnlyForDeploymentPostprocessing = 0;
		};
		3FE6DDCE24C62EE60065EA05 /* Frameworks */ = {
			isa = PBXFrameworksBuildPhase;
			buildActionMask = 2147483647;
			files = (
			);
			runOnlyForDeploymentPostprocessing = 0;
		};
		3FE6DDD624C62EE60065EA05 /* Frameworks */ = {
			isa = PBXFrameworksBuildPhase;
			buildActionMask = 2147483647;
			files = (
				3FF8172324D8ABF80064DFA1 /* AEPCoreMocks.framework in Frameworks */,
				3FE6DDDA24C62EE60065EA05 /* AEPLifecycle.framework in Frameworks */,
			);
			runOnlyForDeploymentPostprocessing = 0;
		};
		3FE6DE2C24C642330065EA05 /* Frameworks */ = {
			isa = PBXFrameworksBuildPhase;
			buildActionMask = 2147483647;
			files = (
			);
			runOnlyForDeploymentPostprocessing = 0;
		};
		3FE6DE3424C642330065EA05 /* Frameworks */ = {
			isa = PBXFrameworksBuildPhase;
			buildActionMask = 2147483647;
			files = (
				3FE6DE3824C642330065EA05 /* AEPIdentity.framework in Frameworks */,
			);
			runOnlyForDeploymentPostprocessing = 0;
		};
		3FF8170724D89B160064DFA1 /* Frameworks */ = {
			isa = PBXFrameworksBuildPhase;
			buildActionMask = 2147483647;
			files = (
			);
			runOnlyForDeploymentPostprocessing = 0;
		};
/* End PBXFrameworksBuildPhase section */

/* Begin PBXGroup section */
		21377D3F24E33830004BAC01 /* migration */ = {
			isa = PBXGroup;
			children = (
				21377D4024E3383E004BAC01 /* V4Migrator.swift */,
				215A6CE124ED92C500FE0657 /* V4MigrationConstants.swift */,
				218C813A24EC3EBC009B4F31 /* V5Migrator.swift */,
				218C813D24EC4101009B4F31 /* V5MigrationConstants.swift */,
				21F79AB624E704C5003204C3 /* IDParser.swift */,
				21F79ABA24E70CDC003204C3 /* IDParsing.swift */,
			);
			path = migration;
			sourceTree = "<group>";
		};
		21CAC0CC2422917600C11388 = {
			isa = PBXGroup;
			children = (
				21CAC0D82422917600C11388 /* AEPCore */,
				3FE6DE3024C642330065EA05 /* AEPIdentity */,
				3FE6DDD224C62EE60065EA05 /* AEPLifecycle */,
				3F03978824BE5DD30019F095 /* AEPServices */,
				24B4935024D4C31100AA38D9 /* AEPSignal */,
				3F03983E24BE635D0019F095 /* Frameworks */,
				21CAC0D72422917600C11388 /* Products */,
				2499461B24E5E67700D3F7B2 /* Package.swift */,
			);
			sourceTree = "<group>";
		};
		21CAC0D72422917600C11388 /* Products */ = {
			isa = PBXGroup;
			children = (
				21CAC0D62422917600C11388 /* AEPCore.framework */,
				21CAC0DF2422917600C11388 /* AEPCoreTests.xctest */,
				3F03978724BE5DD30019F095 /* AEPServices.framework */,
				3F03978F24BE5DD30019F095 /* AEPServicesTests.xctest */,
				3FE6DDA924C62C090065EA05 /* AEPServicesMocks.framework */,
				3FE6DDD124C62EE60065EA05 /* AEPLifecycle.framework */,
				3FE6DDD924C62EE60065EA05 /* AEPLifecycleTests.xctest */,
				3FE6DE2F24C642330065EA05 /* AEPIdentity.framework */,
				3FE6DE3724C642330065EA05 /* AEPIdentityTests.xctest */,
				3FF8170A24D89B160064DFA1 /* AEPCoreMocks.framework */,
				24B4934F24D4C31100AA38D9 /* AEPSignal.framework */,
				24B4935724D4C31100AA38D9 /* AEPSignalTests.xctest */,
			);
			name = Products;
			sourceTree = "<group>";
		};
		21CAC0D82422917600C11388 /* AEPCore */ = {
			isa = PBXGroup;
			children = (
				3FF8170424D89AC50064DFA1 /* mocks */,
				24B4934124D2310700AA38D9 /* src */,
				24B4934224D231D800AA38D9 /* tests */,
			);
			name = AEPCore;
			sourceTree = "<group>";
		};
		21D4A658246D991200DFCD02 /* LifecycleTests */ = {
			isa = PBXGroup;
			children = (
				21629DB12461CC48009D05BF /* AEPCore+LifecycleTests.swift */,
			);
			path = LifecycleTests;
			sourceTree = "<group>";
		};
		21F79ABC24E71427003204C3 /* MigrationTests */ = {
			isa = PBXGroup;
			children = (
				21F79ABD24E7144F003204C3 /* IDParserTests.swift */,
				21F79AC024E72204003204C3 /* V4MigratorTests.swift */,
				21CD581024EC7B8900D9D590 /* V5MigratorTests.swift */,
			);
			path = MigrationTests;
			sourceTree = "<group>";
		};
		24B4934124D2310700AA38D9 /* src */ = {
			isa = PBXGroup;
			children = (
				21377D3F24E33830004BAC01 /* migration */,
				3FB66AB924CA004400502CAF /* configuration */,
				3FB66A9D24CA004400502CAF /* core */,
				3FB66AA524CA004400502CAF /* eventhub */,
				3FB66AB324CA004400502CAF /* rules */,
				21CAC0D92422917600C11388 /* AEPCore.h */,
				21CAC0DA2422917600C11388 /* Info.plist */,
			);
			name = src;
			path = AEPCore/Sources;
			sourceTree = "<group>";
		};
		24B4934224D231D800AA38D9 /* tests */ = {
			isa = PBXGroup;
			children = (
				21F79ABC24E71427003204C3 /* MigrationTests */,
				3F39520024CA096100F7325B /* ConfigurationTests */,
				3F3951E924CA096100F7325B /* EventHubTests */,
				21D4A658246D991200DFCD02 /* LifecycleTests */,
				3F3951F324CA096100F7325B /* MockExtensions */,
				3F39152E24CA47B600B58C3E /* RulesTests */,
				3F3951F824CA096100F7325B /* TestHelpers */,
				3F3951EC24CA096100F7325B /* TestResources */,
				3FB5F7CC24D283F300F0F6DF /* FunctionalTests */,
				3F3951F724CA096100F7325B /* MobileCore+ConfigurationTests.swift */,
				3F39153224CB7E2400B58C3E /* MobileCore+IdentityTests.swift */,
				3F3951E824CA096100F7325B /* MobileCoreTests.swift */,
				21CAC0E62422917600C11388 /* Info.plist */,
			);
			name = tests;
			path = AEPCore/Tests;
			sourceTree = "<group>";
		};
		24B4934324D2360700AA38D9 /* src */ = {
			isa = PBXGroup;
			children = (
				3FE6DE3124C642330065EA05 /* AEPIdentity.h */,
				3FE6DE5024C643060065EA05 /* CustomIdentity.swift */,
				3FE6DE4F24C643060065EA05 /* Event+Identity.swift */,
				3FE6DE5724C643060065EA05 /* Identifiable.swift */,
				3FE6DE5624C643060065EA05 /* Identity.swift */,
				3FE6DE4A24C643050065EA05 /* IdentityConstants.swift */,
				3FE6DE5124C643060065EA05 /* IdentityHit.swift */,
				3FE6DE5524C643060065EA05 /* IdentityHitProcessor.swift */,
				3FE6DE5424C643060065EA05 /* IdentityHitResponse.swift */,
				3FE6DE4824C643050065EA05 /* IdentityProperties.swift */,
				3FE6DE4D24C643050065EA05 /* IdentityState.swift */,
				3FE6DE4924C643050065EA05 /* Identity+PublicAPI.swift */,
				3FE6DE3224C642330065EA05 /* Info.plist */,
				3FE6DE4E24C643060065EA05 /* ECID.swift */,
				3FE6DE5324C643060065EA05 /* MobileIdentities.swift */,
				3FE6DE4624C643050065EA05 /* MobileVisitorAuthenticationState.swift */,
				3FE6DE4C24C643050065EA05 /* Networking+Identity.swift */,
				2107F02524C9FDFE002935CF /* PushIDManageable.swift */,
				2107F02724C9FE1B002935CF /* PushIDManager.swift */,
				3FE6DE5224C643060065EA05 /* URLAppender.swift */,
				3FE6DE4724C643050065EA05 /* URLQueryItem+Identity.swift */,
				3FE6DE5824C643060065EA05 /* URL+Identity.swift */,
			);
			name = src;
			path = AEPIdentity/Sources;
			sourceTree = "<group>";
		};
		24B4934424D2361000AA38D9 /* tests */ = {
			isa = PBXGroup;
			children = (
				3FE6DE8624C643EA0065EA05 /* TestHelpers */,
				218E01BF24C7595000BEC470 /* HitQueuing+PrivacyTests.swift */,
				BB3E86E324F99C9600E39C53 /* IdentityPublicAPITests.swift */,
				3FE6DE7124C643620065EA05 /* IdentityFunctionalTests.swift */,
				3FE6DE7324C643620065EA05 /* IdentityHitProcessorTests.swift */,
				3FE6DE7424C643620065EA05 /* IdentityHitResponseTests.swift */,
				3FE6DE7724C643620065EA05 /* IdentityPropertiesTests.swift */,
				3FE6DE7024C643620065EA05 /* IdentityStateTests.swift */,
				3FE6DE7624C643620065EA05 /* IdentityTests.swift */,
				3FE6DE3E24C642330065EA05 /* Info.plist */,
				3FE6DE6C24C643610065EA05 /* ECIDTests.swift */,
				3FE6DE6D24C643610065EA05 /* MobileIdentitiesTests.swift */,
				3FE6DE7524C643620065EA05 /* NetworkService+IdentityTests.swift */,
				3FE6DE7224C643620065EA05 /* URLAppenderTests.swift */,
				3FE6DE6F24C643610065EA05 /* URLQueryItem+IdentityTests.swift */,
				3FE6DE6E24C643610065EA05 /* URL+IdentityTests.swift */,
				2107F02924C9FF46002935CF /* PushIDManagerTests.swift */,
				21FE151F24F03254008A82FF /* IdentityPublicAPITests.swift */,
				214154A725186734005CEB80 /* CustomIdentityTests.swift */,
			);
			name = tests;
			path = AEPIdentity/Tests;
			sourceTree = "<group>";
		};
		24B4934524D23AAB00AA38D9 /* tests */ = {
			isa = PBXGroup;
			children = (
				3F39153624CB823100B58C3E /* FunctionalTests */,
				3FE6DDE024C62EE60065EA05 /* Info.plist */,
				3FE6DDF924C630DE0065EA05 /* LifecycleContextDataTests.swift */,
				3FE6DDF824C630DE0065EA05 /* LifecycleMetricsBuilderTests.swift */,
				3FE6DDFB24C630DE0065EA05 /* LifecycleMetricsTests.swift */,
				3FE6DDFE24C630DE0065EA05 /* LifecycleSessionTests.swift */,
				3FE6DDFD24C630DE0065EA05 /* LifecycleStateTests.swift */,
			);
			name = tests;
			path = AEPLifecycle/Tests;
			sourceTree = "<group>";
		};
		24B4934624D23AB200AA38D9 /* src */ = {
			isa = PBXGroup;
			children = (
				3FE6DDD324C62EE60065EA05 /* AEPLifecycle.h */,
				3FE6DE0824C630EB0065EA05 /* Event+Lifecycle.swift */,
				3FE6DDD424C62EE60065EA05 /* Info.plist */,
				3FE6DE0A24C630EB0065EA05 /* Lifecycle.swift */,
				3FE6DE0C24C630EB0065EA05 /* LifecycleConstants.swift */,
				3FE6DE0B24C630EB0065EA05 /* LifecycleContextData.swift */,
				3FE6DE0724C630EB0065EA05 /* LifecycleMetrics.swift */,
				3FE6DE0D24C630EB0065EA05 /* LifecycleMetricsBuilder.swift */,
				3FE6DE1624C631100065EA05 /* LifecycleSession.swift */,
				3FE6DE0624C630EA0065EA05 /* LifecycleState.swift */,
			);
			name = src;
			path = AEPLifecycle/Sources;
			sourceTree = "<group>";
		};
		24B4934724D337A800AA38D9 /* tests */ = {
			isa = PBXGroup;
			children = (
				3F03983324BE62AA0019F095 /* resources */,
				3F03980024BE61520019F095 /* services */,
				3F03980E24BE61520019F095 /* utility */,
				3F03979624BE5DD30019F095 /* Info.plist */,
			);
			name = tests;
			path = AEPServices/Tests;
			sourceTree = "<group>";
		};
		24B4934824D337B300AA38D9 /* src */ = {
			isa = PBXGroup;
			children = (
				3F03979F24BE5FF30019F095 /* cache */,
				3F0397B224BE5FF30019F095 /* dataqueue */,
				3F0397A624BE5FF30019F095 /* log */,
				3F0397AA24BE5FF30019F095 /* network */,
				3F0397BA24BE5FF30019F095 /* storage */,
				3F0397E124BE60910019F095 /* utility */,
				243DCE4624C7AA2800E99AD9 /* AEPServices.h */,
				3F0397BE24BE5FF30019F095 /* ApplicationSystemInfoService.swift */,
				3F0397B924BE5FF30019F095 /* Info.plist */,
				3F0397A524BE5FF30019F095 /* ServiceProvider.swift */,
				3F0397BF24BE5FF30019F095 /* SystemInfoService.swift */,
				3F0397C024BE5FF30019F095 /* URLOpening.swift */,
				3F0397C124BE5FF30019F095 /* URLService.swift */,
			);
			name = src;
			path = AEPServices/Sources;
			sourceTree = "<group>";
		};
		24B4934924D3380400AA38D9 /* mock */ = {
			isa = PBXGroup;
			children = (
				3FE6DDE824C62F610065EA05 /* AEPServicesMock.h */,
				3FE6DDEC24C62F610065EA05 /* Info.plist */,
				3FE6DDEF24C62F610065EA05 /* MockDataQueue.swift */,
				3FE6DDEB24C62F610065EA05 /* MockDataStore.swift */,
				2467E43B24CB54B70022F6BE /* MockDiskCache.swift */,
				215C859C24C6492800CCCD26 /* MockHitProcessor.swift */,
				215C859B24C6492800CCCD26 /* MockHitQueue.swift */,
				3FE6DDE924C62F610065EA05 /* MockNetworkServiceOverrider.swift */,
				3FE6DDEE24C62F610065EA05 /* MockSystemInfoService.swift */,
				3FE6DDEA24C62F610065EA05 /* MockTask.swift */,
				2467E43C24CB54B70022F6BE /* MockUnzipper.swift */,
				24543A1324E1DAFC002D8D9A /* MockURLService.swift */,
				3FE6DDED24C62F610065EA05 /* MockURLSession.swift */,
			);
			name = mock;
			path = AEPServices/Mocks;
			sourceTree = "<group>";
		};
		24B4935024D4C31100AA38D9 /* AEPSignal */ = {
			isa = PBXGroup;
			children = (
				24B4936724D4C36200AA38D9 /* src */,
				24B4936624D4C35B00AA38D9 /* tests */,
			);
			name = AEPSignal;
			sourceTree = "<group>";
		};
		24B4936624D4C35B00AA38D9 /* tests */ = {
			isa = PBXGroup;
			children = (
				247FBD7C24E331A600FA6505 /* Event+SignalTests.swift */,
				2420365124E35EEB0069C89D /* SignalHitProcessorTests.swift */,
				24B4935C24D4C31100AA38D9 /* SignalTests.swift */,
				24B4935E24D4C31100AA38D9 /* Info.plist */,
			);
			name = tests;
			path = AEPSignal/Tests;
			sourceTree = "<group>";
		};
		24B4936724D4C36200AA38D9 /* src */ = {
			isa = PBXGroup;
			children = (
				24B4935124D4C31100AA38D9 /* AEPSignal.h */,
				24B4935224D4C31100AA38D9 /* Info.plist */,
				24B4937524D8AAAF00AA38D9 /* Event+Signal.swift */,
				24B4936E24D4C6F900AA38D9 /* Signal.swift */,
				24B4937024D4C86C00AA38D9 /* SignalConstants.swift */,
				24B4937924DA18BE00AA38D9 /* SignalHit.swift */,
				24B4937724D8CEAC00AA38D9 /* SignalHitProcessor.swift */,
			);
			name = src;
			path = AEPSignal/Sources;
			sourceTree = "<group>";
		};
		3F03978824BE5DD30019F095 /* AEPServices */ = {
			isa = PBXGroup;
			children = (
				24B4934924D3380400AA38D9 /* mock */,
				24B4934824D337B300AA38D9 /* src */,
				24B4934724D337A800AA38D9 /* tests */,
			);
			name = AEPServices;
			sourceTree = "<group>";
		};
		3F03979F24BE5FF30019F095 /* cache */ = {
			isa = PBXGroup;
			children = (
				3F0397A124BE5FF30019F095 /* Cache.swift */,
				3F0397A224BE5FF30019F095 /* CacheEntry.swift */,
				3F0397A424BE5FF30019F095 /* CacheExpiry.swift */,
				3F0397A024BE5FF30019F095 /* Caching.swift */,
				3F0397A324BE5FF30019F095 /* DiskCacheService.swift */,
			);
			path = cache;
			sourceTree = "<group>";
		};
		3F0397A624BE5FF30019F095 /* log */ = {
			isa = PBXGroup;
			children = (
				3F0397A824BE5FF30019F095 /* Log.swift */,
				3F0397A924BE5FF30019F095 /* LogLevel.swift */,
				3F0397A724BE5FF30019F095 /* Logging.swift */,
				3F0397AD24BE5FF30019F095 /* LoggingService.swift */,
			);
			path = log;
			sourceTree = "<group>";
		};
		3F0397AA24BE5FF30019F095 /* network */ = {
			isa = PBXGroup;
			children = (
				3F0397B024BE5FF30019F095 /* HttpConnection.swift */,
				3F0397AF24BE5FF30019F095 /* HttpMethod.swift */,
				3F0397B124BE5FF30019F095 /* NetworkRequest.swift */,
				3F0397AB24BE5FF30019F095 /* NetworkService.swift */,
				3F0397AC24BE5FF30019F095 /* NetworkServiceConstants.swift */,
				3F0397AE24BE5FF30019F095 /* Networking.swift */,
			);
			path = network;
			sourceTree = "<group>";
		};
		3F0397B224BE5FF30019F095 /* dataqueue */ = {
			isa = PBXGroup;
			children = (
				3F0397B624BE5FF30019F095 /* DataEntity.swift */,
				3F0397B524BE5FF30019F095 /* DataQueue.swift */,
				3F0397B824BE5FF30019F095 /* DataQueuing.swift */,
				3F0397B724BE5FF30019F095 /* DataQueueService.swift */,
				3F0397B324BE5FF30019F095 /* SQLiteDataQueue.swift */,
				3F0397B424BE5FF30019F095 /* SQLiteWrapper.swift */,
			);
			path = dataqueue;
			sourceTree = "<group>";
		};
		3F0397BA24BE5FF30019F095 /* storage */ = {
			isa = PBXGroup;
			children = (
				3F0397BC24BE5FF30019F095 /* NamedCollectionDataStore.swift */,
				3F0397BB24BE5FF30019F095 /* NamedCollectionProcessing.swift */,
				3F0397BD24BE5FF30019F095 /* UserDefaultsNamedCollection.swift */,
			);
			path = storage;
			sourceTree = "<group>";
		};
		3F0397E124BE60910019F095 /* utility */ = {
			isa = PBXGroup;
			children = (
				3F0397E224BE60910019F095 /* hitprocessor */,
				3F0397E724BE60910019F095 /* unzip */,
				3F0397F124BE60910019F095 /* AnyCodable.swift */,
				3F0397E624BE60910019F095 /* AtomicCounter.swift */,
				3F0397EE24BE60910019F095 /* OperationOrderer.swift */,
				2107F02D24C9FF88002935CF /* SHA256.swift */,
				3F0397ED24BE60910019F095 /* ThreadSafeArray.swift */,
				3F0397EF24BE60910019F095 /* ThreadSafeDictionary.swift */,
				3F0397F024BE60910019F095 /* URLEncoder.swift */,
				BB00E26A24D8C9A600C578C1 /* Date+Format.swift */,
			);
			path = utility;
			sourceTree = "<group>";
		};
		3F0397E224BE60910019F095 /* hitprocessor */ = {
			isa = PBXGroup;
			children = (
				3F0397E324BE60910019F095 /* HitProcessing.swift */,
				3F0397E524BE60910019F095 /* HitQueuing.swift */,
				3F0397E424BE60910019F095 /* PersistentHitQueue.swift */,
			);
			path = hitprocessor;
			sourceTree = "<group>";
		};
		3F0397E724BE60910019F095 /* unzip */ = {
			isa = PBXGroup;
			children = (
				3F0397EB24BE60910019F095 /* FileManager+ZIP.swift */,
				3F0397E824BE60910019F095 /* FileUnzipper.swift */,
				3F0397EC24BE60910019F095 /* FileUnzipperConstants.swift */,
				2467E43924CA4DE20022F6BE /* Unzipping.swift */,
				3F0397E924BE60910019F095 /* ZipArchive.swift */,
				3F0397EA24BE60910019F095 /* ZipEntry.swift */,
			);
			path = unzip;
			sourceTree = "<group>";
		};
		3F03980024BE61520019F095 /* services */ = {
			isa = PBXGroup;
			children = (
				3F03980424BE61520019F095 /* DataQueueServiceTests.swift */,
				3F03980324BE61520019F095 /* DataQueueService+Testable.swift */,
				3F03980A24BE61520019F095 /* DataQueueTests.swift */,
				3F03980624BE61520019F095 /* DiskCacheServiceTests.swift */,
				3F03980C24BE61520019F095 /* LogLevelTest.swift */,
				3F03980924BE61520019F095 /* MockSystemInfoService.swift */,
				3F03980D24BE61520019F095 /* NamedCollectionDataStoreTest.swift */,
				3F03980B24BE61520019F095 /* NetworkServiceTests.swift */,
				3F03980824BE61520019F095 /* SQLiteWrapperTests.swift */,
				3F03980224BE61520019F095 /* SystemInfoServiceTest.swift */,
				3F03980124BE61520019F095 /* UnzipperTest.swift */,
				78AA4EB92502DF2200205AE9 /* ZipArchiveTest.swift */,
				78AA4EBF2509731A00205AE9 /* FileManager+ZipTests.swift */,
				3F03980524BE61520019F095 /* URLServiceTest.swift */,
				3F03980724BE61520019F095 /* UserDefaultsNamedCollectionTest.swift */,
			);
			path = services;
			sourceTree = "<group>";
		};
		3F03980E24BE61520019F095 /* utility */ = {
			isa = PBXGroup;
			children = (
				3F03981124BE61520019F095 /* AnyCodableTests.swift */,
				3F03980F24BE61520019F095 /* OperationOrdererTests.swift */,
				3F03981024BE61520019F095 /* PersistentHitQueueTests.swift */,
				2107F02F24C9FFB2002935CF /* SHA256Tests.swift */,
				3F03981224BE61520019F095 /* ThreadSafeArrayTests.swift */,
				3F03981424BE61520019F095 /* ThreadSafeDictionaryTests.swift */,
				3F03981324BE61520019F095 /* URLEncoderTests.swift */,
			);
			path = utility;
			sourceTree = "<group>";
		};
		3F03983324BE62AA0019F095 /* resources */ = {
			isa = PBXGroup;
			children = (
				3F03983624BE62AA0019F095 /* ADBMobileConfig.json */,
				3F03983724BE62AA0019F095 /* TestConfig.json */,
				3F03983524BE62AA0019F095 /* TestImage.png */,
				3F03983424BE62AA0019F095 /* TestRules.zip */,
				78AA4EBB2502E42400205AE9 /* TestCorruptFile.zip */,
				78AA4EBD2502F4AF00205AE9 /* TestInvalidCompressionMethod.zip */,
				78AA4EC1250AB55800205AE9 /* TestLarge.zip */,
			);
			path = resources;
			sourceTree = "<group>";
		};
		3F03983E24BE635D0019F095 /* Frameworks */ = {
			isa = PBXGroup;
			children = (
			);
			name = Frameworks;
			sourceTree = "<group>";
		};
		3F39152E24CA47B600B58C3E /* RulesTests */ = {
			isa = PBXGroup;
			children = (
				3F08FF9C24DA0DCF00D34DE3 /* RulesDownloaderTests.swift */,
				3F08FF9624D9F1F300D34DE3 /* EventDataMergeTests.swift */,
				3F39152F24CA47B600B58C3E /* JSONRulesParserTests.swift */,
				BB59402924CF6CA200EE0C6C /* LaunchRulesEngineTests.swift */,
				BBE1294E24DBBBD60045CD8D /* Dictionary+FlattenTests.swift */,
				BBE1295024DBCE870045CD8D /* TokenFinderTests.swift */,
			);
			path = RulesTests;
			sourceTree = "<group>";
		};
		3F39153624CB823100B58C3E /* FunctionalTests */ = {
			isa = PBXGroup;
			children = (
				3FE6DDFC24C630DE0065EA05 /* LifecycleFunctionalTests.swift */,
			);
			path = FunctionalTests;
			sourceTree = "<group>";
		};
		3F3951E924CA096100F7325B /* EventHubTests */ = {
			isa = PBXGroup;
			children = (
				3F3951EB24CA096100F7325B /* EventHubTests.swift */,
				3F3951EA24CA096100F7325B /* SharedStateTest.swift */,
			);
			path = EventHubTests;
			sourceTree = "<group>";
		};
		3F3951EC24CA096100F7325B /* TestResources */ = {
			isa = PBXGroup;
			children = (
				3F08FF9A24DA0DA100D34DE3 /* rules_functional_1.zip */,
				3F3951ED24CA096100F7325B /* TestRules.zip */,
				3F3951EE24CA096100F7325B /* TestImage.png */,
				3F3951EF24CA096100F7325B /* rules_1.json */,
				3F3951F024CA096100F7325B /* ADBMobileConfig.json */,
				3F3951F124CA096100F7325B /* TestConfig.json */,
				3F3951F224CA096100F7325B /* testRulesDownloader.zip */,
				BBA5129724F4588E0030DAD1 /* rules_testGroupLogicalOperators.json */,
				BBA5129A24F477550030DAD1 /* rules_testMatcherNe.json */,
				BBA5129C24F4899B0030DAD1 /* rules_testMatcherGt.json */,
				BBA5129E24F4A14C0030DAD1 /* rules_testMatcherGe.json */,
				BBA512A024F4A15C0030DAD1 /* rules_testMatcherLt.json */,
				BBA512A224F4A16A0030DAD1 /* rules_testMatcherLe.json */,
				BBA512A424F4A1790030DAD1 /* rules_testMatcherCo.json */,
				BBA512A624F4A18B0030DAD1 /* rules_testMatcherNc.json */,
				BBA512A824F4A7EE0030DAD1 /* rules_testMatcherNx.json */,
				BBA512B124F5CF380030DAD1 /* rules_testAttachData.json */,
				BBA512B624F6C4D90030DAD1 /* rules_testAttachData_invalidJson.json */,
				BBA512B224F5CF380030DAD1 /* rules_testModifyData.json */,
				BBA512BA24F6C6CA0030DAD1 /* rules_testModifyData_invalidJson.json */,
				BB3E86DC24F86B4100E39C53 /* rules_testUrlenc.json */,
				BB3E86DF24F86E6200E39C53 /* rules_testUrlenc_invalidFnName.json */,
				BB3E86E124F975E000E39C53 /* rules_testMatcherWithDifferentTypesOfParameters.json */,
			);
			path = TestResources;
			sourceTree = "<group>";
		};
		3F3951F324CA096100F7325B /* MockExtensions */ = {
			isa = PBXGroup;
			children = (
				3F3951F424CA096100F7325B /* SlowMockExtension.swift */,
				3F3951F524CA096100F7325B /* MockExtension.swift */,
				3F3951F624CA096100F7325B /* MockExtensionTwo.swift */,
			);
			path = MockExtensions;
			sourceTree = "<group>";
		};
		3F3951F824CA096100F7325B /* TestHelpers */ = {
			isa = PBXGroup;
			children = (
				3F3951FA24CA096100F7325B /* MockConfigurationDownloader.swift */,
				3F3951FB24CA096100F7325B /* MockNetworkServiceOverrider.swift */,
				3F3951FC24CA096100F7325B /* EventHub+Testable.swift */,
				3F3951FD24CA096100F7325B /* MockRulesDownloaderNetworkService.swift */,
				3F3951FE24CA096100F7325B /* SharedStateTestHelper.swift */,
				3F3951FF24CA096100F7325B /* MockConfigurationDownloaderNetworkService.swift */,
			);
			path = TestHelpers;
			sourceTree = "<group>";
		};
		3F39520024CA096100F7325B /* ConfigurationTests */ = {
			isa = PBXGroup;
			children = (
				3F39520424CA096100F7325B /* ConfigurationDownloaderTests.swift */,
				3F39520324CA096100F7325B /* ConfigurationStateTests.swift */,
				3F39520624CA096100F7325B /* LaunchIDManagerTests.swift */,
				3F39520124CA096100F7325B /* TestableExtensionRuntime.swift */,
			);
			path = ConfigurationTests;
			sourceTree = "<group>";
		};
		3FB5F7CC24D283F300F0F6DF /* FunctionalTests */ = {
			isa = PBXGroup;
			children = (
				78AA4EC72513AE5200205AE9 /* Configuration */,
				3F16762724F031A00041B970 /* EventHubContractTests.swift */,
				3F16762924F032C60041B970 /* ContractExtensionOne.swift */,
				3F16762B24F032E60041B970 /* ContractExtensionTwo.swift */,
				3F08FF9824DA03F000D34DE3 /* RulesEngineFunctionalTests.swift */,
			);
			path = FunctionalTests;
			sourceTree = "<group>";
		};
		3FB66A9D24CA004400502CAF /* core */ = {
			isa = PBXGroup;
			children = (
				3FB66A9E24CA004400502CAF /* CoreConstants.swift */,
				3FB66A9F24CA004400502CAF /* MobileCore.swift */,
				3FB66AA224CA004400502CAF /* MobileCore+Configuration.swift */,
				3FB66AA324CA004400502CAF /* MobileCore+Lifecycle.swift */,
				213F8A0324D8DC5A0003B8AF /* WrapperType.swift */,
			);
			path = core;
			sourceTree = "<group>";
		};
		3FB66AA524CA004400502CAF /* eventhub */ = {
			isa = PBXGroup;
			children = (
				3FB66AAA24CA004400502CAF /* AEPError.swift */,
				3FB66AA924CA004400502CAF /* Event.swift */,
				3FB66AAC24CA004400502CAF /* EventHub.swift */,
				3FB66AA724CA004400502CAF /* EventHubConstants.swift */,
				3FB66AAF24CA004400502CAF /* EventHubError.swift */,
				3FB66AA624CA004400502CAF /* EventHubPlaceholderExtension.swift */,
				3FB66AB124CA004400502CAF /* EventListenerContainer.swift */,
				3FB66AB024CA004400502CAF /* EventSource.swift */,
				3FB66AAE24CA004400502CAF /* EventType.swift */,
				3FB66AB224CA004400502CAF /* Extension.swift */,
				3FB66AA824CA004400502CAF /* ExtensionContainer.swift */,
				3FB66AAD24CA004400502CAF /* ExtensionRuntime.swift */,
				3FB66AAB24CA004400502CAF /* SharedState.swift */,
				217E220424D1FD7900B70B3E /* SharedStateResult.swift */,
			);
			path = eventhub;
			sourceTree = "<group>";
		};
		3FB66AB324CA004400502CAF /* rules */ = {
			isa = PBXGroup;
			children = (
				3F08FF9424D9F1D200D34DE3 /* EventDataMerger.swift */,
				BB00E26724D8C94600C578C1 /* Dictionary+Flatten.swift */,
				BB00E26624D8C94600C578C1 /* TokenFinder.swift */,
				3FB66AB624CA004400502CAF /* LaunchRulesEngine.swift */,
				3FB66AB824CA004400502CAF /* JSONRulesParser.swift */,
				3FB66AB424CA004400502CAF /* LaunchRule.swift */,
				3FB66AB524CA004400502CAF /* RulesDownloader.swift */,
				3FB66AB724CA004400502CAF /* RulesLoader.swift */,
				BB00E26C24D9BF6C00C578C1 /* URLUtility.swift */,
				3F16761324E1B0630041B970 /* RulesConstants.swift */,
				BB0E397124FD56100050C181 /* RulesEngineNativeLogging.swift */,
			);
			path = rules;
			sourceTree = "<group>";
		};
		3FB66AB924CA004400502CAF /* configuration */ = {
			isa = PBXGroup;
			children = (
				3FB66AC424CA004400502CAF /* Cacheable.swift */,
				3FB66AC124CA004400502CAF /* CachedConfiguration.swift */,
				3FB66AC024CA004400502CAF /* CachedRules.swift */,
				3FB66ABA24CA004400502CAF /* Configuration.swift */,
				3FB66ABB24CA004400502CAF /* ConfigurationConstants.swift */,
				3FB66ABF24CA004400502CAF /* ConfigurationDownloadable.swift */,
				3FB66AC224CA004400502CAF /* ConfigurationDownloader.swift */,
				3FB66ABC24CA004400502CAF /* ConfigurationState.swift */,
				3FB66ABE24CA004400502CAF /* Event+Configuration.swift */,
				24D2A3D424DB5B370079DCCF /* HitQueuing+PrivacyStatus.swift */,
				3FB66ABD24CA004400502CAF /* LaunchIDManager.swift */,
				3FB66AC324CA004400502CAF /* PrivacyStatus.swift */,
			);
			path = configuration;
			sourceTree = "<group>";
		};
		3FE6DDD224C62EE60065EA05 /* AEPLifecycle */ = {
			isa = PBXGroup;
			children = (
				24B4934624D23AB200AA38D9 /* src */,
				24B4934524D23AAB00AA38D9 /* tests */,
			);
			name = AEPLifecycle;
			sourceTree = "<group>";
		};
		3FE6DE3024C642330065EA05 /* AEPIdentity */ = {
			isa = PBXGroup;
			children = (
				24B4934324D2360700AA38D9 /* src */,
				24B4934424D2361000AA38D9 /* tests */,
			);
			name = AEPIdentity;
			sourceTree = "<group>";
		};
		3FE6DE8624C643EA0065EA05 /* TestHelpers */ = {
			isa = PBXGroup;
			children = (
				2107F02B24C9FF62002935CF /* MockPushIDManager.swift */,
				3FE6DE8724C643EA0065EA05 /* TestableExtensionRuntime.swift */,
			);
			path = TestHelpers;
			sourceTree = "<group>";
		};
		3FF8170424D89AC50064DFA1 /* mocks */ = {
			isa = PBXGroup;
			children = (
				3FF8171324D89B500064DFA1 /* AEPCoreMocks.h */,
				3FF8171224D89B500064DFA1 /* Event+Timestamp.swift */,
				3FF8171424D89B500064DFA1 /* Info.plist */,
				3FF8171524D89B500064DFA1 /* TestableExtensionRuntime.swift */,
				3F08FFA824DBBDD700D34DE3 /* TestableNetworkService.swift */,
				3F08FFA724DBBDD700D34DE3 /* UserDefaults+Clear.swift */,
			);
			path = mocks;
			sourceTree = "<group>";
		};
		78AA4EC72513AE5200205AE9 /* Configuration */ = {
			isa = PBXGroup;
			children = (
				3FB5F7CF24D2848900F0F6DF /* ConfigurationUpdateTests.swift */,
				78AA4EC32513AD2000205AE9 /* ConfigurationFileInPathTests.swift */,
				78AA4EC52513AE3900205AE9 /* ConfigurationLifecycleResponseTests.swift */,
				78AA4EC82513AEBD00205AE9 /* ConfigurationPrivacyStatusTests.swift */,
				78AA4ECA2513AF4200205AE9 /* ConfigurationAppIDTests.swift */,
			);
			path = Configuration;
			sourceTree = "<group>";
		};
/* End PBXGroup section */

/* Begin PBXHeadersBuildPhase section */
		21CAC0D12422917600C11388 /* Headers */ = {
			isa = PBXHeadersBuildPhase;
			buildActionMask = 2147483647;
			files = (
				21CAC0E72422917600C11388 /* AEPCore.h in Headers */,
				243DCE4724C7AA2800E99AD9 /* AEPServices.h in Headers */,
			);
			runOnlyForDeploymentPostprocessing = 0;
		};
		24B4934A24D4C31100AA38D9 /* Headers */ = {
			isa = PBXHeadersBuildPhase;
			buildActionMask = 2147483647;
			files = (
				24B4935F24D4C31100AA38D9 /* AEPSignal.h in Headers */,
			);
			runOnlyForDeploymentPostprocessing = 0;
		};
		3F03978224BE5DD30019F095 /* Headers */ = {
			isa = PBXHeadersBuildPhase;
			buildActionMask = 2147483647;
			files = (
				243DCE4824C7AA7C00E99AD9 /* AEPServices.h in Headers */,
			);
			runOnlyForDeploymentPostprocessing = 0;
		};
		3FE6DDA424C62C090065EA05 /* Headers */ = {
			isa = PBXHeadersBuildPhase;
			buildActionMask = 2147483647;
			files = (
				3FE6DDF024C62F610065EA05 /* AEPServicesMock.h in Headers */,
			);
			runOnlyForDeploymentPostprocessing = 0;
		};
		3FE6DDCC24C62EE60065EA05 /* Headers */ = {
			isa = PBXHeadersBuildPhase;
			buildActionMask = 2147483647;
			files = (
				3FE6DDE124C62EE60065EA05 /* AEPLifecycle.h in Headers */,
			);
			runOnlyForDeploymentPostprocessing = 0;
		};
		3FE6DE2A24C642330065EA05 /* Headers */ = {
			isa = PBXHeadersBuildPhase;
			buildActionMask = 2147483647;
			files = (
				3FE6DE3F24C642330065EA05 /* AEPIdentity.h in Headers */,
			);
			runOnlyForDeploymentPostprocessing = 0;
		};
		3FF8170524D89B160064DFA1 /* Headers */ = {
			isa = PBXHeadersBuildPhase;
			buildActionMask = 2147483647;
			files = (
				3FF8171724D89B500064DFA1 /* AEPCoreMocks.h in Headers */,
			);
			runOnlyForDeploymentPostprocessing = 0;
		};
/* End PBXHeadersBuildPhase section */

/* Begin PBXNativeTarget section */
		21CAC0D52422917600C11388 /* AEPCore */ = {
			isa = PBXNativeTarget;
			buildConfigurationList = 21CAC0EA2422917600C11388 /* Build configuration list for PBXNativeTarget "AEPCore" */;
			buildPhases = (
				21CAC0D12422917600C11388 /* Headers */,
				21CAC0D22422917600C11388 /* Sources */,
				21CAC0D32422917600C11388 /* Frameworks */,
				21CAC0D42422917600C11388 /* Resources */,
				BB6812FF24E19B55007FDCF7 /* ShellScript */,
			);
			buildRules = (
			);
			dependencies = (
				3F03983D24BE63570019F095 /* PBXTargetDependency */,
			);
			name = AEPCore;
			packageProductDependencies = (
				244DD7312512A82D000AAF97 /* AEPRulesEngine */,
			);
			productName = AEPCore;
			productReference = 21CAC0D62422917600C11388 /* AEPCore.framework */;
			productType = "com.apple.product-type.framework";
		};
		21CAC0DE2422917600C11388 /* AEPCoreTests */ = {
			isa = PBXNativeTarget;
			buildConfigurationList = 21CAC0ED2422917600C11388 /* Build configuration list for PBXNativeTarget "AEPCoreTests" */;
			buildPhases = (
				21CAC0DB2422917600C11388 /* Sources */,
				21CAC0DC2422917600C11388 /* Frameworks */,
				21CAC0DD2422917600C11388 /* Resources */,
			);
			buildRules = (
			);
			dependencies = (
				3FF8171B24D89B8A0064DFA1 /* PBXTargetDependency */,
				3FE6DDBE24C62DAB0065EA05 /* PBXTargetDependency */,
				3F03984124BE65120019F095 /* PBXTargetDependency */,
				21CAC0E22422917600C11388 /* PBXTargetDependency */,
			);
			name = AEPCoreTests;
			productName = AEPCoreTests;
			productReference = 21CAC0DF2422917600C11388 /* AEPCoreTests.xctest */;
			productType = "com.apple.product-type.bundle.unit-test";
		};
		24B4934E24D4C31100AA38D9 /* AEPSignal */ = {
			isa = PBXNativeTarget;
			buildConfigurationList = 24B4936424D4C31100AA38D9 /* Build configuration list for PBXNativeTarget "AEPSignal" */;
			buildPhases = (
				24B4934A24D4C31100AA38D9 /* Headers */,
				24B4934B24D4C31100AA38D9 /* Sources */,
				24B4934C24D4C31100AA38D9 /* Frameworks */,
				24B4934D24D4C31100AA38D9 /* Resources */,
				BB68130724E19C32007FDCF7 /* ShellScript */,
			);
			buildRules = (
			);
			dependencies = (
				24B4936924D4C3C400AA38D9 /* PBXTargetDependency */,
				24B4936B24D4C3C400AA38D9 /* PBXTargetDependency */,
			);
			name = AEPSignal;
			productName = AEPSignal;
			productReference = 24B4934F24D4C31100AA38D9 /* AEPSignal.framework */;
			productType = "com.apple.product-type.framework";
		};
		24B4935624D4C31100AA38D9 /* AEPSignalTests */ = {
			isa = PBXNativeTarget;
			buildConfigurationList = 24B4936524D4C31100AA38D9 /* Build configuration list for PBXNativeTarget "AEPSignalTests" */;
			buildPhases = (
				24B4935324D4C31100AA38D9 /* Sources */,
				24B4935424D4C31100AA38D9 /* Frameworks */,
				24B4935524D4C31100AA38D9 /* Resources */,
			);
			buildRules = (
			);
			dependencies = (
				24D2A3DC24DCB2540079DCCF /* PBXTargetDependency */,
				24D2A3DE24DCB2540079DCCF /* PBXTargetDependency */,
				24B4935A24D4C31100AA38D9 /* PBXTargetDependency */,
			);
			name = AEPSignalTests;
			productName = AEPSignalTests;
			productReference = 24B4935724D4C31100AA38D9 /* AEPSignalTests.xctest */;
			productType = "com.apple.product-type.bundle.unit-test";
		};
		3F03978624BE5DD30019F095 /* AEPServices */ = {
			isa = PBXNativeTarget;
			buildConfigurationList = 3F03979C24BE5DD30019F095 /* Build configuration list for PBXNativeTarget "AEPServices" */;
			buildPhases = (
				3F03978224BE5DD30019F095 /* Headers */,
				3F03978324BE5DD30019F095 /* Sources */,
				3F03978424BE5DD30019F095 /* Frameworks */,
				3F03978524BE5DD30019F095 /* Resources */,
				BB68130424E19C23007FDCF7 /* ShellScript */,
			);
			buildRules = (
			);
			dependencies = (
			);
			name = AEPServices;
			productName = AEPServices;
			productReference = 3F03978724BE5DD30019F095 /* AEPServices.framework */;
			productType = "com.apple.product-type.framework";
		};
		3F03978E24BE5DD30019F095 /* AEPServicesTests */ = {
			isa = PBXNativeTarget;
			buildConfigurationList = 3F03979D24BE5DD30019F095 /* Build configuration list for PBXNativeTarget "AEPServicesTests" */;
			buildPhases = (
				3F03978B24BE5DD30019F095 /* Sources */,
				3F03978C24BE5DD30019F095 /* Frameworks */,
				3F03978D24BE5DD30019F095 /* Resources */,
			);
			buildRules = (
			);
			dependencies = (
				3F03979224BE5DD30019F095 /* PBXTargetDependency */,
			);
			name = AEPServicesTests;
			productName = AEPServicesTests;
			productReference = 3F03978F24BE5DD30019F095 /* AEPServicesTests.xctest */;
			productType = "com.apple.product-type.bundle.unit-test";
		};
		3FE6DDA824C62C090065EA05 /* AEPServicesMocks */ = {
			isa = PBXNativeTarget;
			buildConfigurationList = 3FE6DDAE24C62C090065EA05 /* Build configuration list for PBXNativeTarget "AEPServicesMocks" */;
			buildPhases = (
				3FE6DDA424C62C090065EA05 /* Headers */,
				3FE6DDA524C62C090065EA05 /* Sources */,
				3FE6DDA624C62C090065EA05 /* Frameworks */,
				3FE6DDA724C62C090065EA05 /* Resources */,
				BB68130624E19C2E007FDCF7 /* ShellScript */,
			);
			buildRules = (
			);
			dependencies = (
				3FE6DE2124C6345A0065EA05 /* PBXTargetDependency */,
			);
			name = AEPServicesMocks;
			productName = AEPServicesMock;
			productReference = 3FE6DDA924C62C090065EA05 /* AEPServicesMocks.framework */;
			productType = "com.apple.product-type.framework";
		};
		3FE6DDD024C62EE60065EA05 /* AEPLifecycle */ = {
			isa = PBXNativeTarget;
			buildConfigurationList = 3FE6DDE224C62EE60065EA05 /* Build configuration list for PBXNativeTarget "AEPLifecycle" */;
			buildPhases = (
				3FE6DDCC24C62EE60065EA05 /* Headers */,
				3FE6DDCD24C62EE60065EA05 /* Sources */,
				3FE6DDCE24C62EE60065EA05 /* Frameworks */,
				3FE6DDCF24C62EE60065EA05 /* Resources */,
				BB68130224E19C15007FDCF7 /* ShellScript */,
			);
			buildRules = (
			);
			dependencies = (
				3F39522424CA1CC500F7325B /* PBXTargetDependency */,
				3FE6DE2524C634660065EA05 /* PBXTargetDependency */,
			);
			name = AEPLifecycle;
			productName = AEPLifecycle;
			productReference = 3FE6DDD124C62EE60065EA05 /* AEPLifecycle.framework */;
			productType = "com.apple.product-type.framework";
		};
		3FE6DDD824C62EE60065EA05 /* AEPLifecycleTests */ = {
			isa = PBXNativeTarget;
			buildConfigurationList = 3FE6DDE524C62EE60065EA05 /* Build configuration list for PBXNativeTarget "AEPLifecycleTests" */;
			buildPhases = (
				3FE6DDD524C62EE60065EA05 /* Sources */,
				3FE6DDD624C62EE60065EA05 /* Frameworks */,
				3FE6DDD724C62EE60065EA05 /* Resources */,
			);
			buildRules = (
			);
			dependencies = (
				3FF8172224D8ABF20064DFA1 /* PBXTargetDependency */,
				3FE6DE2724C634B50065EA05 /* PBXTargetDependency */,
				3FE6DDDC24C62EE60065EA05 /* PBXTargetDependency */,
			);
			name = AEPLifecycleTests;
			productName = AEPLifecycleTests;
			productReference = 3FE6DDD924C62EE60065EA05 /* AEPLifecycleTests.xctest */;
			productType = "com.apple.product-type.bundle.unit-test";
		};
		3FE6DE2E24C642330065EA05 /* AEPIdentity */ = {
			isa = PBXNativeTarget;
			buildConfigurationList = 3FE6DE4024C642330065EA05 /* Build configuration list for PBXNativeTarget "AEPIdentity" */;
			buildPhases = (
				3FE6DE2A24C642330065EA05 /* Headers */,
				3FE6DE2B24C642330065EA05 /* Sources */,
				3FE6DE2C24C642330065EA05 /* Frameworks */,
				3FE6DE2D24C642330065EA05 /* Resources */,
				BB68130124E19C10007FDCF7 /* ShellScript */,
			);
			buildRules = (
			);
			dependencies = (
				3F39522224CA1CBF00F7325B /* PBXTargetDependency */,
				3FE6DE8A24C646360065EA05 /* PBXTargetDependency */,
			);
			name = AEPIdentity;
			productName = AEPIdentity;
			productReference = 3FE6DE2F24C642330065EA05 /* AEPIdentity.framework */;
			productType = "com.apple.product-type.framework";
		};
		3FE6DE3624C642330065EA05 /* AEPIdentityTests */ = {
			isa = PBXNativeTarget;
			buildConfigurationList = 3FE6DE4324C642330065EA05 /* Build configuration list for PBXNativeTarget "AEPIdentityTests" */;
			buildPhases = (
				3FE6DE3324C642330065EA05 /* Sources */,
				3FE6DE3424C642330065EA05 /* Frameworks */,
				3FE6DE3524C642330065EA05 /* Resources */,
			);
			buildRules = (
			);
			dependencies = (
				3FE6DE8524C6437F0065EA05 /* PBXTargetDependency */,
				3FE6DE3A24C642330065EA05 /* PBXTargetDependency */,
			);
			name = AEPIdentityTests;
			productName = AEPIdentityTests;
			productReference = 3FE6DE3724C642330065EA05 /* AEPIdentityTests.xctest */;
			productType = "com.apple.product-type.bundle.unit-test";
		};
		3FF8170924D89B160064DFA1 /* AEPCoreMocks */ = {
			isa = PBXNativeTarget;
			buildConfigurationList = 3FF8170F24D89B160064DFA1 /* Build configuration list for PBXNativeTarget "AEPCoreMocks" */;
			buildPhases = (
				3FF8170524D89B160064DFA1 /* Headers */,
				3FF8170624D89B160064DFA1 /* Sources */,
				3FF8170724D89B160064DFA1 /* Frameworks */,
				3FF8170824D89B160064DFA1 /* Resources */,
				BB68130024E19C06007FDCF7 /* ShellScript */,
			);
			buildRules = (
			);
			dependencies = (
				3FF8171E24D89BCD0064DFA1 /* PBXTargetDependency */,
			);
			name = AEPCoreMocks;
			productName = AEPCoreMocks;
			productReference = 3FF8170A24D89B160064DFA1 /* AEPCoreMocks.framework */;
			productType = "com.apple.product-type.framework";
		};
/* End PBXNativeTarget section */

/* Begin PBXProject section */
		21CAC0CD2422917600C11388 /* Project object */ = {
			isa = PBXProject;
			attributes = {
				LastSwiftUpdateCheck = 1160;
				LastUpgradeCheck = 1130;
				ORGANIZATIONNAME = Adobe;
				TargetAttributes = {
					21CAC0D52422917600C11388 = {
						CreatedOnToolsVersion = 11.3.1;
						LastSwiftMigration = 1130;
					};
					21CAC0DE2422917600C11388 = {
						CreatedOnToolsVersion = 11.3.1;
						LastSwiftMigration = 1160;
					};
					24B4934E24D4C31100AA38D9 = {
						CreatedOnToolsVersion = 11.6;
						LastSwiftMigration = 1160;
					};
					24B4935624D4C31100AA38D9 = {
						CreatedOnToolsVersion = 11.6;
					};
					3F03978624BE5DD30019F095 = {
						CreatedOnToolsVersion = 11.5;
						LastSwiftMigration = 1150;
					};
					3F03978E24BE5DD30019F095 = {
						CreatedOnToolsVersion = 11.5;
					};
					3F39152124CA34BA00B58C3E = {
						CreatedOnToolsVersion = 11.3.1;
					};
					3FE6DDA824C62C090065EA05 = {
						CreatedOnToolsVersion = 11.5;
						LastSwiftMigration = 1150;
					};
					3FE6DDD024C62EE60065EA05 = {
						CreatedOnToolsVersion = 11.5;
						LastSwiftMigration = 1150;
					};
					3FE6DDD824C62EE60065EA05 = {
						CreatedOnToolsVersion = 11.5;
						LastSwiftMigration = 1150;
					};
					3FE6DE2E24C642330065EA05 = {
						CreatedOnToolsVersion = 11.5;
						LastSwiftMigration = 1150;
					};
					3FE6DE3624C642330065EA05 = {
						CreatedOnToolsVersion = 11.5;
						LastSwiftMigration = 1150;
					};
					3FF8170924D89B160064DFA1 = {
						CreatedOnToolsVersion = 11.3.1;
						LastSwiftMigration = 1130;
					};
				};
			};
			buildConfigurationList = 21CAC0D02422917600C11388 /* Build configuration list for PBXProject "AEPCore" */;
			compatibilityVersion = "Xcode 9.3";
			developmentRegion = en;
			hasScannedForEncodings = 0;
			knownRegions = (
				en,
				Base,
			);
			mainGroup = 21CAC0CC2422917600C11388;
			packageReferences = (
				3FE6DE9324C64B8D0065EA05 /* XCRemoteSwiftPackageReference "aepsdk-rulesengine-ios" */,
			);
			productRefGroup = 21CAC0D72422917600C11388 /* Products */;
			projectDirPath = "";
			projectRoot = "";
			targets = (
				21CAC0D52422917600C11388 /* AEPCore */,
				3FF8170924D89B160064DFA1 /* AEPCoreMocks */,
				21CAC0DE2422917600C11388 /* AEPCoreTests */,
				3FE6DE2E24C642330065EA05 /* AEPIdentity */,
				3FE6DE3624C642330065EA05 /* AEPIdentityTests */,
				3FE6DDD024C62EE60065EA05 /* AEPLifecycle */,
				3FE6DDD824C62EE60065EA05 /* AEPLifecycleTests */,
				3F03978624BE5DD30019F095 /* AEPServices */,
				3FE6DDA824C62C090065EA05 /* AEPServicesMocks */,
				3F03978E24BE5DD30019F095 /* AEPServicesTests */,
				24B4934E24D4C31100AA38D9 /* AEPSignal */,
				24B4935624D4C31100AA38D9 /* AEPSignalTests */,
				3F39152124CA34BA00B58C3E /* AEP-All */,
			);
		};
/* End PBXProject section */

/* Begin PBXResourcesBuildPhase section */
		21CAC0D42422917600C11388 /* Resources */ = {
			isa = PBXResourcesBuildPhase;
			buildActionMask = 2147483647;
			files = (
			);
			runOnlyForDeploymentPostprocessing = 0;
		};
		21CAC0DD2422917600C11388 /* Resources */ = {
			isa = PBXResourcesBuildPhase;
			buildActionMask = 2147483647;
			files = (
				BB3E86DE24F86B6700E39C53 /* rules_testUrlenc.json in Resources */,
				BBA512A724F4A18B0030DAD1 /* rules_testMatcherNc.json in Resources */,
				BBA512B424F5CF380030DAD1 /* rules_testModifyData.json in Resources */,
				3F08FF9B24DA0DA100D34DE3 /* rules_functional_1.zip in Resources */,
				3F39520C24CA096100F7325B /* rules_1.json in Resources */,
				BBA512A524F4A1790030DAD1 /* rules_testMatcherCo.json in Resources */,
				BBA512A924F4A7EE0030DAD1 /* rules_testMatcherNx.json in Resources */,
				BBA512A124F4A15C0030DAD1 /* rules_testMatcherLt.json in Resources */,
				BB3E86E224F975E000E39C53 /* rules_testMatcherWithDifferentTypesOfParameters.json in Resources */,
				3F39520D24CA096100F7325B /* ADBMobileConfig.json in Resources */,
				BBA5129D24F4899B0030DAD1 /* rules_testMatcherGt.json in Resources */,
				3F39520F24CA096100F7325B /* testRulesDownloader.zip in Resources */,
				3F39520A24CA096100F7325B /* TestRules.zip in Resources */,
				3F39520E24CA096100F7325B /* TestConfig.json in Resources */,
				3F39520B24CA096100F7325B /* TestImage.png in Resources */,
				BBA512BB24F6C6CA0030DAD1 /* rules_testModifyData_invalidJson.json in Resources */,
				BB3E86E024F86E6200E39C53 /* rules_testUrlenc_invalidFnName.json in Resources */,
				BBA512A324F4A16A0030DAD1 /* rules_testMatcherLe.json in Resources */,
				BBA5129B24F477550030DAD1 /* rules_testMatcherNe.json in Resources */,
				BBA5129924F46C770030DAD1 /* rules_testGroupLogicalOperators.json in Resources */,
				BBA5129F24F4A14C0030DAD1 /* rules_testMatcherGe.json in Resources */,
				BBA512B724F6C4D90030DAD1 /* rules_testAttachData_invalidJson.json in Resources */,
				BBA512B324F5CF380030DAD1 /* rules_testAttachData.json in Resources */,
			);
			runOnlyForDeploymentPostprocessing = 0;
		};
		24B4934D24D4C31100AA38D9 /* Resources */ = {
			isa = PBXResourcesBuildPhase;
			buildActionMask = 2147483647;
			files = (
			);
			runOnlyForDeploymentPostprocessing = 0;
		};
		24B4935524D4C31100AA38D9 /* Resources */ = {
			isa = PBXResourcesBuildPhase;
			buildActionMask = 2147483647;
			files = (
			);
			runOnlyForDeploymentPostprocessing = 0;
		};
		3F03978524BE5DD30019F095 /* Resources */ = {
			isa = PBXResourcesBuildPhase;
			buildActionMask = 2147483647;
			files = (
			);
			runOnlyForDeploymentPostprocessing = 0;
		};
		3F03978D24BE5DD30019F095 /* Resources */ = {
			isa = PBXResourcesBuildPhase;
			buildActionMask = 2147483647;
			files = (
				3F03983824BE62AA0019F095 /* TestRules.zip in Resources */,
				3F03983B24BE62AA0019F095 /* TestConfig.json in Resources */,
				3F03983A24BE62AA0019F095 /* ADBMobileConfig.json in Resources */,
				78AA4EBC2502E42400205AE9 /* TestCorruptFile.zip in Resources */,
				78AA4EC2250AB55800205AE9 /* TestLarge.zip in Resources */,
				78AA4EBE2502F4AF00205AE9 /* TestInvalidCompressionMethod.zip in Resources */,
				3F03983924BE62AA0019F095 /* TestImage.png in Resources */,
			);
			runOnlyForDeploymentPostprocessing = 0;
		};
		3FE6DDA724C62C090065EA05 /* Resources */ = {
			isa = PBXResourcesBuildPhase;
			buildActionMask = 2147483647;
			files = (
			);
			runOnlyForDeploymentPostprocessing = 0;
		};
		3FE6DDCF24C62EE60065EA05 /* Resources */ = {
			isa = PBXResourcesBuildPhase;
			buildActionMask = 2147483647;
			files = (
			);
			runOnlyForDeploymentPostprocessing = 0;
		};
		3FE6DDD724C62EE60065EA05 /* Resources */ = {
			isa = PBXResourcesBuildPhase;
			buildActionMask = 2147483647;
			files = (
			);
			runOnlyForDeploymentPostprocessing = 0;
		};
		3FE6DE2D24C642330065EA05 /* Resources */ = {
			isa = PBXResourcesBuildPhase;
			buildActionMask = 2147483647;
			files = (
			);
			runOnlyForDeploymentPostprocessing = 0;
		};
		3FE6DE3524C642330065EA05 /* Resources */ = {
			isa = PBXResourcesBuildPhase;
			buildActionMask = 2147483647;
			files = (
			);
			runOnlyForDeploymentPostprocessing = 0;
		};
		3FF8170824D89B160064DFA1 /* Resources */ = {
			isa = PBXResourcesBuildPhase;
			buildActionMask = 2147483647;
			files = (
			);
			runOnlyForDeploymentPostprocessing = 0;
		};
/* End PBXResourcesBuildPhase section */

/* Begin PBXShellScriptBuildPhase section */
		BB6812FF24E19B55007FDCF7 /* ShellScript */ = {
			isa = PBXShellScriptBuildPhase;
			buildActionMask = 2147483647;
			files = (
			);
			inputFileListPaths = (
			);
			inputPaths = (
			);
			outputFileListPaths = (
			);
			outputPaths = (
			);
			runOnlyForDeploymentPostprocessing = 0;
			shellPath = /bin/zsh;
			shellScript = "cd ${PROJECT_DIR}\nif which swiftlint >/dev/null; then\n  swiftlint\nelse\n  echo \"error: SwiftLint not installed, download from https://github.com/realm/SwiftLint\"\nfi\nif which swiftformat >/dev/null; then\n   swiftformat .\nelse\necho \"error: SwiftFormat not installed, download from https://github.com/nicklockwood/SwiftFormat\"\nfi\n";
		};
		BB68130024E19C06007FDCF7 /* ShellScript */ = {
			isa = PBXShellScriptBuildPhase;
			buildActionMask = 2147483647;
			files = (
			);
			inputFileListPaths = (
			);
			inputPaths = (
			);
			outputFileListPaths = (
			);
			outputPaths = (
			);
			runOnlyForDeploymentPostprocessing = 0;
			shellPath = /bin/zsh;
			shellScript = "cd ${PROJECT_DIR}\nif which swiftlint >/dev/null; then\n  swiftlint\nelse\n  echo \"error: SwiftLint not installed, download from https://github.com/realm/SwiftLint\"\nfi\nif which swiftformat >/dev/null; then\n   swiftformat .\nelse\necho \"error: SwiftFormat not installed, download from https://github.com/nicklockwood/SwiftFormat\"\nfi\n\n";
		};
		BB68130124E19C10007FDCF7 /* ShellScript */ = {
			isa = PBXShellScriptBuildPhase;
			buildActionMask = 2147483647;
			files = (
			);
			inputFileListPaths = (
			);
			inputPaths = (
			);
			outputFileListPaths = (
			);
			outputPaths = (
			);
			runOnlyForDeploymentPostprocessing = 0;
			shellPath = /bin/zsh;
			shellScript = "cd ${PROJECT_DIR}\nif which swiftlint >/dev/null; then\n  swiftlint\nelse\n  echo \"error: SwiftLint not installed, download from https://github.com/realm/SwiftLint\"\nfi\nif which swiftformat >/dev/null; then\n   swiftformat .\nelse\necho \"error: SwiftFormat not installed, download from https://github.com/nicklockwood/SwiftFormat\"\nfi\n";
		};
		BB68130224E19C15007FDCF7 /* ShellScript */ = {
			isa = PBXShellScriptBuildPhase;
			buildActionMask = 2147483647;
			files = (
			);
			inputFileListPaths = (
			);
			inputPaths = (
			);
			outputFileListPaths = (
			);
			outputPaths = (
			);
			runOnlyForDeploymentPostprocessing = 0;
			shellPath = /bin/zsh;
			shellScript = "cd ${PROJECT_DIR}\nif which swiftlint >/dev/null; then\n  swiftlint\nelse\n  echo \"error: SwiftLint not installed, download from https://github.com/realm/SwiftLint\"\nfi\nif which swiftformat >/dev/null; then\n   swiftformat .\nelse\necho \"error: SwiftFormat not installed, download from https://github.com/nicklockwood/SwiftFormat\"\nfi\n";
		};
		BB68130424E19C23007FDCF7 /* ShellScript */ = {
			isa = PBXShellScriptBuildPhase;
			buildActionMask = 2147483647;
			files = (
			);
			inputFileListPaths = (
			);
			inputPaths = (
			);
			outputFileListPaths = (
			);
			outputPaths = (
			);
			runOnlyForDeploymentPostprocessing = 0;
			shellPath = /bin/zsh;
			shellScript = "cd ${PROJECT_DIR}\nif which swiftlint >/dev/null; then\n  swiftlint\nelse\n  echo \"error: SwiftLint not installed, download from https://github.com/realm/SwiftLint\"\nfi\nif which swiftformat >/dev/null; then\n   swiftformat .\nelse\necho \"error: SwiftFormat not installed, download from https://github.com/nicklockwood/SwiftFormat\"\nfi\n";
		};
		BB68130624E19C2E007FDCF7 /* ShellScript */ = {
			isa = PBXShellScriptBuildPhase;
			buildActionMask = 2147483647;
			files = (
			);
			inputFileListPaths = (
			);
			inputPaths = (
			);
			outputFileListPaths = (
			);
			outputPaths = (
			);
			runOnlyForDeploymentPostprocessing = 0;
			shellPath = /bin/zsh;
			shellScript = "cd ${PROJECT_DIR}\nif which swiftlint >/dev/null; then\n  swiftlint\nelse\n  echo \"error: SwiftLint not installed, download from https://github.com/realm/SwiftLint\"\nfi\nif which swiftformat >/dev/null; then\n   swiftformat .\nelse\necho \"error: SwiftFormat not installed, download from https://github.com/nicklockwood/SwiftFormat\"\nfi\n";
		};
		BB68130724E19C32007FDCF7 /* ShellScript */ = {
			isa = PBXShellScriptBuildPhase;
			buildActionMask = 2147483647;
			files = (
			);
			inputFileListPaths = (
			);
			inputPaths = (
			);
			outputFileListPaths = (
			);
			outputPaths = (
			);
			runOnlyForDeploymentPostprocessing = 0;
			shellPath = /bin/zsh;
			shellScript = "cd ${PROJECT_DIR}\nif which swiftlint >/dev/null; then\n  swiftlint\nelse\n  echo \"error: SwiftLint not installed, download from https://github.com/realm/SwiftLint\"\nfi\nif which swiftformat >/dev/null; then\n   swiftformat .\nelse\necho \"error: SwiftFormat not installed, download from https://github.com/nicklockwood/SwiftFormat\"\nfi\n";
		};
/* End PBXShellScriptBuildPhase section */

/* Begin PBXSourcesBuildPhase section */
		21CAC0D22422917600C11388 /* Sources */ = {
			isa = PBXSourcesBuildPhase;
			buildActionMask = 2147483647;
			files = (
				218C813B24EC3EBC009B4F31 /* V5Migrator.swift in Sources */,
				3FB66ACD24CA004400502CAF /* EventHubConstants.swift in Sources */,
				3FB66ADF24CA004400502CAF /* ConfigurationConstants.swift in Sources */,
				3FB66ADE24CA004400502CAF /* Configuration.swift in Sources */,
				3FB66ADD24CA004400502CAF /* JSONRulesParser.swift in Sources */,
				3FB66AE424CA004400502CAF /* CachedRules.swift in Sources */,
				3FB66AD624CA004400502CAF /* EventSource.swift in Sources */,
				218C813E24EC4101009B4F31 /* V5MigrationConstants.swift in Sources */,
				3F16761424E1B0630041B970 /* RulesConstants.swift in Sources */,
				BB00E26824D8C94600C578C1 /* TokenFinder.swift in Sources */,
				24D2A3D524DB5B370079DCCF /* HitQueuing+PrivacyStatus.swift in Sources */,
				3FB66AD924CA004400502CAF /* LaunchRule.swift in Sources */,
				BB0E397224FD56100050C181 /* RulesEngineNativeLogging.swift in Sources */,
				21F79ABB24E70CDC003204C3 /* IDParsing.swift in Sources */,
				3FB66AE524CA004400502CAF /* CachedConfiguration.swift in Sources */,
				3FB66AC924CA004400502CAF /* MobileCore+Configuration.swift in Sources */,
				3FB66AC524CA004400502CAF /* CoreConstants.swift in Sources */,
				3FB66AE224CA004400502CAF /* Event+Configuration.swift in Sources */,
				3FB66AD124CA004400502CAF /* SharedState.swift in Sources */,
				215A6CE224ED92C500FE0657 /* V4MigrationConstants.swift in Sources */,
				217E220524D1FD7900B70B3E /* SharedStateResult.swift in Sources */,
				BB00E26924D8C94600C578C1 /* Dictionary+Flatten.swift in Sources */,
				3FB66AD524CA004400502CAF /* EventHubError.swift in Sources */,
				3FB66AD324CA004400502CAF /* ExtensionRuntime.swift in Sources */,
				3FB66AE324CA004400502CAF /* ConfigurationDownloadable.swift in Sources */,
				3FB66ADB24CA004400502CAF /* LaunchRulesEngine.swift in Sources */,
				21377D4124E3383E004BAC01 /* V4Migrator.swift in Sources */,
				3FB66ACA24CA004400502CAF /* MobileCore+Lifecycle.swift in Sources */,
				3FB66AE624CA004400502CAF /* ConfigurationDownloader.swift in Sources */,
				213F8A0424D8DC5A0003B8AF /* WrapperType.swift in Sources */,
				3FB66ACF24CA004400502CAF /* Event.swift in Sources */,
				3FB66ACE24CA004400502CAF /* ExtensionContainer.swift in Sources */,
				21F79AB724E704C5003204C3 /* IDParser.swift in Sources */,
				3FB66AE024CA004400502CAF /* ConfigurationState.swift in Sources */,
				3FB66AE724CA004400502CAF /* PrivacyStatus.swift in Sources */,
				3FB66AC624CA004400502CAF /* MobileCore.swift in Sources */,
				3FB66AD824CA004400502CAF /* Extension.swift in Sources */,
				BB00E26E24D9BFB700C578C1 /* URLUtility.swift in Sources */,
				3FB66AD724CA004400502CAF /* EventListenerContainer.swift in Sources */,
				3FB66AD224CA004400502CAF /* EventHub.swift in Sources */,
				3FB66ADC24CA004400502CAF /* RulesLoader.swift in Sources */,
				3FB66ACC24CA004400502CAF /* EventHubPlaceholderExtension.swift in Sources */,
				3FB66AE824CA004400502CAF /* Cacheable.swift in Sources */,
				3FB66ADA24CA004400502CAF /* RulesDownloader.swift in Sources */,
				3FB66AE124CA004400502CAF /* LaunchIDManager.swift in Sources */,
				3F08FF9524D9F1D200D34DE3 /* EventDataMerger.swift in Sources */,
				3FB66AD024CA004400502CAF /* AEPError.swift in Sources */,
				3FB66AD424CA004400502CAF /* EventType.swift in Sources */,
			);
			runOnlyForDeploymentPostprocessing = 0;
		};
		21CAC0DB2422917600C11388 /* Sources */ = {
			isa = PBXSourcesBuildPhase;
			buildActionMask = 2147483647;
			files = (
				BB59402B24CF6E1D00EE0C6C /* LaunchRulesEngineTests.swift in Sources */,
				3F39521324CA096100F7325B /* MobileCore+ConfigurationTests.swift in Sources */,
				BBA512B524F5D0CC0030DAD1 /* EventHub+Testable.swift in Sources */,
				78AA4EC92513AEBD00205AE9 /* ConfigurationPrivacyStatusTests.swift in Sources */,
				21629DB22461CC48009D05BF /* AEPCore+LifecycleTests.swift in Sources */,
				3F08FF9924DA03F000D34DE3 /* RulesEngineFunctionalTests.swift in Sources */,
				3F16762C24F032E60041B970 /* ContractExtensionTwo.swift in Sources */,
				78AA4ECB2513AF4200205AE9 /* ConfigurationAppIDTests.swift in Sources */,
				3F16762824F031A00041B970 /* EventHubContractTests.swift in Sources */,
				BBE1295124DBCE870045CD8D /* TokenFinderTests.swift in Sources */,
				3F39521624CA096200F7325B /* MockNetworkServiceOverrider.swift in Sources */,
				3F16762A24F032C60041B970 /* ContractExtensionOne.swift in Sources */,
				3F39521924CA096200F7325B /* SharedStateTestHelper.swift in Sources */,
				21CD581124EC7B8900D9D590 /* V5MigratorTests.swift in Sources */,
				3F08FF9724D9F1F300D34DE3 /* EventDataMergeTests.swift in Sources */,
				3F39520824CA096100F7325B /* SharedStateTest.swift in Sources */,
				21F79AC124E72204003204C3 /* V4MigratorTests.swift in Sources */,
				3F39522024CA096200F7325B /* LaunchIDManagerTests.swift in Sources */,
				3F08FF9D24DA0DCF00D34DE3 /* RulesDownloaderTests.swift in Sources */,
				BBE1294F24DBBBD60045CD8D /* Dictionary+FlattenTests.swift in Sources */,
				3F39521824CA096200F7325B /* MockRulesDownloaderNetworkService.swift in Sources */,
				3F39521224CA096100F7325B /* MockExtensionTwo.swift in Sources */,
				78AA4EC62513AE3900205AE9 /* ConfigurationLifecycleResponseTests.swift in Sources */,
				3F39520924CA096100F7325B /* EventHubTests.swift in Sources */,
				21F79ABF24E71B03003204C3 /* IDParserTests.swift in Sources */,
				3F39521E24CA096200F7325B /* ConfigurationDownloaderTests.swift in Sources */,
				3F39153324CB7E2400B58C3E /* MobileCore+IdentityTests.swift in Sources */,
				3F39521024CA096100F7325B /* SlowMockExtension.swift in Sources */,
				3F39520724CA096100F7325B /* MobileCoreTests.swift in Sources */,
				3F39521D24CA096200F7325B /* ConfigurationStateTests.swift in Sources */,
				3F39521524CA096200F7325B /* MockConfigurationDownloader.swift in Sources */,
				78AA4EC42513AD2000205AE9 /* ConfigurationFileInPathTests.swift in Sources */,
				3F39153024CA47B600B58C3E /* JSONRulesParserTests.swift in Sources */,
				3F39521A24CA096200F7325B /* MockConfigurationDownloaderNetworkService.swift in Sources */,
				3FB5F7D024D2848900F0F6DF /* ConfigurationUpdateTests.swift in Sources */,
			);
			runOnlyForDeploymentPostprocessing = 0;
		};
		24B4934B24D4C31100AA38D9 /* Sources */ = {
			isa = PBXSourcesBuildPhase;
			buildActionMask = 2147483647;
			files = (
				24B4936F24D4C6F900AA38D9 /* Signal.swift in Sources */,
				24B4937124D4C86C00AA38D9 /* SignalConstants.swift in Sources */,
				24B4937824D8CEAC00AA38D9 /* SignalHitProcessor.swift in Sources */,
				24B4937624D8AAAF00AA38D9 /* Event+Signal.swift in Sources */,
				24B4937A24DA18BE00AA38D9 /* SignalHit.swift in Sources */,
			);
			runOnlyForDeploymentPostprocessing = 0;
		};
		24B4935324D4C31100AA38D9 /* Sources */ = {
			isa = PBXSourcesBuildPhase;
			buildActionMask = 2147483647;
			files = (
				247FBD7D24E331A600FA6505 /* Event+SignalTests.swift in Sources */,
				24B4935D24D4C31100AA38D9 /* SignalTests.swift in Sources */,
				2420365224E35EEB0069C89D /* SignalHitProcessorTests.swift in Sources */,
			);
			runOnlyForDeploymentPostprocessing = 0;
		};
		3F03978324BE5DD30019F095 /* Sources */ = {
			isa = PBXSourcesBuildPhase;
			buildActionMask = 2147483647;
			files = (
				3F0397CE24BE5FF30019F095 /* LoggingService.swift in Sources */,
				3F0397C924BE5FF30019F095 /* Logging.swift in Sources */,
				3F0397D224BE5FF30019F095 /* NetworkRequest.swift in Sources */,
				3F0397F224BE60910019F095 /* HitProcessing.swift in Sources */,
				3F0397FB24BE60910019F095 /* ThreadSafeArray.swift in Sources */,
				3F0397DF24BE5FF30019F095 /* URLOpening.swift in Sources */,
				3F0397CC24BE5FF30019F095 /* NetworkService.swift in Sources */,
				3F0397C424BE5FF30019F095 /* Cache.swift in Sources */,
				3F0397D724BE5FF30019F095 /* DataQueueService.swift in Sources */,
				3F0397F324BE60910019F095 /* PersistentHitQueue.swift in Sources */,
				3F0397CD24BE5FF30019F095 /* NetworkServiceConstants.swift in Sources */,
				3F0397C724BE5FF30019F095 /* CacheExpiry.swift in Sources */,
				3F0397C624BE5FF30019F095 /* DiskCacheService.swift in Sources */,
				3F0397FC24BE60910019F095 /* OperationOrderer.swift in Sources */,
				3F0397D324BE5FF30019F095 /* SQLiteDataQueue.swift in Sources */,
				3F0397C324BE5FF30019F095 /* Caching.swift in Sources */,
				3F0397F924BE60910019F095 /* FileManager+ZIP.swift in Sources */,
				3F0397FD24BE60910019F095 /* ThreadSafeDictionary.swift in Sources */,
				3F0397F824BE60910019F095 /* ZipEntry.swift in Sources */,
				3F0397F424BE60910019F095 /* HitQueuing.swift in Sources */,
				3F0397DB24BE5FF30019F095 /* NamedCollectionDataStore.swift in Sources */,
				2107F02E24C9FF88002935CF /* SHA256.swift in Sources */,
				3F0397C524BE5FF30019F095 /* CacheEntry.swift in Sources */,
				3F0397F524BE60910019F095 /* AtomicCounter.swift in Sources */,
				3F0397DA24BE5FF30019F095 /* NamedCollectionProcessing.swift in Sources */,
				3F0397FE24BE60910019F095 /* URLEncoder.swift in Sources */,
				3F0397FF24BE60910019F095 /* AnyCodable.swift in Sources */,
				3F0397D124BE5FF30019F095 /* HttpConnection.swift in Sources */,
				3F0397D824BE5FF30019F095 /* DataQueuing.swift in Sources */,
				3F0397E024BE5FF30019F095 /* URLService.swift in Sources */,
				3F0397CA24BE5FF30019F095 /* Log.swift in Sources */,
				3F0397DC24BE5FF30019F095 /* UserDefaultsNamedCollection.swift in Sources */,
				3F0397D524BE5FF30019F095 /* DataQueue.swift in Sources */,
				BB00E26D24D9BF6C00C578C1 /* URLUtility.swift in Sources */,
				3F0397DE24BE5FF30019F095 /* SystemInfoService.swift in Sources */,
				3F0397F624BE60910019F095 /* FileUnzipper.swift in Sources */,
				3F0397D424BE5FF30019F095 /* SQLiteWrapper.swift in Sources */,
				3F0397D024BE5FF30019F095 /* HttpMethod.swift in Sources */,
				3F0397CB24BE5FF30019F095 /* LogLevel.swift in Sources */,
				BB00E26B24D8C9A600C578C1 /* Date+Format.swift in Sources */,
				3F0397FA24BE60910019F095 /* FileUnzipperConstants.swift in Sources */,
				3F0397CF24BE5FF30019F095 /* Networking.swift in Sources */,
				3F0397DD24BE5FF30019F095 /* ApplicationSystemInfoService.swift in Sources */,
				3F0397D624BE5FF30019F095 /* DataEntity.swift in Sources */,
				3F0397C824BE5FF30019F095 /* ServiceProvider.swift in Sources */,
				2467E43A24CA4DE20022F6BE /* Unzipping.swift in Sources */,
				3F0397F724BE60910019F095 /* ZipArchive.swift in Sources */,
			);
			runOnlyForDeploymentPostprocessing = 0;
		};
		3F03978B24BE5DD30019F095 /* Sources */ = {
			isa = PBXSourcesBuildPhase;
			buildActionMask = 2147483647;
			files = (
				3F03981624BE61520019F095 /* SystemInfoServiceTest.swift in Sources */,
				3F03981E24BE61520019F095 /* DataQueueTests.swift in Sources */,
				3F03981524BE61520019F095 /* UnzipperTest.swift in Sources */,
				3F03982424BE61520019F095 /* AnyCodableTests.swift in Sources */,
				3F03982224BE61520019F095 /* OperationOrdererTests.swift in Sources */,
				3F03982124BE61520019F095 /* NamedCollectionDataStoreTest.swift in Sources */,
				3F03982724BE61520019F095 /* ThreadSafeDictionaryTests.swift in Sources */,
				3F03982624BE61520019F095 /* URLEncoderTests.swift in Sources */,
				2107F03024C9FFB2002935CF /* SHA256Tests.swift in Sources */,
				78AA4EBA2502DF2200205AE9 /* ZipArchiveTest.swift in Sources */,
				3F03981924BE61520019F095 /* URLServiceTest.swift in Sources */,
				3F03982324BE61520019F095 /* PersistentHitQueueTests.swift in Sources */,
				3F03981724BE61520019F095 /* DataQueueService+Testable.swift in Sources */,
				3F03981824BE61520019F095 /* DataQueueServiceTests.swift in Sources */,
				3F03981B24BE61520019F095 /* UserDefaultsNamedCollectionTest.swift in Sources */,
				78AA4EC02509731B00205AE9 /* FileManager+ZipTests.swift in Sources */,
				3F03981C24BE61520019F095 /* SQLiteWrapperTests.swift in Sources */,
				3F03981D24BE61520019F095 /* MockSystemInfoService.swift in Sources */,
				3F03982524BE61520019F095 /* ThreadSafeArrayTests.swift in Sources */,
				3F03981F24BE61520019F095 /* NetworkServiceTests.swift in Sources */,
				3F03982024BE61520019F095 /* LogLevelTest.swift in Sources */,
				3F03981A24BE61520019F095 /* DiskCacheServiceTests.swift in Sources */,
			);
			runOnlyForDeploymentPostprocessing = 0;
		};
		3FE6DDA524C62C090065EA05 /* Sources */ = {
			isa = PBXSourcesBuildPhase;
			buildActionMask = 2147483647;
			files = (
				215C859E24C6492800CCCD26 /* MockHitProcessor.swift in Sources */,
				24543A1524E1DC8E002D8D9A /* MockDiskCache.swift in Sources */,
				3FE6DDF524C62F620065EA05 /* MockURLSession.swift in Sources */,
				24543A1624E1DC95002D8D9A /* MockUnzipper.swift in Sources */,
				3FE6DDF724C62F620065EA05 /* MockDataQueue.swift in Sources */,
				215C859D24C6492800CCCD26 /* MockHitQueue.swift in Sources */,
				3FE6DDF224C62F610065EA05 /* MockTask.swift in Sources */,
				3FE6DDF324C62F610065EA05 /* MockDataStore.swift in Sources */,
				3FE6DDF624C62F620065EA05 /* MockSystemInfoService.swift in Sources */,
				24543A1424E1DAFC002D8D9A /* MockURLService.swift in Sources */,
				3FE6DDF124C62F610065EA05 /* MockNetworkServiceOverrider.swift in Sources */,
			);
			runOnlyForDeploymentPostprocessing = 0;
		};
		3FE6DDCD24C62EE60065EA05 /* Sources */ = {
			isa = PBXSourcesBuildPhase;
			buildActionMask = 2147483647;
			files = (
				3FE6DE0F24C630EB0065EA05 /* LifecycleMetrics.swift in Sources */,
				3FE6DE1424C630EB0065EA05 /* LifecycleConstants.swift in Sources */,
				3FE6DE1724C631100065EA05 /* LifecycleSession.swift in Sources */,
				3FE6DE1024C630EB0065EA05 /* Event+Lifecycle.swift in Sources */,
				3FE6DE1224C630EB0065EA05 /* Lifecycle.swift in Sources */,
				3FE6DE1324C630EB0065EA05 /* LifecycleContextData.swift in Sources */,
				3FE6DE1524C630EB0065EA05 /* LifecycleMetricsBuilder.swift in Sources */,
				3FE6DE0E24C630EB0065EA05 /* LifecycleState.swift in Sources */,
			);
			runOnlyForDeploymentPostprocessing = 0;
		};
		3FE6DDD524C62EE60065EA05 /* Sources */ = {
			isa = PBXSourcesBuildPhase;
			buildActionMask = 2147483647;
			files = (
				3FE6DE0324C630DF0065EA05 /* LifecycleFunctionalTests.swift in Sources */,
				3FE6DE0224C630DF0065EA05 /* LifecycleMetricsTests.swift in Sources */,
				3FE6DE0424C630DF0065EA05 /* LifecycleStateTests.swift in Sources */,
				3FE6DE0024C630DF0065EA05 /* LifecycleContextDataTests.swift in Sources */,
				3FE6DDFF24C630DF0065EA05 /* LifecycleMetricsBuilderTests.swift in Sources */,
				3FE6DE0524C630DF0065EA05 /* LifecycleSessionTests.swift in Sources */,
			);
			runOnlyForDeploymentPostprocessing = 0;
		};
		3FE6DE2B24C642330065EA05 /* Sources */ = {
			isa = PBXSourcesBuildPhase;
			buildActionMask = 2147483647;
			files = (
				3FE6DE5F24C643060065EA05 /* Networking+Identity.swift in Sources */,
				2107F02624C9FDFE002935CF /* PushIDManageable.swift in Sources */,
				3FE6DE6024C643060065EA05 /* IdentityState.swift in Sources */,
				3FE6DE5D24C643060065EA05 /* IdentityConstants.swift in Sources */,
				3FE6DE6424C643060065EA05 /* IdentityHit.swift in Sources */,
				3FE6DE6824C643060065EA05 /* IdentityHitProcessor.swift in Sources */,
				3FE6DE5924C643060065EA05 /* MobileVisitorAuthenticationState.swift in Sources */,
				3FE6DE5A24C643060065EA05 /* URLQueryItem+Identity.swift in Sources */,
				3FE6DE6724C643060065EA05 /* IdentityHitResponse.swift in Sources */,
				3FE6DE6224C643060065EA05 /* Event+Identity.swift in Sources */,
				3FE6DE6324C643060065EA05 /* CustomIdentity.swift in Sources */,
				3FE6DE5C24C643060065EA05 /* Identity+PublicAPI.swift in Sources */,
				3FE6DE6924C643060065EA05 /* Identity.swift in Sources */,
				3FE6DE6A24C643060065EA05 /* Identifiable.swift in Sources */,
				3FE6DE6124C643060065EA05 /* ECID.swift in Sources */,
				3FE6DE6524C643060065EA05 /* URLAppender.swift in Sources */,
				2107F02824C9FE1B002935CF /* PushIDManager.swift in Sources */,
				3FE6DE5B24C643060065EA05 /* IdentityProperties.swift in Sources */,
				3FE6DE6624C643060065EA05 /* MobileIdentities.swift in Sources */,
				3FE6DE6B24C643060065EA05 /* URL+Identity.swift in Sources */,
			);
			runOnlyForDeploymentPostprocessing = 0;
		};
		3FE6DE3324C642330065EA05 /* Sources */ = {
			isa = PBXSourcesBuildPhase;
			buildActionMask = 2147483647;
			files = (
				3FE6DE8024C643620065EA05 /* IdentityHitResponseTests.swift in Sources */,
				3FE6DE7824C643620065EA05 /* ECIDTests.swift in Sources */,
				3FE6DE8324C643620065EA05 /* IdentityPropertiesTests.swift in Sources */,
				3FE6DE7C24C643620065EA05 /* IdentityStateTests.swift in Sources */,
				214154A825186734005CEB80 /* CustomIdentityTests.swift in Sources */,
				21FE152024F03254008A82FF /* IdentityPublicAPITests.swift in Sources */,
				2107F02C24C9FF62002935CF /* MockPushIDManager.swift in Sources */,
				3FE6DE7D24C643620065EA05 /* IdentityFunctionalTests.swift in Sources */,
				2107F02A24C9FF46002935CF /* PushIDManagerTests.swift in Sources */,
				3FE6DE8124C643620065EA05 /* NetworkService+IdentityTests.swift in Sources */,
				3FE6DE8224C643620065EA05 /* IdentityTests.swift in Sources */,
				3FE6DE7A24C643620065EA05 /* URL+IdentityTests.swift in Sources */,
				3FE6DE7F24C643620065EA05 /* IdentityHitProcessorTests.swift in Sources */,
				3FE6DE8824C643EA0065EA05 /* TestableExtensionRuntime.swift in Sources */,
				3FE6DE7E24C643620065EA05 /* URLAppenderTests.swift in Sources */,
				218E01C024C7595000BEC470 /* HitQueuing+PrivacyTests.swift in Sources */,
				3FE6DE7B24C643620065EA05 /* URLQueryItem+IdentityTests.swift in Sources */,
				3FE6DE7924C643620065EA05 /* MobileIdentitiesTests.swift in Sources */,
				BB3E86E424F99C9600E39C53 /* IdentityPublicAPITests.swift in Sources */,
			);
			runOnlyForDeploymentPostprocessing = 0;
		};
		3FF8170624D89B160064DFA1 /* Sources */ = {
			isa = PBXSourcesBuildPhase;
			buildActionMask = 2147483647;
			files = (
				3F08FFA924DBBDD700D34DE3 /* UserDefaults+Clear.swift in Sources */,
				3FF8171924D89B500064DFA1 /* TestableExtensionRuntime.swift in Sources */,
				21FE152224F03386008A82FF /* EventHub+Testable.swift in Sources */,
				3F08FFAA24DBBDD700D34DE3 /* TestableNetworkService.swift in Sources */,
				3FF8171624D89B500064DFA1 /* Event+Timestamp.swift in Sources */,
				21FE152124F0335E008A82FF /* MockExtension.swift in Sources */,
			);
			runOnlyForDeploymentPostprocessing = 0;
		};
/* End PBXSourcesBuildPhase section */

/* Begin PBXTargetDependency section */
		21CAC0E22422917600C11388 /* PBXTargetDependency */ = {
			isa = PBXTargetDependency;
			target = 21CAC0D52422917600C11388 /* AEPCore */;
			targetProxy = 21CAC0E12422917600C11388 /* PBXContainerItemProxy */;
		};
		24B4935A24D4C31100AA38D9 /* PBXTargetDependency */ = {
			isa = PBXTargetDependency;
			target = 24B4934E24D4C31100AA38D9 /* AEPSignal */;
			targetProxy = 24B4935924D4C31100AA38D9 /* PBXContainerItemProxy */;
		};
		24B4936924D4C3C400AA38D9 /* PBXTargetDependency */ = {
			isa = PBXTargetDependency;
			target = 21CAC0D52422917600C11388 /* AEPCore */;
			targetProxy = 24B4936824D4C3C400AA38D9 /* PBXContainerItemProxy */;
		};
		24B4936B24D4C3C400AA38D9 /* PBXTargetDependency */ = {
			isa = PBXTargetDependency;
			target = 3F03978624BE5DD30019F095 /* AEPServices */;
			targetProxy = 24B4936A24D4C3C400AA38D9 /* PBXContainerItemProxy */;
		};
		24B4936D24D4C6D200AA38D9 /* PBXTargetDependency */ = {
			isa = PBXTargetDependency;
			target = 24B4934E24D4C31100AA38D9 /* AEPSignal */;
			targetProxy = 24B4936C24D4C6D200AA38D9 /* PBXContainerItemProxy */;
		};
		24D2A3DC24DCB2540079DCCF /* PBXTargetDependency */ = {
			isa = PBXTargetDependency;
			target = 3FF8170924D89B160064DFA1 /* AEPCoreMocks */;
			targetProxy = 24D2A3DB24DCB2540079DCCF /* PBXContainerItemProxy */;
		};
		24D2A3DE24DCB2540079DCCF /* PBXTargetDependency */ = {
			isa = PBXTargetDependency;
			target = 3FE6DDA824C62C090065EA05 /* AEPServicesMocks */;
			targetProxy = 24D2A3DD24DCB2540079DCCF /* PBXContainerItemProxy */;
		};
		3F03979224BE5DD30019F095 /* PBXTargetDependency */ = {
			isa = PBXTargetDependency;
			target = 3F03978624BE5DD30019F095 /* AEPServices */;
			targetProxy = 3F03979124BE5DD30019F095 /* PBXContainerItemProxy */;
		};
		3F03983D24BE63570019F095 /* PBXTargetDependency */ = {
			isa = PBXTargetDependency;
			target = 3F03978624BE5DD30019F095 /* AEPServices */;
			targetProxy = 3F03983C24BE63570019F095 /* PBXContainerItemProxy */;
		};
		3F03984124BE65120019F095 /* PBXTargetDependency */ = {
			isa = PBXTargetDependency;
			target = 3F03978624BE5DD30019F095 /* AEPServices */;
			targetProxy = 3F03984024BE65120019F095 /* PBXContainerItemProxy */;
		};
		3F39152624CA34CA00B58C3E /* PBXTargetDependency */ = {
			isa = PBXTargetDependency;
			target = 21CAC0D52422917600C11388 /* AEPCore */;
			targetProxy = 3F39152524CA34CA00B58C3E /* PBXContainerItemProxy */;
		};
		3F39152824CA34CA00B58C3E /* PBXTargetDependency */ = {
			isa = PBXTargetDependency;
			target = 3FE6DE2E24C642330065EA05 /* AEPIdentity */;
			targetProxy = 3F39152724CA34CA00B58C3E /* PBXContainerItemProxy */;
		};
		3F39152A24CA34CA00B58C3E /* PBXTargetDependency */ = {
			isa = PBXTargetDependency;
			target = 3FE6DDD024C62EE60065EA05 /* AEPLifecycle */;
			targetProxy = 3F39152924CA34CA00B58C3E /* PBXContainerItemProxy */;
		};
		3F39152C24CA34CA00B58C3E /* PBXTargetDependency */ = {
			isa = PBXTargetDependency;
			target = 3F03978624BE5DD30019F095 /* AEPServices */;
			targetProxy = 3F39152B24CA34CA00B58C3E /* PBXContainerItemProxy */;
		};
		3F39522224CA1CBF00F7325B /* PBXTargetDependency */ = {
			isa = PBXTargetDependency;
			target = 21CAC0D52422917600C11388 /* AEPCore */;
			targetProxy = 3F39522124CA1CBF00F7325B /* PBXContainerItemProxy */;
		};
		3F39522424CA1CC500F7325B /* PBXTargetDependency */ = {
			isa = PBXTargetDependency;
			target = 21CAC0D52422917600C11388 /* AEPCore */;
			targetProxy = 3F39522324CA1CC500F7325B /* PBXContainerItemProxy */;
		};
		3FE6DDBE24C62DAB0065EA05 /* PBXTargetDependency */ = {
			isa = PBXTargetDependency;
			target = 3FE6DDA824C62C090065EA05 /* AEPServicesMocks */;
			targetProxy = 3FE6DDBD24C62DAB0065EA05 /* PBXContainerItemProxy */;
		};
		3FE6DDDC24C62EE60065EA05 /* PBXTargetDependency */ = {
			isa = PBXTargetDependency;
			target = 3FE6DDD024C62EE60065EA05 /* AEPLifecycle */;
			targetProxy = 3FE6DDDB24C62EE60065EA05 /* PBXContainerItemProxy */;
		};
		3FE6DE2124C6345A0065EA05 /* PBXTargetDependency */ = {
			isa = PBXTargetDependency;
			target = 3F03978624BE5DD30019F095 /* AEPServices */;
			targetProxy = 3FE6DE2024C6345A0065EA05 /* PBXContainerItemProxy */;
		};
		3FE6DE2524C634660065EA05 /* PBXTargetDependency */ = {
			isa = PBXTargetDependency;
			target = 3F03978624BE5DD30019F095 /* AEPServices */;
			targetProxy = 3FE6DE2424C634660065EA05 /* PBXContainerItemProxy */;
		};
		3FE6DE2724C634B50065EA05 /* PBXTargetDependency */ = {
			isa = PBXTargetDependency;
			target = 3FE6DDA824C62C090065EA05 /* AEPServicesMocks */;
			targetProxy = 3FE6DE2624C634B50065EA05 /* PBXContainerItemProxy */;
		};
		3FE6DE3A24C642330065EA05 /* PBXTargetDependency */ = {
			isa = PBXTargetDependency;
			target = 3FE6DE2E24C642330065EA05 /* AEPIdentity */;
			targetProxy = 3FE6DE3924C642330065EA05 /* PBXContainerItemProxy */;
		};
		3FE6DE8524C6437F0065EA05 /* PBXTargetDependency */ = {
			isa = PBXTargetDependency;
			target = 3FE6DDA824C62C090065EA05 /* AEPServicesMocks */;
			targetProxy = 3FE6DE8424C6437F0065EA05 /* PBXContainerItemProxy */;
		};
		3FE6DE8A24C646360065EA05 /* PBXTargetDependency */ = {
			isa = PBXTargetDependency;
			target = 3F03978624BE5DD30019F095 /* AEPServices */;
			targetProxy = 3FE6DE8924C646360065EA05 /* PBXContainerItemProxy */;
		};
		3FF8171B24D89B8A0064DFA1 /* PBXTargetDependency */ = {
			isa = PBXTargetDependency;
			target = 3FF8170924D89B160064DFA1 /* AEPCoreMocks */;
			targetProxy = 3FF8171A24D89B8A0064DFA1 /* PBXContainerItemProxy */;
		};
		3FF8171E24D89BCD0064DFA1 /* PBXTargetDependency */ = {
			isa = PBXTargetDependency;
			target = 21CAC0D52422917600C11388 /* AEPCore */;
			targetProxy = 3FF8171D24D89BCD0064DFA1 /* PBXContainerItemProxy */;
		};
		3FF8172224D8ABF20064DFA1 /* PBXTargetDependency */ = {
			isa = PBXTargetDependency;
			target = 3FF8170924D89B160064DFA1 /* AEPCoreMocks */;
			targetProxy = 3FF8172124D8ABF20064DFA1 /* PBXContainerItemProxy */;
		};
/* End PBXTargetDependency section */

/* Begin XCBuildConfiguration section */
		21CAC0E82422917600C11388 /* Debug */ = {
			isa = XCBuildConfiguration;
			buildSettings = {
				ALWAYS_SEARCH_USER_PATHS = NO;
				BUILD_LIBRARY_FOR_DISTRIBUTION = YES;
				CLANG_ANALYZER_NONNULL = YES;
				CLANG_ANALYZER_NUMBER_OBJECT_CONVERSION = YES_AGGRESSIVE;
				CLANG_CXX_LANGUAGE_STANDARD = "gnu++14";
				CLANG_CXX_LIBRARY = "libc++";
				CLANG_ENABLE_MODULES = YES;
				CLANG_ENABLE_OBJC_ARC = YES;
				CLANG_ENABLE_OBJC_WEAK = YES;
				CLANG_WARN_BLOCK_CAPTURE_AUTORELEASING = YES;
				CLANG_WARN_BOOL_CONVERSION = YES;
				CLANG_WARN_COMMA = YES;
				CLANG_WARN_CONSTANT_CONVERSION = YES;
				CLANG_WARN_DEPRECATED_OBJC_IMPLEMENTATIONS = YES;
				CLANG_WARN_DIRECT_OBJC_ISA_USAGE = YES_ERROR;
				CLANG_WARN_DOCUMENTATION_COMMENTS = YES;
				CLANG_WARN_EMPTY_BODY = YES;
				CLANG_WARN_ENUM_CONVERSION = YES;
				CLANG_WARN_INFINITE_RECURSION = YES;
				CLANG_WARN_INT_CONVERSION = YES;
				CLANG_WARN_NON_LITERAL_NULL_CONVERSION = YES;
				CLANG_WARN_OBJC_IMPLICIT_RETAIN_SELF = YES;
				CLANG_WARN_OBJC_LITERAL_CONVERSION = YES;
				CLANG_WARN_OBJC_ROOT_CLASS = YES_ERROR;
				CLANG_WARN_RANGE_LOOP_ANALYSIS = YES;
				CLANG_WARN_STRICT_PROTOTYPES = YES;
				CLANG_WARN_SUSPICIOUS_MOVE = YES;
				CLANG_WARN_UNGUARDED_AVAILABILITY = YES_AGGRESSIVE;
				CLANG_WARN_UNREACHABLE_CODE = YES;
				CLANG_WARN__DUPLICATE_METHOD_MATCH = YES;
				COPY_PHASE_STRIP = NO;
				CURRENT_PROJECT_VERSION = 1;
				DEBUG_INFORMATION_FORMAT = dwarf;
				ENABLE_STRICT_OBJC_MSGSEND = YES;
				ENABLE_TESTABILITY = YES;
				GCC_C_LANGUAGE_STANDARD = gnu11;
				GCC_DYNAMIC_NO_PIC = NO;
				GCC_NO_COMMON_BLOCKS = YES;
				GCC_OPTIMIZATION_LEVEL = 0;
				GCC_PREPROCESSOR_DEFINITIONS = (
					"DEBUG=1",
					"$(inherited)",
				);
				GCC_WARN_64_TO_32_BIT_CONVERSION = YES;
				GCC_WARN_ABOUT_RETURN_TYPE = YES_ERROR;
				GCC_WARN_UNDECLARED_SELECTOR = YES;
				GCC_WARN_UNINITIALIZED_AUTOS = YES_AGGRESSIVE;
				GCC_WARN_UNUSED_FUNCTION = YES;
				GCC_WARN_UNUSED_VARIABLE = YES;
				IPHONEOS_DEPLOYMENT_TARGET = 10.0;
				MTL_ENABLE_DEBUG_INFO = INCLUDE_SOURCE;
				MTL_FAST_MATH = YES;
				ONLY_ACTIVE_ARCH = YES;
				SDKROOT = iphoneos;
				SWIFT_ACTIVE_COMPILATION_CONDITIONS = DEBUG;
				SWIFT_OPTIMIZATION_LEVEL = "-Onone";
				VERSIONING_SYSTEM = "apple-generic";
				VERSION_INFO_PREFIX = "";
			};
			name = Debug;
		};
		21CAC0E92422917600C11388 /* Release */ = {
			isa = XCBuildConfiguration;
			buildSettings = {
				ALWAYS_SEARCH_USER_PATHS = NO;
				BUILD_LIBRARY_FOR_DISTRIBUTION = YES;
				CLANG_ANALYZER_NONNULL = YES;
				CLANG_ANALYZER_NUMBER_OBJECT_CONVERSION = YES_AGGRESSIVE;
				CLANG_CXX_LANGUAGE_STANDARD = "gnu++14";
				CLANG_CXX_LIBRARY = "libc++";
				CLANG_ENABLE_MODULES = YES;
				CLANG_ENABLE_OBJC_ARC = YES;
				CLANG_ENABLE_OBJC_WEAK = YES;
				CLANG_WARN_BLOCK_CAPTURE_AUTORELEASING = YES;
				CLANG_WARN_BOOL_CONVERSION = YES;
				CLANG_WARN_COMMA = YES;
				CLANG_WARN_CONSTANT_CONVERSION = YES;
				CLANG_WARN_DEPRECATED_OBJC_IMPLEMENTATIONS = YES;
				CLANG_WARN_DIRECT_OBJC_ISA_USAGE = YES_ERROR;
				CLANG_WARN_DOCUMENTATION_COMMENTS = YES;
				CLANG_WARN_EMPTY_BODY = YES;
				CLANG_WARN_ENUM_CONVERSION = YES;
				CLANG_WARN_INFINITE_RECURSION = YES;
				CLANG_WARN_INT_CONVERSION = YES;
				CLANG_WARN_NON_LITERAL_NULL_CONVERSION = YES;
				CLANG_WARN_OBJC_IMPLICIT_RETAIN_SELF = YES;
				CLANG_WARN_OBJC_LITERAL_CONVERSION = YES;
				CLANG_WARN_OBJC_ROOT_CLASS = YES_ERROR;
				CLANG_WARN_RANGE_LOOP_ANALYSIS = YES;
				CLANG_WARN_STRICT_PROTOTYPES = YES;
				CLANG_WARN_SUSPICIOUS_MOVE = YES;
				CLANG_WARN_UNGUARDED_AVAILABILITY = YES_AGGRESSIVE;
				CLANG_WARN_UNREACHABLE_CODE = YES;
				CLANG_WARN__DUPLICATE_METHOD_MATCH = YES;
				COPY_PHASE_STRIP = NO;
				CURRENT_PROJECT_VERSION = 1;
				DEBUG_INFORMATION_FORMAT = "dwarf-with-dsym";
				ENABLE_NS_ASSERTIONS = NO;
				ENABLE_STRICT_OBJC_MSGSEND = YES;
				GCC_C_LANGUAGE_STANDARD = gnu11;
				GCC_NO_COMMON_BLOCKS = YES;
				GCC_WARN_64_TO_32_BIT_CONVERSION = YES;
				GCC_WARN_ABOUT_RETURN_TYPE = YES_ERROR;
				GCC_WARN_UNDECLARED_SELECTOR = YES;
				GCC_WARN_UNINITIALIZED_AUTOS = YES_AGGRESSIVE;
				GCC_WARN_UNUSED_FUNCTION = YES;
				GCC_WARN_UNUSED_VARIABLE = YES;
				IPHONEOS_DEPLOYMENT_TARGET = 10.0;
				MTL_ENABLE_DEBUG_INFO = NO;
				MTL_FAST_MATH = YES;
				SDKROOT = iphoneos;
				SWIFT_COMPILATION_MODE = wholemodule;
				SWIFT_OPTIMIZATION_LEVEL = "-O";
				VALIDATE_PRODUCT = YES;
				VERSIONING_SYSTEM = "apple-generic";
				VERSION_INFO_PREFIX = "";
			};
			name = Release;
		};
		21CAC0EB2422917600C11388 /* Debug */ = {
			isa = XCBuildConfiguration;
			buildSettings = {
				CLANG_ENABLE_MODULES = YES;
				CODE_SIGN_STYLE = Automatic;
				DEFINES_MODULE = YES;
				DEVELOPMENT_TEAM = 66USX5VV9D;
				DYLIB_COMPATIBILITY_VERSION = 1;
				DYLIB_CURRENT_VERSION = 1;
				DYLIB_INSTALL_NAME_BASE = "@rpath";
				INFOPLIST_FILE = AEPCore/Sources/Info.plist;
				INSTALL_PATH = "$(LOCAL_LIBRARY_DIR)/Frameworks";
				IPHONEOS_DEPLOYMENT_TARGET = 10.0;
				LD_RUNPATH_SEARCH_PATHS = (
					"$(inherited)",
					"@executable_path/Frameworks",
					"@loader_path/Frameworks",
				);
				PRODUCT_BUNDLE_IDENTIFIER = Adobe.AEPCore;
				PRODUCT_NAME = "$(TARGET_NAME:c99extidentifier)";
				SKIP_INSTALL = YES;
				SUPPORTS_MACCATALYST = NO;
				SWIFT_OPTIMIZATION_LEVEL = "-Onone";
				SWIFT_VERSION = 5.0;
				TARGETED_DEVICE_FAMILY = "1,2";
			};
			name = Debug;
		};
		21CAC0EC2422917600C11388 /* Release */ = {
			isa = XCBuildConfiguration;
			buildSettings = {
				CLANG_ENABLE_MODULES = YES;
				CODE_SIGN_STYLE = Automatic;
				DEFINES_MODULE = YES;
				DEVELOPMENT_TEAM = 66USX5VV9D;
				DYLIB_COMPATIBILITY_VERSION = 1;
				DYLIB_CURRENT_VERSION = 1;
				DYLIB_INSTALL_NAME_BASE = "@rpath";
				INFOPLIST_FILE = AEPCore/Sources/Info.plist;
				INSTALL_PATH = "$(LOCAL_LIBRARY_DIR)/Frameworks";
				IPHONEOS_DEPLOYMENT_TARGET = 10.0;
				LD_RUNPATH_SEARCH_PATHS = (
					"$(inherited)",
					"@executable_path/Frameworks",
					"@loader_path/Frameworks",
				);
				PRODUCT_BUNDLE_IDENTIFIER = Adobe.AEPCore;
				PRODUCT_NAME = "$(TARGET_NAME:c99extidentifier)";
				SKIP_INSTALL = YES;
				SUPPORTS_MACCATALYST = NO;
				SWIFT_VERSION = 5.0;
				TARGETED_DEVICE_FAMILY = "1,2";
			};
			name = Release;
		};
		21CAC0EE2422917600C11388 /* Debug */ = {
			isa = XCBuildConfiguration;
			buildSettings = {
				ALWAYS_EMBED_SWIFT_STANDARD_LIBRARIES = YES;
				BUILD_LIBRARY_FOR_DISTRIBUTION = NO;
				CLANG_ENABLE_MODULES = YES;
				CODE_SIGN_STYLE = Automatic;
				DEVELOPMENT_TEAM = FKGEE875K4;
				INFOPLIST_FILE = AEPCore/Tests/Info.plist;
				IPHONEOS_DEPLOYMENT_TARGET = 10.0;
				LD_RUNPATH_SEARCH_PATHS = (
					"$(inherited)",
					"@executable_path/Frameworks",
					"@loader_path/Frameworks",
				);
				PRODUCT_BUNDLE_IDENTIFIER = Adobe.AEPCoreTests;
				PRODUCT_NAME = "$(TARGET_NAME)";
				SWIFT_OPTIMIZATION_LEVEL = "-Onone";
				SWIFT_VERSION = 5.0;
				TARGETED_DEVICE_FAMILY = "1,2";
			};
			name = Debug;
		};
		21CAC0EF2422917600C11388 /* Release */ = {
			isa = XCBuildConfiguration;
			buildSettings = {
				ALWAYS_EMBED_SWIFT_STANDARD_LIBRARIES = YES;
				BUILD_LIBRARY_FOR_DISTRIBUTION = NO;
				CLANG_ENABLE_MODULES = YES;
				CODE_SIGN_STYLE = Automatic;
				DEVELOPMENT_TEAM = FKGEE875K4;
				INFOPLIST_FILE = AEPCore/Tests/Info.plist;
				IPHONEOS_DEPLOYMENT_TARGET = 10.0;
				LD_RUNPATH_SEARCH_PATHS = (
					"$(inherited)",
					"@executable_path/Frameworks",
					"@loader_path/Frameworks",
				);
				PRODUCT_BUNDLE_IDENTIFIER = Adobe.AEPCoreTests;
				PRODUCT_NAME = "$(TARGET_NAME)";
				SWIFT_VERSION = 5.0;
				TARGETED_DEVICE_FAMILY = "1,2";
			};
			name = Release;
		};
		24B4936024D4C31100AA38D9 /* Debug */ = {
			isa = XCBuildConfiguration;
			buildSettings = {
				CLANG_ENABLE_MODULES = YES;
				CODE_SIGN_STYLE = Automatic;
				DEFINES_MODULE = YES;
				DYLIB_COMPATIBILITY_VERSION = 1;
				DYLIB_CURRENT_VERSION = 1;
				DYLIB_INSTALL_NAME_BASE = "@rpath";
				INFOPLIST_FILE = AEPSignal/Sources/Info.plist;
				INSTALL_PATH = "$(LOCAL_LIBRARY_DIR)/Frameworks";
				IPHONEOS_DEPLOYMENT_TARGET = 10.0;
				LD_RUNPATH_SEARCH_PATHS = (
					"$(inherited)",
					"@executable_path/Frameworks",
					"@loader_path/Frameworks",
				);
				PRODUCT_BUNDLE_IDENTIFIER = Adobe.AEPSignal;
				PRODUCT_NAME = "$(TARGET_NAME:c99extidentifier)";
				SKIP_INSTALL = YES;
				SUPPORTS_MACCATALYST = NO;
				SWIFT_OPTIMIZATION_LEVEL = "-Onone";
				SWIFT_VERSION = 5.0;
				TARGETED_DEVICE_FAMILY = "1,2";
			};
			name = Debug;
		};
		24B4936124D4C31100AA38D9 /* Release */ = {
			isa = XCBuildConfiguration;
			buildSettings = {
				CLANG_ENABLE_MODULES = YES;
				CODE_SIGN_STYLE = Automatic;
				DEFINES_MODULE = YES;
				DYLIB_COMPATIBILITY_VERSION = 1;
				DYLIB_CURRENT_VERSION = 1;
				DYLIB_INSTALL_NAME_BASE = "@rpath";
				INFOPLIST_FILE = AEPSignal/Sources/Info.plist;
				INSTALL_PATH = "$(LOCAL_LIBRARY_DIR)/Frameworks";
				IPHONEOS_DEPLOYMENT_TARGET = 10.0;
				LD_RUNPATH_SEARCH_PATHS = (
					"$(inherited)",
					"@executable_path/Frameworks",
					"@loader_path/Frameworks",
				);
				PRODUCT_BUNDLE_IDENTIFIER = Adobe.AEPSignal;
				PRODUCT_NAME = "$(TARGET_NAME:c99extidentifier)";
				SKIP_INSTALL = YES;
				SUPPORTS_MACCATALYST = NO;
				SWIFT_VERSION = 5.0;
				TARGETED_DEVICE_FAMILY = "1,2";
			};
			name = Release;
		};
		24B4936224D4C31100AA38D9 /* Debug */ = {
			isa = XCBuildConfiguration;
			buildSettings = {
				ALWAYS_EMBED_SWIFT_STANDARD_LIBRARIES = YES;
				CODE_SIGN_STYLE = Automatic;
				INFOPLIST_FILE = AEPSignal/Tests/Info.plist;
				IPHONEOS_DEPLOYMENT_TARGET = 13.6;
				LD_RUNPATH_SEARCH_PATHS = (
					"$(inherited)",
					"@executable_path/Frameworks",
					"@loader_path/Frameworks",
				);
				PRODUCT_BUNDLE_IDENTIFIER = com.adobe.AEPSignalTests;
				PRODUCT_NAME = "$(TARGET_NAME)";
				SWIFT_VERSION = 5.0;
				TARGETED_DEVICE_FAMILY = "1,2";
			};
			name = Debug;
		};
		24B4936324D4C31100AA38D9 /* Release */ = {
			isa = XCBuildConfiguration;
			buildSettings = {
				ALWAYS_EMBED_SWIFT_STANDARD_LIBRARIES = YES;
				CODE_SIGN_STYLE = Automatic;
				INFOPLIST_FILE = AEPSignal/Tests/Info.plist;
				IPHONEOS_DEPLOYMENT_TARGET = 13.6;
				LD_RUNPATH_SEARCH_PATHS = (
					"$(inherited)",
					"@executable_path/Frameworks",
					"@loader_path/Frameworks",
				);
				PRODUCT_BUNDLE_IDENTIFIER = com.adobe.AEPSignalTests;
				PRODUCT_NAME = "$(TARGET_NAME)";
				SWIFT_VERSION = 5.0;
				TARGETED_DEVICE_FAMILY = "1,2";
			};
			name = Release;
		};
		3F03979824BE5DD30019F095 /* Debug */ = {
			isa = XCBuildConfiguration;
			buildSettings = {
				CLANG_ENABLE_MODULES = YES;
				CODE_SIGN_STYLE = Automatic;
				DEFINES_MODULE = YES;
				DYLIB_COMPATIBILITY_VERSION = 1;
				DYLIB_CURRENT_VERSION = 1;
				DYLIB_INSTALL_NAME_BASE = "@rpath";
				INFOPLIST_FILE = AEPServices/Sources/Info.plist;
				INSTALL_PATH = "$(LOCAL_LIBRARY_DIR)/Frameworks";
				IPHONEOS_DEPLOYMENT_TARGET = 10.0;
				LD_RUNPATH_SEARCH_PATHS = (
					"$(inherited)",
					"@executable_path/Frameworks",
					"@loader_path/Frameworks",
				);
				PRODUCT_BUNDLE_IDENTIFIER = com.adobe.mobile.AEPServices;
				PRODUCT_NAME = "$(TARGET_NAME:c99extidentifier)";
				SKIP_INSTALL = YES;
				SWIFT_OPTIMIZATION_LEVEL = "-Onone";
				SWIFT_VERSION = 5.0;
				TARGETED_DEVICE_FAMILY = "1,2";
			};
			name = Debug;
		};
		3F03979924BE5DD30019F095 /* Release */ = {
			isa = XCBuildConfiguration;
			buildSettings = {
				CLANG_ENABLE_MODULES = YES;
				CODE_SIGN_STYLE = Automatic;
				DEFINES_MODULE = YES;
				DYLIB_COMPATIBILITY_VERSION = 1;
				DYLIB_CURRENT_VERSION = 1;
				DYLIB_INSTALL_NAME_BASE = "@rpath";
				INFOPLIST_FILE = AEPServices/Sources/Info.plist;
				INSTALL_PATH = "$(LOCAL_LIBRARY_DIR)/Frameworks";
				IPHONEOS_DEPLOYMENT_TARGET = 10.0;
				LD_RUNPATH_SEARCH_PATHS = (
					"$(inherited)",
					"@executable_path/Frameworks",
					"@loader_path/Frameworks",
				);
				PRODUCT_BUNDLE_IDENTIFIER = com.adobe.mobile.AEPServices;
				PRODUCT_NAME = "$(TARGET_NAME:c99extidentifier)";
				SKIP_INSTALL = YES;
				SWIFT_VERSION = 5.0;
				TARGETED_DEVICE_FAMILY = "1,2";
			};
			name = Release;
		};
		3F03979A24BE5DD30019F095 /* Debug */ = {
			isa = XCBuildConfiguration;
			buildSettings = {
				ALWAYS_EMBED_SWIFT_STANDARD_LIBRARIES = YES;
				CODE_SIGN_STYLE = Automatic;
				DEVELOPMENT_TEAM = FKGEE875K4;
				INFOPLIST_FILE = AEPServices/Tests/Info.plist;
				IPHONEOS_DEPLOYMENT_TARGET = 10.0;
				LD_RUNPATH_SEARCH_PATHS = (
					"$(inherited)",
					"@executable_path/Frameworks",
					"@loader_path/Frameworks",
				);
				PRODUCT_BUNDLE_IDENTIFIER = com.adobe.mobile.AEPServicesTests;
				PRODUCT_NAME = "$(TARGET_NAME)";
				SWIFT_VERSION = 5.0;
				TARGETED_DEVICE_FAMILY = "1,2";
			};
			name = Debug;
		};
		3F03979B24BE5DD30019F095 /* Release */ = {
			isa = XCBuildConfiguration;
			buildSettings = {
				ALWAYS_EMBED_SWIFT_STANDARD_LIBRARIES = YES;
				CODE_SIGN_STYLE = Automatic;
				DEVELOPMENT_TEAM = FKGEE875K4;
				INFOPLIST_FILE = AEPServices/Tests/Info.plist;
				IPHONEOS_DEPLOYMENT_TARGET = 10.0;
				LD_RUNPATH_SEARCH_PATHS = (
					"$(inherited)",
					"@executable_path/Frameworks",
					"@loader_path/Frameworks",
				);
				PRODUCT_BUNDLE_IDENTIFIER = com.adobe.mobile.AEPServicesTests;
				PRODUCT_NAME = "$(TARGET_NAME)";
				SWIFT_VERSION = 5.0;
				TARGETED_DEVICE_FAMILY = "1,2";
			};
			name = Release;
		};
		3F39152324CA34BA00B58C3E /* Debug */ = {
			isa = XCBuildConfiguration;
			buildSettings = {
				CODE_SIGN_STYLE = Automatic;
				PRODUCT_NAME = "$(TARGET_NAME)";
			};
			name = Debug;
		};
		3F39152424CA34BA00B58C3E /* Release */ = {
			isa = XCBuildConfiguration;
			buildSettings = {
				CODE_SIGN_STYLE = Automatic;
				PRODUCT_NAME = "$(TARGET_NAME)";
			};
			name = Release;
		};
		3FE6DDAF24C62C090065EA05 /* Debug */ = {
			isa = XCBuildConfiguration;
			buildSettings = {
				CLANG_ENABLE_MODULES = YES;
				CODE_SIGN_STYLE = Automatic;
				DEFINES_MODULE = YES;
				DYLIB_COMPATIBILITY_VERSION = 1;
				DYLIB_CURRENT_VERSION = 1;
				DYLIB_INSTALL_NAME_BASE = "@rpath";
				INFOPLIST_FILE = AEPServices/Mocks/Info.plist;
				INSTALL_PATH = "$(LOCAL_LIBRARY_DIR)/Frameworks";
				IPHONEOS_DEPLOYMENT_TARGET = 10.0;
				LD_RUNPATH_SEARCH_PATHS = (
					"$(inherited)",
					"@executable_path/Frameworks",
					"@loader_path/Frameworks",
				);
				PRODUCT_BUNDLE_IDENTIFIER = com.adobe.mobile.AEPServicesMocks;
				PRODUCT_NAME = "$(TARGET_NAME:c99extidentifier)";
				SKIP_INSTALL = YES;
				SWIFT_OPTIMIZATION_LEVEL = "-Onone";
				SWIFT_VERSION = 5.0;
				TARGETED_DEVICE_FAMILY = "1,2";
			};
			name = Debug;
		};
		3FE6DDB024C62C090065EA05 /* Release */ = {
			isa = XCBuildConfiguration;
			buildSettings = {
				CLANG_ENABLE_MODULES = YES;
				CODE_SIGN_STYLE = Automatic;
				DEFINES_MODULE = YES;
				DYLIB_COMPATIBILITY_VERSION = 1;
				DYLIB_CURRENT_VERSION = 1;
				DYLIB_INSTALL_NAME_BASE = "@rpath";
				INFOPLIST_FILE = AEPServices/Mocks/Info.plist;
				INSTALL_PATH = "$(LOCAL_LIBRARY_DIR)/Frameworks";
				IPHONEOS_DEPLOYMENT_TARGET = 10.0;
				LD_RUNPATH_SEARCH_PATHS = (
					"$(inherited)",
					"@executable_path/Frameworks",
					"@loader_path/Frameworks",
				);
				PRODUCT_BUNDLE_IDENTIFIER = com.adobe.mobile.AEPServicesMocks;
				PRODUCT_NAME = "$(TARGET_NAME:c99extidentifier)";
				SKIP_INSTALL = YES;
				SWIFT_VERSION = 5.0;
				TARGETED_DEVICE_FAMILY = "1,2";
			};
			name = Release;
		};
		3FE6DDE324C62EE60065EA05 /* Debug */ = {
			isa = XCBuildConfiguration;
			buildSettings = {
				CLANG_ENABLE_MODULES = YES;
				CODE_SIGN_STYLE = Automatic;
				DEFINES_MODULE = YES;
				DYLIB_COMPATIBILITY_VERSION = 1;
				DYLIB_CURRENT_VERSION = 1;
				DYLIB_INSTALL_NAME_BASE = "@rpath";
				INFOPLIST_FILE = AEPLifecycle/Sources/Info.plist;
				INSTALL_PATH = "$(LOCAL_LIBRARY_DIR)/Frameworks";
				IPHONEOS_DEPLOYMENT_TARGET = 10.0;
				LD_RUNPATH_SEARCH_PATHS = (
					"$(inherited)",
					"@executable_path/Frameworks",
					"@loader_path/Frameworks",
				);
				PRODUCT_BUNDLE_IDENTIFIER = com.adobe.mobile.AEPLifecycle;
				PRODUCT_NAME = "$(TARGET_NAME:c99extidentifier)";
				SKIP_INSTALL = YES;
				SWIFT_OPTIMIZATION_LEVEL = "-Onone";
				SWIFT_VERSION = 5.0;
				TARGETED_DEVICE_FAMILY = "1,2";
			};
			name = Debug;
		};
		3FE6DDE424C62EE60065EA05 /* Release */ = {
			isa = XCBuildConfiguration;
			buildSettings = {
				CLANG_ENABLE_MODULES = YES;
				CODE_SIGN_STYLE = Automatic;
				DEFINES_MODULE = YES;
				DYLIB_COMPATIBILITY_VERSION = 1;
				DYLIB_CURRENT_VERSION = 1;
				DYLIB_INSTALL_NAME_BASE = "@rpath";
				INFOPLIST_FILE = AEPLifecycle/Sources/Info.plist;
				INSTALL_PATH = "$(LOCAL_LIBRARY_DIR)/Frameworks";
				IPHONEOS_DEPLOYMENT_TARGET = 10.0;
				LD_RUNPATH_SEARCH_PATHS = (
					"$(inherited)",
					"@executable_path/Frameworks",
					"@loader_path/Frameworks",
				);
				PRODUCT_BUNDLE_IDENTIFIER = com.adobe.mobile.AEPLifecycle;
				PRODUCT_NAME = "$(TARGET_NAME:c99extidentifier)";
				SKIP_INSTALL = YES;
				SWIFT_VERSION = 5.0;
				TARGETED_DEVICE_FAMILY = "1,2";
			};
			name = Release;
		};
		3FE6DDE624C62EE60065EA05 /* Debug */ = {
			isa = XCBuildConfiguration;
			buildSettings = {
				ALWAYS_EMBED_SWIFT_STANDARD_LIBRARIES = YES;
				CLANG_ENABLE_MODULES = YES;
				CODE_SIGN_STYLE = Automatic;
				INFOPLIST_FILE = AEPLifecycle/Tests/Info.plist;
				IPHONEOS_DEPLOYMENT_TARGET = 10.0;
				LD_RUNPATH_SEARCH_PATHS = (
					"$(inherited)",
					"@executable_path/Frameworks",
					"@loader_path/Frameworks",
				);
				PRODUCT_BUNDLE_IDENTIFIER = com.adobe.mobile.AEPLifecycleTests;
				PRODUCT_NAME = "$(TARGET_NAME)";
				SWIFT_OPTIMIZATION_LEVEL = "-Onone";
				SWIFT_VERSION = 5.0;
				TARGETED_DEVICE_FAMILY = "1,2";
			};
			name = Debug;
		};
		3FE6DDE724C62EE60065EA05 /* Release */ = {
			isa = XCBuildConfiguration;
			buildSettings = {
				ALWAYS_EMBED_SWIFT_STANDARD_LIBRARIES = YES;
				CLANG_ENABLE_MODULES = YES;
				CODE_SIGN_STYLE = Automatic;
				INFOPLIST_FILE = AEPLifecycle/Tests/Info.plist;
				IPHONEOS_DEPLOYMENT_TARGET = 10.0;
				LD_RUNPATH_SEARCH_PATHS = (
					"$(inherited)",
					"@executable_path/Frameworks",
					"@loader_path/Frameworks",
				);
				PRODUCT_BUNDLE_IDENTIFIER = com.adobe.mobile.AEPLifecycleTests;
				PRODUCT_NAME = "$(TARGET_NAME)";
				SWIFT_VERSION = 5.0;
				TARGETED_DEVICE_FAMILY = "1,2";
			};
			name = Release;
		};
		3FE6DE4124C642330065EA05 /* Debug */ = {
			isa = XCBuildConfiguration;
			buildSettings = {
				CLANG_ENABLE_MODULES = YES;
				CODE_SIGN_STYLE = Automatic;
				DEFINES_MODULE = YES;
				DYLIB_COMPATIBILITY_VERSION = 1;
				DYLIB_CURRENT_VERSION = 1;
				DYLIB_INSTALL_NAME_BASE = "@rpath";
				INFOPLIST_FILE = AEPIdentity/Sources/Info.plist;
				INSTALL_PATH = "$(LOCAL_LIBRARY_DIR)/Frameworks";
				IPHONEOS_DEPLOYMENT_TARGET = 10.0;
				LD_RUNPATH_SEARCH_PATHS = (
					"$(inherited)",
					"@executable_path/Frameworks",
					"@loader_path/Frameworks",
				);
				PRODUCT_BUNDLE_IDENTIFIER = com.adobe.mobile.AEPIdentity;
				PRODUCT_NAME = "$(TARGET_NAME:c99extidentifier)";
				SKIP_INSTALL = YES;
				SWIFT_OPTIMIZATION_LEVEL = "-Onone";
				SWIFT_VERSION = 5.0;
				TARGETED_DEVICE_FAMILY = "1,2";
			};
			name = Debug;
		};
		3FE6DE4224C642330065EA05 /* Release */ = {
			isa = XCBuildConfiguration;
			buildSettings = {
				CLANG_ENABLE_MODULES = YES;
				CODE_SIGN_STYLE = Automatic;
				DEFINES_MODULE = YES;
				DYLIB_COMPATIBILITY_VERSION = 1;
				DYLIB_CURRENT_VERSION = 1;
				DYLIB_INSTALL_NAME_BASE = "@rpath";
				INFOPLIST_FILE = AEPIdentity/Sources/Info.plist;
				INSTALL_PATH = "$(LOCAL_LIBRARY_DIR)/Frameworks";
				IPHONEOS_DEPLOYMENT_TARGET = 10.0;
				LD_RUNPATH_SEARCH_PATHS = (
					"$(inherited)",
					"@executable_path/Frameworks",
					"@loader_path/Frameworks",
				);
				PRODUCT_BUNDLE_IDENTIFIER = com.adobe.mobile.AEPIdentity;
				PRODUCT_NAME = "$(TARGET_NAME:c99extidentifier)";
				SKIP_INSTALL = YES;
				SWIFT_VERSION = 5.0;
				TARGETED_DEVICE_FAMILY = "1,2";
			};
			name = Release;
		};
		3FE6DE4424C642330065EA05 /* Debug */ = {
			isa = XCBuildConfiguration;
			buildSettings = {
				ALWAYS_EMBED_SWIFT_STANDARD_LIBRARIES = YES;
				CLANG_ENABLE_MODULES = YES;
				CODE_SIGN_STYLE = Automatic;
				INFOPLIST_FILE = AEPIdentity/Tests/Info.plist;
				IPHONEOS_DEPLOYMENT_TARGET = 10.0;
				LD_RUNPATH_SEARCH_PATHS = (
					"$(inherited)",
					"@executable_path/Frameworks",
					"@loader_path/Frameworks",
				);
				PRODUCT_BUNDLE_IDENTIFIER = com.adobe.mobile.AEPIdentityTests;
				PRODUCT_NAME = "$(TARGET_NAME)";
				SWIFT_OPTIMIZATION_LEVEL = "-Onone";
				SWIFT_VERSION = 5.0;
				TARGETED_DEVICE_FAMILY = "1,2";
			};
			name = Debug;
		};
		3FE6DE4524C642330065EA05 /* Release */ = {
			isa = XCBuildConfiguration;
			buildSettings = {
				ALWAYS_EMBED_SWIFT_STANDARD_LIBRARIES = YES;
				CLANG_ENABLE_MODULES = YES;
				CODE_SIGN_STYLE = Automatic;
				INFOPLIST_FILE = AEPIdentity/Tests/Info.plist;
				IPHONEOS_DEPLOYMENT_TARGET = 10.0;
				LD_RUNPATH_SEARCH_PATHS = (
					"$(inherited)",
					"@executable_path/Frameworks",
					"@loader_path/Frameworks",
				);
				PRODUCT_BUNDLE_IDENTIFIER = com.adobe.mobile.AEPIdentityTests;
				PRODUCT_NAME = "$(TARGET_NAME)";
				SWIFT_VERSION = 5.0;
				TARGETED_DEVICE_FAMILY = "1,2";
			};
			name = Release;
		};
		3FF8171024D89B160064DFA1 /* Debug */ = {
			isa = XCBuildConfiguration;
			buildSettings = {
				CLANG_ENABLE_MODULES = YES;
				CODE_SIGN_STYLE = Automatic;
				DEFINES_MODULE = YES;
				DYLIB_COMPATIBILITY_VERSION = 1;
				DYLIB_CURRENT_VERSION = 1;
				DYLIB_INSTALL_NAME_BASE = "@rpath";
				INFOPLIST_FILE = AEPCore/Mocks/Info.plist;
				INSTALL_PATH = "$(LOCAL_LIBRARY_DIR)/Frameworks";
				IPHONEOS_DEPLOYMENT_TARGET = 13.2;
				LD_RUNPATH_SEARCH_PATHS = (
					"$(inherited)",
					"@executable_path/Frameworks",
					"@loader_path/Frameworks",
				);
				PRODUCT_BUNDLE_IDENTIFIER = com.adobe.mobile.AEPCoreMocks;
				PRODUCT_NAME = "$(TARGET_NAME:c99extidentifier)";
				SKIP_INSTALL = YES;
				SWIFT_OPTIMIZATION_LEVEL = "-Onone";
				SWIFT_VERSION = 5.0;
				TARGETED_DEVICE_FAMILY = "1,2";
			};
			name = Debug;
		};
		3FF8171124D89B160064DFA1 /* Release */ = {
			isa = XCBuildConfiguration;
			buildSettings = {
				CLANG_ENABLE_MODULES = YES;
				CODE_SIGN_STYLE = Automatic;
				DEFINES_MODULE = YES;
				DYLIB_COMPATIBILITY_VERSION = 1;
				DYLIB_CURRENT_VERSION = 1;
				DYLIB_INSTALL_NAME_BASE = "@rpath";
				INFOPLIST_FILE = AEPCore/Mocks/Info.plist;
				INSTALL_PATH = "$(LOCAL_LIBRARY_DIR)/Frameworks";
				IPHONEOS_DEPLOYMENT_TARGET = 13.2;
				LD_RUNPATH_SEARCH_PATHS = (
					"$(inherited)",
					"@executable_path/Frameworks",
					"@loader_path/Frameworks",
				);
				PRODUCT_BUNDLE_IDENTIFIER = com.adobe.mobile.AEPCoreMocks;
				PRODUCT_NAME = "$(TARGET_NAME:c99extidentifier)";
				SKIP_INSTALL = YES;
				SWIFT_VERSION = 5.0;
				TARGETED_DEVICE_FAMILY = "1,2";
			};
			name = Release;
		};
/* End XCBuildConfiguration section */

/* Begin XCConfigurationList section */
		21CAC0D02422917600C11388 /* Build configuration list for PBXProject "AEPCore" */ = {
			isa = XCConfigurationList;
			buildConfigurations = (
				21CAC0E82422917600C11388 /* Debug */,
				21CAC0E92422917600C11388 /* Release */,
			);
			defaultConfigurationIsVisible = 0;
			defaultConfigurationName = Release;
		};
		21CAC0EA2422917600C11388 /* Build configuration list for PBXNativeTarget "AEPCore" */ = {
			isa = XCConfigurationList;
			buildConfigurations = (
				21CAC0EB2422917600C11388 /* Debug */,
				21CAC0EC2422917600C11388 /* Release */,
			);
			defaultConfigurationIsVisible = 0;
			defaultConfigurationName = Release;
		};
		21CAC0ED2422917600C11388 /* Build configuration list for PBXNativeTarget "AEPCoreTests" */ = {
			isa = XCConfigurationList;
			buildConfigurations = (
				21CAC0EE2422917600C11388 /* Debug */,
				21CAC0EF2422917600C11388 /* Release */,
			);
			defaultConfigurationIsVisible = 0;
			defaultConfigurationName = Release;
		};
		24B4936424D4C31100AA38D9 /* Build configuration list for PBXNativeTarget "AEPSignal" */ = {
			isa = XCConfigurationList;
			buildConfigurations = (
				24B4936024D4C31100AA38D9 /* Debug */,
				24B4936124D4C31100AA38D9 /* Release */,
			);
			defaultConfigurationIsVisible = 0;
			defaultConfigurationName = Release;
		};
		24B4936524D4C31100AA38D9 /* Build configuration list for PBXNativeTarget "AEPSignalTests" */ = {
			isa = XCConfigurationList;
			buildConfigurations = (
				24B4936224D4C31100AA38D9 /* Debug */,
				24B4936324D4C31100AA38D9 /* Release */,
			);
			defaultConfigurationIsVisible = 0;
			defaultConfigurationName = Release;
		};
		3F03979C24BE5DD30019F095 /* Build configuration list for PBXNativeTarget "AEPServices" */ = {
			isa = XCConfigurationList;
			buildConfigurations = (
				3F03979824BE5DD30019F095 /* Debug */,
				3F03979924BE5DD30019F095 /* Release */,
			);
			defaultConfigurationIsVisible = 0;
			defaultConfigurationName = Release;
		};
		3F03979D24BE5DD30019F095 /* Build configuration list for PBXNativeTarget "AEPServicesTests" */ = {
			isa = XCConfigurationList;
			buildConfigurations = (
				3F03979A24BE5DD30019F095 /* Debug */,
				3F03979B24BE5DD30019F095 /* Release */,
			);
			defaultConfigurationIsVisible = 0;
			defaultConfigurationName = Release;
		};
		3F39152224CA34BA00B58C3E /* Build configuration list for PBXAggregateTarget "AEP-All" */ = {
			isa = XCConfigurationList;
			buildConfigurations = (
				3F39152324CA34BA00B58C3E /* Debug */,
				3F39152424CA34BA00B58C3E /* Release */,
			);
			defaultConfigurationIsVisible = 0;
			defaultConfigurationName = Release;
		};
		3FE6DDAE24C62C090065EA05 /* Build configuration list for PBXNativeTarget "AEPServicesMocks" */ = {
			isa = XCConfigurationList;
			buildConfigurations = (
				3FE6DDAF24C62C090065EA05 /* Debug */,
				3FE6DDB024C62C090065EA05 /* Release */,
			);
			defaultConfigurationIsVisible = 0;
			defaultConfigurationName = Release;
		};
		3FE6DDE224C62EE60065EA05 /* Build configuration list for PBXNativeTarget "AEPLifecycle" */ = {
			isa = XCConfigurationList;
			buildConfigurations = (
				3FE6DDE324C62EE60065EA05 /* Debug */,
				3FE6DDE424C62EE60065EA05 /* Release */,
			);
			defaultConfigurationIsVisible = 0;
			defaultConfigurationName = Release;
		};
		3FE6DDE524C62EE60065EA05 /* Build configuration list for PBXNativeTarget "AEPLifecycleTests" */ = {
			isa = XCConfigurationList;
			buildConfigurations = (
				3FE6DDE624C62EE60065EA05 /* Debug */,
				3FE6DDE724C62EE60065EA05 /* Release */,
			);
			defaultConfigurationIsVisible = 0;
			defaultConfigurationName = Release;
		};
		3FE6DE4024C642330065EA05 /* Build configuration list for PBXNativeTarget "AEPIdentity" */ = {
			isa = XCConfigurationList;
			buildConfigurations = (
				3FE6DE4124C642330065EA05 /* Debug */,
				3FE6DE4224C642330065EA05 /* Release */,
			);
			defaultConfigurationIsVisible = 0;
			defaultConfigurationName = Release;
		};
		3FE6DE4324C642330065EA05 /* Build configuration list for PBXNativeTarget "AEPIdentityTests" */ = {
			isa = XCConfigurationList;
			buildConfigurations = (
				3FE6DE4424C642330065EA05 /* Debug */,
				3FE6DE4524C642330065EA05 /* Release */,
			);
			defaultConfigurationIsVisible = 0;
			defaultConfigurationName = Release;
		};
		3FF8170F24D89B160064DFA1 /* Build configuration list for PBXNativeTarget "AEPCoreMocks" */ = {
			isa = XCConfigurationList;
			buildConfigurations = (
				3FF8171024D89B160064DFA1 /* Debug */,
				3FF8171124D89B160064DFA1 /* Release */,
			);
			defaultConfigurationIsVisible = 0;
			defaultConfigurationName = Release;
		};
/* End XCConfigurationList section */

/* Begin XCRemoteSwiftPackageReference section */
		3FE6DE9324C64B8D0065EA05 /* XCRemoteSwiftPackageReference "aepsdk-rulesengine-ios" */ = {
			isa = XCRemoteSwiftPackageReference;
			repositoryURL = "https://github.com/adobe/aepsdk-rulesengine-ios.git";
			requirement = {
				branch = dev;
				kind = branch;
			};
		};
/* End XCRemoteSwiftPackageReference section */

/* Begin XCSwiftPackageProductDependency section */
		244DD7312512A82D000AAF97 /* AEPRulesEngine */ = {
			isa = XCSwiftPackageProductDependency;
			package = 3FE6DE9324C64B8D0065EA05 /* XCRemoteSwiftPackageReference "aepsdk-rulesengine-ios" */;
			productName = AEPRulesEngine;
		};
/* End XCSwiftPackageProductDependency section */
	};
	rootObject = 21CAC0CD2422917600C11388 /* Project object */;
}<|MERGE_RESOLUTION|>--- conflicted
+++ resolved
@@ -171,12 +171,7 @@
 		3F39521D24CA096200F7325B /* ConfigurationStateTests.swift in Sources */ = {isa = PBXBuildFile; fileRef = 3F39520324CA096100F7325B /* ConfigurationStateTests.swift */; };
 		3F39521E24CA096200F7325B /* ConfigurationDownloaderTests.swift in Sources */ = {isa = PBXBuildFile; fileRef = 3F39520424CA096100F7325B /* ConfigurationDownloaderTests.swift */; };
 		3F39522024CA096200F7325B /* LaunchIDManagerTests.swift in Sources */ = {isa = PBXBuildFile; fileRef = 3F39520624CA096100F7325B /* LaunchIDManagerTests.swift */; };
-<<<<<<< HEAD
 		3FB5F7D024D2848900F0F6DF /* ConfigurationUpdateTests.swift in Sources */ = {isa = PBXBuildFile; fileRef = 3FB5F7CF24D2848900F0F6DF /* ConfigurationUpdateTests.swift */; };
-		3FB66A9C24CA003700502CAF /* SwiftRulesEngine in Frameworks */ = {isa = PBXBuildFile; productRef = 3FB66A9B24CA003700502CAF /* SwiftRulesEngine */; };
-=======
-		3FB5F7D024D2848900F0F6DF /* ConfigurationFunctionalTests.swift in Sources */ = {isa = PBXBuildFile; fileRef = 3FB5F7CF24D2848900F0F6DF /* ConfigurationFunctionalTests.swift */; };
->>>>>>> 636a51af
 		3FB66AC524CA004400502CAF /* CoreConstants.swift in Sources */ = {isa = PBXBuildFile; fileRef = 3FB66A9E24CA004400502CAF /* CoreConstants.swift */; };
 		3FB66AC624CA004400502CAF /* MobileCore.swift in Sources */ = {isa = PBXBuildFile; fileRef = 3FB66A9F24CA004400502CAF /* MobileCore.swift */; };
 		3FB66AC924CA004400502CAF /* MobileCore+Configuration.swift in Sources */ = {isa = PBXBuildFile; fileRef = 3FB66AA224CA004400502CAF /* MobileCore+Configuration.swift */; };
