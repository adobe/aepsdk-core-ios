// !$*UTF8*$!
{
	archiveVersion = 1;
	classes = {
	};
	objectVersion = 50;
	objects = {

/* Begin PBXBuildFile section */
		211728912491680000BB7BD3 /* NetworkService+IdentityTests.swift in Sources */ = {isa = PBXBuildFile; fileRef = 211728902491680000BB7BD3 /* NetworkService+IdentityTests.swift */; };
		21172895249177FC00BB7BD3 /* Identifiable.swift in Sources */ = {isa = PBXBuildFile; fileRef = 21172894249177FC00BB7BD3 /* Identifiable.swift */; };
		21315BB524575ED200D1B254 /* AEPCore.swift in Sources */ = {isa = PBXBuildFile; fileRef = 21315BB424575ED200D1B254 /* AEPCore.swift */; };
		21315BBA24579C4A00D1B254 /* AtomicCounter.swift in Sources */ = {isa = PBXBuildFile; fileRef = 21315BB924579C4A00D1B254 /* AtomicCounter.swift */; };
		21315BBB24579F1800D1B254 /* AtomicCounter.swift in Sources */ = {isa = PBXBuildFile; fileRef = 21315BB924579C4A00D1B254 /* AtomicCounter.swift */; };
		2131A1B22465D81400F1392D /* AEPCore+ConfigurationTests.swift in Sources */ = {isa = PBXBuildFile; fileRef = 2131A1B12465D81400F1392D /* AEPCore+ConfigurationTests.swift */; };
		2131A1B42465D81E00F1392D /* EventHub+Testable.swift in Sources */ = {isa = PBXBuildFile; fileRef = 2131A1B32465D81E00F1392D /* EventHub+Testable.swift */; };
		2137BA112498311600F01D04 /* URLQueryItem+Identity.swift in Sources */ = {isa = PBXBuildFile; fileRef = 2137BA102498311600F01D04 /* URLQueryItem+Identity.swift */; };
		2137BA132498314000F01D04 /* URL+Identity.swift in Sources */ = {isa = PBXBuildFile; fileRef = 2137BA122498314000F01D04 /* URL+Identity.swift */; };
		2137BA152498317500F01D04 /* URL+IdentityTests.swift in Sources */ = {isa = PBXBuildFile; fileRef = 2137BA142498317500F01D04 /* URL+IdentityTests.swift */; };
		2137BA172498318300F01D04 /* URLQueryItem+IdentityTests.swift in Sources */ = {isa = PBXBuildFile; fileRef = 2137BA162498318300F01D04 /* URLQueryItem+IdentityTests.swift */; };
		213C8BC8242426DC009F780A /* Extension.swift in Sources */ = {isa = PBXBuildFile; fileRef = 213C8BC7242426DC009F780A /* Extension.swift */; };
		213C8BCA242521BC009F780A /* EventHubTests.swift in Sources */ = {isa = PBXBuildFile; fileRef = 213C8BC9242521BC009F780A /* EventHubTests.swift */; };
		213C8BD524252302009F780A /* MockExtension.swift in Sources */ = {isa = PBXBuildFile; fileRef = 213C8BD424252302009F780A /* MockExtension.swift */; };
		213C8BD72428822A009F780A /* EventListenerContainer.swift in Sources */ = {isa = PBXBuildFile; fileRef = 213C8BD62428822A009F780A /* EventListenerContainer.swift */; };
		213C8C0824297773009F780A /* EventHubError.swift in Sources */ = {isa = PBXBuildFile; fileRef = 213C8C0724297773009F780A /* EventHubError.swift */; };
		213E87B92433E9BD00033447 /* SharedStateTestHelper.swift in Sources */ = {isa = PBXBuildFile; fileRef = 213E87B82433E9BD00033447 /* SharedStateTestHelper.swift */; };
		213F662E2492A36A000184DE /* AEPError.swift in Sources */ = {isa = PBXBuildFile; fileRef = 213F662D2492A36A000184DE /* AEPError.swift */; };
		213F66302492A808000184DE /* MID.swift in Sources */ = {isa = PBXBuildFile; fileRef = 213F662F2492A808000184DE /* MID.swift */; };
		213F66322492A8B9000184DE /* MIDTests.swift in Sources */ = {isa = PBXBuildFile; fileRef = 213F66312492A8B9000184DE /* MIDTests.swift */; };
		213F66342492C06B000184DE /* IdentityProperties.swift in Sources */ = {isa = PBXBuildFile; fileRef = 213F66332492C06B000184DE /* IdentityProperties.swift */; };
		214149C72429A39B00FCE512 /* SlowMockExtension.swift in Sources */ = {isa = PBXBuildFile; fileRef = 214149C52429A39B00FCE512 /* SlowMockExtension.swift */; };
		214A24C92497FEBF002C310A /* URLEncoder.swift in Sources */ = {isa = PBXBuildFile; fileRef = 214A24C82497FEBF002C310A /* URLEncoder.swift */; };
		214A24CB2497FFC2002C310A /* URLEncoderTests.swift in Sources */ = {isa = PBXBuildFile; fileRef = 214A24CA2497FFC1002C310A /* URLEncoderTests.swift */; };
		214B5221248AB1710034BF22 /* Event+Configuration.swift in Sources */ = {isa = PBXBuildFile; fileRef = 214B5220248AB1710034BF22 /* Event+Configuration.swift */; };
		214B5223248ABC710034BF22 /* AEPIdentity.swift in Sources */ = {isa = PBXBuildFile; fileRef = 214B5222248ABC710034BF22 /* AEPIdentity.swift */; };
		214B5225248ABCEB0034BF22 /* AEPIdentity+Identity.swift in Sources */ = {isa = PBXBuildFile; fileRef = 214B5224248ABCEB0034BF22 /* AEPIdentity+Identity.swift */; };
		214B5227248ABD5D0034BF22 /* IdentityConstants.swift in Sources */ = {isa = PBXBuildFile; fileRef = 214B5226248ABD5D0034BF22 /* IdentityConstants.swift */; };
		214B522A248AE66C0034BF22 /* AEPIdentity+IdentityTests.swift in Sources */ = {isa = PBXBuildFile; fileRef = 214B5229248AE66C0034BF22 /* AEPIdentity+IdentityTests.swift */; };
		2157951E24A2A9F00012ED28 /* CacheService.swift in Sources */ = {isa = PBXBuildFile; fileRef = 2157951D24A2A9F00012ED28 /* CacheService.swift */; };
		2157952024A2A9FE0012ED28 /* DiskCacheService.swift in Sources */ = {isa = PBXBuildFile; fileRef = 2157951F24A2A9FE0012ED28 /* DiskCacheService.swift */; };
		2157952224A2AA050012ED28 /* Cache.swift in Sources */ = {isa = PBXBuildFile; fileRef = 2157952124A2AA050012ED28 /* Cache.swift */; };
		2157952424A3D9E30012ED28 /* CacheExpiry.swift in Sources */ = {isa = PBXBuildFile; fileRef = 2157952324A3D9E30012ED28 /* CacheExpiry.swift */; };
		2157952624A3DC410012ED28 /* CacheEntry.swift in Sources */ = {isa = PBXBuildFile; fileRef = 2157952524A3DC410012ED28 /* CacheEntry.swift */; };
		21599656243E4EEB00E202B1 /* AnyCodable.swift in Sources */ = {isa = PBXBuildFile; fileRef = 21599655243E4EEB00E202B1 /* AnyCodable.swift */; };
		21599659243E4F0B00E202B1 /* AnyCodableTests.swift in Sources */ = {isa = PBXBuildFile; fileRef = 21599658243E4F0B00E202B1 /* AnyCodableTests.swift */; };
		2159F4282493FF3C0008851C /* IdentityPropertiesTests.swift in Sources */ = {isa = PBXBuildFile; fileRef = 2159F4272493FF3C0008851C /* IdentityPropertiesTests.swift */; };
		215AA61D2465DFE200CEB4F4 /* CachedConfiguration.swift in Sources */ = {isa = PBXBuildFile; fileRef = 215AA61C2465DFE200CEB4F4 /* CachedConfiguration.swift */; };
		215AA61F2465DFF900CEB4F4 /* ConfigurationDownloader.swift in Sources */ = {isa = PBXBuildFile; fileRef = 215AA61E2465DFF900CEB4F4 /* ConfigurationDownloader.swift */; };
		215AA6212465E02C00CEB4F4 /* ConfigurationDownloaderTests.swift in Sources */ = {isa = PBXBuildFile; fileRef = 215AA6202465E02C00CEB4F4 /* ConfigurationDownloaderTests.swift */; };
		215AA6232465E06600CEB4F4 /* ADBMobileConfig.json in Resources */ = {isa = PBXBuildFile; fileRef = 215AA6222465E06600CEB4F4 /* ADBMobileConfig.json */; };
		215CA8152481C9430078D778 /* LifecycleState.swift in Sources */ = {isa = PBXBuildFile; fileRef = 215CA8142481C9430078D778 /* LifecycleState.swift */; };
		215CA8172481C9610078D778 /* LifecycleContextData.swift in Sources */ = {isa = PBXBuildFile; fileRef = 215CA8162481C9610078D778 /* LifecycleContextData.swift */; };
		215CA8192481CA780078D778 /* LifecycleStateTests.swift in Sources */ = {isa = PBXBuildFile; fileRef = 215CA8182481CA780078D778 /* LifecycleStateTests.swift */; };
		21629DAC2461CA88009D05BF /* LifecycleConstants.swift in Sources */ = {isa = PBXBuildFile; fileRef = 21629DAB2461CA88009D05BF /* LifecycleConstants.swift */; };
		21629DB02461CAD0009D05BF /* AEPCore+Lifecycle.swift in Sources */ = {isa = PBXBuildFile; fileRef = 21629DAF2461CAD0009D05BF /* AEPCore+Lifecycle.swift */; };
		21629DB22461CC48009D05BF /* AEPCore+LifecycleTests.swift in Sources */ = {isa = PBXBuildFile; fileRef = 21629DB12461CC48009D05BF /* AEPCore+LifecycleTests.swift */; };
		21649561249BD24E00B24F81 /* MobileIdentities.swift in Sources */ = {isa = PBXBuildFile; fileRef = 21649560249BD24E00B24F81 /* MobileIdentities.swift */; };
		21649563249BECE600B24F81 /* MobileIdentitiesTests.swift in Sources */ = {isa = PBXBuildFile; fileRef = 21649562249BECE600B24F81 /* MobileIdentitiesTests.swift */; };
		2179F183246490140004A7C0 /* Lifecycle.swift in Sources */ = {isa = PBXBuildFile; fileRef = 21629DA92461CA3F009D05BF /* Lifecycle.swift */; };
		2179F1842464901A0004A7C0 /* AEPLifecycle.swift in Sources */ = {isa = PBXBuildFile; fileRef = 21629DAD2461CABE009D05BF /* AEPLifecycle.swift */; };
		2181730324A51BD20053439A /* MockDataStore.swift in Sources */ = {isa = PBXBuildFile; fileRef = 2181730224A51BD20053439A /* MockDataStore.swift */; };
		2181730524A526600053439A /* DiskCacheServiceTests.swift in Sources */ = {isa = PBXBuildFile; fileRef = 2181730424A526600053439A /* DiskCacheServiceTests.swift */; };
		2181947E2489CFEF004F869A /* LifecycleContextDataTests.swift in Sources */ = {isa = PBXBuildFile; fileRef = 2181947D2489CFEF004F869A /* LifecycleContextDataTests.swift */; };
		2181948B2489F66D004F869A /* Identity.swift in Sources */ = {isa = PBXBuildFile; fileRef = 2181948A2489F66D004F869A /* Identity.swift */; };
		2181948D2489FA40004F869A /* MobileVisitorAuthenticationState.swift in Sources */ = {isa = PBXBuildFile; fileRef = 2181948C2489FA40004F869A /* MobileVisitorAuthenticationState.swift */; };
		2181948F2489FC97004F869A /* CustomIdentity.swift in Sources */ = {isa = PBXBuildFile; fileRef = 2181948E2489FC97004F869A /* CustomIdentity.swift */; };
		218208ED247EED6D003D3591 /* ConfigurationFunctionalTests.swift in Sources */ = {isa = PBXBuildFile; fileRef = 218208EC247EED6D003D3591 /* ConfigurationFunctionalTests.swift */; };
		2182778D24B792F9005A468A /* URLAppender.swift in Sources */ = {isa = PBXBuildFile; fileRef = 2182778C24B792F9005A468A /* URLAppender.swift */; };
		2182778F24B79320005A468A /* URLAppenderTests.swift in Sources */ = {isa = PBXBuildFile; fileRef = 2182778E24B79320005A468A /* URLAppenderTests.swift */; };
		218CAD7524744A6D004DA1E8 /* NetworkServiceConstants.swift in Sources */ = {isa = PBXBuildFile; fileRef = 218CAD7424744A6D004DA1E8 /* NetworkServiceConstants.swift */; };
		21A10255248170E5009AB015 /* MockConfigurationDownloaderNetworkService.swift in Sources */ = {isa = PBXBuildFile; fileRef = 21A10254248170E5009AB015 /* MockConfigurationDownloaderNetworkService.swift */; };
		21C754B324785E52007B8871 /* ThreadSafeDictionaryTests.swift in Sources */ = {isa = PBXBuildFile; fileRef = 21C754B224785E52007B8871 /* ThreadSafeDictionaryTests.swift */; };
		21CAC0E02422917600C11388 /* AEPCore.framework in Frameworks */ = {isa = PBXBuildFile; fileRef = 21CAC0D62422917600C11388 /* AEPCore.framework */; };
		21CAC0E52422917600C11388 /* AEPCoreTests.swift in Sources */ = {isa = PBXBuildFile; fileRef = 21CAC0E42422917600C11388 /* AEPCoreTests.swift */; };
		21CAC0E72422917600C11388 /* AEPCore.h in Headers */ = {isa = PBXBuildFile; fileRef = 21CAC0D92422917600C11388 /* AEPCore.h */; settings = {ATTRIBUTES = (Public, ); }; };
		21CAC0F424229CDB00C11388 /* EventSource.swift in Sources */ = {isa = PBXBuildFile; fileRef = 21CAC0F124229CDB00C11388 /* EventSource.swift */; };
		21CAC0F524229CDB00C11388 /* Event.swift in Sources */ = {isa = PBXBuildFile; fileRef = 21CAC0F224229CDB00C11388 /* Event.swift */; };
		21CAC0F624229CDB00C11388 /* EventType.swift in Sources */ = {isa = PBXBuildFile; fileRef = 21CAC0F324229CDB00C11388 /* EventType.swift */; };
		21CD2B23246C7B7F0041E1A2 /* MockSystemInfoService.swift in Sources */ = {isa = PBXBuildFile; fileRef = 21CD2B22246C7B7F0041E1A2 /* MockSystemInfoService.swift */; };
		21DB708D242AAD3D00568A4C /* ExtensionContainer.swift in Sources */ = {isa = PBXBuildFile; fileRef = 21DB708C242AAD3D00568A4C /* ExtensionContainer.swift */; };
		21DB7094242BEBB800568A4C /* ThreadSafeDictionary.swift in Sources */ = {isa = PBXBuildFile; fileRef = 21DB7093242BEBB800568A4C /* ThreadSafeDictionary.swift */; };
		21F02C2F2476F44300D25528 /* LifecycleSessionTests.swift in Sources */ = {isa = PBXBuildFile; fileRef = 21F02C2E2476F44300D25528 /* LifecycleSessionTests.swift */; };
		21F02C322476F49F00D25528 /* LifecycleSession.swift in Sources */ = {isa = PBXBuildFile; fileRef = 21F02C302476F45B00D25528 /* LifecycleSession.swift */; };
		21F02C342477066800D25528 /* ConfigurationState.swift in Sources */ = {isa = PBXBuildFile; fileRef = 21F02C332477066800D25528 /* ConfigurationState.swift */; };
		21F02C362477067900D25528 /* LaunchIDManager.swift in Sources */ = {isa = PBXBuildFile; fileRef = 21F02C352477067900D25528 /* LaunchIDManager.swift */; };
		21F02C382477077600D25528 /* ConfigurationStateTests.swift in Sources */ = {isa = PBXBuildFile; fileRef = 21F02C372477077600D25528 /* ConfigurationStateTests.swift */; };
		21F02C3A247707D800D25528 /* LaunchIDManagerTests.swift in Sources */ = {isa = PBXBuildFile; fileRef = 21F02C39247707D800D25528 /* LaunchIDManagerTests.swift */; };
		21F02C3E2477819100D25528 /* MockConfigurationDownloader.swift in Sources */ = {isa = PBXBuildFile; fileRef = 21F02C3D2477819100D25528 /* MockConfigurationDownloader.swift */; };
		21F235BD24325A6200C3E59A /* EventHubConstants.swift in Sources */ = {isa = PBXBuildFile; fileRef = 21F235BC24325A6200C3E59A /* EventHubConstants.swift */; };
		21F361A0246DE4B5009AB88B /* LifecycleMetrics.swift in Sources */ = {isa = PBXBuildFile; fileRef = 21F3619F246DE4B5009AB88B /* LifecycleMetrics.swift */; };
		21F361A2246DE4C9009AB88B /* LifecycleMetricsTests.swift in Sources */ = {isa = PBXBuildFile; fileRef = 21F361A1246DE4C9009AB88B /* LifecycleMetricsTests.swift */; };
		21F9174C2433E429000743E3 /* MockExtensionTwo.swift in Sources */ = {isa = PBXBuildFile; fileRef = 21F9174B2433E429000743E3 /* MockExtensionTwo.swift */; };
		21FB910E247639EE00074BF9 /* ConfigurationDownloadable.swift in Sources */ = {isa = PBXBuildFile; fileRef = 21FB910D247639EE00074BF9 /* ConfigurationDownloadable.swift */; };
		21FBA54A2463DFCE00A2A009 /* Configuration.swift in Sources */ = {isa = PBXBuildFile; fileRef = 21FBA5492463DFCE00A2A009 /* Configuration.swift */; };
		21FBA54C2463DFDB00A2A009 /* AEPCore+Configuration.swift in Sources */ = {isa = PBXBuildFile; fileRef = 21FBA54B2463DFDB00A2A009 /* AEPCore+Configuration.swift */; };
		21FBA54E2463DFE800A2A009 /* PrivacyStatus.swift in Sources */ = {isa = PBXBuildFile; fileRef = 21FBA54D2463DFE800A2A009 /* PrivacyStatus.swift */; };
		21FBA5502463DFFF00A2A009 /* ConfigurationConstants.swift in Sources */ = {isa = PBXBuildFile; fileRef = 21FBA54F2463DFFF00A2A009 /* ConfigurationConstants.swift */; };
		21FBA5522463E55200A2A009 /* AEPConfiguration.swift in Sources */ = {isa = PBXBuildFile; fileRef = 21FBA5512463E55200A2A009 /* AEPConfiguration.swift */; };
		21FBBB252491553100C66506 /* NetworkService+Identity.swift in Sources */ = {isa = PBXBuildFile; fileRef = 21FBBB242491553100C66506 /* NetworkService+Identity.swift */; };
		7629742F24294249005CCC73 /* SharedStateTest.swift in Sources */ = {isa = PBXBuildFile; fileRef = 7629742E24294249005CCC73 /* SharedStateTest.swift */; };
		76850D18242EDE58003922F4 /* OperationOrdererTests.swift in Sources */ = {isa = PBXBuildFile; fileRef = 76850D17242EDE58003922F4 /* OperationOrdererTests.swift */; };
		76850D1A24313181003922F4 /* OperationOrderer.swift in Sources */ = {isa = PBXBuildFile; fileRef = 76850D1924313181003922F4 /* OperationOrderer.swift */; };
		785220D4245C921D00B46E90 /* NamedUserDefaultKeyValueService.swift in Sources */ = {isa = PBXBuildFile; fileRef = 785220D3245C921D00B46E90 /* NamedUserDefaultKeyValueService.swift */; };
		7861450024BCD5C2004CB317 /* SharedState.swift in Sources */ = {isa = PBXBuildFile; fileRef = 786144FF24BCD5C1004CB317 /* SharedState.swift */; };
		7861450624BCD6A1004CB317 /* EventHub.swift in Sources */ = {isa = PBXBuildFile; fileRef = 7861450524BCD6A1004CB317 /* EventHub.swift */; };
		7861450824BCD6B9004CB317 /* HttpMethod.swift in Sources */ = {isa = PBXBuildFile; fileRef = 7861450724BCD6B9004CB317 /* HttpMethod.swift */; };
		7869CDFB24BCC13F00128625 /* LifecycleMetricsBuilder.swift in Sources */ = {isa = PBXBuildFile; fileRef = 7869CDFA24BCC13F00128625 /* LifecycleMetricsBuilder.swift */; };
		7869CE0124BCC21D00128625 /* FileUnzipperConstants.swift in Sources */ = {isa = PBXBuildFile; fileRef = 7869CDFC24BCC21D00128625 /* FileUnzipperConstants.swift */; };
		7869CE0224BCC21D00128625 /* FileManager+ZIP.swift in Sources */ = {isa = PBXBuildFile; fileRef = 7869CDFD24BCC21D00128625 /* FileManager+ZIP.swift */; };
		7869CE0324BCC21D00128625 /* ZipArchive.swift in Sources */ = {isa = PBXBuildFile; fileRef = 7869CDFE24BCC21D00128625 /* ZipArchive.swift */; };
		7869CE0424BCC21D00128625 /* ZipEntry.swift in Sources */ = {isa = PBXBuildFile; fileRef = 7869CDFF24BCC21D00128625 /* ZipEntry.swift */; };
		7869CE0524BCC21D00128625 /* FileUnzipper.swift in Sources */ = {isa = PBXBuildFile; fileRef = 7869CE0024BCC21D00128625 /* FileUnzipper.swift */; };
		78A642572486C98E004B4E46 /* ThreadSafeArray.swift in Sources */ = {isa = PBXBuildFile; fileRef = 78A642562486C98E004B4E46 /* ThreadSafeArray.swift */; };
		78A642592486DABB004B4E46 /* ThreadSafeArrayTests.swift in Sources */ = {isa = PBXBuildFile; fileRef = 78A642582486DABB004B4E46 /* ThreadSafeArrayTests.swift */; };
		78A6425D2489817A004B4E46 /* TestRules.zip in Resources */ = {isa = PBXBuildFile; fileRef = 78A6425C2489817A004B4E46 /* TestRules.zip */; };
		78A6425F248983D6004B4E46 /* UnzipperTest.swift in Sources */ = {isa = PBXBuildFile; fileRef = 78A6425E248983D6004B4E46 /* UnzipperTest.swift */; };
		78D754D52437F92300DB9124 /* NamedKeyValueService.swift in Sources */ = {isa = PBXBuildFile; fileRef = 78D754D42437F92300DB9124 /* NamedKeyValueService.swift */; };
		78D754DB243B7E1A00DB9124 /* NamedKeyValueStore.swift in Sources */ = {isa = PBXBuildFile; fileRef = 78D754DA243B7E1900DB9124 /* NamedKeyValueStore.swift */; };
		78D754DF243BC34100DB9124 /* SystemInfoService.swift in Sources */ = {isa = PBXBuildFile; fileRef = 78D754DE243BC34100DB9124 /* SystemInfoService.swift */; };
		78D754F2244511D100DB9124 /* TestConfig.json in Resources */ = {isa = PBXBuildFile; fileRef = 78D754F1244511D100DB9124 /* TestConfig.json */; };
		78D754F42445227D00DB9124 /* ApplicationSystemInfoService.swift in Sources */ = {isa = PBXBuildFile; fileRef = 78D754F32445227D00DB9124 /* ApplicationSystemInfoService.swift */; };
		78DEFEF1244A183400D7E9FB /* TestImage.png in Resources */ = {isa = PBXBuildFile; fileRef = 78DEFEF0244A183400D7E9FB /* TestImage.png */; };
		78DEFEF324509E3C00D7E9FB /* AEPServiceProvider.swift in Sources */ = {isa = PBXBuildFile; fileRef = 78DEFEF224509E3C00D7E9FB /* AEPServiceProvider.swift */; };
		78E2AC8E247700F400E49D64 /* LifecycleMetricsBuilderTests.swift in Sources */ = {isa = PBXBuildFile; fileRef = 78E2AC8D247700F400E49D64 /* LifecycleMetricsBuilderTests.swift */; };
		BB1D756824A3E07F00269B45 /* DataQueue.swift in Sources */ = {isa = PBXBuildFile; fileRef = BB1D756224A3E07F00269B45 /* DataQueue.swift */; };
		BB1D756924A3E07F00269B45 /* DataQueueService.swift in Sources */ = {isa = PBXBuildFile; fileRef = BB1D756324A3E07F00269B45 /* DataQueueService.swift */; };
		BB1D756A24A3E07F00269B45 /* AEPDataQueueService.swift in Sources */ = {isa = PBXBuildFile; fileRef = BB1D756424A3E07F00269B45 /* AEPDataQueueService.swift */; };
		BB1D756B24A3E07F00269B45 /* DataEntity.swift in Sources */ = {isa = PBXBuildFile; fileRef = BB1D756524A3E07F00269B45 /* DataEntity.swift */; };
		BB1D756C24A3E07F00269B45 /* AEPDataQueue.swift in Sources */ = {isa = PBXBuildFile; fileRef = BB1D756624A3E07F00269B45 /* AEPDataQueue.swift */; };
		BB1D756D24A3E07F00269B45 /* SQLiteWrapper.swift in Sources */ = {isa = PBXBuildFile; fileRef = BB1D756724A3E07F00269B45 /* SQLiteWrapper.swift */; };
		BB1D757724A3E09100269B45 /* AEPDataQueueService+Testable.swift in Sources */ = {isa = PBXBuildFile; fileRef = BB1D756E24A3E09100269B45 /* AEPDataQueueService+Testable.swift */; };
		BB1D757824A3E09100269B45 /* AEPDataQueueTests.swift in Sources */ = {isa = PBXBuildFile; fileRef = BB1D756F24A3E09100269B45 /* AEPDataQueueTests.swift */; };
		BB1D757A24A3E09100269B45 /* NetworkServiceTests.swift in Sources */ = {isa = PBXBuildFile; fileRef = BB1D757124A3E09100269B45 /* NetworkServiceTests.swift */; };
		BB1D757B24A3E09100269B45 /* AEPDataQueueServiceTests.swift in Sources */ = {isa = PBXBuildFile; fileRef = BB1D757224A3E09100269B45 /* AEPDataQueueServiceTests.swift */; };
		BB1D757C24A3E09100269B45 /* SQLiteWrapperTests.swift in Sources */ = {isa = PBXBuildFile; fileRef = BB1D757324A3E09100269B45 /* SQLiteWrapperTests.swift */; };
		BB1D757D24A3E09100269B45 /* SystemInfoServiceTest.swift in Sources */ = {isa = PBXBuildFile; fileRef = BB1D757424A3E09100269B45 /* SystemInfoServiceTest.swift */; };
		BB1D757E24A3E09100269B45 /* NamedKeyValueStoreTest.swift in Sources */ = {isa = PBXBuildFile; fileRef = BB1D757524A3E09100269B45 /* NamedKeyValueStoreTest.swift */; };
		BB1D757F24A3E09100269B45 /* NamedKeyValueServiceTest.swift in Sources */ = {isa = PBXBuildFile; fileRef = BB1D757624A3E09100269B45 /* NamedKeyValueServiceTest.swift */; };
		BB55A81224B39CE700A23251 /* Log.swift in Sources */ = {isa = PBXBuildFile; fileRef = BB55A81124B39CE700A23251 /* Log.swift */; };
		BB55A81424B39D3800A23251 /* LoggingService.swift in Sources */ = {isa = PBXBuildFile; fileRef = BB55A81324B39D3800A23251 /* LoggingService.swift */; };
<<<<<<< HEAD
		BB77F3C424B5139300B3A8B4 /* URLService.swift in Sources */ = {isa = PBXBuildFile; fileRef = BB77F3C124B5139300B3A8B4 /* URLService.swift */; };
		BB77F3C524B5139300B3A8B4 /* AEPUIService.swift in Sources */ = {isa = PBXBuildFile; fileRef = BB77F3C224B5139300B3A8B4 /* AEPUIService.swift */; };
		BB77F3C724B513A700B3A8B4 /* AEPURLServiceTest.swift in Sources */ = {isa = PBXBuildFile; fileRef = BB77F3C624B513A700B3A8B4 /* AEPURLServiceTest.swift */; };
=======
		BBB2015824B62334000A3250 /* LogLevelTest.swift in Sources */ = {isa = PBXBuildFile; fileRef = BBB2015724B62334000A3250 /* LogLevelTest.swift */; };
		BBB2015A24B624B7000A3250 /* LogLevel.swift in Sources */ = {isa = PBXBuildFile; fileRef = BBB2015924B624B7000A3250 /* LogLevel.swift */; };
		BBF4D16B24B5227D00E51CE6 /* AEPLoggingService.swift in Sources */ = {isa = PBXBuildFile; fileRef = BBF4D16A24B5227D00E51CE6 /* AEPLoggingService.swift */; };
>>>>>>> 7030d17f
		D4000F122458DE700052C536 /* NetworkService.swift in Sources */ = {isa = PBXBuildFile; fileRef = D4000F112458DE700052C536 /* NetworkService.swift */; };
		D4000F142458DE8E0052C536 /* AEPNetworkService.swift in Sources */ = {isa = PBXBuildFile; fileRef = D4000F132458DE8E0052C536 /* AEPNetworkService.swift */; };
		D4000F182458DEB60052C536 /* HttpConnection.swift in Sources */ = {isa = PBXBuildFile; fileRef = D4000F172458DEB60052C536 /* HttpConnection.swift */; };
		D4000F1A2458DEDE0052C536 /* NetworkRequest.swift in Sources */ = {isa = PBXBuildFile; fileRef = D4000F192458DEDE0052C536 /* NetworkRequest.swift */; };
		D4000F252458E10D0052C536 /* MockURLSession.swift in Sources */ = {isa = PBXBuildFile; fileRef = D4000F242458E10D0052C536 /* MockURLSession.swift */; };
		D4000F272458E1240052C536 /* MockTask.swift in Sources */ = {isa = PBXBuildFile; fileRef = D4000F262458E1240052C536 /* MockTask.swift */; };
		D4000F2C2458E8350052C536 /* MockNetworkServiceOverrider.swift in Sources */ = {isa = PBXBuildFile; fileRef = D4000F2B2458E8350052C536 /* MockNetworkServiceOverrider.swift */; };
/* End PBXBuildFile section */

/* Begin PBXContainerItemProxy section */
		21CAC0E12422917600C11388 /* PBXContainerItemProxy */ = {
			isa = PBXContainerItemProxy;
			containerPortal = 21CAC0CD2422917600C11388 /* Project object */;
			proxyType = 1;
			remoteGlobalIDString = 21CAC0D52422917600C11388;
			remoteInfo = AEPCore;
		};
/* End PBXContainerItemProxy section */

/* Begin PBXFileReference section */
		211728902491680000BB7BD3 /* NetworkService+IdentityTests.swift */ = {isa = PBXFileReference; lastKnownFileType = sourcecode.swift; path = "NetworkService+IdentityTests.swift"; sourceTree = "<group>"; };
		21172894249177FC00BB7BD3 /* Identifiable.swift */ = {isa = PBXFileReference; lastKnownFileType = sourcecode.swift; path = Identifiable.swift; sourceTree = "<group>"; };
		21315BB424575ED200D1B254 /* AEPCore.swift */ = {isa = PBXFileReference; lastKnownFileType = sourcecode.swift; name = AEPCore.swift; path = Sources/AEPCore.swift; sourceTree = "<group>"; };
		21315BB924579C4A00D1B254 /* AtomicCounter.swift */ = {isa = PBXFileReference; lastKnownFileType = sourcecode.swift; path = AtomicCounter.swift; sourceTree = "<group>"; };
		2131A1B12465D81400F1392D /* AEPCore+ConfigurationTests.swift */ = {isa = PBXFileReference; fileEncoding = 4; lastKnownFileType = sourcecode.swift; path = "AEPCore+ConfigurationTests.swift"; sourceTree = "<group>"; };
		2131A1B32465D81E00F1392D /* EventHub+Testable.swift */ = {isa = PBXFileReference; fileEncoding = 4; lastKnownFileType = sourcecode.swift; path = "EventHub+Testable.swift"; sourceTree = "<group>"; };
		2137BA102498311600F01D04 /* URLQueryItem+Identity.swift */ = {isa = PBXFileReference; lastKnownFileType = sourcecode.swift; path = "URLQueryItem+Identity.swift"; sourceTree = "<group>"; };
		2137BA122498314000F01D04 /* URL+Identity.swift */ = {isa = PBXFileReference; lastKnownFileType = sourcecode.swift; path = "URL+Identity.swift"; sourceTree = "<group>"; };
		2137BA142498317500F01D04 /* URL+IdentityTests.swift */ = {isa = PBXFileReference; lastKnownFileType = sourcecode.swift; path = "URL+IdentityTests.swift"; sourceTree = "<group>"; };
		2137BA162498318300F01D04 /* URLQueryItem+IdentityTests.swift */ = {isa = PBXFileReference; lastKnownFileType = sourcecode.swift; path = "URLQueryItem+IdentityTests.swift"; sourceTree = "<group>"; };
		213C8BC7242426DC009F780A /* Extension.swift */ = {isa = PBXFileReference; lastKnownFileType = sourcecode.swift; path = Extension.swift; sourceTree = "<group>"; };
		213C8BC9242521BC009F780A /* EventHubTests.swift */ = {isa = PBXFileReference; lastKnownFileType = sourcecode.swift; path = EventHubTests.swift; sourceTree = "<group>"; };
		213C8BD424252302009F780A /* MockExtension.swift */ = {isa = PBXFileReference; lastKnownFileType = sourcecode.swift; path = MockExtension.swift; sourceTree = "<group>"; };
		213C8BD62428822A009F780A /* EventListenerContainer.swift */ = {isa = PBXFileReference; lastKnownFileType = sourcecode.swift; path = EventListenerContainer.swift; sourceTree = "<group>"; };
		213C8C0724297773009F780A /* EventHubError.swift */ = {isa = PBXFileReference; lastKnownFileType = sourcecode.swift; path = EventHubError.swift; sourceTree = "<group>"; };
		213E87B82433E9BD00033447 /* SharedStateTestHelper.swift */ = {isa = PBXFileReference; lastKnownFileType = sourcecode.swift; path = SharedStateTestHelper.swift; sourceTree = "<group>"; };
		213F662D2492A36A000184DE /* AEPError.swift */ = {isa = PBXFileReference; lastKnownFileType = sourcecode.swift; name = AEPError.swift; path = Sources/AEPError.swift; sourceTree = "<group>"; };
		213F662F2492A808000184DE /* MID.swift */ = {isa = PBXFileReference; lastKnownFileType = sourcecode.swift; path = MID.swift; sourceTree = "<group>"; };
		213F66312492A8B9000184DE /* MIDTests.swift */ = {isa = PBXFileReference; lastKnownFileType = sourcecode.swift; path = MIDTests.swift; sourceTree = "<group>"; };
		213F66332492C06B000184DE /* IdentityProperties.swift */ = {isa = PBXFileReference; lastKnownFileType = sourcecode.swift; path = IdentityProperties.swift; sourceTree = "<group>"; };
		214149C52429A39B00FCE512 /* SlowMockExtension.swift */ = {isa = PBXFileReference; lastKnownFileType = sourcecode.swift; path = SlowMockExtension.swift; sourceTree = "<group>"; };
		214A24C82497FEBF002C310A /* URLEncoder.swift */ = {isa = PBXFileReference; lastKnownFileType = sourcecode.swift; path = URLEncoder.swift; sourceTree = "<group>"; };
		214A24CA2497FFC1002C310A /* URLEncoderTests.swift */ = {isa = PBXFileReference; lastKnownFileType = sourcecode.swift; path = URLEncoderTests.swift; sourceTree = "<group>"; };
		214B5220248AB1710034BF22 /* Event+Configuration.swift */ = {isa = PBXFileReference; fileEncoding = 4; lastKnownFileType = sourcecode.swift; name = "Event+Configuration.swift"; path = "Sources/configuration/Event+Configuration.swift"; sourceTree = SOURCE_ROOT; };
		214B5222248ABC710034BF22 /* AEPIdentity.swift */ = {isa = PBXFileReference; lastKnownFileType = sourcecode.swift; path = AEPIdentity.swift; sourceTree = "<group>"; };
		214B5224248ABCEB0034BF22 /* AEPIdentity+Identity.swift */ = {isa = PBXFileReference; lastKnownFileType = sourcecode.swift; path = "AEPIdentity+Identity.swift"; sourceTree = "<group>"; };
		214B5226248ABD5D0034BF22 /* IdentityConstants.swift */ = {isa = PBXFileReference; lastKnownFileType = sourcecode.swift; path = IdentityConstants.swift; sourceTree = "<group>"; };
		214B5229248AE66C0034BF22 /* AEPIdentity+IdentityTests.swift */ = {isa = PBXFileReference; lastKnownFileType = sourcecode.swift; path = "AEPIdentity+IdentityTests.swift"; sourceTree = "<group>"; };
		2157951D24A2A9F00012ED28 /* CacheService.swift */ = {isa = PBXFileReference; lastKnownFileType = sourcecode.swift; path = CacheService.swift; sourceTree = "<group>"; };
		2157951F24A2A9FE0012ED28 /* DiskCacheService.swift */ = {isa = PBXFileReference; lastKnownFileType = sourcecode.swift; path = DiskCacheService.swift; sourceTree = "<group>"; };
		2157952124A2AA050012ED28 /* Cache.swift */ = {isa = PBXFileReference; lastKnownFileType = sourcecode.swift; path = Cache.swift; sourceTree = "<group>"; };
		2157952324A3D9E30012ED28 /* CacheExpiry.swift */ = {isa = PBXFileReference; lastKnownFileType = sourcecode.swift; path = CacheExpiry.swift; sourceTree = "<group>"; };
		2157952524A3DC410012ED28 /* CacheEntry.swift */ = {isa = PBXFileReference; lastKnownFileType = sourcecode.swift; path = CacheEntry.swift; sourceTree = "<group>"; };
		21599655243E4EEB00E202B1 /* AnyCodable.swift */ = {isa = PBXFileReference; lastKnownFileType = sourcecode.swift; path = AnyCodable.swift; sourceTree = "<group>"; };
		21599658243E4F0B00E202B1 /* AnyCodableTests.swift */ = {isa = PBXFileReference; lastKnownFileType = sourcecode.swift; path = AnyCodableTests.swift; sourceTree = "<group>"; };
		2159F4272493FF3C0008851C /* IdentityPropertiesTests.swift */ = {isa = PBXFileReference; lastKnownFileType = sourcecode.swift; path = IdentityPropertiesTests.swift; sourceTree = "<group>"; };
		215AA61C2465DFE200CEB4F4 /* CachedConfiguration.swift */ = {isa = PBXFileReference; lastKnownFileType = sourcecode.swift; name = CachedConfiguration.swift; path = Sources/configuration/CachedConfiguration.swift; sourceTree = SOURCE_ROOT; };
		215AA61E2465DFF900CEB4F4 /* ConfigurationDownloader.swift */ = {isa = PBXFileReference; lastKnownFileType = sourcecode.swift; name = ConfigurationDownloader.swift; path = Sources/configuration/ConfigurationDownloader.swift; sourceTree = SOURCE_ROOT; };
		215AA6202465E02C00CEB4F4 /* ConfigurationDownloaderTests.swift */ = {isa = PBXFileReference; lastKnownFileType = sourcecode.swift; path = ConfigurationDownloaderTests.swift; sourceTree = "<group>"; };
		215AA6222465E06600CEB4F4 /* ADBMobileConfig.json */ = {isa = PBXFileReference; lastKnownFileType = text.json; path = ADBMobileConfig.json; sourceTree = "<group>"; };
		215CA8142481C9430078D778 /* LifecycleState.swift */ = {isa = PBXFileReference; lastKnownFileType = sourcecode.swift; name = LifecycleState.swift; path = Sources/Lifecycle/LifecycleState.swift; sourceTree = SOURCE_ROOT; };
		215CA8162481C9610078D778 /* LifecycleContextData.swift */ = {isa = PBXFileReference; lastKnownFileType = sourcecode.swift; name = LifecycleContextData.swift; path = Sources/Lifecycle/LifecycleContextData.swift; sourceTree = SOURCE_ROOT; };
		215CA8182481CA780078D778 /* LifecycleStateTests.swift */ = {isa = PBXFileReference; lastKnownFileType = sourcecode.swift; path = LifecycleStateTests.swift; sourceTree = "<group>"; };
		21629DA92461CA3F009D05BF /* Lifecycle.swift */ = {isa = PBXFileReference; lastKnownFileType = sourcecode.swift; name = Lifecycle.swift; path = Sources/Lifecycle/Lifecycle.swift; sourceTree = SOURCE_ROOT; };
		21629DAB2461CA88009D05BF /* LifecycleConstants.swift */ = {isa = PBXFileReference; lastKnownFileType = sourcecode.swift; name = LifecycleConstants.swift; path = Sources/Lifecycle/LifecycleConstants.swift; sourceTree = SOURCE_ROOT; };
		21629DAD2461CABE009D05BF /* AEPLifecycle.swift */ = {isa = PBXFileReference; lastKnownFileType = sourcecode.swift; name = AEPLifecycle.swift; path = Sources/Lifecycle/AEPLifecycle.swift; sourceTree = SOURCE_ROOT; };
		21629DAF2461CAD0009D05BF /* AEPCore+Lifecycle.swift */ = {isa = PBXFileReference; lastKnownFileType = sourcecode.swift; name = "AEPCore+Lifecycle.swift"; path = "Sources/Lifecycle/AEPCore+Lifecycle.swift"; sourceTree = SOURCE_ROOT; };
		21629DB12461CC48009D05BF /* AEPCore+LifecycleTests.swift */ = {isa = PBXFileReference; lastKnownFileType = sourcecode.swift; path = "AEPCore+LifecycleTests.swift"; sourceTree = "<group>"; };
		21649560249BD24E00B24F81 /* MobileIdentities.swift */ = {isa = PBXFileReference; lastKnownFileType = sourcecode.swift; name = MobileIdentities.swift; path = Sources/configuration/MobileIdentities.swift; sourceTree = SOURCE_ROOT; };
		21649562249BECE600B24F81 /* MobileIdentitiesTests.swift */ = {isa = PBXFileReference; lastKnownFileType = sourcecode.swift; path = MobileIdentitiesTests.swift; sourceTree = "<group>"; };
		2181730224A51BD20053439A /* MockDataStore.swift */ = {isa = PBXFileReference; lastKnownFileType = sourcecode.swift; path = MockDataStore.swift; sourceTree = "<group>"; };
		2181730424A526600053439A /* DiskCacheServiceTests.swift */ = {isa = PBXFileReference; lastKnownFileType = sourcecode.swift; path = DiskCacheServiceTests.swift; sourceTree = "<group>"; };
		2181947D2489CFEF004F869A /* LifecycleContextDataTests.swift */ = {isa = PBXFileReference; lastKnownFileType = sourcecode.swift; path = LifecycleContextDataTests.swift; sourceTree = "<group>"; };
		2181948A2489F66D004F869A /* Identity.swift */ = {isa = PBXFileReference; lastKnownFileType = sourcecode.swift; path = Identity.swift; sourceTree = "<group>"; };
		2181948C2489FA40004F869A /* MobileVisitorAuthenticationState.swift */ = {isa = PBXFileReference; lastKnownFileType = sourcecode.swift; path = MobileVisitorAuthenticationState.swift; sourceTree = "<group>"; };
		2181948E2489FC97004F869A /* CustomIdentity.swift */ = {isa = PBXFileReference; lastKnownFileType = sourcecode.swift; path = CustomIdentity.swift; sourceTree = "<group>"; };
		218208EC247EED6D003D3591 /* ConfigurationFunctionalTests.swift */ = {isa = PBXFileReference; lastKnownFileType = sourcecode.swift; path = ConfigurationFunctionalTests.swift; sourceTree = "<group>"; };
		2182778C24B792F9005A468A /* URLAppender.swift */ = {isa = PBXFileReference; lastKnownFileType = sourcecode.swift; path = URLAppender.swift; sourceTree = "<group>"; };
		2182778E24B79320005A468A /* URLAppenderTests.swift */ = {isa = PBXFileReference; lastKnownFileType = sourcecode.swift; path = URLAppenderTests.swift; sourceTree = "<group>"; };
		218CAD7424744A6D004DA1E8 /* NetworkServiceConstants.swift */ = {isa = PBXFileReference; lastKnownFileType = sourcecode.swift; path = NetworkServiceConstants.swift; sourceTree = "<group>"; };
		21A10254248170E5009AB015 /* MockConfigurationDownloaderNetworkService.swift */ = {isa = PBXFileReference; lastKnownFileType = sourcecode.swift; path = MockConfigurationDownloaderNetworkService.swift; sourceTree = "<group>"; };
		21C754B224785E52007B8871 /* ThreadSafeDictionaryTests.swift */ = {isa = PBXFileReference; lastKnownFileType = sourcecode.swift; path = ThreadSafeDictionaryTests.swift; sourceTree = "<group>"; };
		21CAC0D62422917600C11388 /* AEPCore.framework */ = {isa = PBXFileReference; explicitFileType = wrapper.framework; includeInIndex = 0; path = AEPCore.framework; sourceTree = BUILT_PRODUCTS_DIR; };
		21CAC0D92422917600C11388 /* AEPCore.h */ = {isa = PBXFileReference; lastKnownFileType = sourcecode.c.h; path = AEPCore.h; sourceTree = "<group>"; };
		21CAC0DA2422917600C11388 /* Info.plist */ = {isa = PBXFileReference; lastKnownFileType = text.plist; path = Info.plist; sourceTree = "<group>"; };
		21CAC0DF2422917600C11388 /* AEPCoreTests.xctest */ = {isa = PBXFileReference; explicitFileType = wrapper.cfbundle; includeInIndex = 0; path = AEPCoreTests.xctest; sourceTree = BUILT_PRODUCTS_DIR; };
		21CAC0E42422917600C11388 /* AEPCoreTests.swift */ = {isa = PBXFileReference; lastKnownFileType = sourcecode.swift; path = AEPCoreTests.swift; sourceTree = "<group>"; };
		21CAC0E62422917600C11388 /* Info.plist */ = {isa = PBXFileReference; lastKnownFileType = text.plist.xml; path = Info.plist; sourceTree = "<group>"; };
		21CAC0F124229CDB00C11388 /* EventSource.swift */ = {isa = PBXFileReference; fileEncoding = 4; lastKnownFileType = sourcecode.swift; path = EventSource.swift; sourceTree = "<group>"; };
		21CAC0F224229CDB00C11388 /* Event.swift */ = {isa = PBXFileReference; fileEncoding = 4; lastKnownFileType = sourcecode.swift; path = Event.swift; sourceTree = "<group>"; };
		21CAC0F324229CDB00C11388 /* EventType.swift */ = {isa = PBXFileReference; fileEncoding = 4; lastKnownFileType = sourcecode.swift; path = EventType.swift; sourceTree = "<group>"; };
		21CD2B22246C7B7F0041E1A2 /* MockSystemInfoService.swift */ = {isa = PBXFileReference; lastKnownFileType = sourcecode.swift; name = MockSystemInfoService.swift; path = ../ServicesTests/MockSystemInfoService.swift; sourceTree = "<group>"; };
		21DB708C242AAD3D00568A4C /* ExtensionContainer.swift */ = {isa = PBXFileReference; lastKnownFileType = sourcecode.swift; path = ExtensionContainer.swift; sourceTree = "<group>"; };
		21DB7093242BEBB800568A4C /* ThreadSafeDictionary.swift */ = {isa = PBXFileReference; fileEncoding = 4; lastKnownFileType = sourcecode.swift; path = ThreadSafeDictionary.swift; sourceTree = "<group>"; };
		21F02C2E2476F44300D25528 /* LifecycleSessionTests.swift */ = {isa = PBXFileReference; lastKnownFileType = sourcecode.swift; path = LifecycleSessionTests.swift; sourceTree = "<group>"; };
		21F02C302476F45B00D25528 /* LifecycleSession.swift */ = {isa = PBXFileReference; lastKnownFileType = sourcecode.swift; name = LifecycleSession.swift; path = AEPCoreTests/LifecycleTests/LifecycleSession.swift; sourceTree = SOURCE_ROOT; };
		21F02C332477066800D25528 /* ConfigurationState.swift */ = {isa = PBXFileReference; lastKnownFileType = sourcecode.swift; name = ConfigurationState.swift; path = Sources/configuration/ConfigurationState.swift; sourceTree = SOURCE_ROOT; };
		21F02C352477067900D25528 /* LaunchIDManager.swift */ = {isa = PBXFileReference; lastKnownFileType = sourcecode.swift; name = LaunchIDManager.swift; path = Sources/configuration/LaunchIDManager.swift; sourceTree = SOURCE_ROOT; };
		21F02C372477077600D25528 /* ConfigurationStateTests.swift */ = {isa = PBXFileReference; lastKnownFileType = sourcecode.swift; path = ConfigurationStateTests.swift; sourceTree = "<group>"; };
		21F02C39247707D800D25528 /* LaunchIDManagerTests.swift */ = {isa = PBXFileReference; lastKnownFileType = sourcecode.swift; path = LaunchIDManagerTests.swift; sourceTree = "<group>"; };
		21F02C3D2477819100D25528 /* MockConfigurationDownloader.swift */ = {isa = PBXFileReference; lastKnownFileType = sourcecode.swift; path = MockConfigurationDownloader.swift; sourceTree = "<group>"; };
		21F235BC24325A6200C3E59A /* EventHubConstants.swift */ = {isa = PBXFileReference; lastKnownFileType = sourcecode.swift; path = EventHubConstants.swift; sourceTree = "<group>"; };
		21F3619F246DE4B5009AB88B /* LifecycleMetrics.swift */ = {isa = PBXFileReference; fileEncoding = 4; lastKnownFileType = sourcecode.swift; name = LifecycleMetrics.swift; path = Sources/Lifecycle/LifecycleMetrics.swift; sourceTree = SOURCE_ROOT; };
		21F361A1246DE4C9009AB88B /* LifecycleMetricsTests.swift */ = {isa = PBXFileReference; fileEncoding = 4; lastKnownFileType = sourcecode.swift; path = LifecycleMetricsTests.swift; sourceTree = "<group>"; };
		21F9174B2433E429000743E3 /* MockExtensionTwo.swift */ = {isa = PBXFileReference; lastKnownFileType = sourcecode.swift; path = MockExtensionTwo.swift; sourceTree = "<group>"; };
		21FB910D247639EE00074BF9 /* ConfigurationDownloadable.swift */ = {isa = PBXFileReference; lastKnownFileType = sourcecode.swift; name = ConfigurationDownloadable.swift; path = Sources/configuration/ConfigurationDownloadable.swift; sourceTree = SOURCE_ROOT; };
		21FBA5492463DFCE00A2A009 /* Configuration.swift */ = {isa = PBXFileReference; lastKnownFileType = sourcecode.swift; name = Configuration.swift; path = Sources/configuration/Configuration.swift; sourceTree = SOURCE_ROOT; };
		21FBA54B2463DFDB00A2A009 /* AEPCore+Configuration.swift */ = {isa = PBXFileReference; lastKnownFileType = sourcecode.swift; name = "AEPCore+Configuration.swift"; path = "Sources/configuration/AEPCore+Configuration.swift"; sourceTree = SOURCE_ROOT; };
		21FBA54D2463DFE800A2A009 /* PrivacyStatus.swift */ = {isa = PBXFileReference; lastKnownFileType = sourcecode.swift; name = PrivacyStatus.swift; path = Sources/configuration/PrivacyStatus.swift; sourceTree = SOURCE_ROOT; };
		21FBA54F2463DFFF00A2A009 /* ConfigurationConstants.swift */ = {isa = PBXFileReference; lastKnownFileType = sourcecode.swift; name = ConfigurationConstants.swift; path = Sources/configuration/ConfigurationConstants.swift; sourceTree = SOURCE_ROOT; };
		21FBA5512463E55200A2A009 /* AEPConfiguration.swift */ = {isa = PBXFileReference; lastKnownFileType = sourcecode.swift; name = AEPConfiguration.swift; path = Sources/configuration/AEPConfiguration.swift; sourceTree = SOURCE_ROOT; };
		21FBBB242491553100C66506 /* NetworkService+Identity.swift */ = {isa = PBXFileReference; lastKnownFileType = sourcecode.swift; path = "NetworkService+Identity.swift"; sourceTree = "<group>"; };
		7629742E24294249005CCC73 /* SharedStateTest.swift */ = {isa = PBXFileReference; fileEncoding = 4; lastKnownFileType = sourcecode.swift; path = SharedStateTest.swift; sourceTree = "<group>"; };
		76850D17242EDE58003922F4 /* OperationOrdererTests.swift */ = {isa = PBXFileReference; lastKnownFileType = sourcecode.swift; path = OperationOrdererTests.swift; sourceTree = "<group>"; };
		76850D1924313181003922F4 /* OperationOrderer.swift */ = {isa = PBXFileReference; fileEncoding = 4; lastKnownFileType = sourcecode.swift; path = OperationOrderer.swift; sourceTree = "<group>"; };
		785220D3245C921D00B46E90 /* NamedUserDefaultKeyValueService.swift */ = {isa = PBXFileReference; lastKnownFileType = sourcecode.swift; path = NamedUserDefaultKeyValueService.swift; sourceTree = "<group>"; };
		786144FF24BCD5C1004CB317 /* SharedState.swift */ = {isa = PBXFileReference; fileEncoding = 4; lastKnownFileType = sourcecode.swift; path = SharedState.swift; sourceTree = "<group>"; };
		7861450524BCD6A1004CB317 /* EventHub.swift */ = {isa = PBXFileReference; fileEncoding = 4; lastKnownFileType = sourcecode.swift; path = EventHub.swift; sourceTree = "<group>"; };
		7861450724BCD6B9004CB317 /* HttpMethod.swift */ = {isa = PBXFileReference; fileEncoding = 4; lastKnownFileType = sourcecode.swift; path = HttpMethod.swift; sourceTree = "<group>"; };
		7869CDFA24BCC13F00128625 /* LifecycleMetricsBuilder.swift */ = {isa = PBXFileReference; fileEncoding = 4; lastKnownFileType = sourcecode.swift; name = LifecycleMetricsBuilder.swift; path = Sources/Lifecycle/LifecycleMetricsBuilder.swift; sourceTree = SOURCE_ROOT; };
		7869CDFC24BCC21D00128625 /* FileUnzipperConstants.swift */ = {isa = PBXFileReference; fileEncoding = 4; lastKnownFileType = sourcecode.swift; name = FileUnzipperConstants.swift; path = Sources/utility/unzip/FileUnzipperConstants.swift; sourceTree = SOURCE_ROOT; };
		7869CDFD24BCC21D00128625 /* FileManager+ZIP.swift */ = {isa = PBXFileReference; fileEncoding = 4; lastKnownFileType = sourcecode.swift; name = "FileManager+ZIP.swift"; path = "Sources/utility/unzip/FileManager+ZIP.swift"; sourceTree = SOURCE_ROOT; };
		7869CDFE24BCC21D00128625 /* ZipArchive.swift */ = {isa = PBXFileReference; fileEncoding = 4; lastKnownFileType = sourcecode.swift; name = ZipArchive.swift; path = Sources/utility/unzip/ZipArchive.swift; sourceTree = SOURCE_ROOT; };
		7869CDFF24BCC21D00128625 /* ZipEntry.swift */ = {isa = PBXFileReference; fileEncoding = 4; lastKnownFileType = sourcecode.swift; name = ZipEntry.swift; path = Sources/utility/unzip/ZipEntry.swift; sourceTree = SOURCE_ROOT; };
		7869CE0024BCC21D00128625 /* FileUnzipper.swift */ = {isa = PBXFileReference; fileEncoding = 4; lastKnownFileType = sourcecode.swift; name = FileUnzipper.swift; path = Sources/utility/unzip/FileUnzipper.swift; sourceTree = SOURCE_ROOT; };
		78A642562486C98E004B4E46 /* ThreadSafeArray.swift */ = {isa = PBXFileReference; lastKnownFileType = sourcecode.swift; path = ThreadSafeArray.swift; sourceTree = "<group>"; };
		78A642582486DABB004B4E46 /* ThreadSafeArrayTests.swift */ = {isa = PBXFileReference; lastKnownFileType = sourcecode.swift; path = ThreadSafeArrayTests.swift; sourceTree = "<group>"; };
		78A6425C2489817A004B4E46 /* TestRules.zip */ = {isa = PBXFileReference; lastKnownFileType = archive.zip; path = TestRules.zip; sourceTree = "<group>"; };
		78A6425E248983D6004B4E46 /* UnzipperTest.swift */ = {isa = PBXFileReference; lastKnownFileType = sourcecode.swift; path = UnzipperTest.swift; sourceTree = "<group>"; };
		78D754D42437F92300DB9124 /* NamedKeyValueService.swift */ = {isa = PBXFileReference; fileEncoding = 4; lastKnownFileType = sourcecode.swift; path = NamedKeyValueService.swift; sourceTree = "<group>"; };
		78D754DA243B7E1900DB9124 /* NamedKeyValueStore.swift */ = {isa = PBXFileReference; lastKnownFileType = sourcecode.swift; path = NamedKeyValueStore.swift; sourceTree = "<group>"; };
		78D754DE243BC34100DB9124 /* SystemInfoService.swift */ = {isa = PBXFileReference; lastKnownFileType = sourcecode.swift; path = SystemInfoService.swift; sourceTree = "<group>"; };
		78D754F1244511D100DB9124 /* TestConfig.json */ = {isa = PBXFileReference; lastKnownFileType = text.json; path = TestConfig.json; sourceTree = "<group>"; };
		78D754F32445227D00DB9124 /* ApplicationSystemInfoService.swift */ = {isa = PBXFileReference; lastKnownFileType = sourcecode.swift; path = ApplicationSystemInfoService.swift; sourceTree = "<group>"; };
		78DEFEF0244A183400D7E9FB /* TestImage.png */ = {isa = PBXFileReference; lastKnownFileType = image.png; path = TestImage.png; sourceTree = "<group>"; };
		78DEFEF224509E3C00D7E9FB /* AEPServiceProvider.swift */ = {isa = PBXFileReference; lastKnownFileType = sourcecode.swift; path = AEPServiceProvider.swift; sourceTree = "<group>"; };
		78E2AC8D247700F400E49D64 /* LifecycleMetricsBuilderTests.swift */ = {isa = PBXFileReference; lastKnownFileType = sourcecode.swift; path = LifecycleMetricsBuilderTests.swift; sourceTree = "<group>"; };
		BB1D756224A3E07F00269B45 /* DataQueue.swift */ = {isa = PBXFileReference; fileEncoding = 4; lastKnownFileType = sourcecode.swift; path = DataQueue.swift; sourceTree = "<group>"; };
		BB1D756324A3E07F00269B45 /* DataQueueService.swift */ = {isa = PBXFileReference; fileEncoding = 4; lastKnownFileType = sourcecode.swift; path = DataQueueService.swift; sourceTree = "<group>"; };
		BB1D756424A3E07F00269B45 /* AEPDataQueueService.swift */ = {isa = PBXFileReference; fileEncoding = 4; lastKnownFileType = sourcecode.swift; path = AEPDataQueueService.swift; sourceTree = "<group>"; };
		BB1D756524A3E07F00269B45 /* DataEntity.swift */ = {isa = PBXFileReference; fileEncoding = 4; lastKnownFileType = sourcecode.swift; path = DataEntity.swift; sourceTree = "<group>"; };
		BB1D756624A3E07F00269B45 /* AEPDataQueue.swift */ = {isa = PBXFileReference; fileEncoding = 4; lastKnownFileType = sourcecode.swift; path = AEPDataQueue.swift; sourceTree = "<group>"; };
		BB1D756724A3E07F00269B45 /* SQLiteWrapper.swift */ = {isa = PBXFileReference; fileEncoding = 4; lastKnownFileType = sourcecode.swift; path = SQLiteWrapper.swift; sourceTree = "<group>"; };
		BB1D756E24A3E09100269B45 /* AEPDataQueueService+Testable.swift */ = {isa = PBXFileReference; fileEncoding = 4; lastKnownFileType = sourcecode.swift; path = "AEPDataQueueService+Testable.swift"; sourceTree = "<group>"; };
		BB1D756F24A3E09100269B45 /* AEPDataQueueTests.swift */ = {isa = PBXFileReference; fileEncoding = 4; lastKnownFileType = sourcecode.swift; path = AEPDataQueueTests.swift; sourceTree = "<group>"; };
		BB1D757024A3E09100269B45 /* MockSystemInfoService.swift */ = {isa = PBXFileReference; fileEncoding = 4; lastKnownFileType = sourcecode.swift; path = MockSystemInfoService.swift; sourceTree = "<group>"; };
		BB1D757124A3E09100269B45 /* NetworkServiceTests.swift */ = {isa = PBXFileReference; fileEncoding = 4; lastKnownFileType = sourcecode.swift; path = NetworkServiceTests.swift; sourceTree = "<group>"; };
		BB1D757224A3E09100269B45 /* AEPDataQueueServiceTests.swift */ = {isa = PBXFileReference; fileEncoding = 4; lastKnownFileType = sourcecode.swift; path = AEPDataQueueServiceTests.swift; sourceTree = "<group>"; };
		BB1D757324A3E09100269B45 /* SQLiteWrapperTests.swift */ = {isa = PBXFileReference; fileEncoding = 4; lastKnownFileType = sourcecode.swift; path = SQLiteWrapperTests.swift; sourceTree = "<group>"; };
		BB1D757424A3E09100269B45 /* SystemInfoServiceTest.swift */ = {isa = PBXFileReference; fileEncoding = 4; lastKnownFileType = sourcecode.swift; path = SystemInfoServiceTest.swift; sourceTree = "<group>"; };
		BB1D757524A3E09100269B45 /* NamedKeyValueStoreTest.swift */ = {isa = PBXFileReference; fileEncoding = 4; lastKnownFileType = sourcecode.swift; path = NamedKeyValueStoreTest.swift; sourceTree = "<group>"; };
		BB1D757624A3E09100269B45 /* NamedKeyValueServiceTest.swift */ = {isa = PBXFileReference; fileEncoding = 4; lastKnownFileType = sourcecode.swift; path = NamedKeyValueServiceTest.swift; sourceTree = "<group>"; };
		BB55A81124B39CE700A23251 /* Log.swift */ = {isa = PBXFileReference; lastKnownFileType = sourcecode.swift; path = Log.swift; sourceTree = "<group>"; };
		BB55A81324B39D3800A23251 /* LoggingService.swift */ = {isa = PBXFileReference; lastKnownFileType = sourcecode.swift; path = LoggingService.swift; sourceTree = "<group>"; };
<<<<<<< HEAD
		BB77F3C124B5139300B3A8B4 /* URLService.swift */ = {isa = PBXFileReference; fileEncoding = 4; lastKnownFileType = sourcecode.swift; path = URLService.swift; sourceTree = "<group>"; };
		BB77F3C224B5139300B3A8B4 /* AEPUIService.swift */ = {isa = PBXFileReference; fileEncoding = 4; lastKnownFileType = sourcecode.swift; path = AEPUIService.swift; sourceTree = "<group>"; };
		BB77F3C624B513A700B3A8B4 /* AEPURLServiceTest.swift */ = {isa = PBXFileReference; fileEncoding = 4; lastKnownFileType = sourcecode.swift; path = AEPURLServiceTest.swift; sourceTree = "<group>"; };
=======
		BBB2015724B62334000A3250 /* LogLevelTest.swift */ = {isa = PBXFileReference; lastKnownFileType = sourcecode.swift; path = LogLevelTest.swift; sourceTree = "<group>"; };
		BBB2015924B624B7000A3250 /* LogLevel.swift */ = {isa = PBXFileReference; lastKnownFileType = sourcecode.swift; path = LogLevel.swift; sourceTree = "<group>"; };
		BBF4D16A24B5227D00E51CE6 /* AEPLoggingService.swift */ = {isa = PBXFileReference; lastKnownFileType = sourcecode.swift; path = AEPLoggingService.swift; sourceTree = "<group>"; };
>>>>>>> 7030d17f
		D4000F112458DE700052C536 /* NetworkService.swift */ = {isa = PBXFileReference; lastKnownFileType = sourcecode.swift; path = NetworkService.swift; sourceTree = "<group>"; };
		D4000F132458DE8E0052C536 /* AEPNetworkService.swift */ = {isa = PBXFileReference; lastKnownFileType = sourcecode.swift; path = AEPNetworkService.swift; sourceTree = "<group>"; };
		D4000F172458DEB60052C536 /* HttpConnection.swift */ = {isa = PBXFileReference; lastKnownFileType = sourcecode.swift; path = HttpConnection.swift; sourceTree = "<group>"; };
		D4000F192458DEDE0052C536 /* NetworkRequest.swift */ = {isa = PBXFileReference; lastKnownFileType = sourcecode.swift; path = NetworkRequest.swift; sourceTree = "<group>"; };
		D4000F242458E10D0052C536 /* MockURLSession.swift */ = {isa = PBXFileReference; lastKnownFileType = sourcecode.swift; path = MockURLSession.swift; sourceTree = "<group>"; };
		D4000F262458E1240052C536 /* MockTask.swift */ = {isa = PBXFileReference; lastKnownFileType = sourcecode.swift; path = MockTask.swift; sourceTree = "<group>"; };
		D4000F2B2458E8350052C536 /* MockNetworkServiceOverrider.swift */ = {isa = PBXFileReference; lastKnownFileType = sourcecode.swift; path = MockNetworkServiceOverrider.swift; sourceTree = "<group>"; };
/* End PBXFileReference section */

/* Begin PBXFrameworksBuildPhase section */
		21CAC0D32422917600C11388 /* Frameworks */ = {
			isa = PBXFrameworksBuildPhase;
			buildActionMask = 2147483647;
			files = (
			);
			runOnlyForDeploymentPostprocessing = 0;
		};
		21CAC0DC2422917600C11388 /* Frameworks */ = {
			isa = PBXFrameworksBuildPhase;
			buildActionMask = 2147483647;
			files = (
				21CAC0E02422917600C11388 /* AEPCore.framework in Frameworks */,
			);
			runOnlyForDeploymentPostprocessing = 0;
		};
/* End PBXFrameworksBuildPhase section */

/* Begin PBXGroup section */
		2131A1B02465D7EC00F1392D /* ConfigurationTests */ = {
			isa = PBXGroup;
			children = (
				2131A1B12465D81400F1392D /* AEPCore+ConfigurationTests.swift */,
				21F02C372477077600D25528 /* ConfigurationStateTests.swift */,
				21F02C39247707D800D25528 /* LaunchIDManagerTests.swift */,
				215AA6202465E02C00CEB4F4 /* ConfigurationDownloaderTests.swift */,
				218208EC247EED6D003D3591 /* ConfigurationFunctionalTests.swift */,
				21649562249BECE600B24F81 /* MobileIdentitiesTests.swift */,
			);
			path = ConfigurationTests;
			sourceTree = "<group>";
		};
		213E87B72433E9B000033447 /* TestHelpers */ = {
			isa = PBXGroup;
			children = (
				21CD2B22246C7B7F0041E1A2 /* MockSystemInfoService.swift */,
				2131A1B32465D81E00F1392D /* EventHub+Testable.swift */,
				213E87B82433E9BD00033447 /* SharedStateTestHelper.swift */,
				D4000F242458E10D0052C536 /* MockURLSession.swift */,
				D4000F262458E1240052C536 /* MockTask.swift */,
				D4000F2B2458E8350052C536 /* MockNetworkServiceOverrider.swift */,
				21F02C3D2477819100D25528 /* MockConfigurationDownloader.swift */,
				21A10254248170E5009AB015 /* MockConfigurationDownloaderNetworkService.swift */,
				2181730224A51BD20053439A /* MockDataStore.swift */,
			);
			path = TestHelpers;
			sourceTree = "<group>";
		};
		214149C82429A3D000FCE512 /* MockExtensions */ = {
			isa = PBXGroup;
			children = (
				213C8BD424252302009F780A /* MockExtension.swift */,
				21F9174B2433E429000743E3 /* MockExtensionTwo.swift */,
				214149C52429A39B00FCE512 /* SlowMockExtension.swift */,
			);
			path = MockExtensions;
			sourceTree = "<group>";
		};
		214B5228248AE6460034BF22 /* IdentityTests */ = {
			isa = PBXGroup;
			children = (
				214B5229248AE66C0034BF22 /* AEPIdentity+IdentityTests.swift */,
				213F66312492A8B9000184DE /* MIDTests.swift */,
				2159F4272493FF3C0008851C /* IdentityPropertiesTests.swift */,
				211728902491680000BB7BD3 /* NetworkService+IdentityTests.swift */,
				2137BA142498317500F01D04 /* URL+IdentityTests.swift */,
				2137BA162498318300F01D04 /* URLQueryItem+IdentityTests.swift */,
				2182778E24B79320005A468A /* URLAppenderTests.swift */,
			);
			path = IdentityTests;
			sourceTree = "<group>";
		};
		2157951C24A2A9E30012ED28 /* cache */ = {
			isa = PBXGroup;
			children = (
				2157951D24A2A9F00012ED28 /* CacheService.swift */,
				2157951F24A2A9FE0012ED28 /* DiskCacheService.swift */,
				2157952124A2AA050012ED28 /* Cache.swift */,
				2157952324A3D9E30012ED28 /* CacheExpiry.swift */,
				2157952524A3DC410012ED28 /* CacheEntry.swift */,
			);
			path = cache;
			sourceTree = "<group>";
		};
		21629DA82461C8EC009D05BF /* Lifecycle */ = {
			isa = PBXGroup;
			children = (
				21629DA92461CA3F009D05BF /* Lifecycle.swift */,
				21629DAB2461CA88009D05BF /* LifecycleConstants.swift */,
				21629DAD2461CABE009D05BF /* AEPLifecycle.swift */,
				21629DAF2461CAD0009D05BF /* AEPCore+Lifecycle.swift */,
				21F3619F246DE4B5009AB88B /* LifecycleMetrics.swift */,
				7869CDFA24BCC13F00128625 /* LifecycleMetricsBuilder.swift */,
				21F02C302476F45B00D25528 /* LifecycleSession.swift */,
				215CA8142481C9430078D778 /* LifecycleState.swift */,
				215CA8162481C9610078D778 /* LifecycleContextData.swift */,
			);
			path = Lifecycle;
			sourceTree = "<group>";
		};
		218194892489F65D004F869A /* identity */ = {
			isa = PBXGroup;
			children = (
				2181948A2489F66D004F869A /* Identity.swift */,
				214B5222248ABC710034BF22 /* AEPIdentity.swift */,
				214B5224248ABCEB0034BF22 /* AEPIdentity+Identity.swift */,
				214B5226248ABD5D0034BF22 /* IdentityConstants.swift */,
				2181948C2489FA40004F869A /* MobileVisitorAuthenticationState.swift */,
				2181948E2489FC97004F869A /* CustomIdentity.swift */,
				21172894249177FC00BB7BD3 /* Identifiable.swift */,
				213F662F2492A808000184DE /* MID.swift */,
				213F66332492C06B000184DE /* IdentityProperties.swift */,
				21FBBB242491553100C66506 /* NetworkService+Identity.swift */,
				2137BA122498314000F01D04 /* URL+Identity.swift */,
				2137BA102498311600F01D04 /* URLQueryItem+Identity.swift */,
				2182778C24B792F9005A468A /* URLAppender.swift */,
			);
			name = identity;
			path = Sources/identity;
			sourceTree = "<group>";
		};
		21CAC0CC2422917600C11388 = {
			isa = PBXGroup;
			children = (
				21CAC0D82422917600C11388 /* AEPCore */,
				21CAC0E32422917600C11388 /* AEPCoreTests */,
				21CAC0D72422917600C11388 /* Products */,
			);
			sourceTree = "<group>";
		};
		21CAC0D72422917600C11388 /* Products */ = {
			isa = PBXGroup;
			children = (
				21CAC0D62422917600C11388 /* AEPCore.framework */,
				21CAC0DF2422917600C11388 /* AEPCoreTests.xctest */,
			);
			name = Products;
			sourceTree = "<group>";
		};
		21CAC0D82422917600C11388 /* AEPCore */ = {
			isa = PBXGroup;
			children = (
				21315BB424575ED200D1B254 /* AEPCore.swift */,
				213F662D2492A36A000184DE /* AEPError.swift */,
				218194892489F65D004F869A /* identity */,
				21629DA82461C8EC009D05BF /* Lifecycle */,
				21FBA5482463DFA100A2A009 /* configuration */,
				78D754D32437F92300DB9124 /* services */,
				76297427242941EE005CCC73 /* utility */,
				21CAC0F024229C9B00C11388 /* Event Hub */,
				21CAC0D92422917600C11388 /* AEPCore.h */,
				21CAC0DA2422917600C11388 /* Info.plist */,
			);
			name = AEPCore;
			sourceTree = "<group>";
		};
		21CAC0E32422917600C11388 /* AEPCoreTests */ = {
			isa = PBXGroup;
			children = (
				214B5228248AE6460034BF22 /* IdentityTests */,
				2131A1B02465D7EC00F1392D /* ConfigurationTests */,
				21D4A658246D991200DFCD02 /* LifecycleTests */,
				78D754F02445115200DB9124 /* TestResources */,
				78D754D72437F93E00DB9124 /* ServicesTests */,
				76850D10242C1E7D003922F4 /* UtilityTests */,
				7629742E24294249005CCC73 /* SharedStateTest.swift */,
				21CAC0E42422917600C11388 /* AEPCoreTests.swift */,
				213C8BC9242521BC009F780A /* EventHubTests.swift */,
				214149C82429A3D000FCE512 /* MockExtensions */,
				21CAC0E62422917600C11388 /* Info.plist */,
				213E87B72433E9B000033447 /* TestHelpers */,
			);
			path = AEPCoreTests;
			sourceTree = "<group>";
		};
		21CAC0F024229C9B00C11388 /* Event Hub */ = {
			isa = PBXGroup;
			children = (
				7861450524BCD6A1004CB317 /* EventHub.swift */,
				786144FF24BCD5C1004CB317 /* SharedState.swift */,
				21F235BC24325A6200C3E59A /* EventHubConstants.swift */,
				213C8C0724297773009F780A /* EventHubError.swift */,
				21CAC0F224229CDB00C11388 /* Event.swift */,
				21CAC0F124229CDB00C11388 /* EventSource.swift */,
				21CAC0F324229CDB00C11388 /* EventType.swift */,
				213C8BD62428822A009F780A /* EventListenerContainer.swift */,
				21DB708C242AAD3D00568A4C /* ExtensionContainer.swift */,
				213C8BC7242426DC009F780A /* Extension.swift */,
			);
			name = "Event Hub";
			path = Sources/eventhub;
			sourceTree = "<group>";
		};
		21D4A658246D991200DFCD02 /* LifecycleTests */ = {
			isa = PBXGroup;
			children = (
				21F361A1246DE4C9009AB88B /* LifecycleMetricsTests.swift */,
				21F02C2E2476F44300D25528 /* LifecycleSessionTests.swift */,
				21629DB12461CC48009D05BF /* AEPCore+LifecycleTests.swift */,
				78E2AC8D247700F400E49D64 /* LifecycleMetricsBuilderTests.swift */,
				215CA8182481CA780078D778 /* LifecycleStateTests.swift */,
				2181947D2489CFEF004F869A /* LifecycleContextDataTests.swift */,
			);
			path = LifecycleTests;
			sourceTree = "<group>";
		};
		21FBA5482463DFA100A2A009 /* configuration */ = {
			isa = PBXGroup;
			children = (
				21FBA5492463DFCE00A2A009 /* Configuration.swift */,
				21FBA5512463E55200A2A009 /* AEPConfiguration.swift */,
				21FBA54B2463DFDB00A2A009 /* AEPCore+Configuration.swift */,
				21FBA54D2463DFE800A2A009 /* PrivacyStatus.swift */,
				21FBA54F2463DFFF00A2A009 /* ConfigurationConstants.swift */,
				215AA61C2465DFE200CEB4F4 /* CachedConfiguration.swift */,
				215AA61E2465DFF900CEB4F4 /* ConfigurationDownloader.swift */,
				21FB910D247639EE00074BF9 /* ConfigurationDownloadable.swift */,
				21F02C332477066800D25528 /* ConfigurationState.swift */,
				21F02C352477067900D25528 /* LaunchIDManager.swift */,
				214B5220248AB1710034BF22 /* Event+Configuration.swift */,
				21649560249BD24E00B24F81 /* MobileIdentities.swift */,
			);
			path = configuration;
			sourceTree = "<group>";
		};
		76297427242941EE005CCC73 /* utility */ = {
			isa = PBXGroup;
			children = (
				78A64263249020C2004B4E46 /* unzip */,
				214A24C82497FEBF002C310A /* URLEncoder.swift */,
				76850D1924313181003922F4 /* OperationOrderer.swift */,
				21DB7093242BEBB800568A4C /* ThreadSafeDictionary.swift */,
				21599655243E4EEB00E202B1 /* AnyCodable.swift */,
				21315BB924579C4A00D1B254 /* AtomicCounter.swift */,
				78A642562486C98E004B4E46 /* ThreadSafeArray.swift */,
			);
			name = utility;
			path = Sources/utility;
			sourceTree = "<group>";
		};
		76850D10242C1E7D003922F4 /* UtilityTests */ = {
			isa = PBXGroup;
			children = (
				214A24CA2497FFC1002C310A /* URLEncoderTests.swift */,
				76850D17242EDE58003922F4 /* OperationOrdererTests.swift */,
				21599658243E4F0B00E202B1 /* AnyCodableTests.swift */,
				21C754B224785E52007B8871 /* ThreadSafeDictionaryTests.swift */,
				78A642582486DABB004B4E46 /* ThreadSafeArrayTests.swift */,
			);
			path = UtilityTests;
			sourceTree = "<group>";
		};
		78A64263249020C2004B4E46 /* unzip */ = {
			isa = PBXGroup;
			children = (
				7869CDFD24BCC21D00128625 /* FileManager+ZIP.swift */,
				7869CE0024BCC21D00128625 /* FileUnzipper.swift */,
				7869CDFC24BCC21D00128625 /* FileUnzipperConstants.swift */,
				7869CDFE24BCC21D00128625 /* ZipArchive.swift */,
				7869CDFF24BCC21D00128625 /* ZipEntry.swift */,
			);
			name = unzip;
			path = services;
			sourceTree = "<group>";
		};
		78D754D32437F92300DB9124 /* services */ = {
			isa = PBXGroup;
			children = (
				BB77F3BF24B5136D00B3A8B4 /* UIService */,
				BB55A81024B39CC900A23251 /* LoggingService */,
				BB1D756124A3E06200269B45 /* DataQueueService */,
				2157951C24A2A9E30012ED28 /* cache */,
				78DEFEF224509E3C00D7E9FB /* AEPServiceProvider.swift */,
				78D754DE243BC34100DB9124 /* SystemInfoService.swift */,
				78D754F32445227D00DB9124 /* ApplicationSystemInfoService.swift */,
				78D754D42437F92300DB9124 /* NamedKeyValueService.swift */,
				78D754DA243B7E1900DB9124 /* NamedKeyValueStore.swift */,
				785220D3245C921D00B46E90 /* NamedUserDefaultKeyValueService.swift */,
				D4000F2A2458E6EE0052C536 /* NetworkService */,
			);
			name = services;
			path = Sources/services;
			sourceTree = "<group>";
		};
		78D754D72437F93E00DB9124 /* ServicesTests */ = {
			isa = PBXGroup;
			children = (
				78A6425E248983D6004B4E46 /* UnzipperTest.swift */,
				BB1D756E24A3E09100269B45 /* AEPDataQueueService+Testable.swift */,
				BB1D757224A3E09100269B45 /* AEPDataQueueServiceTests.swift */,
				BB77F3C624B513A700B3A8B4 /* AEPURLServiceTest.swift */,
				BB1D756F24A3E09100269B45 /* AEPDataQueueTests.swift */,
				BB1D757024A3E09100269B45 /* MockSystemInfoService.swift */,
				BB1D757624A3E09100269B45 /* NamedKeyValueServiceTest.swift */,
				BB1D757524A3E09100269B45 /* NamedKeyValueStoreTest.swift */,
				BB1D757124A3E09100269B45 /* NetworkServiceTests.swift */,
				BB1D757324A3E09100269B45 /* SQLiteWrapperTests.swift */,
				BB1D757424A3E09100269B45 /* SystemInfoServiceTest.swift */,
				2181730424A526600053439A /* DiskCacheServiceTests.swift */,
				BBB2015724B62334000A3250 /* LogLevelTest.swift */,
			);
			path = ServicesTests;
			sourceTree = "<group>";
		};
		78D754F02445115200DB9124 /* TestResources */ = {
			isa = PBXGroup;
			children = (
				78A6425C2489817A004B4E46 /* TestRules.zip */,
				78DEFEF0244A183400D7E9FB /* TestImage.png */,
				78D754F1244511D100DB9124 /* TestConfig.json */,
				215AA6222465E06600CEB4F4 /* ADBMobileConfig.json */,
			);
			path = TestResources;
			sourceTree = "<group>";
		};
		BB1D756124A3E06200269B45 /* DataQueueService */ = {
			isa = PBXGroup;
			children = (
				BB1D756624A3E07F00269B45 /* AEPDataQueue.swift */,
				BB1D756424A3E07F00269B45 /* AEPDataQueueService.swift */,
				BB1D756524A3E07F00269B45 /* DataEntity.swift */,
				BB1D756224A3E07F00269B45 /* DataQueue.swift */,
				BB1D756324A3E07F00269B45 /* DataQueueService.swift */,
				BB1D756724A3E07F00269B45 /* SQLiteWrapper.swift */,
			);
			name = DataQueueService;
			sourceTree = "<group>";
		};
		BB55A81024B39CC900A23251 /* LoggingService */ = {
			isa = PBXGroup;
			children = (
				BB55A81124B39CE700A23251 /* Log.swift */,
				BB55A81324B39D3800A23251 /* LoggingService.swift */,
				BBF4D16A24B5227D00E51CE6 /* AEPLoggingService.swift */,
				BBB2015924B624B7000A3250 /* LogLevel.swift */,
			);
			name = LoggingService;
			sourceTree = "<group>";
		};
		BB77F3BF24B5136D00B3A8B4 /* UIService */ = {
			isa = PBXGroup;
			children = (
				BB77F3C224B5139300B3A8B4 /* AEPUIService.swift */,
				BB77F3C124B5139300B3A8B4 /* URLService.swift */,
			);
			name = UIService;
			sourceTree = "<group>";
		};
		D4000F2A2458E6EE0052C536 /* NetworkService */ = {
			isa = PBXGroup;
			children = (
				D4000F132458DE8E0052C536 /* AEPNetworkService.swift */,
				D4000F172458DEB60052C536 /* HttpConnection.swift */,
				D4000F192458DEDE0052C536 /* NetworkRequest.swift */,
				D4000F112458DE700052C536 /* NetworkService.swift */,
				218CAD7424744A6D004DA1E8 /* NetworkServiceConstants.swift */,
				7861450724BCD6B9004CB317 /* HttpMethod.swift */,
			);
			name = NetworkService;
			sourceTree = "<group>";
		};
/* End PBXGroup section */

/* Begin PBXHeadersBuildPhase section */
		21CAC0D12422917600C11388 /* Headers */ = {
			isa = PBXHeadersBuildPhase;
			buildActionMask = 2147483647;
			files = (
				21CAC0E72422917600C11388 /* AEPCore.h in Headers */,
			);
			runOnlyForDeploymentPostprocessing = 0;
		};
/* End PBXHeadersBuildPhase section */

/* Begin PBXNativeTarget section */
		21CAC0D52422917600C11388 /* AEPCore */ = {
			isa = PBXNativeTarget;
			buildConfigurationList = 21CAC0EA2422917600C11388 /* Build configuration list for PBXNativeTarget "AEPCore" */;
			buildPhases = (
				21CAC0D12422917600C11388 /* Headers */,
				21CAC0D22422917600C11388 /* Sources */,
				21CAC0D32422917600C11388 /* Frameworks */,
				21CAC0D42422917600C11388 /* Resources */,
			);
			buildRules = (
			);
			dependencies = (
			);
			name = AEPCore;
			productName = AEPCore;
			productReference = 21CAC0D62422917600C11388 /* AEPCore.framework */;
			productType = "com.apple.product-type.framework";
		};
		21CAC0DE2422917600C11388 /* AEPCoreTests */ = {
			isa = PBXNativeTarget;
			buildConfigurationList = 21CAC0ED2422917600C11388 /* Build configuration list for PBXNativeTarget "AEPCoreTests" */;
			buildPhases = (
				21CAC0DB2422917600C11388 /* Sources */,
				21CAC0DC2422917600C11388 /* Frameworks */,
				21CAC0DD2422917600C11388 /* Resources */,
			);
			buildRules = (
			);
			dependencies = (
				21CAC0E22422917600C11388 /* PBXTargetDependency */,
			);
			name = AEPCoreTests;
			productName = AEPCoreTests;
			productReference = 21CAC0DF2422917600C11388 /* AEPCoreTests.xctest */;
			productType = "com.apple.product-type.bundle.unit-test";
		};
/* End PBXNativeTarget section */

/* Begin PBXProject section */
		21CAC0CD2422917600C11388 /* Project object */ = {
			isa = PBXProject;
			attributes = {
				LastSwiftUpdateCheck = 1130;
				LastUpgradeCheck = 1130;
				ORGANIZATIONNAME = Adobe;
				TargetAttributes = {
					21CAC0D52422917600C11388 = {
						CreatedOnToolsVersion = 11.3.1;
						LastSwiftMigration = 1130;
					};
					21CAC0DE2422917600C11388 = {
						CreatedOnToolsVersion = 11.3.1;
					};
				};
			};
			buildConfigurationList = 21CAC0D02422917600C11388 /* Build configuration list for PBXProject "AEPCore" */;
			compatibilityVersion = "Xcode 9.3";
			developmentRegion = en;
			hasScannedForEncodings = 0;
			knownRegions = (
				en,
				Base,
			);
			mainGroup = 21CAC0CC2422917600C11388;
			productRefGroup = 21CAC0D72422917600C11388 /* Products */;
			projectDirPath = "";
			projectRoot = "";
			targets = (
				21CAC0D52422917600C11388 /* AEPCore */,
				21CAC0DE2422917600C11388 /* AEPCoreTests */,
			);
		};
/* End PBXProject section */

/* Begin PBXResourcesBuildPhase section */
		21CAC0D42422917600C11388 /* Resources */ = {
			isa = PBXResourcesBuildPhase;
			buildActionMask = 2147483647;
			files = (
			);
			runOnlyForDeploymentPostprocessing = 0;
		};
		21CAC0DD2422917600C11388 /* Resources */ = {
			isa = PBXResourcesBuildPhase;
			buildActionMask = 2147483647;
			files = (
				78D754F2244511D100DB9124 /* TestConfig.json in Resources */,
				215AA6232465E06600CEB4F4 /* ADBMobileConfig.json in Resources */,
				78DEFEF1244A183400D7E9FB /* TestImage.png in Resources */,
				78A6425D2489817A004B4E46 /* TestRules.zip in Resources */,
			);
			runOnlyForDeploymentPostprocessing = 0;
		};
/* End PBXResourcesBuildPhase section */

/* Begin PBXSourcesBuildPhase section */
		21CAC0D22422917600C11388 /* Sources */ = {
			isa = PBXSourcesBuildPhase;
			buildActionMask = 2147483647;
			files = (
				213C8C0824297773009F780A /* EventHubError.swift in Sources */,
				7869CE0224BCC21D00128625 /* FileManager+ZIP.swift in Sources */,
				BB1D756924A3E07F00269B45 /* DataQueueService.swift in Sources */,
				76850D1A24313181003922F4 /* OperationOrderer.swift in Sources */,
				2179F183246490140004A7C0 /* Lifecycle.swift in Sources */,
				213C8BC8242426DC009F780A /* Extension.swift in Sources */,
				21CAC0F524229CDB00C11388 /* Event.swift in Sources */,
				2181948F2489FC97004F869A /* CustomIdentity.swift in Sources */,
				D4000F122458DE700052C536 /* NetworkService.swift in Sources */,
				D4000F182458DEB60052C536 /* HttpConnection.swift in Sources */,
				21F02C322476F49F00D25528 /* LifecycleSession.swift in Sources */,
				213F662E2492A36A000184DE /* AEPError.swift in Sources */,
				D4000F142458DE8E0052C536 /* AEPNetworkService.swift in Sources */,
				BB77F3C524B5139300B3A8B4 /* AEPUIService.swift in Sources */,
				2157952624A3DC410012ED28 /* CacheEntry.swift in Sources */,
				D4000F1A2458DEDE0052C536 /* NetworkRequest.swift in Sources */,
				2137BA112498311600F01D04 /* URLQueryItem+Identity.swift in Sources */,
				21649561249BD24E00B24F81 /* MobileIdentities.swift in Sources */,
				21315BBA24579C4A00D1B254 /* AtomicCounter.swift in Sources */,
				213C8BD72428822A009F780A /* EventListenerContainer.swift in Sources */,
				214B5225248ABCEB0034BF22 /* AEPIdentity+Identity.swift in Sources */,
<<<<<<< HEAD
				BB77F3C424B5139300B3A8B4 /* URLService.swift in Sources */,
=======
				BBB2015A24B624B7000A3250 /* LogLevel.swift in Sources */,
>>>>>>> 7030d17f
				785220D4245C921D00B46E90 /* NamedUserDefaultKeyValueService.swift in Sources */,
				78A642572486C98E004B4E46 /* ThreadSafeArray.swift in Sources */,
				BB1D756824A3E07F00269B45 /* DataQueue.swift in Sources */,
				2157952024A2A9FE0012ED28 /* DiskCacheService.swift in Sources */,
				BB55A81424B39D3800A23251 /* LoggingService.swift in Sources */,
				2179F1842464901A0004A7C0 /* AEPLifecycle.swift in Sources */,
				BB1D756D24A3E07F00269B45 /* SQLiteWrapper.swift in Sources */,
				21DB708D242AAD3D00568A4C /* ExtensionContainer.swift in Sources */,
				21172895249177FC00BB7BD3 /* Identifiable.swift in Sources */,
				78D754DF243BC34100DB9124 /* SystemInfoService.swift in Sources */,
				21629DAC2461CA88009D05BF /* LifecycleConstants.swift in Sources */,
				21629DB02461CAD0009D05BF /* AEPCore+Lifecycle.swift in Sources */,
				21CAC0F624229CDB00C11388 /* EventType.swift in Sources */,
				21FB910E247639EE00074BF9 /* ConfigurationDownloadable.swift in Sources */,
				BB55A81224B39CE700A23251 /* Log.swift in Sources */,
				214A24C92497FEBF002C310A /* URLEncoder.swift in Sources */,
				21FBBB252491553100C66506 /* NetworkService+Identity.swift in Sources */,
				BB1D756C24A3E07F00269B45 /* AEPDataQueue.swift in Sources */,
				2157951E24A2A9F00012ED28 /* CacheService.swift in Sources */,
				21FBA54A2463DFCE00A2A009 /* Configuration.swift in Sources */,
				7869CE0424BCC21D00128625 /* ZipEntry.swift in Sources */,
				7869CE0524BCC21D00128625 /* FileUnzipper.swift in Sources */,
				7869CE0124BCC21D00128625 /* FileUnzipperConstants.swift in Sources */,
				7869CDFB24BCC13F00128625 /* LifecycleMetricsBuilder.swift in Sources */,
				BBF4D16B24B5227D00E51CE6 /* AEPLoggingService.swift in Sources */,
				214B5221248AB1710034BF22 /* Event+Configuration.swift in Sources */,
				213F66302492A808000184DE /* MID.swift in Sources */,
				2181948B2489F66D004F869A /* Identity.swift in Sources */,
				78D754F42445227D00DB9124 /* ApplicationSystemInfoService.swift in Sources */,
				7861450024BCD5C2004CB317 /* SharedState.swift in Sources */,
				21CAC0F424229CDB00C11388 /* EventSource.swift in Sources */,
				7861450824BCD6B9004CB317 /* HttpMethod.swift in Sources */,
				21FBA5502463DFFF00A2A009 /* ConfigurationConstants.swift in Sources */,
				214B5223248ABC710034BF22 /* AEPIdentity.swift in Sources */,
				78DEFEF324509E3C00D7E9FB /* AEPServiceProvider.swift in Sources */,
				21FBA5522463E55200A2A009 /* AEPConfiguration.swift in Sources */,
				7869CE0324BCC21D00128625 /* ZipArchive.swift in Sources */,
				21FBA54E2463DFE800A2A009 /* PrivacyStatus.swift in Sources */,
				215AA61D2465DFE200CEB4F4 /* CachedConfiguration.swift in Sources */,
				215CA8172481C9610078D778 /* LifecycleContextData.swift in Sources */,
				21DB7094242BEBB800568A4C /* ThreadSafeDictionary.swift in Sources */,
				215AA61F2465DFF900CEB4F4 /* ConfigurationDownloader.swift in Sources */,
				21FBA54C2463DFDB00A2A009 /* AEPCore+Configuration.swift in Sources */,
				21F02C342477066800D25528 /* ConfigurationState.swift in Sources */,
				7861450624BCD6A1004CB317 /* EventHub.swift in Sources */,
				218CAD7524744A6D004DA1E8 /* NetworkServiceConstants.swift in Sources */,
				2137BA132498314000F01D04 /* URL+Identity.swift in Sources */,
				78D754D52437F92300DB9124 /* NamedKeyValueService.swift in Sources */,
				21599656243E4EEB00E202B1 /* AnyCodable.swift in Sources */,
				BB1D756A24A3E07F00269B45 /* AEPDataQueueService.swift in Sources */,
				21F361A0246DE4B5009AB88B /* LifecycleMetrics.swift in Sources */,
				214B5227248ABD5D0034BF22 /* IdentityConstants.swift in Sources */,
				2181948D2489FA40004F869A /* MobileVisitorAuthenticationState.swift in Sources */,
				213F66342492C06B000184DE /* IdentityProperties.swift in Sources */,
				2182778D24B792F9005A468A /* URLAppender.swift in Sources */,
				2157952224A2AA050012ED28 /* Cache.swift in Sources */,
				215CA8152481C9430078D778 /* LifecycleState.swift in Sources */,
				78D754DB243B7E1A00DB9124 /* NamedKeyValueStore.swift in Sources */,
				BB1D756B24A3E07F00269B45 /* DataEntity.swift in Sources */,
				21315BB524575ED200D1B254 /* AEPCore.swift in Sources */,
				2157952424A3D9E30012ED28 /* CacheExpiry.swift in Sources */,
				21F02C362477067900D25528 /* LaunchIDManager.swift in Sources */,
				21F235BD24325A6200C3E59A /* EventHubConstants.swift in Sources */,
			);
			runOnlyForDeploymentPostprocessing = 0;
		};
		21CAC0DB2422917600C11388 /* Sources */ = {
			isa = PBXSourcesBuildPhase;
			buildActionMask = 2147483647;
			files = (
				21F02C3A247707D800D25528 /* LaunchIDManagerTests.swift in Sources */,
				215AA6212465E02C00CEB4F4 /* ConfigurationDownloaderTests.swift in Sources */,
				D4000F2C2458E8350052C536 /* MockNetworkServiceOverrider.swift in Sources */,
				2181730324A51BD20053439A /* MockDataStore.swift in Sources */,
				21C754B324785E52007B8871 /* ThreadSafeDictionaryTests.swift in Sources */,
				BB1D757C24A3E09100269B45 /* SQLiteWrapperTests.swift in Sources */,
				BB1D757724A3E09100269B45 /* AEPDataQueueService+Testable.swift in Sources */,
				D4000F272458E1240052C536 /* MockTask.swift in Sources */,
				BBB2015824B62334000A3250 /* LogLevelTest.swift in Sources */,
				BB1D757B24A3E09100269B45 /* AEPDataQueueServiceTests.swift in Sources */,
				BB1D757E24A3E09100269B45 /* NamedKeyValueStoreTest.swift in Sources */,
				D4000F252458E10D0052C536 /* MockURLSession.swift in Sources */,
				BB1D757824A3E09100269B45 /* AEPDataQueueTests.swift in Sources */,
				21CD2B23246C7B7F0041E1A2 /* MockSystemInfoService.swift in Sources */,
				78E2AC8E247700F400E49D64 /* LifecycleMetricsBuilderTests.swift in Sources */,
				21F02C2F2476F44300D25528 /* LifecycleSessionTests.swift in Sources */,
				214B522A248AE66C0034BF22 /* AEPIdentity+IdentityTests.swift in Sources */,
				2131A1B42465D81E00F1392D /* EventHub+Testable.swift in Sources */,
				2137BA152498317500F01D04 /* URL+IdentityTests.swift in Sources */,
				21CAC0E52422917600C11388 /* AEPCoreTests.swift in Sources */,
				2159F4282493FF3C0008851C /* IdentityPropertiesTests.swift in Sources */,
				76850D18242EDE58003922F4 /* OperationOrdererTests.swift in Sources */,
				21629DB22461CC48009D05BF /* AEPCore+LifecycleTests.swift in Sources */,
				2137BA172498318300F01D04 /* URLQueryItem+IdentityTests.swift in Sources */,
				2182778F24B79320005A468A /* URLAppenderTests.swift in Sources */,
				21649563249BECE600B24F81 /* MobileIdentitiesTests.swift in Sources */,
				21F9174C2433E429000743E3 /* MockExtensionTwo.swift in Sources */,
				2181947E2489CFEF004F869A /* LifecycleContextDataTests.swift in Sources */,
				213F66322492A8B9000184DE /* MIDTests.swift in Sources */,
				21A10255248170E5009AB015 /* MockConfigurationDownloaderNetworkService.swift in Sources */,
				218208ED247EED6D003D3591 /* ConfigurationFunctionalTests.swift in Sources */,
				211728912491680000BB7BD3 /* NetworkService+IdentityTests.swift in Sources */,
				BB1D757F24A3E09100269B45 /* NamedKeyValueServiceTest.swift in Sources */,
				BB1D757D24A3E09100269B45 /* SystemInfoServiceTest.swift in Sources */,
				BB77F3C724B513A700B3A8B4 /* AEPURLServiceTest.swift in Sources */,
				7629742F24294249005CCC73 /* SharedStateTest.swift in Sources */,
				213E87B92433E9BD00033447 /* SharedStateTestHelper.swift in Sources */,
				21F361A2246DE4C9009AB88B /* LifecycleMetricsTests.swift in Sources */,
				78A6425F248983D6004B4E46 /* UnzipperTest.swift in Sources */,
				78A642592486DABB004B4E46 /* ThreadSafeArrayTests.swift in Sources */,
				21599659243E4F0B00E202B1 /* AnyCodableTests.swift in Sources */,
				2131A1B22465D81400F1392D /* AEPCore+ConfigurationTests.swift in Sources */,
				BB1D757A24A3E09100269B45 /* NetworkServiceTests.swift in Sources */,
				213C8BD524252302009F780A /* MockExtension.swift in Sources */,
				213C8BCA242521BC009F780A /* EventHubTests.swift in Sources */,
				21F02C382477077600D25528 /* ConfigurationStateTests.swift in Sources */,
				21315BBB24579F1800D1B254 /* AtomicCounter.swift in Sources */,
				2181730524A526600053439A /* DiskCacheServiceTests.swift in Sources */,
				215CA8192481CA780078D778 /* LifecycleStateTests.swift in Sources */,
				214A24CB2497FFC2002C310A /* URLEncoderTests.swift in Sources */,
				214149C72429A39B00FCE512 /* SlowMockExtension.swift in Sources */,
				21F02C3E2477819100D25528 /* MockConfigurationDownloader.swift in Sources */,
			);
			runOnlyForDeploymentPostprocessing = 0;
		};
/* End PBXSourcesBuildPhase section */

/* Begin PBXTargetDependency section */
		21CAC0E22422917600C11388 /* PBXTargetDependency */ = {
			isa = PBXTargetDependency;
			target = 21CAC0D52422917600C11388 /* AEPCore */;
			targetProxy = 21CAC0E12422917600C11388 /* PBXContainerItemProxy */;
		};
/* End PBXTargetDependency section */

/* Begin XCBuildConfiguration section */
		21CAC0E82422917600C11388 /* Debug */ = {
			isa = XCBuildConfiguration;
			buildSettings = {
				ALWAYS_SEARCH_USER_PATHS = NO;
				CLANG_ANALYZER_NONNULL = YES;
				CLANG_ANALYZER_NUMBER_OBJECT_CONVERSION = YES_AGGRESSIVE;
				CLANG_CXX_LANGUAGE_STANDARD = "gnu++14";
				CLANG_CXX_LIBRARY = "libc++";
				CLANG_ENABLE_MODULES = YES;
				CLANG_ENABLE_OBJC_ARC = YES;
				CLANG_ENABLE_OBJC_WEAK = YES;
				CLANG_WARN_BLOCK_CAPTURE_AUTORELEASING = YES;
				CLANG_WARN_BOOL_CONVERSION = YES;
				CLANG_WARN_COMMA = YES;
				CLANG_WARN_CONSTANT_CONVERSION = YES;
				CLANG_WARN_DEPRECATED_OBJC_IMPLEMENTATIONS = YES;
				CLANG_WARN_DIRECT_OBJC_ISA_USAGE = YES_ERROR;
				CLANG_WARN_DOCUMENTATION_COMMENTS = YES;
				CLANG_WARN_EMPTY_BODY = YES;
				CLANG_WARN_ENUM_CONVERSION = YES;
				CLANG_WARN_INFINITE_RECURSION = YES;
				CLANG_WARN_INT_CONVERSION = YES;
				CLANG_WARN_NON_LITERAL_NULL_CONVERSION = YES;
				CLANG_WARN_OBJC_IMPLICIT_RETAIN_SELF = YES;
				CLANG_WARN_OBJC_LITERAL_CONVERSION = YES;
				CLANG_WARN_OBJC_ROOT_CLASS = YES_ERROR;
				CLANG_WARN_RANGE_LOOP_ANALYSIS = YES;
				CLANG_WARN_STRICT_PROTOTYPES = YES;
				CLANG_WARN_SUSPICIOUS_MOVE = YES;
				CLANG_WARN_UNGUARDED_AVAILABILITY = YES_AGGRESSIVE;
				CLANG_WARN_UNREACHABLE_CODE = YES;
				CLANG_WARN__DUPLICATE_METHOD_MATCH = YES;
				COPY_PHASE_STRIP = NO;
				CURRENT_PROJECT_VERSION = 1;
				DEBUG_INFORMATION_FORMAT = dwarf;
				ENABLE_STRICT_OBJC_MSGSEND = YES;
				ENABLE_TESTABILITY = YES;
				GCC_C_LANGUAGE_STANDARD = gnu11;
				GCC_DYNAMIC_NO_PIC = NO;
				GCC_NO_COMMON_BLOCKS = YES;
				GCC_OPTIMIZATION_LEVEL = 0;
				GCC_PREPROCESSOR_DEFINITIONS = (
					"DEBUG=1",
					"$(inherited)",
				);
				GCC_WARN_64_TO_32_BIT_CONVERSION = YES;
				GCC_WARN_ABOUT_RETURN_TYPE = YES_ERROR;
				GCC_WARN_UNDECLARED_SELECTOR = YES;
				GCC_WARN_UNINITIALIZED_AUTOS = YES_AGGRESSIVE;
				GCC_WARN_UNUSED_FUNCTION = YES;
				GCC_WARN_UNUSED_VARIABLE = YES;
				IPHONEOS_DEPLOYMENT_TARGET = 13.2;
				MTL_ENABLE_DEBUG_INFO = INCLUDE_SOURCE;
				MTL_FAST_MATH = YES;
				ONLY_ACTIVE_ARCH = YES;
				SDKROOT = iphoneos;
				SWIFT_ACTIVE_COMPILATION_CONDITIONS = DEBUG;
				SWIFT_OPTIMIZATION_LEVEL = "-Onone";
				VERSIONING_SYSTEM = "apple-generic";
				VERSION_INFO_PREFIX = "";
			};
			name = Debug;
		};
		21CAC0E92422917600C11388 /* Release */ = {
			isa = XCBuildConfiguration;
			buildSettings = {
				ALWAYS_SEARCH_USER_PATHS = NO;
				CLANG_ANALYZER_NONNULL = YES;
				CLANG_ANALYZER_NUMBER_OBJECT_CONVERSION = YES_AGGRESSIVE;
				CLANG_CXX_LANGUAGE_STANDARD = "gnu++14";
				CLANG_CXX_LIBRARY = "libc++";
				CLANG_ENABLE_MODULES = YES;
				CLANG_ENABLE_OBJC_ARC = YES;
				CLANG_ENABLE_OBJC_WEAK = YES;
				CLANG_WARN_BLOCK_CAPTURE_AUTORELEASING = YES;
				CLANG_WARN_BOOL_CONVERSION = YES;
				CLANG_WARN_COMMA = YES;
				CLANG_WARN_CONSTANT_CONVERSION = YES;
				CLANG_WARN_DEPRECATED_OBJC_IMPLEMENTATIONS = YES;
				CLANG_WARN_DIRECT_OBJC_ISA_USAGE = YES_ERROR;
				CLANG_WARN_DOCUMENTATION_COMMENTS = YES;
				CLANG_WARN_EMPTY_BODY = YES;
				CLANG_WARN_ENUM_CONVERSION = YES;
				CLANG_WARN_INFINITE_RECURSION = YES;
				CLANG_WARN_INT_CONVERSION = YES;
				CLANG_WARN_NON_LITERAL_NULL_CONVERSION = YES;
				CLANG_WARN_OBJC_IMPLICIT_RETAIN_SELF = YES;
				CLANG_WARN_OBJC_LITERAL_CONVERSION = YES;
				CLANG_WARN_OBJC_ROOT_CLASS = YES_ERROR;
				CLANG_WARN_RANGE_LOOP_ANALYSIS = YES;
				CLANG_WARN_STRICT_PROTOTYPES = YES;
				CLANG_WARN_SUSPICIOUS_MOVE = YES;
				CLANG_WARN_UNGUARDED_AVAILABILITY = YES_AGGRESSIVE;
				CLANG_WARN_UNREACHABLE_CODE = YES;
				CLANG_WARN__DUPLICATE_METHOD_MATCH = YES;
				COPY_PHASE_STRIP = NO;
				CURRENT_PROJECT_VERSION = 1;
				DEBUG_INFORMATION_FORMAT = "dwarf-with-dsym";
				ENABLE_NS_ASSERTIONS = NO;
				ENABLE_STRICT_OBJC_MSGSEND = YES;
				GCC_C_LANGUAGE_STANDARD = gnu11;
				GCC_NO_COMMON_BLOCKS = YES;
				GCC_WARN_64_TO_32_BIT_CONVERSION = YES;
				GCC_WARN_ABOUT_RETURN_TYPE = YES_ERROR;
				GCC_WARN_UNDECLARED_SELECTOR = YES;
				GCC_WARN_UNINITIALIZED_AUTOS = YES_AGGRESSIVE;
				GCC_WARN_UNUSED_FUNCTION = YES;
				GCC_WARN_UNUSED_VARIABLE = YES;
				IPHONEOS_DEPLOYMENT_TARGET = 13.2;
				MTL_ENABLE_DEBUG_INFO = NO;
				MTL_FAST_MATH = YES;
				SDKROOT = iphoneos;
				SWIFT_COMPILATION_MODE = wholemodule;
				SWIFT_OPTIMIZATION_LEVEL = "-O";
				VALIDATE_PRODUCT = YES;
				VERSIONING_SYSTEM = "apple-generic";
				VERSION_INFO_PREFIX = "";
			};
			name = Release;
		};
		21CAC0EB2422917600C11388 /* Debug */ = {
			isa = XCBuildConfiguration;
			buildSettings = {
				CLANG_ENABLE_MODULES = YES;
				CODE_SIGN_STYLE = Automatic;
				DEFINES_MODULE = YES;
				DEVELOPMENT_TEAM = 66USX5VV9D;
				DYLIB_COMPATIBILITY_VERSION = 1;
				DYLIB_CURRENT_VERSION = 1;
				DYLIB_INSTALL_NAME_BASE = "@rpath";
				INFOPLIST_FILE = "$(SRCROOT)/Info.plist";
				INSTALL_PATH = "$(LOCAL_LIBRARY_DIR)/Frameworks";
				IPHONEOS_DEPLOYMENT_TARGET = 10.0;
				LD_RUNPATH_SEARCH_PATHS = (
					"$(inherited)",
					"@executable_path/Frameworks",
					"@loader_path/Frameworks",
				);
				PRODUCT_BUNDLE_IDENTIFIER = Adobe.AEPCore;
				PRODUCT_NAME = "$(TARGET_NAME:c99extidentifier)";
				SKIP_INSTALL = YES;
				SUPPORTS_MACCATALYST = NO;
				SWIFT_OPTIMIZATION_LEVEL = "-Onone";
				SWIFT_VERSION = 5.0;
				TARGETED_DEVICE_FAMILY = "1,2";
			};
			name = Debug;
		};
		21CAC0EC2422917600C11388 /* Release */ = {
			isa = XCBuildConfiguration;
			buildSettings = {
				CLANG_ENABLE_MODULES = YES;
				CODE_SIGN_STYLE = Automatic;
				DEFINES_MODULE = YES;
				DEVELOPMENT_TEAM = 66USX5VV9D;
				DYLIB_COMPATIBILITY_VERSION = 1;
				DYLIB_CURRENT_VERSION = 1;
				DYLIB_INSTALL_NAME_BASE = "@rpath";
				INFOPLIST_FILE = "$(SRCROOT)/Info.plist";
				INSTALL_PATH = "$(LOCAL_LIBRARY_DIR)/Frameworks";
				IPHONEOS_DEPLOYMENT_TARGET = 10.0;
				LD_RUNPATH_SEARCH_PATHS = (
					"$(inherited)",
					"@executable_path/Frameworks",
					"@loader_path/Frameworks",
				);
				PRODUCT_BUNDLE_IDENTIFIER = Adobe.AEPCore;
				PRODUCT_NAME = "$(TARGET_NAME:c99extidentifier)";
				SKIP_INSTALL = YES;
				SUPPORTS_MACCATALYST = NO;
				SWIFT_VERSION = 5.0;
				TARGETED_DEVICE_FAMILY = "1,2";
			};
			name = Release;
		};
		21CAC0EE2422917600C11388 /* Debug */ = {
			isa = XCBuildConfiguration;
			buildSettings = {
				ALWAYS_EMBED_SWIFT_STANDARD_LIBRARIES = YES;
				CODE_SIGN_STYLE = Automatic;
				DEVELOPMENT_TEAM = GP6Z9HB7H4;
				INFOPLIST_FILE = AEPCoreTests/Info.plist;
				IPHONEOS_DEPLOYMENT_TARGET = 10.0;
				LD_RUNPATH_SEARCH_PATHS = (
					"$(inherited)",
					"@executable_path/Frameworks",
					"@loader_path/Frameworks",
				);
				PRODUCT_BUNDLE_IDENTIFIER = Adobe.AEPCoreTests;
				PRODUCT_NAME = "$(TARGET_NAME)";
				SWIFT_VERSION = 5.0;
				TARGETED_DEVICE_FAMILY = "1,2";
			};
			name = Debug;
		};
		21CAC0EF2422917600C11388 /* Release */ = {
			isa = XCBuildConfiguration;
			buildSettings = {
				ALWAYS_EMBED_SWIFT_STANDARD_LIBRARIES = YES;
				CODE_SIGN_STYLE = Automatic;
				DEVELOPMENT_TEAM = GP6Z9HB7H4;
				INFOPLIST_FILE = AEPCoreTests/Info.plist;
				IPHONEOS_DEPLOYMENT_TARGET = 10.0;
				LD_RUNPATH_SEARCH_PATHS = (
					"$(inherited)",
					"@executable_path/Frameworks",
					"@loader_path/Frameworks",
				);
				PRODUCT_BUNDLE_IDENTIFIER = Adobe.AEPCoreTests;
				PRODUCT_NAME = "$(TARGET_NAME)";
				SWIFT_VERSION = 5.0;
				TARGETED_DEVICE_FAMILY = "1,2";
			};
			name = Release;
		};
/* End XCBuildConfiguration section */

/* Begin XCConfigurationList section */
		21CAC0D02422917600C11388 /* Build configuration list for PBXProject "AEPCore" */ = {
			isa = XCConfigurationList;
			buildConfigurations = (
				21CAC0E82422917600C11388 /* Debug */,
				21CAC0E92422917600C11388 /* Release */,
			);
			defaultConfigurationIsVisible = 0;
			defaultConfigurationName = Release;
		};
		21CAC0EA2422917600C11388 /* Build configuration list for PBXNativeTarget "AEPCore" */ = {
			isa = XCConfigurationList;
			buildConfigurations = (
				21CAC0EB2422917600C11388 /* Debug */,
				21CAC0EC2422917600C11388 /* Release */,
			);
			defaultConfigurationIsVisible = 0;
			defaultConfigurationName = Release;
		};
		21CAC0ED2422917600C11388 /* Build configuration list for PBXNativeTarget "AEPCoreTests" */ = {
			isa = XCConfigurationList;
			buildConfigurations = (
				21CAC0EE2422917600C11388 /* Debug */,
				21CAC0EF2422917600C11388 /* Release */,
			);
			defaultConfigurationIsVisible = 0;
			defaultConfigurationName = Release;
		};
/* End XCConfigurationList section */
	};
	rootObject = 21CAC0CD2422917600C11388 /* Project object */;
}<|MERGE_RESOLUTION|>--- conflicted
+++ resolved
@@ -138,15 +138,11 @@
 		BB1D757F24A3E09100269B45 /* NamedKeyValueServiceTest.swift in Sources */ = {isa = PBXBuildFile; fileRef = BB1D757624A3E09100269B45 /* NamedKeyValueServiceTest.swift */; };
 		BB55A81224B39CE700A23251 /* Log.swift in Sources */ = {isa = PBXBuildFile; fileRef = BB55A81124B39CE700A23251 /* Log.swift */; };
 		BB55A81424B39D3800A23251 /* LoggingService.swift in Sources */ = {isa = PBXBuildFile; fileRef = BB55A81324B39D3800A23251 /* LoggingService.swift */; };
-<<<<<<< HEAD
-		BB77F3C424B5139300B3A8B4 /* URLService.swift in Sources */ = {isa = PBXBuildFile; fileRef = BB77F3C124B5139300B3A8B4 /* URLService.swift */; };
-		BB77F3C524B5139300B3A8B4 /* AEPUIService.swift in Sources */ = {isa = PBXBuildFile; fileRef = BB77F3C224B5139300B3A8B4 /* AEPUIService.swift */; };
-		BB77F3C724B513A700B3A8B4 /* AEPURLServiceTest.swift in Sources */ = {isa = PBXBuildFile; fileRef = BB77F3C624B513A700B3A8B4 /* AEPURLServiceTest.swift */; };
-=======
 		BBB2015824B62334000A3250 /* LogLevelTest.swift in Sources */ = {isa = PBXBuildFile; fileRef = BBB2015724B62334000A3250 /* LogLevelTest.swift */; };
 		BBB2015A24B624B7000A3250 /* LogLevel.swift in Sources */ = {isa = PBXBuildFile; fileRef = BBB2015924B624B7000A3250 /* LogLevel.swift */; };
+		BBB2016124BE1E70000A3250 /* URLService.swift in Sources */ = {isa = PBXBuildFile; fileRef = BBB2015F24BE1E70000A3250 /* URLService.swift */; };
+		BBB2016224BE1E70000A3250 /* AEPURLService.swift in Sources */ = {isa = PBXBuildFile; fileRef = BBB2016024BE1E70000A3250 /* AEPURLService.swift */; };
 		BBF4D16B24B5227D00E51CE6 /* AEPLoggingService.swift in Sources */ = {isa = PBXBuildFile; fileRef = BBF4D16A24B5227D00E51CE6 /* AEPLoggingService.swift */; };
->>>>>>> 7030d17f
 		D4000F122458DE700052C536 /* NetworkService.swift in Sources */ = {isa = PBXBuildFile; fileRef = D4000F112458DE700052C536 /* NetworkService.swift */; };
 		D4000F142458DE8E0052C536 /* AEPNetworkService.swift in Sources */ = {isa = PBXBuildFile; fileRef = D4000F132458DE8E0052C536 /* AEPNetworkService.swift */; };
 		D4000F182458DEB60052C536 /* HttpConnection.swift in Sources */ = {isa = PBXBuildFile; fileRef = D4000F172458DEB60052C536 /* HttpConnection.swift */; };
@@ -301,15 +297,11 @@
 		BB1D757624A3E09100269B45 /* NamedKeyValueServiceTest.swift */ = {isa = PBXFileReference; fileEncoding = 4; lastKnownFileType = sourcecode.swift; path = NamedKeyValueServiceTest.swift; sourceTree = "<group>"; };
 		BB55A81124B39CE700A23251 /* Log.swift */ = {isa = PBXFileReference; lastKnownFileType = sourcecode.swift; path = Log.swift; sourceTree = "<group>"; };
 		BB55A81324B39D3800A23251 /* LoggingService.swift */ = {isa = PBXFileReference; lastKnownFileType = sourcecode.swift; path = LoggingService.swift; sourceTree = "<group>"; };
-<<<<<<< HEAD
-		BB77F3C124B5139300B3A8B4 /* URLService.swift */ = {isa = PBXFileReference; fileEncoding = 4; lastKnownFileType = sourcecode.swift; path = URLService.swift; sourceTree = "<group>"; };
-		BB77F3C224B5139300B3A8B4 /* AEPUIService.swift */ = {isa = PBXFileReference; fileEncoding = 4; lastKnownFileType = sourcecode.swift; path = AEPUIService.swift; sourceTree = "<group>"; };
-		BB77F3C624B513A700B3A8B4 /* AEPURLServiceTest.swift */ = {isa = PBXFileReference; fileEncoding = 4; lastKnownFileType = sourcecode.swift; path = AEPURLServiceTest.swift; sourceTree = "<group>"; };
-=======
 		BBB2015724B62334000A3250 /* LogLevelTest.swift */ = {isa = PBXFileReference; lastKnownFileType = sourcecode.swift; path = LogLevelTest.swift; sourceTree = "<group>"; };
 		BBB2015924B624B7000A3250 /* LogLevel.swift */ = {isa = PBXFileReference; lastKnownFileType = sourcecode.swift; path = LogLevel.swift; sourceTree = "<group>"; };
+		BBB2015F24BE1E70000A3250 /* URLService.swift */ = {isa = PBXFileReference; fileEncoding = 4; lastKnownFileType = sourcecode.swift; path = URLService.swift; sourceTree = "<group>"; };
+		BBB2016024BE1E70000A3250 /* AEPURLService.swift */ = {isa = PBXFileReference; fileEncoding = 4; lastKnownFileType = sourcecode.swift; path = AEPURLService.swift; sourceTree = "<group>"; };
 		BBF4D16A24B5227D00E51CE6 /* AEPLoggingService.swift */ = {isa = PBXFileReference; lastKnownFileType = sourcecode.swift; path = AEPLoggingService.swift; sourceTree = "<group>"; };
->>>>>>> 7030d17f
 		D4000F112458DE700052C536 /* NetworkService.swift */ = {isa = PBXFileReference; lastKnownFileType = sourcecode.swift; path = NetworkService.swift; sourceTree = "<group>"; };
 		D4000F132458DE8E0052C536 /* AEPNetworkService.swift */ = {isa = PBXFileReference; lastKnownFileType = sourcecode.swift; path = AEPNetworkService.swift; sourceTree = "<group>"; };
 		D4000F172458DEB60052C536 /* HttpConnection.swift */ = {isa = PBXFileReference; lastKnownFileType = sourcecode.swift; path = HttpConnection.swift; sourceTree = "<group>"; };
@@ -587,7 +579,6 @@
 		78D754D32437F92300DB9124 /* services */ = {
 			isa = PBXGroup;
 			children = (
-				BB77F3BF24B5136D00B3A8B4 /* UIService */,
 				BB55A81024B39CC900A23251 /* LoggingService */,
 				BB1D756124A3E06200269B45 /* DataQueueService */,
 				2157951C24A2A9E30012ED28 /* cache */,
@@ -597,6 +588,8 @@
 				78D754D42437F92300DB9124 /* NamedKeyValueService.swift */,
 				78D754DA243B7E1900DB9124 /* NamedKeyValueStore.swift */,
 				785220D3245C921D00B46E90 /* NamedUserDefaultKeyValueService.swift */,
+				BBB2016024BE1E70000A3250 /* AEPURLService.swift */,
+				BBB2015F24BE1E70000A3250 /* URLService.swift */,
 				D4000F2A2458E6EE0052C536 /* NetworkService */,
 			);
 			name = services;
@@ -609,7 +602,6 @@
 				78A6425E248983D6004B4E46 /* UnzipperTest.swift */,
 				BB1D756E24A3E09100269B45 /* AEPDataQueueService+Testable.swift */,
 				BB1D757224A3E09100269B45 /* AEPDataQueueServiceTests.swift */,
-				BB77F3C624B513A700B3A8B4 /* AEPURLServiceTest.swift */,
 				BB1D756F24A3E09100269B45 /* AEPDataQueueTests.swift */,
 				BB1D757024A3E09100269B45 /* MockSystemInfoService.swift */,
 				BB1D757624A3E09100269B45 /* NamedKeyValueServiceTest.swift */,
@@ -656,15 +648,6 @@
 				BBB2015924B624B7000A3250 /* LogLevel.swift */,
 			);
 			name = LoggingService;
-			sourceTree = "<group>";
-		};
-		BB77F3BF24B5136D00B3A8B4 /* UIService */ = {
-			isa = PBXGroup;
-			children = (
-				BB77F3C224B5139300B3A8B4 /* AEPUIService.swift */,
-				BB77F3C124B5139300B3A8B4 /* URLService.swift */,
-			);
-			name = UIService;
 			sourceTree = "<group>";
 		};
 		D4000F2A2458E6EE0052C536 /* NetworkService */ = {
@@ -802,12 +785,12 @@
 				213C8BC8242426DC009F780A /* Extension.swift in Sources */,
 				21CAC0F524229CDB00C11388 /* Event.swift in Sources */,
 				2181948F2489FC97004F869A /* CustomIdentity.swift in Sources */,
+				BBB2016224BE1E70000A3250 /* AEPURLService.swift in Sources */,
 				D4000F122458DE700052C536 /* NetworkService.swift in Sources */,
 				D4000F182458DEB60052C536 /* HttpConnection.swift in Sources */,
 				21F02C322476F49F00D25528 /* LifecycleSession.swift in Sources */,
 				213F662E2492A36A000184DE /* AEPError.swift in Sources */,
 				D4000F142458DE8E0052C536 /* AEPNetworkService.swift in Sources */,
-				BB77F3C524B5139300B3A8B4 /* AEPUIService.swift in Sources */,
 				2157952624A3DC410012ED28 /* CacheEntry.swift in Sources */,
 				D4000F1A2458DEDE0052C536 /* NetworkRequest.swift in Sources */,
 				2137BA112498311600F01D04 /* URLQueryItem+Identity.swift in Sources */,
@@ -815,11 +798,7 @@
 				21315BBA24579C4A00D1B254 /* AtomicCounter.swift in Sources */,
 				213C8BD72428822A009F780A /* EventListenerContainer.swift in Sources */,
 				214B5225248ABCEB0034BF22 /* AEPIdentity+Identity.swift in Sources */,
-<<<<<<< HEAD
-				BB77F3C424B5139300B3A8B4 /* URLService.swift in Sources */,
-=======
 				BBB2015A24B624B7000A3250 /* LogLevel.swift in Sources */,
->>>>>>> 7030d17f
 				785220D4245C921D00B46E90 /* NamedUserDefaultKeyValueService.swift in Sources */,
 				78A642572486C98E004B4E46 /* ThreadSafeArray.swift in Sources */,
 				BB1D756824A3E07F00269B45 /* DataQueue.swift in Sources */,
@@ -852,6 +831,7 @@
 				7861450024BCD5C2004CB317 /* SharedState.swift in Sources */,
 				21CAC0F424229CDB00C11388 /* EventSource.swift in Sources */,
 				7861450824BCD6B9004CB317 /* HttpMethod.swift in Sources */,
+				BBB2016124BE1E70000A3250 /* URLService.swift in Sources */,
 				21FBA5502463DFFF00A2A009 /* ConfigurationConstants.swift in Sources */,
 				214B5223248ABC710034BF22 /* AEPIdentity.swift in Sources */,
 				78DEFEF324509E3C00D7E9FB /* AEPServiceProvider.swift in Sources */,
@@ -924,7 +904,6 @@
 				211728912491680000BB7BD3 /* NetworkService+IdentityTests.swift in Sources */,
 				BB1D757F24A3E09100269B45 /* NamedKeyValueServiceTest.swift in Sources */,
 				BB1D757D24A3E09100269B45 /* SystemInfoServiceTest.swift in Sources */,
-				BB77F3C724B513A700B3A8B4 /* AEPURLServiceTest.swift in Sources */,
 				7629742F24294249005CCC73 /* SharedStateTest.swift in Sources */,
 				213E87B92433E9BD00033447 /* SharedStateTestHelper.swift in Sources */,
 				21F361A2246DE4C9009AB88B /* LifecycleMetricsTests.swift in Sources */,
