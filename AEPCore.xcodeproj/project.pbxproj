// !$*UTF8*$!
{
	archiveVersion = 1;
	classes = {
	};
	objectVersion = 50;
	objects = {

/* Begin PBXBuildFile section */
		211728912491680000BB7BD3 /* NetworkService+IdentityTests.swift in Sources */ = {isa = PBXBuildFile; fileRef = 211728902491680000BB7BD3 /* NetworkService+IdentityTests.swift */; };
		21172895249177FC00BB7BD3 /* Identifiable.swift in Sources */ = {isa = PBXBuildFile; fileRef = 21172894249177FC00BB7BD3 /* Identifiable.swift */; };
		21315BB524575ED200D1B254 /* AEPCore.swift in Sources */ = {isa = PBXBuildFile; fileRef = 21315BB424575ED200D1B254 /* AEPCore.swift */; };
		21315BBA24579C4A00D1B254 /* AtomicCounter.swift in Sources */ = {isa = PBXBuildFile; fileRef = 21315BB924579C4A00D1B254 /* AtomicCounter.swift */; };
		21315BBB24579F1800D1B254 /* AtomicCounter.swift in Sources */ = {isa = PBXBuildFile; fileRef = 21315BB924579C4A00D1B254 /* AtomicCounter.swift */; };
		2131A1B22465D81400F1392D /* AEPCore+ConfigurationTests.swift in Sources */ = {isa = PBXBuildFile; fileRef = 2131A1B12465D81400F1392D /* AEPCore+ConfigurationTests.swift */; };
		2131A1B42465D81E00F1392D /* EventHub+Testable.swift in Sources */ = {isa = PBXBuildFile; fileRef = 2131A1B32465D81E00F1392D /* EventHub+Testable.swift */; };
		2137BA112498311600F01D04 /* URLQueryItem+Identity.swift in Sources */ = {isa = PBXBuildFile; fileRef = 2137BA102498311600F01D04 /* URLQueryItem+Identity.swift */; };
		2137BA132498314000F01D04 /* URL+Identity.swift in Sources */ = {isa = PBXBuildFile; fileRef = 2137BA122498314000F01D04 /* URL+Identity.swift */; };
		2137BA152498317500F01D04 /* URL+IdentityTests.swift in Sources */ = {isa = PBXBuildFile; fileRef = 2137BA142498317500F01D04 /* URL+IdentityTests.swift */; };
		2137BA172498318300F01D04 /* URLQueryItem+IdentityTests.swift in Sources */ = {isa = PBXBuildFile; fileRef = 2137BA162498318300F01D04 /* URLQueryItem+IdentityTests.swift */; };
		213C8BC6242426A1009F780A /* EventHub.swift in Sources */ = {isa = PBXBuildFile; fileRef = 213C8BC5242426A1009F780A /* EventHub.swift */; };
		213C8BC8242426DC009F780A /* Extension.swift in Sources */ = {isa = PBXBuildFile; fileRef = 213C8BC7242426DC009F780A /* Extension.swift */; };
		213C8BCA242521BC009F780A /* EventHubTests.swift in Sources */ = {isa = PBXBuildFile; fileRef = 213C8BC9242521BC009F780A /* EventHubTests.swift */; };
		213C8BD524252302009F780A /* MockExtension.swift in Sources */ = {isa = PBXBuildFile; fileRef = 213C8BD424252302009F780A /* MockExtension.swift */; };
		213C8BD72428822A009F780A /* EventListenerContainer.swift in Sources */ = {isa = PBXBuildFile; fileRef = 213C8BD62428822A009F780A /* EventListenerContainer.swift */; };
		213C8C0824297773009F780A /* EventHubError.swift in Sources */ = {isa = PBXBuildFile; fileRef = 213C8C0724297773009F780A /* EventHubError.swift */; };
		213E87B92433E9BD00033447 /* SharedStateTestHelper.swift in Sources */ = {isa = PBXBuildFile; fileRef = 213E87B82433E9BD00033447 /* SharedStateTestHelper.swift */; };
		213F662E2492A36A000184DE /* AEPError.swift in Sources */ = {isa = PBXBuildFile; fileRef = 213F662D2492A36A000184DE /* AEPError.swift */; };
		213F66302492A808000184DE /* MID.swift in Sources */ = {isa = PBXBuildFile; fileRef = 213F662F2492A808000184DE /* MID.swift */; };
		213F66322492A8B9000184DE /* MIDTests.swift in Sources */ = {isa = PBXBuildFile; fileRef = 213F66312492A8B9000184DE /* MIDTests.swift */; };
		213F66342492C06B000184DE /* IdentityProperties.swift in Sources */ = {isa = PBXBuildFile; fileRef = 213F66332492C06B000184DE /* IdentityProperties.swift */; };
		214149C72429A39B00FCE512 /* SlowMockExtension.swift in Sources */ = {isa = PBXBuildFile; fileRef = 214149C52429A39B00FCE512 /* SlowMockExtension.swift */; };
		214A24C92497FEBF002C310A /* URLEncoder.swift in Sources */ = {isa = PBXBuildFile; fileRef = 214A24C82497FEBF002C310A /* URLEncoder.swift */; };
		214B5221248AB1710034BF22 /* Event+Configuration.swift in Sources */ = {isa = PBXBuildFile; fileRef = 214B5220248AB1710034BF22 /* Event+Configuration.swift */; };
		214B5223248ABC710034BF22 /* AEPIdentity.swift in Sources */ = {isa = PBXBuildFile; fileRef = 214B5222248ABC710034BF22 /* AEPIdentity.swift */; };
		214B5225248ABCEB0034BF22 /* AEPIdentity+Identity.swift in Sources */ = {isa = PBXBuildFile; fileRef = 214B5224248ABCEB0034BF22 /* AEPIdentity+Identity.swift */; };
		214B5227248ABD5D0034BF22 /* IdentityConstants.swift in Sources */ = {isa = PBXBuildFile; fileRef = 214B5226248ABD5D0034BF22 /* IdentityConstants.swift */; };
		214B522A248AE66C0034BF22 /* AEPIdentity+IdentityTests.swift in Sources */ = {isa = PBXBuildFile; fileRef = 214B5229248AE66C0034BF22 /* AEPIdentity+IdentityTests.swift */; };
		21599656243E4EEB00E202B1 /* AnyCodable.swift in Sources */ = {isa = PBXBuildFile; fileRef = 21599655243E4EEB00E202B1 /* AnyCodable.swift */; };
		21599659243E4F0B00E202B1 /* AnyCodableTests.swift in Sources */ = {isa = PBXBuildFile; fileRef = 21599658243E4F0B00E202B1 /* AnyCodableTests.swift */; };
		2159F4282493FF3C0008851C /* IdentityPropertiesTests.swift in Sources */ = {isa = PBXBuildFile; fileRef = 2159F4272493FF3C0008851C /* IdentityPropertiesTests.swift */; };
		215AA61D2465DFE200CEB4F4 /* CachedConfiguration.swift in Sources */ = {isa = PBXBuildFile; fileRef = 215AA61C2465DFE200CEB4F4 /* CachedConfiguration.swift */; };
		215AA61F2465DFF900CEB4F4 /* ConfigurationDownloader.swift in Sources */ = {isa = PBXBuildFile; fileRef = 215AA61E2465DFF900CEB4F4 /* ConfigurationDownloader.swift */; };
		215AA6212465E02C00CEB4F4 /* ConfigurationDownloaderTests.swift in Sources */ = {isa = PBXBuildFile; fileRef = 215AA6202465E02C00CEB4F4 /* ConfigurationDownloaderTests.swift */; };
		215AA6232465E06600CEB4F4 /* ADBMobileConfig.json in Resources */ = {isa = PBXBuildFile; fileRef = 215AA6222465E06600CEB4F4 /* ADBMobileConfig.json */; };
		215CA8152481C9430078D778 /* LifecycleState.swift in Sources */ = {isa = PBXBuildFile; fileRef = 215CA8142481C9430078D778 /* LifecycleState.swift */; };
		215CA8172481C9610078D778 /* LifecycleContextData.swift in Sources */ = {isa = PBXBuildFile; fileRef = 215CA8162481C9610078D778 /* LifecycleContextData.swift */; };
		215CA8192481CA780078D778 /* LifecycleStateTests.swift in Sources */ = {isa = PBXBuildFile; fileRef = 215CA8182481CA780078D778 /* LifecycleStateTests.swift */; };
		21629DAC2461CA88009D05BF /* LifecycleConstants.swift in Sources */ = {isa = PBXBuildFile; fileRef = 21629DAB2461CA88009D05BF /* LifecycleConstants.swift */; };
		21629DB02461CAD0009D05BF /* AEPCore+Lifecycle.swift in Sources */ = {isa = PBXBuildFile; fileRef = 21629DAF2461CAD0009D05BF /* AEPCore+Lifecycle.swift */; };
		21629DB22461CC48009D05BF /* AEPCore+LifecycleTests.swift in Sources */ = {isa = PBXBuildFile; fileRef = 21629DB12461CC48009D05BF /* AEPCore+LifecycleTests.swift */; };
		2179F183246490140004A7C0 /* Lifecycle.swift in Sources */ = {isa = PBXBuildFile; fileRef = 21629DA92461CA3F009D05BF /* Lifecycle.swift */; };
		2179F1842464901A0004A7C0 /* AEPLifecycle.swift in Sources */ = {isa = PBXBuildFile; fileRef = 21629DAD2461CABE009D05BF /* AEPLifecycle.swift */; };
		2181947E2489CFEF004F869A /* LifecycleContextDataTests.swift in Sources */ = {isa = PBXBuildFile; fileRef = 2181947D2489CFEF004F869A /* LifecycleContextDataTests.swift */; };
		2181948B2489F66D004F869A /* Identity.swift in Sources */ = {isa = PBXBuildFile; fileRef = 2181948A2489F66D004F869A /* Identity.swift */; };
		2181948D2489FA40004F869A /* MobileVisitorAuthenticationState.swift in Sources */ = {isa = PBXBuildFile; fileRef = 2181948C2489FA40004F869A /* MobileVisitorAuthenticationState.swift */; };
		2181948F2489FC97004F869A /* CustomIdentity.swift in Sources */ = {isa = PBXBuildFile; fileRef = 2181948E2489FC97004F869A /* CustomIdentity.swift */; };
		218208ED247EED6D003D3591 /* ConfigurationFunctionalTests.swift in Sources */ = {isa = PBXBuildFile; fileRef = 218208EC247EED6D003D3591 /* ConfigurationFunctionalTests.swift */; };
		218CAD7524744A6D004DA1E8 /* NetworkServiceConstants.swift in Sources */ = {isa = PBXBuildFile; fileRef = 218CAD7424744A6D004DA1E8 /* NetworkServiceConstants.swift */; };
		21A10255248170E5009AB015 /* MockConfigurationDownloaderNetworkService.swift in Sources */ = {isa = PBXBuildFile; fileRef = 21A10254248170E5009AB015 /* MockConfigurationDownloaderNetworkService.swift */; };
		21C754B324785E52007B8871 /* ThreadSafeDictionaryTests.swift in Sources */ = {isa = PBXBuildFile; fileRef = 21C754B224785E52007B8871 /* ThreadSafeDictionaryTests.swift */; };
		21CAC0E02422917600C11388 /* AEPCore.framework in Frameworks */ = {isa = PBXBuildFile; fileRef = 21CAC0D62422917600C11388 /* AEPCore.framework */; };
		21CAC0E52422917600C11388 /* AEPCoreTests.swift in Sources */ = {isa = PBXBuildFile; fileRef = 21CAC0E42422917600C11388 /* AEPCoreTests.swift */; };
		21CAC0E72422917600C11388 /* AEPCore.h in Headers */ = {isa = PBXBuildFile; fileRef = 21CAC0D92422917600C11388 /* AEPCore.h */; settings = {ATTRIBUTES = (Public, ); }; };
		21CAC0F424229CDB00C11388 /* EventSource.swift in Sources */ = {isa = PBXBuildFile; fileRef = 21CAC0F124229CDB00C11388 /* EventSource.swift */; };
		21CAC0F524229CDB00C11388 /* Event.swift in Sources */ = {isa = PBXBuildFile; fileRef = 21CAC0F224229CDB00C11388 /* Event.swift */; };
		21CAC0F624229CDB00C11388 /* EventType.swift in Sources */ = {isa = PBXBuildFile; fileRef = 21CAC0F324229CDB00C11388 /* EventType.swift */; };
		21CD2B23246C7B7F0041E1A2 /* MockSystemInfoService.swift in Sources */ = {isa = PBXBuildFile; fileRef = 21CD2B22246C7B7F0041E1A2 /* MockSystemInfoService.swift */; };
		21DB708D242AAD3D00568A4C /* ExtensionContainer.swift in Sources */ = {isa = PBXBuildFile; fileRef = 21DB708C242AAD3D00568A4C /* ExtensionContainer.swift */; };
		21DB7094242BEBB800568A4C /* ThreadSafeDictionary.swift in Sources */ = {isa = PBXBuildFile; fileRef = 21DB7093242BEBB800568A4C /* ThreadSafeDictionary.swift */; };
		21F02C2F2476F44300D25528 /* LifecycleSessionTests.swift in Sources */ = {isa = PBXBuildFile; fileRef = 21F02C2E2476F44300D25528 /* LifecycleSessionTests.swift */; };
		21F02C322476F49F00D25528 /* LifecycleSession.swift in Sources */ = {isa = PBXBuildFile; fileRef = 21F02C302476F45B00D25528 /* LifecycleSession.swift */; };
		21F02C342477066800D25528 /* ConfigurationState.swift in Sources */ = {isa = PBXBuildFile; fileRef = 21F02C332477066800D25528 /* ConfigurationState.swift */; };
		21F02C362477067900D25528 /* LaunchIDManager.swift in Sources */ = {isa = PBXBuildFile; fileRef = 21F02C352477067900D25528 /* LaunchIDManager.swift */; };
		21F02C382477077600D25528 /* ConfigurationStateTests.swift in Sources */ = {isa = PBXBuildFile; fileRef = 21F02C372477077600D25528 /* ConfigurationStateTests.swift */; };
		21F02C3A247707D800D25528 /* LaunchIDManagerTests.swift in Sources */ = {isa = PBXBuildFile; fileRef = 21F02C39247707D800D25528 /* LaunchIDManagerTests.swift */; };
		21F02C3E2477819100D25528 /* MockConfigurationDownloader.swift in Sources */ = {isa = PBXBuildFile; fileRef = 21F02C3D2477819100D25528 /* MockConfigurationDownloader.swift */; };
		21F235BD24325A6200C3E59A /* EventHubConstants.swift in Sources */ = {isa = PBXBuildFile; fileRef = 21F235BC24325A6200C3E59A /* EventHubConstants.swift */; };
		21F361A0246DE4B5009AB88B /* LifecycleMetrics.swift in Sources */ = {isa = PBXBuildFile; fileRef = 21F3619F246DE4B5009AB88B /* LifecycleMetrics.swift */; };
		21F361A2246DE4C9009AB88B /* LifecycleMetricsTests.swift in Sources */ = {isa = PBXBuildFile; fileRef = 21F361A1246DE4C9009AB88B /* LifecycleMetricsTests.swift */; };
		21F9174C2433E429000743E3 /* MockExtensionTwo.swift in Sources */ = {isa = PBXBuildFile; fileRef = 21F9174B2433E429000743E3 /* MockExtensionTwo.swift */; };
		21FB910E247639EE00074BF9 /* ConfigurationDownloadable.swift in Sources */ = {isa = PBXBuildFile; fileRef = 21FB910D247639EE00074BF9 /* ConfigurationDownloadable.swift */; };
		21FBA54A2463DFCE00A2A009 /* Configuration.swift in Sources */ = {isa = PBXBuildFile; fileRef = 21FBA5492463DFCE00A2A009 /* Configuration.swift */; };
		21FBA54C2463DFDB00A2A009 /* AEPCore+Configuration.swift in Sources */ = {isa = PBXBuildFile; fileRef = 21FBA54B2463DFDB00A2A009 /* AEPCore+Configuration.swift */; };
		21FBA54E2463DFE800A2A009 /* PrivacyStatus.swift in Sources */ = {isa = PBXBuildFile; fileRef = 21FBA54D2463DFE800A2A009 /* PrivacyStatus.swift */; };
		21FBA5502463DFFF00A2A009 /* ConfigurationConstants.swift in Sources */ = {isa = PBXBuildFile; fileRef = 21FBA54F2463DFFF00A2A009 /* ConfigurationConstants.swift */; };
		21FBA5522463E55200A2A009 /* AEPConfiguration.swift in Sources */ = {isa = PBXBuildFile; fileRef = 21FBA5512463E55200A2A009 /* AEPConfiguration.swift */; };
		21FBBB252491553100C66506 /* NetworkService+Identity.swift in Sources */ = {isa = PBXBuildFile; fileRef = 21FBBB242491553100C66506 /* NetworkService+Identity.swift */; };
		7629742C24294215005CCC73 /* SharedState.swift in Sources */ = {isa = PBXBuildFile; fileRef = 7629742B24294215005CCC73 /* SharedState.swift */; };
		7629742F24294249005CCC73 /* SharedStateTest.swift in Sources */ = {isa = PBXBuildFile; fileRef = 7629742E24294249005CCC73 /* SharedStateTest.swift */; };
		76850D18242EDE58003922F4 /* OperationOrdererTests.swift in Sources */ = {isa = PBXBuildFile; fileRef = 76850D17242EDE58003922F4 /* OperationOrdererTests.swift */; };
		76850D1A24313181003922F4 /* OperationOrderer.swift in Sources */ = {isa = PBXBuildFile; fileRef = 76850D1924313181003922F4 /* OperationOrderer.swift */; };
		785220D4245C921D00B46E90 /* NamedUserDefaultKeyValueService.swift in Sources */ = {isa = PBXBuildFile; fileRef = 785220D3245C921D00B46E90 /* NamedUserDefaultKeyValueService.swift */; };
		78A642572486C98E004B4E46 /* ThreadSafeArray.swift in Sources */ = {isa = PBXBuildFile; fileRef = 78A642562486C98E004B4E46 /* ThreadSafeArray.swift */; };
		78A642592486DABB004B4E46 /* ThreadSafeArrayTests.swift in Sources */ = {isa = PBXBuildFile; fileRef = 78A642582486DABB004B4E46 /* ThreadSafeArrayTests.swift */; };
		78D754D52437F92300DB9124 /* NamedKeyValueService.swift in Sources */ = {isa = PBXBuildFile; fileRef = 78D754D42437F92300DB9124 /* NamedKeyValueService.swift */; };
		78D754DB243B7E1A00DB9124 /* NamedKeyValueStore.swift in Sources */ = {isa = PBXBuildFile; fileRef = 78D754DA243B7E1900DB9124 /* NamedKeyValueStore.swift */; };
		78D754DF243BC34100DB9124 /* SystemInfoService.swift in Sources */ = {isa = PBXBuildFile; fileRef = 78D754DE243BC34100DB9124 /* SystemInfoService.swift */; };
		78D754F2244511D100DB9124 /* TestConfig.json in Resources */ = {isa = PBXBuildFile; fileRef = 78D754F1244511D100DB9124 /* TestConfig.json */; };
		78D754F42445227D00DB9124 /* ApplicationSystemInfoService.swift in Sources */ = {isa = PBXBuildFile; fileRef = 78D754F32445227D00DB9124 /* ApplicationSystemInfoService.swift */; };
		78DEFEF1244A183400D7E9FB /* TestImage.png in Resources */ = {isa = PBXBuildFile; fileRef = 78DEFEF0244A183400D7E9FB /* TestImage.png */; };
		78DEFEF324509E3C00D7E9FB /* AEPServiceProvider.swift in Sources */ = {isa = PBXBuildFile; fileRef = 78DEFEF224509E3C00D7E9FB /* AEPServiceProvider.swift */; };
		78E2AC8C2476FFA900E49D64 /* LifecycleMetricsBuilder.swift in Sources */ = {isa = PBXBuildFile; fileRef = 78E2AC8B2476FFA900E49D64 /* LifecycleMetricsBuilder.swift */; };
		78E2AC8E247700F400E49D64 /* LifecycleMetricsBuilderTests.swift in Sources */ = {isa = PBXBuildFile; fileRef = 78E2AC8D247700F400E49D64 /* LifecycleMetricsBuilderTests.swift */; };
		BB1D748B24A24EAB00269B45 /* AEPDataQueueService.swift in Sources */ = {isa = PBXBuildFile; fileRef = BB1D748524A24EAA00269B45 /* AEPDataQueueService.swift */; };
		BB1D748C24A24EAB00269B45 /* DataQueueService.swift in Sources */ = {isa = PBXBuildFile; fileRef = BB1D748624A24EAA00269B45 /* DataQueueService.swift */; };
		BB1D748D24A24EAB00269B45 /* DataQueue.swift in Sources */ = {isa = PBXBuildFile; fileRef = BB1D748724A24EAA00269B45 /* DataQueue.swift */; };
		BB1D748E24A24EAB00269B45 /* AEPDataQueue.swift in Sources */ = {isa = PBXBuildFile; fileRef = BB1D748824A24EAA00269B45 /* AEPDataQueue.swift */; };
		BB1D748F24A24EAB00269B45 /* DataEntity.swift in Sources */ = {isa = PBXBuildFile; fileRef = BB1D748924A24EAA00269B45 /* DataEntity.swift */; };
		BB1D749024A24EAB00269B45 /* SQLiteWrapper.swift in Sources */ = {isa = PBXBuildFile; fileRef = BB1D748A24A24EAA00269B45 /* SQLiteWrapper.swift */; };
		BB1D74AF24A24EDF00269B45 /* NamedKeyValueServiceTest.swift in Sources */ = {isa = PBXBuildFile; fileRef = BB1D74A524A24EDE00269B45 /* NamedKeyValueServiceTest.swift */; };
		BB1D74B024A24EDF00269B45 /* URLEncoderTests.swift in Sources */ = {isa = PBXBuildFile; fileRef = BB1D74A624A24EDE00269B45 /* URLEncoderTests.swift */; };
		BB1D74B124A24EDF00269B45 /* AEPDataQueueTests.swift in Sources */ = {isa = PBXBuildFile; fileRef = BB1D74A724A24EDF00269B45 /* AEPDataQueueTests.swift */; };
		BB1D74B224A24EDF00269B45 /* SQLiteWrapperTests.swift in Sources */ = {isa = PBXBuildFile; fileRef = BB1D74A824A24EDF00269B45 /* SQLiteWrapperTests.swift */; };
		BB1D74B324A24EDF00269B45 /* SystemInfoServiceTest.swift in Sources */ = {isa = PBXBuildFile; fileRef = BB1D74A924A24EDF00269B45 /* SystemInfoServiceTest.swift */; };
		BB1D74B424A24EDF00269B45 /* MockSystemInfoService.swift in Sources */ = {isa = PBXBuildFile; fileRef = BB1D74AA24A24EDF00269B45 /* MockSystemInfoService.swift */; };
		BB1D74B524A24EDF00269B45 /* AEPDataQueueServiceTests.swift in Sources */ = {isa = PBXBuildFile; fileRef = BB1D74AB24A24EDF00269B45 /* AEPDataQueueServiceTests.swift */; };
		BB1D74B724A24EDF00269B45 /* NetworkServiceTests.swift in Sources */ = {isa = PBXBuildFile; fileRef = BB1D74AD24A24EDF00269B45 /* NetworkServiceTests.swift */; };
		BB1D74B824A24EDF00269B45 /* NamedKeyValueStoreTest.swift in Sources */ = {isa = PBXBuildFile; fileRef = BB1D74AE24A24EDF00269B45 /* NamedKeyValueStoreTest.swift */; };
		BB1D74BF24A29B1E00269B45 /* AEPDataQueueService+Testable.swift in Sources */ = {isa = PBXBuildFile; fileRef = BB1D74BE24A29B1E00269B45 /* AEPDataQueueService+Testable.swift */; };
		D4000F122458DE700052C536 /* NetworkService.swift in Sources */ = {isa = PBXBuildFile; fileRef = D4000F112458DE700052C536 /* NetworkService.swift */; };
		D4000F142458DE8E0052C536 /* AEPNetworkService.swift in Sources */ = {isa = PBXBuildFile; fileRef = D4000F132458DE8E0052C536 /* AEPNetworkService.swift */; };
		D4000F162458DEA20052C536 /* HttpMethod.swift in Sources */ = {isa = PBXBuildFile; fileRef = D4000F152458DEA20052C536 /* HttpMethod.swift */; };
		D4000F182458DEB60052C536 /* HttpConnection.swift in Sources */ = {isa = PBXBuildFile; fileRef = D4000F172458DEB60052C536 /* HttpConnection.swift */; };
		D4000F1A2458DEDE0052C536 /* NetworkRequest.swift in Sources */ = {isa = PBXBuildFile; fileRef = D4000F192458DEDE0052C536 /* NetworkRequest.swift */; };
		D4000F252458E10D0052C536 /* MockURLSession.swift in Sources */ = {isa = PBXBuildFile; fileRef = D4000F242458E10D0052C536 /* MockURLSession.swift */; };
		D4000F272458E1240052C536 /* MockTask.swift in Sources */ = {isa = PBXBuildFile; fileRef = D4000F262458E1240052C536 /* MockTask.swift */; };
		D4000F2C2458E8350052C536 /* MockNetworkServiceOverrider.swift in Sources */ = {isa = PBXBuildFile; fileRef = D4000F2B2458E8350052C536 /* MockNetworkServiceOverrider.swift */; };
/* End PBXBuildFile section */

/* Begin PBXContainerItemProxy section */
		21CAC0E12422917600C11388 /* PBXContainerItemProxy */ = {
			isa = PBXContainerItemProxy;
			containerPortal = 21CAC0CD2422917600C11388 /* Project object */;
			proxyType = 1;
			remoteGlobalIDString = 21CAC0D52422917600C11388;
			remoteInfo = AEPCore;
		};
/* End PBXContainerItemProxy section */

/* Begin PBXFileReference section */
		211728902491680000BB7BD3 /* NetworkService+IdentityTests.swift */ = {isa = PBXFileReference; lastKnownFileType = sourcecode.swift; path = "NetworkService+IdentityTests.swift"; sourceTree = "<group>"; };
		21172894249177FC00BB7BD3 /* Identifiable.swift */ = {isa = PBXFileReference; lastKnownFileType = sourcecode.swift; path = Identifiable.swift; sourceTree = "<group>"; };
		21315BB424575ED200D1B254 /* AEPCore.swift */ = {isa = PBXFileReference; lastKnownFileType = sourcecode.swift; name = AEPCore.swift; path = Sources/AEPCore.swift; sourceTree = "<group>"; };
		21315BB924579C4A00D1B254 /* AtomicCounter.swift */ = {isa = PBXFileReference; lastKnownFileType = sourcecode.swift; path = AtomicCounter.swift; sourceTree = "<group>"; };
		2131A1B12465D81400F1392D /* AEPCore+ConfigurationTests.swift */ = {isa = PBXFileReference; fileEncoding = 4; lastKnownFileType = sourcecode.swift; path = "AEPCore+ConfigurationTests.swift"; sourceTree = "<group>"; };
		2131A1B32465D81E00F1392D /* EventHub+Testable.swift */ = {isa = PBXFileReference; fileEncoding = 4; lastKnownFileType = sourcecode.swift; path = "EventHub+Testable.swift"; sourceTree = "<group>"; };
		2137BA102498311600F01D04 /* URLQueryItem+Identity.swift */ = {isa = PBXFileReference; lastKnownFileType = sourcecode.swift; path = "URLQueryItem+Identity.swift"; sourceTree = "<group>"; };
		2137BA122498314000F01D04 /* URL+Identity.swift */ = {isa = PBXFileReference; lastKnownFileType = sourcecode.swift; path = "URL+Identity.swift"; sourceTree = "<group>"; };
		2137BA142498317500F01D04 /* URL+IdentityTests.swift */ = {isa = PBXFileReference; lastKnownFileType = sourcecode.swift; path = "URL+IdentityTests.swift"; sourceTree = "<group>"; };
		2137BA162498318300F01D04 /* URLQueryItem+IdentityTests.swift */ = {isa = PBXFileReference; lastKnownFileType = sourcecode.swift; path = "URLQueryItem+IdentityTests.swift"; sourceTree = "<group>"; };
		213C8BC5242426A1009F780A /* EventHub.swift */ = {isa = PBXFileReference; lastKnownFileType = sourcecode.swift; name = EventHub.swift; path = Sources/eventhub/EventHub.swift; sourceTree = SOURCE_ROOT; };
		213C8BC7242426DC009F780A /* Extension.swift */ = {isa = PBXFileReference; lastKnownFileType = sourcecode.swift; path = Extension.swift; sourceTree = "<group>"; };
		213C8BC9242521BC009F780A /* EventHubTests.swift */ = {isa = PBXFileReference; lastKnownFileType = sourcecode.swift; path = EventHubTests.swift; sourceTree = "<group>"; };
		213C8BD424252302009F780A /* MockExtension.swift */ = {isa = PBXFileReference; lastKnownFileType = sourcecode.swift; path = MockExtension.swift; sourceTree = "<group>"; };
		213C8BD62428822A009F780A /* EventListenerContainer.swift */ = {isa = PBXFileReference; lastKnownFileType = sourcecode.swift; path = EventListenerContainer.swift; sourceTree = "<group>"; };
		213C8C0724297773009F780A /* EventHubError.swift */ = {isa = PBXFileReference; lastKnownFileType = sourcecode.swift; path = EventHubError.swift; sourceTree = "<group>"; };
		213E87B82433E9BD00033447 /* SharedStateTestHelper.swift */ = {isa = PBXFileReference; lastKnownFileType = sourcecode.swift; path = SharedStateTestHelper.swift; sourceTree = "<group>"; };
		213F662D2492A36A000184DE /* AEPError.swift */ = {isa = PBXFileReference; lastKnownFileType = sourcecode.swift; name = AEPError.swift; path = Sources/AEPError.swift; sourceTree = "<group>"; };
		213F662F2492A808000184DE /* MID.swift */ = {isa = PBXFileReference; lastKnownFileType = sourcecode.swift; path = MID.swift; sourceTree = "<group>"; };
		213F66312492A8B9000184DE /* MIDTests.swift */ = {isa = PBXFileReference; lastKnownFileType = sourcecode.swift; path = MIDTests.swift; sourceTree = "<group>"; };
		213F66332492C06B000184DE /* IdentityProperties.swift */ = {isa = PBXFileReference; lastKnownFileType = sourcecode.swift; path = IdentityProperties.swift; sourceTree = "<group>"; };
		214149C52429A39B00FCE512 /* SlowMockExtension.swift */ = {isa = PBXFileReference; lastKnownFileType = sourcecode.swift; path = SlowMockExtension.swift; sourceTree = "<group>"; };
		214A24C82497FEBF002C310A /* URLEncoder.swift */ = {isa = PBXFileReference; lastKnownFileType = sourcecode.swift; path = URLEncoder.swift; sourceTree = "<group>"; };
		214B5220248AB1710034BF22 /* Event+Configuration.swift */ = {isa = PBXFileReference; fileEncoding = 4; lastKnownFileType = sourcecode.swift; name = "Event+Configuration.swift"; path = "Sources/configuration/Event+Configuration.swift"; sourceTree = SOURCE_ROOT; };
		214B5222248ABC710034BF22 /* AEPIdentity.swift */ = {isa = PBXFileReference; lastKnownFileType = sourcecode.swift; path = AEPIdentity.swift; sourceTree = "<group>"; };
		214B5224248ABCEB0034BF22 /* AEPIdentity+Identity.swift */ = {isa = PBXFileReference; lastKnownFileType = sourcecode.swift; path = "AEPIdentity+Identity.swift"; sourceTree = "<group>"; };
		214B5226248ABD5D0034BF22 /* IdentityConstants.swift */ = {isa = PBXFileReference; lastKnownFileType = sourcecode.swift; path = IdentityConstants.swift; sourceTree = "<group>"; };
		214B5229248AE66C0034BF22 /* AEPIdentity+IdentityTests.swift */ = {isa = PBXFileReference; lastKnownFileType = sourcecode.swift; path = "AEPIdentity+IdentityTests.swift"; sourceTree = "<group>"; };
		21599655243E4EEB00E202B1 /* AnyCodable.swift */ = {isa = PBXFileReference; lastKnownFileType = sourcecode.swift; path = AnyCodable.swift; sourceTree = "<group>"; };
		21599658243E4F0B00E202B1 /* AnyCodableTests.swift */ = {isa = PBXFileReference; lastKnownFileType = sourcecode.swift; path = AnyCodableTests.swift; sourceTree = "<group>"; };
		2159F4272493FF3C0008851C /* IdentityPropertiesTests.swift */ = {isa = PBXFileReference; lastKnownFileType = sourcecode.swift; path = IdentityPropertiesTests.swift; sourceTree = "<group>"; };
		215AA61C2465DFE200CEB4F4 /* CachedConfiguration.swift */ = {isa = PBXFileReference; lastKnownFileType = sourcecode.swift; name = CachedConfiguration.swift; path = Sources/configuration/CachedConfiguration.swift; sourceTree = SOURCE_ROOT; };
		215AA61E2465DFF900CEB4F4 /* ConfigurationDownloader.swift */ = {isa = PBXFileReference; lastKnownFileType = sourcecode.swift; name = ConfigurationDownloader.swift; path = Sources/configuration/ConfigurationDownloader.swift; sourceTree = SOURCE_ROOT; };
		215AA6202465E02C00CEB4F4 /* ConfigurationDownloaderTests.swift */ = {isa = PBXFileReference; lastKnownFileType = sourcecode.swift; path = ConfigurationDownloaderTests.swift; sourceTree = "<group>"; };
		215AA6222465E06600CEB4F4 /* ADBMobileConfig.json */ = {isa = PBXFileReference; lastKnownFileType = text.json; path = ADBMobileConfig.json; sourceTree = "<group>"; };
		215CA8142481C9430078D778 /* LifecycleState.swift */ = {isa = PBXFileReference; lastKnownFileType = sourcecode.swift; name = LifecycleState.swift; path = Sources/Lifecycle/LifecycleState.swift; sourceTree = SOURCE_ROOT; };
		215CA8162481C9610078D778 /* LifecycleContextData.swift */ = {isa = PBXFileReference; lastKnownFileType = sourcecode.swift; name = LifecycleContextData.swift; path = Sources/Lifecycle/LifecycleContextData.swift; sourceTree = SOURCE_ROOT; };
		215CA8182481CA780078D778 /* LifecycleStateTests.swift */ = {isa = PBXFileReference; lastKnownFileType = sourcecode.swift; path = LifecycleStateTests.swift; sourceTree = "<group>"; };
		21629DA92461CA3F009D05BF /* Lifecycle.swift */ = {isa = PBXFileReference; lastKnownFileType = sourcecode.swift; name = Lifecycle.swift; path = Sources/Lifecycle/Lifecycle.swift; sourceTree = SOURCE_ROOT; };
		21629DAB2461CA88009D05BF /* LifecycleConstants.swift */ = {isa = PBXFileReference; lastKnownFileType = sourcecode.swift; name = LifecycleConstants.swift; path = Sources/Lifecycle/LifecycleConstants.swift; sourceTree = SOURCE_ROOT; };
		21629DAD2461CABE009D05BF /* AEPLifecycle.swift */ = {isa = PBXFileReference; lastKnownFileType = sourcecode.swift; name = AEPLifecycle.swift; path = Sources/Lifecycle/AEPLifecycle.swift; sourceTree = SOURCE_ROOT; };
		21629DAF2461CAD0009D05BF /* AEPCore+Lifecycle.swift */ = {isa = PBXFileReference; lastKnownFileType = sourcecode.swift; name = "AEPCore+Lifecycle.swift"; path = "Sources/Lifecycle/AEPCore+Lifecycle.swift"; sourceTree = SOURCE_ROOT; };
		21629DB12461CC48009D05BF /* AEPCore+LifecycleTests.swift */ = {isa = PBXFileReference; lastKnownFileType = sourcecode.swift; path = "AEPCore+LifecycleTests.swift"; sourceTree = "<group>"; };
		2181947D2489CFEF004F869A /* LifecycleContextDataTests.swift */ = {isa = PBXFileReference; lastKnownFileType = sourcecode.swift; path = LifecycleContextDataTests.swift; sourceTree = "<group>"; };
		2181948A2489F66D004F869A /* Identity.swift */ = {isa = PBXFileReference; lastKnownFileType = sourcecode.swift; path = Identity.swift; sourceTree = "<group>"; };
		2181948C2489FA40004F869A /* MobileVisitorAuthenticationState.swift */ = {isa = PBXFileReference; lastKnownFileType = sourcecode.swift; path = MobileVisitorAuthenticationState.swift; sourceTree = "<group>"; };
		2181948E2489FC97004F869A /* CustomIdentity.swift */ = {isa = PBXFileReference; lastKnownFileType = sourcecode.swift; path = CustomIdentity.swift; sourceTree = "<group>"; };
		218208EC247EED6D003D3591 /* ConfigurationFunctionalTests.swift */ = {isa = PBXFileReference; lastKnownFileType = sourcecode.swift; path = ConfigurationFunctionalTests.swift; sourceTree = "<group>"; };
		218CAD7424744A6D004DA1E8 /* NetworkServiceConstants.swift */ = {isa = PBXFileReference; lastKnownFileType = sourcecode.swift; path = NetworkServiceConstants.swift; sourceTree = "<group>"; };
		21A10254248170E5009AB015 /* MockConfigurationDownloaderNetworkService.swift */ = {isa = PBXFileReference; lastKnownFileType = sourcecode.swift; path = MockConfigurationDownloaderNetworkService.swift; sourceTree = "<group>"; };
		21C754B224785E52007B8871 /* ThreadSafeDictionaryTests.swift */ = {isa = PBXFileReference; lastKnownFileType = sourcecode.swift; path = ThreadSafeDictionaryTests.swift; sourceTree = "<group>"; };
		21CAC0D62422917600C11388 /* AEPCore.framework */ = {isa = PBXFileReference; explicitFileType = wrapper.framework; includeInIndex = 0; path = AEPCore.framework; sourceTree = BUILT_PRODUCTS_DIR; };
		21CAC0D92422917600C11388 /* AEPCore.h */ = {isa = PBXFileReference; lastKnownFileType = sourcecode.c.h; path = AEPCore.h; sourceTree = "<group>"; };
		21CAC0DA2422917600C11388 /* Info.plist */ = {isa = PBXFileReference; lastKnownFileType = text.plist; path = Info.plist; sourceTree = "<group>"; };
		21CAC0DF2422917600C11388 /* AEPCoreTests.xctest */ = {isa = PBXFileReference; explicitFileType = wrapper.cfbundle; includeInIndex = 0; path = AEPCoreTests.xctest; sourceTree = BUILT_PRODUCTS_DIR; };
		21CAC0E42422917600C11388 /* AEPCoreTests.swift */ = {isa = PBXFileReference; lastKnownFileType = sourcecode.swift; path = AEPCoreTests.swift; sourceTree = "<group>"; };
		21CAC0E62422917600C11388 /* Info.plist */ = {isa = PBXFileReference; lastKnownFileType = text.plist.xml; path = Info.plist; sourceTree = "<group>"; };
		21CAC0F124229CDB00C11388 /* EventSource.swift */ = {isa = PBXFileReference; fileEncoding = 4; lastKnownFileType = sourcecode.swift; path = EventSource.swift; sourceTree = "<group>"; };
		21CAC0F224229CDB00C11388 /* Event.swift */ = {isa = PBXFileReference; fileEncoding = 4; lastKnownFileType = sourcecode.swift; path = Event.swift; sourceTree = "<group>"; };
		21CAC0F324229CDB00C11388 /* EventType.swift */ = {isa = PBXFileReference; fileEncoding = 4; lastKnownFileType = sourcecode.swift; path = EventType.swift; sourceTree = "<group>"; };
		21CD2B22246C7B7F0041E1A2 /* MockSystemInfoService.swift */ = {isa = PBXFileReference; lastKnownFileType = sourcecode.swift; name = MockSystemInfoService.swift; path = ../ServicesTests/MockSystemInfoService.swift; sourceTree = "<group>"; };
		21DB708C242AAD3D00568A4C /* ExtensionContainer.swift */ = {isa = PBXFileReference; lastKnownFileType = sourcecode.swift; path = ExtensionContainer.swift; sourceTree = "<group>"; };
		21DB7093242BEBB800568A4C /* ThreadSafeDictionary.swift */ = {isa = PBXFileReference; fileEncoding = 4; lastKnownFileType = sourcecode.swift; path = ThreadSafeDictionary.swift; sourceTree = "<group>"; };
		21F02C2E2476F44300D25528 /* LifecycleSessionTests.swift */ = {isa = PBXFileReference; lastKnownFileType = sourcecode.swift; path = LifecycleSessionTests.swift; sourceTree = "<group>"; };
		21F02C302476F45B00D25528 /* LifecycleSession.swift */ = {isa = PBXFileReference; lastKnownFileType = sourcecode.swift; name = LifecycleSession.swift; path = AEPCoreTests/LifecycleTests/LifecycleSession.swift; sourceTree = SOURCE_ROOT; };
		21F02C332477066800D25528 /* ConfigurationState.swift */ = {isa = PBXFileReference; lastKnownFileType = sourcecode.swift; name = ConfigurationState.swift; path = Sources/configuration/ConfigurationState.swift; sourceTree = SOURCE_ROOT; };
		21F02C352477067900D25528 /* LaunchIDManager.swift */ = {isa = PBXFileReference; lastKnownFileType = sourcecode.swift; name = LaunchIDManager.swift; path = Sources/configuration/LaunchIDManager.swift; sourceTree = SOURCE_ROOT; };
		21F02C372477077600D25528 /* ConfigurationStateTests.swift */ = {isa = PBXFileReference; lastKnownFileType = sourcecode.swift; path = ConfigurationStateTests.swift; sourceTree = "<group>"; };
		21F02C39247707D800D25528 /* LaunchIDManagerTests.swift */ = {isa = PBXFileReference; lastKnownFileType = sourcecode.swift; path = LaunchIDManagerTests.swift; sourceTree = "<group>"; };
		21F02C3D2477819100D25528 /* MockConfigurationDownloader.swift */ = {isa = PBXFileReference; lastKnownFileType = sourcecode.swift; path = MockConfigurationDownloader.swift; sourceTree = "<group>"; };
		21F235BC24325A6200C3E59A /* EventHubConstants.swift */ = {isa = PBXFileReference; lastKnownFileType = sourcecode.swift; path = EventHubConstants.swift; sourceTree = "<group>"; };
		21F3619F246DE4B5009AB88B /* LifecycleMetrics.swift */ = {isa = PBXFileReference; fileEncoding = 4; lastKnownFileType = sourcecode.swift; name = LifecycleMetrics.swift; path = Sources/Lifecycle/LifecycleMetrics.swift; sourceTree = SOURCE_ROOT; };
		21F361A1246DE4C9009AB88B /* LifecycleMetricsTests.swift */ = {isa = PBXFileReference; fileEncoding = 4; lastKnownFileType = sourcecode.swift; path = LifecycleMetricsTests.swift; sourceTree = "<group>"; };
		21F9174B2433E429000743E3 /* MockExtensionTwo.swift */ = {isa = PBXFileReference; lastKnownFileType = sourcecode.swift; path = MockExtensionTwo.swift; sourceTree = "<group>"; };
		21FB910D247639EE00074BF9 /* ConfigurationDownloadable.swift */ = {isa = PBXFileReference; lastKnownFileType = sourcecode.swift; name = ConfigurationDownloadable.swift; path = Sources/configuration/ConfigurationDownloadable.swift; sourceTree = SOURCE_ROOT; };
		21FBA5492463DFCE00A2A009 /* Configuration.swift */ = {isa = PBXFileReference; lastKnownFileType = sourcecode.swift; name = Configuration.swift; path = Sources/configuration/Configuration.swift; sourceTree = SOURCE_ROOT; };
		21FBA54B2463DFDB00A2A009 /* AEPCore+Configuration.swift */ = {isa = PBXFileReference; lastKnownFileType = sourcecode.swift; name = "AEPCore+Configuration.swift"; path = "Sources/configuration/AEPCore+Configuration.swift"; sourceTree = SOURCE_ROOT; };
		21FBA54D2463DFE800A2A009 /* PrivacyStatus.swift */ = {isa = PBXFileReference; lastKnownFileType = sourcecode.swift; name = PrivacyStatus.swift; path = Sources/configuration/PrivacyStatus.swift; sourceTree = SOURCE_ROOT; };
		21FBA54F2463DFFF00A2A009 /* ConfigurationConstants.swift */ = {isa = PBXFileReference; lastKnownFileType = sourcecode.swift; name = ConfigurationConstants.swift; path = Sources/configuration/ConfigurationConstants.swift; sourceTree = SOURCE_ROOT; };
		21FBA5512463E55200A2A009 /* AEPConfiguration.swift */ = {isa = PBXFileReference; lastKnownFileType = sourcecode.swift; name = AEPConfiguration.swift; path = Sources/configuration/AEPConfiguration.swift; sourceTree = SOURCE_ROOT; };
		21FBBB242491553100C66506 /* NetworkService+Identity.swift */ = {isa = PBXFileReference; lastKnownFileType = sourcecode.swift; path = "NetworkService+Identity.swift"; sourceTree = "<group>"; };
		7629742B24294215005CCC73 /* SharedState.swift */ = {isa = PBXFileReference; fileEncoding = 4; lastKnownFileType = sourcecode.swift; path = SharedState.swift; sourceTree = "<group>"; };
		7629742E24294249005CCC73 /* SharedStateTest.swift */ = {isa = PBXFileReference; fileEncoding = 4; lastKnownFileType = sourcecode.swift; path = SharedStateTest.swift; sourceTree = "<group>"; };
		76850D17242EDE58003922F4 /* OperationOrdererTests.swift */ = {isa = PBXFileReference; lastKnownFileType = sourcecode.swift; path = OperationOrdererTests.swift; sourceTree = "<group>"; };
		76850D1924313181003922F4 /* OperationOrderer.swift */ = {isa = PBXFileReference; fileEncoding = 4; lastKnownFileType = sourcecode.swift; path = OperationOrderer.swift; sourceTree = "<group>"; };
		785220D3245C921D00B46E90 /* NamedUserDefaultKeyValueService.swift */ = {isa = PBXFileReference; lastKnownFileType = sourcecode.swift; path = NamedUserDefaultKeyValueService.swift; sourceTree = "<group>"; };
		78A642562486C98E004B4E46 /* ThreadSafeArray.swift */ = {isa = PBXFileReference; lastKnownFileType = sourcecode.swift; path = ThreadSafeArray.swift; sourceTree = "<group>"; };
		78A642582486DABB004B4E46 /* ThreadSafeArrayTests.swift */ = {isa = PBXFileReference; lastKnownFileType = sourcecode.swift; path = ThreadSafeArrayTests.swift; sourceTree = "<group>"; };
		78D754D42437F92300DB9124 /* NamedKeyValueService.swift */ = {isa = PBXFileReference; fileEncoding = 4; lastKnownFileType = sourcecode.swift; path = NamedKeyValueService.swift; sourceTree = "<group>"; };
		78D754DA243B7E1900DB9124 /* NamedKeyValueStore.swift */ = {isa = PBXFileReference; lastKnownFileType = sourcecode.swift; path = NamedKeyValueStore.swift; sourceTree = "<group>"; };
		78D754DE243BC34100DB9124 /* SystemInfoService.swift */ = {isa = PBXFileReference; lastKnownFileType = sourcecode.swift; path = SystemInfoService.swift; sourceTree = "<group>"; };
		78D754F1244511D100DB9124 /* TestConfig.json */ = {isa = PBXFileReference; lastKnownFileType = text.json; path = TestConfig.json; sourceTree = "<group>"; };
		78D754F32445227D00DB9124 /* ApplicationSystemInfoService.swift */ = {isa = PBXFileReference; lastKnownFileType = sourcecode.swift; path = ApplicationSystemInfoService.swift; sourceTree = "<group>"; };
		78DEFEF0244A183400D7E9FB /* TestImage.png */ = {isa = PBXFileReference; lastKnownFileType = image.png; path = TestImage.png; sourceTree = "<group>"; };
		78DEFEF224509E3C00D7E9FB /* AEPServiceProvider.swift */ = {isa = PBXFileReference; lastKnownFileType = sourcecode.swift; path = AEPServiceProvider.swift; sourceTree = "<group>"; };
		78E2AC8B2476FFA900E49D64 /* LifecycleMetricsBuilder.swift */ = {isa = PBXFileReference; lastKnownFileType = sourcecode.swift; name = LifecycleMetricsBuilder.swift; path = Sources/Lifecycle/LifecycleMetricsBuilder.swift; sourceTree = SOURCE_ROOT; };
		78E2AC8D247700F400E49D64 /* LifecycleMetricsBuilderTests.swift */ = {isa = PBXFileReference; lastKnownFileType = sourcecode.swift; path = LifecycleMetricsBuilderTests.swift; sourceTree = "<group>"; };
		BB1D748524A24EAA00269B45 /* AEPDataQueueService.swift */ = {isa = PBXFileReference; fileEncoding = 4; lastKnownFileType = sourcecode.swift; path = AEPDataQueueService.swift; sourceTree = "<group>"; };
		BB1D748624A24EAA00269B45 /* DataQueueService.swift */ = {isa = PBXFileReference; fileEncoding = 4; lastKnownFileType = sourcecode.swift; path = DataQueueService.swift; sourceTree = "<group>"; };
		BB1D748724A24EAA00269B45 /* DataQueue.swift */ = {isa = PBXFileReference; fileEncoding = 4; lastKnownFileType = sourcecode.swift; path = DataQueue.swift; sourceTree = "<group>"; };
		BB1D748824A24EAA00269B45 /* AEPDataQueue.swift */ = {isa = PBXFileReference; fileEncoding = 4; lastKnownFileType = sourcecode.swift; path = AEPDataQueue.swift; sourceTree = "<group>"; };
		BB1D748924A24EAA00269B45 /* DataEntity.swift */ = {isa = PBXFileReference; fileEncoding = 4; lastKnownFileType = sourcecode.swift; path = DataEntity.swift; sourceTree = "<group>"; };
		BB1D748A24A24EAA00269B45 /* SQLiteWrapper.swift */ = {isa = PBXFileReference; fileEncoding = 4; lastKnownFileType = sourcecode.swift; path = SQLiteWrapper.swift; sourceTree = "<group>"; };
		BB1D74A524A24EDE00269B45 /* NamedKeyValueServiceTest.swift */ = {isa = PBXFileReference; fileEncoding = 4; lastKnownFileType = sourcecode.swift; path = NamedKeyValueServiceTest.swift; sourceTree = "<group>"; };
		BB1D74A624A24EDE00269B45 /* URLEncoderTests.swift */ = {isa = PBXFileReference; fileEncoding = 4; lastKnownFileType = sourcecode.swift; path = URLEncoderTests.swift; sourceTree = "<group>"; };
		BB1D74A724A24EDF00269B45 /* AEPDataQueueTests.swift */ = {isa = PBXFileReference; fileEncoding = 4; lastKnownFileType = sourcecode.swift; path = AEPDataQueueTests.swift; sourceTree = "<group>"; };
		BB1D74A824A24EDF00269B45 /* SQLiteWrapperTests.swift */ = {isa = PBXFileReference; fileEncoding = 4; lastKnownFileType = sourcecode.swift; path = SQLiteWrapperTests.swift; sourceTree = "<group>"; };
		BB1D74A924A24EDF00269B45 /* SystemInfoServiceTest.swift */ = {isa = PBXFileReference; fileEncoding = 4; lastKnownFileType = sourcecode.swift; path = SystemInfoServiceTest.swift; sourceTree = "<group>"; };
		BB1D74AA24A24EDF00269B45 /* MockSystemInfoService.swift */ = {isa = PBXFileReference; fileEncoding = 4; lastKnownFileType = sourcecode.swift; path = MockSystemInfoService.swift; sourceTree = "<group>"; };
		BB1D74AB24A24EDF00269B45 /* AEPDataQueueServiceTests.swift */ = {isa = PBXFileReference; fileEncoding = 4; lastKnownFileType = sourcecode.swift; path = AEPDataQueueServiceTests.swift; sourceTree = "<group>"; };
		BB1D74AD24A24EDF00269B45 /* NetworkServiceTests.swift */ = {isa = PBXFileReference; fileEncoding = 4; lastKnownFileType = sourcecode.swift; path = NetworkServiceTests.swift; sourceTree = "<group>"; };
		BB1D74AE24A24EDF00269B45 /* NamedKeyValueStoreTest.swift */ = {isa = PBXFileReference; fileEncoding = 4; lastKnownFileType = sourcecode.swift; path = NamedKeyValueStoreTest.swift; sourceTree = "<group>"; };
		BB1D74BE24A29B1E00269B45 /* AEPDataQueueService+Testable.swift */ = {isa = PBXFileReference; lastKnownFileType = sourcecode.swift; path = "AEPDataQueueService+Testable.swift"; sourceTree = "<group>"; };
		D4000F112458DE700052C536 /* NetworkService.swift */ = {isa = PBXFileReference; lastKnownFileType = sourcecode.swift; path = NetworkService.swift; sourceTree = "<group>"; };
		D4000F132458DE8E0052C536 /* AEPNetworkService.swift */ = {isa = PBXFileReference; lastKnownFileType = sourcecode.swift; path = AEPNetworkService.swift; sourceTree = "<group>"; };
		D4000F152458DEA20052C536 /* HttpMethod.swift */ = {isa = PBXFileReference; lastKnownFileType = sourcecode.swift; path = HttpMethod.swift; sourceTree = "<group>"; };
		D4000F172458DEB60052C536 /* HttpConnection.swift */ = {isa = PBXFileReference; lastKnownFileType = sourcecode.swift; path = HttpConnection.swift; sourceTree = "<group>"; };
		D4000F192458DEDE0052C536 /* NetworkRequest.swift */ = {isa = PBXFileReference; lastKnownFileType = sourcecode.swift; path = NetworkRequest.swift; sourceTree = "<group>"; };
		D4000F242458E10D0052C536 /* MockURLSession.swift */ = {isa = PBXFileReference; lastKnownFileType = sourcecode.swift; path = MockURLSession.swift; sourceTree = "<group>"; };
		D4000F262458E1240052C536 /* MockTask.swift */ = {isa = PBXFileReference; lastKnownFileType = sourcecode.swift; path = MockTask.swift; sourceTree = "<group>"; };
		D4000F2B2458E8350052C536 /* MockNetworkServiceOverrider.swift */ = {isa = PBXFileReference; lastKnownFileType = sourcecode.swift; path = MockNetworkServiceOverrider.swift; sourceTree = "<group>"; };
/* End PBXFileReference section */

/* Begin PBXFrameworksBuildPhase section */
		21CAC0D32422917600C11388 /* Frameworks */ = {
			isa = PBXFrameworksBuildPhase;
			buildActionMask = 2147483647;
			files = (
			);
			runOnlyForDeploymentPostprocessing = 0;
		};
		21CAC0DC2422917600C11388 /* Frameworks */ = {
			isa = PBXFrameworksBuildPhase;
			buildActionMask = 2147483647;
			files = (
				21CAC0E02422917600C11388 /* AEPCore.framework in Frameworks */,
			);
			runOnlyForDeploymentPostprocessing = 0;
		};
/* End PBXFrameworksBuildPhase section */

/* Begin PBXGroup section */
		2131A1B02465D7EC00F1392D /* ConfigurationTests */ = {
			isa = PBXGroup;
			children = (
				2131A1B12465D81400F1392D /* AEPCore+ConfigurationTests.swift */,
				21F02C372477077600D25528 /* ConfigurationStateTests.swift */,
				21F02C39247707D800D25528 /* LaunchIDManagerTests.swift */,
				215AA6202465E02C00CEB4F4 /* ConfigurationDownloaderTests.swift */,
				218208EC247EED6D003D3591 /* ConfigurationFunctionalTests.swift */,
			);
			path = ConfigurationTests;
			sourceTree = "<group>";
		};
		213E87B72433E9B000033447 /* TestHelpers */ = {
			isa = PBXGroup;
			children = (
				21CD2B22246C7B7F0041E1A2 /* MockSystemInfoService.swift */,
				2131A1B32465D81E00F1392D /* EventHub+Testable.swift */,
				213E87B82433E9BD00033447 /* SharedStateTestHelper.swift */,
				D4000F242458E10D0052C536 /* MockURLSession.swift */,
				D4000F262458E1240052C536 /* MockTask.swift */,
				D4000F2B2458E8350052C536 /* MockNetworkServiceOverrider.swift */,
				21F02C3D2477819100D25528 /* MockConfigurationDownloader.swift */,
				21A10254248170E5009AB015 /* MockConfigurationDownloaderNetworkService.swift */,
			);
			path = TestHelpers;
			sourceTree = "<group>";
		};
		214149C82429A3D000FCE512 /* MockExtensions */ = {
			isa = PBXGroup;
			children = (
				213C8BD424252302009F780A /* MockExtension.swift */,
				21F9174B2433E429000743E3 /* MockExtensionTwo.swift */,
				214149C52429A39B00FCE512 /* SlowMockExtension.swift */,
			);
			path = MockExtensions;
			sourceTree = "<group>";
		};
		214B5228248AE6460034BF22 /* IdentityTests */ = {
			isa = PBXGroup;
			children = (
				214B5229248AE66C0034BF22 /* AEPIdentity+IdentityTests.swift */,
				213F66312492A8B9000184DE /* MIDTests.swift */,
				2159F4272493FF3C0008851C /* IdentityPropertiesTests.swift */,
				211728902491680000BB7BD3 /* NetworkService+IdentityTests.swift */,
				2137BA142498317500F01D04 /* URL+IdentityTests.swift */,
				2137BA162498318300F01D04 /* URLQueryItem+IdentityTests.swift */,
			);
			path = IdentityTests;
			sourceTree = "<group>";
		};
		21629DA82461C8EC009D05BF /* Lifecycle */ = {
			isa = PBXGroup;
			children = (
				21629DA92461CA3F009D05BF /* Lifecycle.swift */,
				21629DAB2461CA88009D05BF /* LifecycleConstants.swift */,
				21629DAD2461CABE009D05BF /* AEPLifecycle.swift */,
				21629DAF2461CAD0009D05BF /* AEPCore+Lifecycle.swift */,
				21F3619F246DE4B5009AB88B /* LifecycleMetrics.swift */,
				78E2AC8B2476FFA900E49D64 /* LifecycleMetricsBuilder.swift */,
				21F02C302476F45B00D25528 /* LifecycleSession.swift */,
				215CA8142481C9430078D778 /* LifecycleState.swift */,
				215CA8162481C9610078D778 /* LifecycleContextData.swift */,
			);
			path = Lifecycle;
			sourceTree = "<group>";
		};
		218194892489F65D004F869A /* identity */ = {
			isa = PBXGroup;
			children = (
				2181948A2489F66D004F869A /* Identity.swift */,
				214B5222248ABC710034BF22 /* AEPIdentity.swift */,
				214B5224248ABCEB0034BF22 /* AEPIdentity+Identity.swift */,
				214B5226248ABD5D0034BF22 /* IdentityConstants.swift */,
				2181948C2489FA40004F869A /* MobileVisitorAuthenticationState.swift */,
				2181948E2489FC97004F869A /* CustomIdentity.swift */,
				21172894249177FC00BB7BD3 /* Identifiable.swift */,
				213F662F2492A808000184DE /* MID.swift */,
				213F66332492C06B000184DE /* IdentityProperties.swift */,
				21FBBB242491553100C66506 /* NetworkService+Identity.swift */,
				2137BA122498314000F01D04 /* URL+Identity.swift */,
				2137BA102498311600F01D04 /* URLQueryItem+Identity.swift */,
			);
			name = identity;
			path = Sources/identity;
			sourceTree = "<group>";
		};
		21CAC0CC2422917600C11388 = {
			isa = PBXGroup;
			children = (
				21CAC0D82422917600C11388 /* AEPCore */,
				21CAC0E32422917600C11388 /* AEPCoreTests */,
				21CAC0D72422917600C11388 /* Products */,
			);
			sourceTree = "<group>";
		};
		21CAC0D72422917600C11388 /* Products */ = {
			isa = PBXGroup;
			children = (
				21CAC0D62422917600C11388 /* AEPCore.framework */,
				21CAC0DF2422917600C11388 /* AEPCoreTests.xctest */,
			);
			name = Products;
			sourceTree = "<group>";
		};
		21CAC0D82422917600C11388 /* AEPCore */ = {
			isa = PBXGroup;
			children = (
				21315BB424575ED200D1B254 /* AEPCore.swift */,
				213F662D2492A36A000184DE /* AEPError.swift */,
				218194892489F65D004F869A /* identity */,
				21629DA82461C8EC009D05BF /* Lifecycle */,
				21FBA5482463DFA100A2A009 /* configuration */,
				78D754D32437F92300DB9124 /* services */,
				76297427242941EE005CCC73 /* utility */,
				21CAC0F024229C9B00C11388 /* Event Hub */,
				21CAC0D92422917600C11388 /* AEPCore.h */,
				21CAC0DA2422917600C11388 /* Info.plist */,
			);
			name = AEPCore;
			sourceTree = "<group>";
		};
		21CAC0E32422917600C11388 /* AEPCoreTests */ = {
			isa = PBXGroup;
			children = (
				214B5228248AE6460034BF22 /* IdentityTests */,
				2131A1B02465D7EC00F1392D /* ConfigurationTests */,
				21D4A658246D991200DFCD02 /* LifecycleTests */,
				78D754F02445115200DB9124 /* TestResources */,
				78D754D72437F93E00DB9124 /* ServicesTests */,
				76850D10242C1E7D003922F4 /* UtilityTests */,
				7629742E24294249005CCC73 /* SharedStateTest.swift */,
				21CAC0E42422917600C11388 /* AEPCoreTests.swift */,
				213C8BC9242521BC009F780A /* EventHubTests.swift */,
				214149C82429A3D000FCE512 /* MockExtensions */,
				21CAC0E62422917600C11388 /* Info.plist */,
				213E87B72433E9B000033447 /* TestHelpers */,
			);
			path = AEPCoreTests;
			sourceTree = "<group>";
		};
		21CAC0F024229C9B00C11388 /* Event Hub */ = {
			isa = PBXGroup;
			children = (
				7629742B24294215005CCC73 /* SharedState.swift */,
				213C8BC5242426A1009F780A /* EventHub.swift */,
				21F235BC24325A6200C3E59A /* EventHubConstants.swift */,
				213C8C0724297773009F780A /* EventHubError.swift */,
				21CAC0F224229CDB00C11388 /* Event.swift */,
				21CAC0F124229CDB00C11388 /* EventSource.swift */,
				21CAC0F324229CDB00C11388 /* EventType.swift */,
				213C8BD62428822A009F780A /* EventListenerContainer.swift */,
				21DB708C242AAD3D00568A4C /* ExtensionContainer.swift */,
				213C8BC7242426DC009F780A /* Extension.swift */,
			);
			name = "Event Hub";
			path = Sources/eventhub;
			sourceTree = "<group>";
		};
		21D4A658246D991200DFCD02 /* LifecycleTests */ = {
			isa = PBXGroup;
			children = (
				21F361A1246DE4C9009AB88B /* LifecycleMetricsTests.swift */,
				21F02C2E2476F44300D25528 /* LifecycleSessionTests.swift */,
				21629DB12461CC48009D05BF /* AEPCore+LifecycleTests.swift */,
				78E2AC8D247700F400E49D64 /* LifecycleMetricsBuilderTests.swift */,
				215CA8182481CA780078D778 /* LifecycleStateTests.swift */,
				2181947D2489CFEF004F869A /* LifecycleContextDataTests.swift */,
			);
			path = LifecycleTests;
			sourceTree = "<group>";
		};
		21FBA5482463DFA100A2A009 /* configuration */ = {
			isa = PBXGroup;
			children = (
				21FBA5492463DFCE00A2A009 /* Configuration.swift */,
				21FBA5512463E55200A2A009 /* AEPConfiguration.swift */,
				21FBA54B2463DFDB00A2A009 /* AEPCore+Configuration.swift */,
				21FBA54D2463DFE800A2A009 /* PrivacyStatus.swift */,
				21FBA54F2463DFFF00A2A009 /* ConfigurationConstants.swift */,
				215AA61C2465DFE200CEB4F4 /* CachedConfiguration.swift */,
				215AA61E2465DFF900CEB4F4 /* ConfigurationDownloader.swift */,
				21FB910D247639EE00074BF9 /* ConfigurationDownloadable.swift */,
				21F02C332477066800D25528 /* ConfigurationState.swift */,
				21F02C352477067900D25528 /* LaunchIDManager.swift */,
				214B5220248AB1710034BF22 /* Event+Configuration.swift */,
			);
			path = configuration;
			sourceTree = "<group>";
		};
		76297427242941EE005CCC73 /* utility */ = {
			isa = PBXGroup;
			children = (
				214A24C82497FEBF002C310A /* URLEncoder.swift */,
				76850D1924313181003922F4 /* OperationOrderer.swift */,
				21DB7093242BEBB800568A4C /* ThreadSafeDictionary.swift */,
				21599655243E4EEB00E202B1 /* AnyCodable.swift */,
				21315BB924579C4A00D1B254 /* AtomicCounter.swift */,
				78A642562486C98E004B4E46 /* ThreadSafeArray.swift */,
			);
			name = utility;
			path = Sources/utility;
			sourceTree = "<group>";
		};
		76850D10242C1E7D003922F4 /* UtilityTests */ = {
			isa = PBXGroup;
			children = (
				214A24CA2497FFC1002C310A /* URLEncoderTests.swift */,
				76850D17242EDE58003922F4 /* OperationOrdererTests.swift */,
				21599658243E4F0B00E202B1 /* AnyCodableTests.swift */,
				21C754B224785E52007B8871 /* ThreadSafeDictionaryTests.swift */,
				78A642582486DABB004B4E46 /* ThreadSafeArrayTests.swift */,
			);
			path = UtilityTests;
			sourceTree = "<group>";
		};
		78D754D32437F92300DB9124 /* services */ = {
			isa = PBXGroup;
			children = (
				BB1D748424A24E7500269B45 /* DataQueueService */,
				78DEFEF224509E3C00D7E9FB /* AEPServiceProvider.swift */,
				78D754DE243BC34100DB9124 /* SystemInfoService.swift */,
				78D754F32445227D00DB9124 /* ApplicationSystemInfoService.swift */,
				78D754D42437F92300DB9124 /* NamedKeyValueService.swift */,
				78D754DA243B7E1900DB9124 /* NamedKeyValueStore.swift */,
				785220D3245C921D00B46E90 /* NamedUserDefaultKeyValueService.swift */,
				D4000F2A2458E6EE0052C536 /* NetworkService */,
			);
			name = services;
			path = Sources/services;
			sourceTree = "<group>";
		};
		78D754D72437F93E00DB9124 /* ServicesTests */ = {
			isa = PBXGroup;
			children = (
<<<<<<< HEAD
				BB1D74AB24A24EDF00269B45 /* AEPDataQueueServiceTests.swift */,
				BB1D74BE24A29B1E00269B45 /* AEPDataQueueService+Testable.swift */,
				BB1D74A724A24EDF00269B45 /* AEPDataQueueTests.swift */,
				BB1D74AA24A24EDF00269B45 /* MockSystemInfoService.swift */,
				BB1D74A524A24EDE00269B45 /* NamedKeyValueServiceTest.swift */,
				BB1D74AE24A24EDF00269B45 /* NamedKeyValueStoreTest.swift */,
				BB1D74AD24A24EDF00269B45 /* NetworkServiceTests.swift */,
				BB1D74A824A24EDF00269B45 /* SQLiteWrapperTests.swift */,
				BB1D74A924A24EDF00269B45 /* SystemInfoServiceTest.swift */,
				BB1D74A624A24EDE00269B45 /* URLEncoderTests.swift */,
=======
				D4000F202458E08C0052C536 /* NetworkServiceTests.swift */,
				78D754E32441192700DB9124 /* SystemInfoServiceTest.swift */,
				78D754D82437F93E00DB9124 /* NamedKeyValueStoreTest.swift */,
				785220D5245CA92F00B46E90 /* NamedKeyValueServiceTest.swift */,
>>>>>>> 475e35f4
			);
			path = ServicesTests;
			sourceTree = "<group>";
		};
		78D754F02445115200DB9124 /* TestResources */ = {
			isa = PBXGroup;
			children = (
				78DEFEF0244A183400D7E9FB /* TestImage.png */,
				78D754F1244511D100DB9124 /* TestConfig.json */,
				215AA6222465E06600CEB4F4 /* ADBMobileConfig.json */,
			);
			path = TestResources;
			sourceTree = "<group>";
		};
		BB1D748424A24E7500269B45 /* DataQueueService */ = {
			isa = PBXGroup;
			children = (
				BB1D748824A24EAA00269B45 /* AEPDataQueue.swift */,
				BB1D748524A24EAA00269B45 /* AEPDataQueueService.swift */,
				BB1D748924A24EAA00269B45 /* DataEntity.swift */,
				BB1D748724A24EAA00269B45 /* DataQueue.swift */,
				BB1D748624A24EAA00269B45 /* DataQueueService.swift */,
				BB1D748A24A24EAA00269B45 /* SQLiteWrapper.swift */,
			);
			name = DataQueueService;
			sourceTree = "<group>";
		};
		D4000F2A2458E6EE0052C536 /* NetworkService */ = {
			isa = PBXGroup;
			children = (
				D4000F132458DE8E0052C536 /* AEPNetworkService.swift */,
				D4000F152458DEA20052C536 /* HttpMethod.swift */,
				D4000F172458DEB60052C536 /* HttpConnection.swift */,
				D4000F192458DEDE0052C536 /* NetworkRequest.swift */,
				D4000F112458DE700052C536 /* NetworkService.swift */,
				218CAD7424744A6D004DA1E8 /* NetworkServiceConstants.swift */,
			);
			name = NetworkService;
			sourceTree = "<group>";
		};
/* End PBXGroup section */

/* Begin PBXHeadersBuildPhase section */
		21CAC0D12422917600C11388 /* Headers */ = {
			isa = PBXHeadersBuildPhase;
			buildActionMask = 2147483647;
			files = (
				21CAC0E72422917600C11388 /* AEPCore.h in Headers */,
			);
			runOnlyForDeploymentPostprocessing = 0;
		};
/* End PBXHeadersBuildPhase section */

/* Begin PBXNativeTarget section */
		21CAC0D52422917600C11388 /* AEPCore */ = {
			isa = PBXNativeTarget;
			buildConfigurationList = 21CAC0EA2422917600C11388 /* Build configuration list for PBXNativeTarget "AEPCore" */;
			buildPhases = (
				21CAC0D12422917600C11388 /* Headers */,
				21CAC0D22422917600C11388 /* Sources */,
				21CAC0D32422917600C11388 /* Frameworks */,
				21CAC0D42422917600C11388 /* Resources */,
			);
			buildRules = (
			);
			dependencies = (
			);
			name = AEPCore;
			productName = AEPCore;
			productReference = 21CAC0D62422917600C11388 /* AEPCore.framework */;
			productType = "com.apple.product-type.framework";
		};
		21CAC0DE2422917600C11388 /* AEPCoreTests */ = {
			isa = PBXNativeTarget;
			buildConfigurationList = 21CAC0ED2422917600C11388 /* Build configuration list for PBXNativeTarget "AEPCoreTests" */;
			buildPhases = (
				21CAC0DB2422917600C11388 /* Sources */,
				21CAC0DC2422917600C11388 /* Frameworks */,
				21CAC0DD2422917600C11388 /* Resources */,
			);
			buildRules = (
			);
			dependencies = (
				21CAC0E22422917600C11388 /* PBXTargetDependency */,
			);
			name = AEPCoreTests;
			productName = AEPCoreTests;
			productReference = 21CAC0DF2422917600C11388 /* AEPCoreTests.xctest */;
			productType = "com.apple.product-type.bundle.unit-test";
		};
/* End PBXNativeTarget section */

/* Begin PBXProject section */
		21CAC0CD2422917600C11388 /* Project object */ = {
			isa = PBXProject;
			attributes = {
				LastSwiftUpdateCheck = 1130;
				LastUpgradeCheck = 1130;
				ORGANIZATIONNAME = Adobe;
				TargetAttributes = {
					21CAC0D52422917600C11388 = {
						CreatedOnToolsVersion = 11.3.1;
						LastSwiftMigration = 1130;
					};
					21CAC0DE2422917600C11388 = {
						CreatedOnToolsVersion = 11.3.1;
					};
				};
			};
			buildConfigurationList = 21CAC0D02422917600C11388 /* Build configuration list for PBXProject "AEPCore" */;
			compatibilityVersion = "Xcode 9.3";
			developmentRegion = en;
			hasScannedForEncodings = 0;
			knownRegions = (
				en,
				Base,
			);
			mainGroup = 21CAC0CC2422917600C11388;
			productRefGroup = 21CAC0D72422917600C11388 /* Products */;
			projectDirPath = "";
			projectRoot = "";
			targets = (
				21CAC0D52422917600C11388 /* AEPCore */,
				21CAC0DE2422917600C11388 /* AEPCoreTests */,
			);
		};
/* End PBXProject section */

/* Begin PBXResourcesBuildPhase section */
		21CAC0D42422917600C11388 /* Resources */ = {
			isa = PBXResourcesBuildPhase;
			buildActionMask = 2147483647;
			files = (
			);
			runOnlyForDeploymentPostprocessing = 0;
		};
		21CAC0DD2422917600C11388 /* Resources */ = {
			isa = PBXResourcesBuildPhase;
			buildActionMask = 2147483647;
			files = (
				78D754F2244511D100DB9124 /* TestConfig.json in Resources */,
				215AA6232465E06600CEB4F4 /* ADBMobileConfig.json in Resources */,
				78DEFEF1244A183400D7E9FB /* TestImage.png in Resources */,
			);
			runOnlyForDeploymentPostprocessing = 0;
		};
/* End PBXResourcesBuildPhase section */

/* Begin PBXSourcesBuildPhase section */
		21CAC0D22422917600C11388 /* Sources */ = {
			isa = PBXSourcesBuildPhase;
			buildActionMask = 2147483647;
			files = (
				213C8C0824297773009F780A /* EventHubError.swift in Sources */,
				BB1D748C24A24EAB00269B45 /* DataQueueService.swift in Sources */,
				76850D1A24313181003922F4 /* OperationOrderer.swift in Sources */,
				2179F183246490140004A7C0 /* Lifecycle.swift in Sources */,
				213C8BC8242426DC009F780A /* Extension.swift in Sources */,
				BB1D748F24A24EAB00269B45 /* DataEntity.swift in Sources */,
				21CAC0F524229CDB00C11388 /* Event.swift in Sources */,
				2181948F2489FC97004F869A /* CustomIdentity.swift in Sources */,
				D4000F122458DE700052C536 /* NetworkService.swift in Sources */,
				D4000F182458DEB60052C536 /* HttpConnection.swift in Sources */,
				21F02C322476F49F00D25528 /* LifecycleSession.swift in Sources */,
				BB1D748D24A24EAB00269B45 /* DataQueue.swift in Sources */,
				213F662E2492A36A000184DE /* AEPError.swift in Sources */,
				D4000F142458DE8E0052C536 /* AEPNetworkService.swift in Sources */,
				D4000F1A2458DEDE0052C536 /* NetworkRequest.swift in Sources */,
				2137BA112498311600F01D04 /* URLQueryItem+Identity.swift in Sources */,
				21315BBA24579C4A00D1B254 /* AtomicCounter.swift in Sources */,
				BB1D748E24A24EAB00269B45 /* AEPDataQueue.swift in Sources */,
				213C8BD72428822A009F780A /* EventListenerContainer.swift in Sources */,
				214B5225248ABCEB0034BF22 /* AEPIdentity+Identity.swift in Sources */,
				785220D4245C921D00B46E90 /* NamedUserDefaultKeyValueService.swift in Sources */,
				BB1D749024A24EAB00269B45 /* SQLiteWrapper.swift in Sources */,
				78A642572486C98E004B4E46 /* ThreadSafeArray.swift in Sources */,
				2179F1842464901A0004A7C0 /* AEPLifecycle.swift in Sources */,
				21DB708D242AAD3D00568A4C /* ExtensionContainer.swift in Sources */,
				21172895249177FC00BB7BD3 /* Identifiable.swift in Sources */,
				78D754DF243BC34100DB9124 /* SystemInfoService.swift in Sources */,
				21629DAC2461CA88009D05BF /* LifecycleConstants.swift in Sources */,
				21629DB02461CAD0009D05BF /* AEPCore+Lifecycle.swift in Sources */,
				21CAC0F624229CDB00C11388 /* EventType.swift in Sources */,
				21FB910E247639EE00074BF9 /* ConfigurationDownloadable.swift in Sources */,
				BB1D748B24A24EAB00269B45 /* AEPDataQueueService.swift in Sources */,
				214A24C92497FEBF002C310A /* URLEncoder.swift in Sources */,
				21FBBB252491553100C66506 /* NetworkService+Identity.swift in Sources */,
				21FBA54A2463DFCE00A2A009 /* Configuration.swift in Sources */,
				7629742C24294215005CCC73 /* SharedState.swift in Sources */,
				213C8BC6242426A1009F780A /* EventHub.swift in Sources */,
				D4000F162458DEA20052C536 /* HttpMethod.swift in Sources */,
				214B5221248AB1710034BF22 /* Event+Configuration.swift in Sources */,
				78E2AC8C2476FFA900E49D64 /* LifecycleMetricsBuilder.swift in Sources */,
				213F66302492A808000184DE /* MID.swift in Sources */,
				2181948B2489F66D004F869A /* Identity.swift in Sources */,
				78D754F42445227D00DB9124 /* ApplicationSystemInfoService.swift in Sources */,
				21CAC0F424229CDB00C11388 /* EventSource.swift in Sources */,
				21FBA5502463DFFF00A2A009 /* ConfigurationConstants.swift in Sources */,
				214B5223248ABC710034BF22 /* AEPIdentity.swift in Sources */,
				78DEFEF324509E3C00D7E9FB /* AEPServiceProvider.swift in Sources */,
				21FBA5522463E55200A2A009 /* AEPConfiguration.swift in Sources */,
				21FBA54E2463DFE800A2A009 /* PrivacyStatus.swift in Sources */,
				215AA61D2465DFE200CEB4F4 /* CachedConfiguration.swift in Sources */,
				215CA8172481C9610078D778 /* LifecycleContextData.swift in Sources */,
				21DB7094242BEBB800568A4C /* ThreadSafeDictionary.swift in Sources */,
				215AA61F2465DFF900CEB4F4 /* ConfigurationDownloader.swift in Sources */,
				21FBA54C2463DFDB00A2A009 /* AEPCore+Configuration.swift in Sources */,
				21F02C342477066800D25528 /* ConfigurationState.swift in Sources */,
				218CAD7524744A6D004DA1E8 /* NetworkServiceConstants.swift in Sources */,
				2137BA132498314000F01D04 /* URL+Identity.swift in Sources */,
				78D754D52437F92300DB9124 /* NamedKeyValueService.swift in Sources */,
				21599656243E4EEB00E202B1 /* AnyCodable.swift in Sources */,
				21F361A0246DE4B5009AB88B /* LifecycleMetrics.swift in Sources */,
				214B5227248ABD5D0034BF22 /* IdentityConstants.swift in Sources */,
				2181948D2489FA40004F869A /* MobileVisitorAuthenticationState.swift in Sources */,
				213F66342492C06B000184DE /* IdentityProperties.swift in Sources */,
				215CA8152481C9430078D778 /* LifecycleState.swift in Sources */,
				78D754DB243B7E1A00DB9124 /* NamedKeyValueStore.swift in Sources */,
				21315BB524575ED200D1B254 /* AEPCore.swift in Sources */,
				21F02C362477067900D25528 /* LaunchIDManager.swift in Sources */,
				21F235BD24325A6200C3E59A /* EventHubConstants.swift in Sources */,
			);
			runOnlyForDeploymentPostprocessing = 0;
		};
		21CAC0DB2422917600C11388 /* Sources */ = {
			isa = PBXSourcesBuildPhase;
			buildActionMask = 2147483647;
			files = (
				BB1D74B324A24EDF00269B45 /* SystemInfoServiceTest.swift in Sources */,
				21F02C3A247707D800D25528 /* LaunchIDManagerTests.swift in Sources */,
				BB1D74B224A24EDF00269B45 /* SQLiteWrapperTests.swift in Sources */,
				215AA6212465E02C00CEB4F4 /* ConfigurationDownloaderTests.swift in Sources */,
				D4000F2C2458E8350052C536 /* MockNetworkServiceOverrider.swift in Sources */,
				21C754B324785E52007B8871 /* ThreadSafeDictionaryTests.swift in Sources */,
				D4000F272458E1240052C536 /* MockTask.swift in Sources */,
				D4000F252458E10D0052C536 /* MockURLSession.swift in Sources */,
				BB1D74BF24A29B1E00269B45 /* AEPDataQueueService+Testable.swift in Sources */,
				BB1D74B024A24EDF00269B45 /* URLEncoderTests.swift in Sources */,
				BB1D74B124A24EDF00269B45 /* AEPDataQueueTests.swift in Sources */,
				BB1D74B524A24EDF00269B45 /* AEPDataQueueServiceTests.swift in Sources */,
				21CD2B23246C7B7F0041E1A2 /* MockSystemInfoService.swift in Sources */,
				78E2AC8E247700F400E49D64 /* LifecycleMetricsBuilderTests.swift in Sources */,
				21F02C2F2476F44300D25528 /* LifecycleSessionTests.swift in Sources */,
				214B522A248AE66C0034BF22 /* AEPIdentity+IdentityTests.swift in Sources */,
				2131A1B42465D81E00F1392D /* EventHub+Testable.swift in Sources */,
				2137BA152498317500F01D04 /* URL+IdentityTests.swift in Sources */,
				21CAC0E52422917600C11388 /* AEPCoreTests.swift in Sources */,
				2159F4282493FF3C0008851C /* IdentityPropertiesTests.swift in Sources */,
				BB1D74B424A24EDF00269B45 /* MockSystemInfoService.swift in Sources */,
				76850D18242EDE58003922F4 /* OperationOrdererTests.swift in Sources */,
				21629DB22461CC48009D05BF /* AEPCore+LifecycleTests.swift in Sources */,
				2137BA172498318300F01D04 /* URLQueryItem+IdentityTests.swift in Sources */,
				21F9174C2433E429000743E3 /* MockExtensionTwo.swift in Sources */,
				2181947E2489CFEF004F869A /* LifecycleContextDataTests.swift in Sources */,
				BB1D74B724A24EDF00269B45 /* NetworkServiceTests.swift in Sources */,
				213F66322492A8B9000184DE /* MIDTests.swift in Sources */,
				21A10255248170E5009AB015 /* MockConfigurationDownloaderNetworkService.swift in Sources */,
				218208ED247EED6D003D3591 /* ConfigurationFunctionalTests.swift in Sources */,
				211728912491680000BB7BD3 /* NetworkService+IdentityTests.swift in Sources */,
				7629742F24294249005CCC73 /* SharedStateTest.swift in Sources */,
				213E87B92433E9BD00033447 /* SharedStateTestHelper.swift in Sources */,
				BB1D74AF24A24EDF00269B45 /* NamedKeyValueServiceTest.swift in Sources */,
				21F361A2246DE4C9009AB88B /* LifecycleMetricsTests.swift in Sources */,
				78A642592486DABB004B4E46 /* ThreadSafeArrayTests.swift in Sources */,
				21599659243E4F0B00E202B1 /* AnyCodableTests.swift in Sources */,
				2131A1B22465D81400F1392D /* AEPCore+ConfigurationTests.swift in Sources */,
				213C8BD524252302009F780A /* MockExtension.swift in Sources */,
				BB1D74B824A24EDF00269B45 /* NamedKeyValueStoreTest.swift in Sources */,
				213C8BCA242521BC009F780A /* EventHubTests.swift in Sources */,
				21F02C382477077600D25528 /* ConfigurationStateTests.swift in Sources */,
				21315BBB24579F1800D1B254 /* AtomicCounter.swift in Sources */,
				215CA8192481CA780078D778 /* LifecycleStateTests.swift in Sources */,
				214149C72429A39B00FCE512 /* SlowMockExtension.swift in Sources */,
				21F02C3E2477819100D25528 /* MockConfigurationDownloader.swift in Sources */,
			);
			runOnlyForDeploymentPostprocessing = 0;
		};
/* End PBXSourcesBuildPhase section */

/* Begin PBXTargetDependency section */
		21CAC0E22422917600C11388 /* PBXTargetDependency */ = {
			isa = PBXTargetDependency;
			target = 21CAC0D52422917600C11388 /* AEPCore */;
			targetProxy = 21CAC0E12422917600C11388 /* PBXContainerItemProxy */;
		};
/* End PBXTargetDependency section */

/* Begin XCBuildConfiguration section */
		21CAC0E82422917600C11388 /* Debug */ = {
			isa = XCBuildConfiguration;
			buildSettings = {
				ALWAYS_SEARCH_USER_PATHS = NO;
				CLANG_ANALYZER_NONNULL = YES;
				CLANG_ANALYZER_NUMBER_OBJECT_CONVERSION = YES_AGGRESSIVE;
				CLANG_CXX_LANGUAGE_STANDARD = "gnu++14";
				CLANG_CXX_LIBRARY = "libc++";
				CLANG_ENABLE_MODULES = YES;
				CLANG_ENABLE_OBJC_ARC = YES;
				CLANG_ENABLE_OBJC_WEAK = YES;
				CLANG_WARN_BLOCK_CAPTURE_AUTORELEASING = YES;
				CLANG_WARN_BOOL_CONVERSION = YES;
				CLANG_WARN_COMMA = YES;
				CLANG_WARN_CONSTANT_CONVERSION = YES;
				CLANG_WARN_DEPRECATED_OBJC_IMPLEMENTATIONS = YES;
				CLANG_WARN_DIRECT_OBJC_ISA_USAGE = YES_ERROR;
				CLANG_WARN_DOCUMENTATION_COMMENTS = YES;
				CLANG_WARN_EMPTY_BODY = YES;
				CLANG_WARN_ENUM_CONVERSION = YES;
				CLANG_WARN_INFINITE_RECURSION = YES;
				CLANG_WARN_INT_CONVERSION = YES;
				CLANG_WARN_NON_LITERAL_NULL_CONVERSION = YES;
				CLANG_WARN_OBJC_IMPLICIT_RETAIN_SELF = YES;
				CLANG_WARN_OBJC_LITERAL_CONVERSION = YES;
				CLANG_WARN_OBJC_ROOT_CLASS = YES_ERROR;
				CLANG_WARN_RANGE_LOOP_ANALYSIS = YES;
				CLANG_WARN_STRICT_PROTOTYPES = YES;
				CLANG_WARN_SUSPICIOUS_MOVE = YES;
				CLANG_WARN_UNGUARDED_AVAILABILITY = YES_AGGRESSIVE;
				CLANG_WARN_UNREACHABLE_CODE = YES;
				CLANG_WARN__DUPLICATE_METHOD_MATCH = YES;
				COPY_PHASE_STRIP = NO;
				CURRENT_PROJECT_VERSION = 1;
				DEBUG_INFORMATION_FORMAT = dwarf;
				ENABLE_STRICT_OBJC_MSGSEND = YES;
				ENABLE_TESTABILITY = YES;
				GCC_C_LANGUAGE_STANDARD = gnu11;
				GCC_DYNAMIC_NO_PIC = NO;
				GCC_NO_COMMON_BLOCKS = YES;
				GCC_OPTIMIZATION_LEVEL = 0;
				GCC_PREPROCESSOR_DEFINITIONS = (
					"DEBUG=1",
					"$(inherited)",
				);
				GCC_WARN_64_TO_32_BIT_CONVERSION = YES;
				GCC_WARN_ABOUT_RETURN_TYPE = YES_ERROR;
				GCC_WARN_UNDECLARED_SELECTOR = YES;
				GCC_WARN_UNINITIALIZED_AUTOS = YES_AGGRESSIVE;
				GCC_WARN_UNUSED_FUNCTION = YES;
				GCC_WARN_UNUSED_VARIABLE = YES;
				IPHONEOS_DEPLOYMENT_TARGET = 13.2;
				MTL_ENABLE_DEBUG_INFO = INCLUDE_SOURCE;
				MTL_FAST_MATH = YES;
				ONLY_ACTIVE_ARCH = YES;
				SDKROOT = iphoneos;
				SWIFT_ACTIVE_COMPILATION_CONDITIONS = DEBUG;
				SWIFT_OPTIMIZATION_LEVEL = "-Onone";
				VERSIONING_SYSTEM = "apple-generic";
				VERSION_INFO_PREFIX = "";
			};
			name = Debug;
		};
		21CAC0E92422917600C11388 /* Release */ = {
			isa = XCBuildConfiguration;
			buildSettings = {
				ALWAYS_SEARCH_USER_PATHS = NO;
				CLANG_ANALYZER_NONNULL = YES;
				CLANG_ANALYZER_NUMBER_OBJECT_CONVERSION = YES_AGGRESSIVE;
				CLANG_CXX_LANGUAGE_STANDARD = "gnu++14";
				CLANG_CXX_LIBRARY = "libc++";
				CLANG_ENABLE_MODULES = YES;
				CLANG_ENABLE_OBJC_ARC = YES;
				CLANG_ENABLE_OBJC_WEAK = YES;
				CLANG_WARN_BLOCK_CAPTURE_AUTORELEASING = YES;
				CLANG_WARN_BOOL_CONVERSION = YES;
				CLANG_WARN_COMMA = YES;
				CLANG_WARN_CONSTANT_CONVERSION = YES;
				CLANG_WARN_DEPRECATED_OBJC_IMPLEMENTATIONS = YES;
				CLANG_WARN_DIRECT_OBJC_ISA_USAGE = YES_ERROR;
				CLANG_WARN_DOCUMENTATION_COMMENTS = YES;
				CLANG_WARN_EMPTY_BODY = YES;
				CLANG_WARN_ENUM_CONVERSION = YES;
				CLANG_WARN_INFINITE_RECURSION = YES;
				CLANG_WARN_INT_CONVERSION = YES;
				CLANG_WARN_NON_LITERAL_NULL_CONVERSION = YES;
				CLANG_WARN_OBJC_IMPLICIT_RETAIN_SELF = YES;
				CLANG_WARN_OBJC_LITERAL_CONVERSION = YES;
				CLANG_WARN_OBJC_ROOT_CLASS = YES_ERROR;
				CLANG_WARN_RANGE_LOOP_ANALYSIS = YES;
				CLANG_WARN_STRICT_PROTOTYPES = YES;
				CLANG_WARN_SUSPICIOUS_MOVE = YES;
				CLANG_WARN_UNGUARDED_AVAILABILITY = YES_AGGRESSIVE;
				CLANG_WARN_UNREACHABLE_CODE = YES;
				CLANG_WARN__DUPLICATE_METHOD_MATCH = YES;
				COPY_PHASE_STRIP = NO;
				CURRENT_PROJECT_VERSION = 1;
				DEBUG_INFORMATION_FORMAT = "dwarf-with-dsym";
				ENABLE_NS_ASSERTIONS = NO;
				ENABLE_STRICT_OBJC_MSGSEND = YES;
				GCC_C_LANGUAGE_STANDARD = gnu11;
				GCC_NO_COMMON_BLOCKS = YES;
				GCC_WARN_64_TO_32_BIT_CONVERSION = YES;
				GCC_WARN_ABOUT_RETURN_TYPE = YES_ERROR;
				GCC_WARN_UNDECLARED_SELECTOR = YES;
				GCC_WARN_UNINITIALIZED_AUTOS = YES_AGGRESSIVE;
				GCC_WARN_UNUSED_FUNCTION = YES;
				GCC_WARN_UNUSED_VARIABLE = YES;
				IPHONEOS_DEPLOYMENT_TARGET = 13.2;
				MTL_ENABLE_DEBUG_INFO = NO;
				MTL_FAST_MATH = YES;
				SDKROOT = iphoneos;
				SWIFT_COMPILATION_MODE = wholemodule;
				SWIFT_OPTIMIZATION_LEVEL = "-O";
				VALIDATE_PRODUCT = YES;
				VERSIONING_SYSTEM = "apple-generic";
				VERSION_INFO_PREFIX = "";
			};
			name = Release;
		};
		21CAC0EB2422917600C11388 /* Debug */ = {
			isa = XCBuildConfiguration;
			buildSettings = {
				CLANG_ENABLE_MODULES = YES;
				CODE_SIGN_STYLE = Automatic;
				DEFINES_MODULE = YES;
				DEVELOPMENT_TEAM = 66USX5VV9D;
				DYLIB_COMPATIBILITY_VERSION = 1;
				DYLIB_CURRENT_VERSION = 1;
				DYLIB_INSTALL_NAME_BASE = "@rpath";
				INFOPLIST_FILE = "$(SRCROOT)/Info.plist";
				INSTALL_PATH = "$(LOCAL_LIBRARY_DIR)/Frameworks";
				IPHONEOS_DEPLOYMENT_TARGET = 10.0;
				LD_RUNPATH_SEARCH_PATHS = (
					"$(inherited)",
					"@executable_path/Frameworks",
					"@loader_path/Frameworks",
				);
				PRODUCT_BUNDLE_IDENTIFIER = Adobe.AEPCore;
				PRODUCT_NAME = "$(TARGET_NAME:c99extidentifier)";
				SKIP_INSTALL = YES;
				SUPPORTS_MACCATALYST = NO;
				SWIFT_OPTIMIZATION_LEVEL = "-Onone";
				SWIFT_VERSION = 5.0;
				TARGETED_DEVICE_FAMILY = "1,2";
			};
			name = Debug;
		};
		21CAC0EC2422917600C11388 /* Release */ = {
			isa = XCBuildConfiguration;
			buildSettings = {
				CLANG_ENABLE_MODULES = YES;
				CODE_SIGN_STYLE = Automatic;
				DEFINES_MODULE = YES;
				DEVELOPMENT_TEAM = 66USX5VV9D;
				DYLIB_COMPATIBILITY_VERSION = 1;
				DYLIB_CURRENT_VERSION = 1;
				DYLIB_INSTALL_NAME_BASE = "@rpath";
				INFOPLIST_FILE = "$(SRCROOT)/Info.plist";
				INSTALL_PATH = "$(LOCAL_LIBRARY_DIR)/Frameworks";
				IPHONEOS_DEPLOYMENT_TARGET = 10.0;
				LD_RUNPATH_SEARCH_PATHS = (
					"$(inherited)",
					"@executable_path/Frameworks",
					"@loader_path/Frameworks",
				);
				PRODUCT_BUNDLE_IDENTIFIER = Adobe.AEPCore;
				PRODUCT_NAME = "$(TARGET_NAME:c99extidentifier)";
				SKIP_INSTALL = YES;
				SUPPORTS_MACCATALYST = NO;
				SWIFT_VERSION = 5.0;
				TARGETED_DEVICE_FAMILY = "1,2";
			};
			name = Release;
		};
		21CAC0EE2422917600C11388 /* Debug */ = {
			isa = XCBuildConfiguration;
			buildSettings = {
				ALWAYS_EMBED_SWIFT_STANDARD_LIBRARIES = YES;
				CODE_SIGN_STYLE = Automatic;
				DEVELOPMENT_TEAM = GP6Z9HB7H4;
				INFOPLIST_FILE = AEPCoreTests/Info.plist;
				IPHONEOS_DEPLOYMENT_TARGET = 10.0;
				LD_RUNPATH_SEARCH_PATHS = (
					"$(inherited)",
					"@executable_path/Frameworks",
					"@loader_path/Frameworks",
				);
				PRODUCT_BUNDLE_IDENTIFIER = Adobe.AEPCoreTests;
				PRODUCT_NAME = "$(TARGET_NAME)";
				SWIFT_VERSION = 5.0;
				TARGETED_DEVICE_FAMILY = "1,2";
			};
			name = Debug;
		};
		21CAC0EF2422917600C11388 /* Release */ = {
			isa = XCBuildConfiguration;
			buildSettings = {
				ALWAYS_EMBED_SWIFT_STANDARD_LIBRARIES = YES;
				CODE_SIGN_STYLE = Automatic;
				DEVELOPMENT_TEAM = GP6Z9HB7H4;
				INFOPLIST_FILE = AEPCoreTests/Info.plist;
				IPHONEOS_DEPLOYMENT_TARGET = 10.0;
				LD_RUNPATH_SEARCH_PATHS = (
					"$(inherited)",
					"@executable_path/Frameworks",
					"@loader_path/Frameworks",
				);
				PRODUCT_BUNDLE_IDENTIFIER = Adobe.AEPCoreTests;
				PRODUCT_NAME = "$(TARGET_NAME)";
				SWIFT_VERSION = 5.0;
				TARGETED_DEVICE_FAMILY = "1,2";
			};
			name = Release;
		};
/* End XCBuildConfiguration section */

/* Begin XCConfigurationList section */
		21CAC0D02422917600C11388 /* Build configuration list for PBXProject "AEPCore" */ = {
			isa = XCConfigurationList;
			buildConfigurations = (
				21CAC0E82422917600C11388 /* Debug */,
				21CAC0E92422917600C11388 /* Release */,
			);
			defaultConfigurationIsVisible = 0;
			defaultConfigurationName = Release;
		};
		21CAC0EA2422917600C11388 /* Build configuration list for PBXNativeTarget "AEPCore" */ = {
			isa = XCConfigurationList;
			buildConfigurations = (
				21CAC0EB2422917600C11388 /* Debug */,
				21CAC0EC2422917600C11388 /* Release */,
			);
			defaultConfigurationIsVisible = 0;
			defaultConfigurationName = Release;
		};
		21CAC0ED2422917600C11388 /* Build configuration list for PBXNativeTarget "AEPCoreTests" */ = {
			isa = XCConfigurationList;
			buildConfigurations = (
				21CAC0EE2422917600C11388 /* Debug */,
				21CAC0EF2422917600C11388 /* Release */,
			);
			defaultConfigurationIsVisible = 0;
			defaultConfigurationName = Release;
		};
/* End XCConfigurationList section */
	};
	rootObject = 21CAC0CD2422917600C11388 /* Project object */;
}<|MERGE_RESOLUTION|>--- conflicted
+++ resolved
@@ -31,6 +31,7 @@
 		213F66342492C06B000184DE /* IdentityProperties.swift in Sources */ = {isa = PBXBuildFile; fileRef = 213F66332492C06B000184DE /* IdentityProperties.swift */; };
 		214149C72429A39B00FCE512 /* SlowMockExtension.swift in Sources */ = {isa = PBXBuildFile; fileRef = 214149C52429A39B00FCE512 /* SlowMockExtension.swift */; };
 		214A24C92497FEBF002C310A /* URLEncoder.swift in Sources */ = {isa = PBXBuildFile; fileRef = 214A24C82497FEBF002C310A /* URLEncoder.swift */; };
+		214A24CB2497FFC2002C310A /* URLEncoderTests.swift in Sources */ = {isa = PBXBuildFile; fileRef = 214A24CA2497FFC1002C310A /* URLEncoderTests.swift */; };
 		214B5221248AB1710034BF22 /* Event+Configuration.swift in Sources */ = {isa = PBXBuildFile; fileRef = 214B5220248AB1710034BF22 /* Event+Configuration.swift */; };
 		214B5223248ABC710034BF22 /* AEPIdentity.swift in Sources */ = {isa = PBXBuildFile; fileRef = 214B5222248ABC710034BF22 /* AEPIdentity.swift */; };
 		214B5225248ABCEB0034BF22 /* AEPIdentity+Identity.swift in Sources */ = {isa = PBXBuildFile; fileRef = 214B5224248ABCEB0034BF22 /* AEPIdentity+Identity.swift */; };
@@ -102,22 +103,21 @@
 		78DEFEF324509E3C00D7E9FB /* AEPServiceProvider.swift in Sources */ = {isa = PBXBuildFile; fileRef = 78DEFEF224509E3C00D7E9FB /* AEPServiceProvider.swift */; };
 		78E2AC8C2476FFA900E49D64 /* LifecycleMetricsBuilder.swift in Sources */ = {isa = PBXBuildFile; fileRef = 78E2AC8B2476FFA900E49D64 /* LifecycleMetricsBuilder.swift */; };
 		78E2AC8E247700F400E49D64 /* LifecycleMetricsBuilderTests.swift in Sources */ = {isa = PBXBuildFile; fileRef = 78E2AC8D247700F400E49D64 /* LifecycleMetricsBuilderTests.swift */; };
-		BB1D748B24A24EAB00269B45 /* AEPDataQueueService.swift in Sources */ = {isa = PBXBuildFile; fileRef = BB1D748524A24EAA00269B45 /* AEPDataQueueService.swift */; };
-		BB1D748C24A24EAB00269B45 /* DataQueueService.swift in Sources */ = {isa = PBXBuildFile; fileRef = BB1D748624A24EAA00269B45 /* DataQueueService.swift */; };
-		BB1D748D24A24EAB00269B45 /* DataQueue.swift in Sources */ = {isa = PBXBuildFile; fileRef = BB1D748724A24EAA00269B45 /* DataQueue.swift */; };
-		BB1D748E24A24EAB00269B45 /* AEPDataQueue.swift in Sources */ = {isa = PBXBuildFile; fileRef = BB1D748824A24EAA00269B45 /* AEPDataQueue.swift */; };
-		BB1D748F24A24EAB00269B45 /* DataEntity.swift in Sources */ = {isa = PBXBuildFile; fileRef = BB1D748924A24EAA00269B45 /* DataEntity.swift */; };
-		BB1D749024A24EAB00269B45 /* SQLiteWrapper.swift in Sources */ = {isa = PBXBuildFile; fileRef = BB1D748A24A24EAA00269B45 /* SQLiteWrapper.swift */; };
-		BB1D74AF24A24EDF00269B45 /* NamedKeyValueServiceTest.swift in Sources */ = {isa = PBXBuildFile; fileRef = BB1D74A524A24EDE00269B45 /* NamedKeyValueServiceTest.swift */; };
-		BB1D74B024A24EDF00269B45 /* URLEncoderTests.swift in Sources */ = {isa = PBXBuildFile; fileRef = BB1D74A624A24EDE00269B45 /* URLEncoderTests.swift */; };
-		BB1D74B124A24EDF00269B45 /* AEPDataQueueTests.swift in Sources */ = {isa = PBXBuildFile; fileRef = BB1D74A724A24EDF00269B45 /* AEPDataQueueTests.swift */; };
-		BB1D74B224A24EDF00269B45 /* SQLiteWrapperTests.swift in Sources */ = {isa = PBXBuildFile; fileRef = BB1D74A824A24EDF00269B45 /* SQLiteWrapperTests.swift */; };
-		BB1D74B324A24EDF00269B45 /* SystemInfoServiceTest.swift in Sources */ = {isa = PBXBuildFile; fileRef = BB1D74A924A24EDF00269B45 /* SystemInfoServiceTest.swift */; };
-		BB1D74B424A24EDF00269B45 /* MockSystemInfoService.swift in Sources */ = {isa = PBXBuildFile; fileRef = BB1D74AA24A24EDF00269B45 /* MockSystemInfoService.swift */; };
-		BB1D74B524A24EDF00269B45 /* AEPDataQueueServiceTests.swift in Sources */ = {isa = PBXBuildFile; fileRef = BB1D74AB24A24EDF00269B45 /* AEPDataQueueServiceTests.swift */; };
-		BB1D74B724A24EDF00269B45 /* NetworkServiceTests.swift in Sources */ = {isa = PBXBuildFile; fileRef = BB1D74AD24A24EDF00269B45 /* NetworkServiceTests.swift */; };
-		BB1D74B824A24EDF00269B45 /* NamedKeyValueStoreTest.swift in Sources */ = {isa = PBXBuildFile; fileRef = BB1D74AE24A24EDF00269B45 /* NamedKeyValueStoreTest.swift */; };
-		BB1D74BF24A29B1E00269B45 /* AEPDataQueueService+Testable.swift in Sources */ = {isa = PBXBuildFile; fileRef = BB1D74BE24A29B1E00269B45 /* AEPDataQueueService+Testable.swift */; };
+		BB1D756824A3E07F00269B45 /* DataQueue.swift in Sources */ = {isa = PBXBuildFile; fileRef = BB1D756224A3E07F00269B45 /* DataQueue.swift */; };
+		BB1D756924A3E07F00269B45 /* DataQueueService.swift in Sources */ = {isa = PBXBuildFile; fileRef = BB1D756324A3E07F00269B45 /* DataQueueService.swift */; };
+		BB1D756A24A3E07F00269B45 /* AEPDataQueueService.swift in Sources */ = {isa = PBXBuildFile; fileRef = BB1D756424A3E07F00269B45 /* AEPDataQueueService.swift */; };
+		BB1D756B24A3E07F00269B45 /* DataEntity.swift in Sources */ = {isa = PBXBuildFile; fileRef = BB1D756524A3E07F00269B45 /* DataEntity.swift */; };
+		BB1D756C24A3E07F00269B45 /* AEPDataQueue.swift in Sources */ = {isa = PBXBuildFile; fileRef = BB1D756624A3E07F00269B45 /* AEPDataQueue.swift */; };
+		BB1D756D24A3E07F00269B45 /* SQLiteWrapper.swift in Sources */ = {isa = PBXBuildFile; fileRef = BB1D756724A3E07F00269B45 /* SQLiteWrapper.swift */; };
+		BB1D757724A3E09100269B45 /* AEPDataQueueService+Testable.swift in Sources */ = {isa = PBXBuildFile; fileRef = BB1D756E24A3E09100269B45 /* AEPDataQueueService+Testable.swift */; };
+		BB1D757824A3E09100269B45 /* AEPDataQueueTests.swift in Sources */ = {isa = PBXBuildFile; fileRef = BB1D756F24A3E09100269B45 /* AEPDataQueueTests.swift */; };
+		BB1D757924A3E09100269B45 /* MockSystemInfoService.swift in Sources */ = {isa = PBXBuildFile; fileRef = BB1D757024A3E09100269B45 /* MockSystemInfoService.swift */; };
+		BB1D757A24A3E09100269B45 /* NetworkServiceTests.swift in Sources */ = {isa = PBXBuildFile; fileRef = BB1D757124A3E09100269B45 /* NetworkServiceTests.swift */; };
+		BB1D757B24A3E09100269B45 /* AEPDataQueueServiceTests.swift in Sources */ = {isa = PBXBuildFile; fileRef = BB1D757224A3E09100269B45 /* AEPDataQueueServiceTests.swift */; };
+		BB1D757C24A3E09100269B45 /* SQLiteWrapperTests.swift in Sources */ = {isa = PBXBuildFile; fileRef = BB1D757324A3E09100269B45 /* SQLiteWrapperTests.swift */; };
+		BB1D757D24A3E09100269B45 /* SystemInfoServiceTest.swift in Sources */ = {isa = PBXBuildFile; fileRef = BB1D757424A3E09100269B45 /* SystemInfoServiceTest.swift */; };
+		BB1D757E24A3E09100269B45 /* NamedKeyValueStoreTest.swift in Sources */ = {isa = PBXBuildFile; fileRef = BB1D757524A3E09100269B45 /* NamedKeyValueStoreTest.swift */; };
+		BB1D757F24A3E09100269B45 /* NamedKeyValueServiceTest.swift in Sources */ = {isa = PBXBuildFile; fileRef = BB1D757624A3E09100269B45 /* NamedKeyValueServiceTest.swift */; };
 		D4000F122458DE700052C536 /* NetworkService.swift in Sources */ = {isa = PBXBuildFile; fileRef = D4000F112458DE700052C536 /* NetworkService.swift */; };
 		D4000F142458DE8E0052C536 /* AEPNetworkService.swift in Sources */ = {isa = PBXBuildFile; fileRef = D4000F132458DE8E0052C536 /* AEPNetworkService.swift */; };
 		D4000F162458DEA20052C536 /* HttpMethod.swift in Sources */ = {isa = PBXBuildFile; fileRef = D4000F152458DEA20052C536 /* HttpMethod.swift */; };
@@ -162,6 +162,7 @@
 		213F66332492C06B000184DE /* IdentityProperties.swift */ = {isa = PBXFileReference; lastKnownFileType = sourcecode.swift; path = IdentityProperties.swift; sourceTree = "<group>"; };
 		214149C52429A39B00FCE512 /* SlowMockExtension.swift */ = {isa = PBXFileReference; lastKnownFileType = sourcecode.swift; path = SlowMockExtension.swift; sourceTree = "<group>"; };
 		214A24C82497FEBF002C310A /* URLEncoder.swift */ = {isa = PBXFileReference; lastKnownFileType = sourcecode.swift; path = URLEncoder.swift; sourceTree = "<group>"; };
+		214A24CA2497FFC1002C310A /* URLEncoderTests.swift */ = {isa = PBXFileReference; lastKnownFileType = sourcecode.swift; path = URLEncoderTests.swift; sourceTree = "<group>"; };
 		214B5220248AB1710034BF22 /* Event+Configuration.swift */ = {isa = PBXFileReference; fileEncoding = 4; lastKnownFileType = sourcecode.swift; name = "Event+Configuration.swift"; path = "Sources/configuration/Event+Configuration.swift"; sourceTree = SOURCE_ROOT; };
 		214B5222248ABC710034BF22 /* AEPIdentity.swift */ = {isa = PBXFileReference; lastKnownFileType = sourcecode.swift; path = AEPIdentity.swift; sourceTree = "<group>"; };
 		214B5224248ABCEB0034BF22 /* AEPIdentity+Identity.swift */ = {isa = PBXFileReference; lastKnownFileType = sourcecode.swift; path = "AEPIdentity+Identity.swift"; sourceTree = "<group>"; };
@@ -236,22 +237,21 @@
 		78DEFEF224509E3C00D7E9FB /* AEPServiceProvider.swift */ = {isa = PBXFileReference; lastKnownFileType = sourcecode.swift; path = AEPServiceProvider.swift; sourceTree = "<group>"; };
 		78E2AC8B2476FFA900E49D64 /* LifecycleMetricsBuilder.swift */ = {isa = PBXFileReference; lastKnownFileType = sourcecode.swift; name = LifecycleMetricsBuilder.swift; path = Sources/Lifecycle/LifecycleMetricsBuilder.swift; sourceTree = SOURCE_ROOT; };
 		78E2AC8D247700F400E49D64 /* LifecycleMetricsBuilderTests.swift */ = {isa = PBXFileReference; lastKnownFileType = sourcecode.swift; path = LifecycleMetricsBuilderTests.swift; sourceTree = "<group>"; };
-		BB1D748524A24EAA00269B45 /* AEPDataQueueService.swift */ = {isa = PBXFileReference; fileEncoding = 4; lastKnownFileType = sourcecode.swift; path = AEPDataQueueService.swift; sourceTree = "<group>"; };
-		BB1D748624A24EAA00269B45 /* DataQueueService.swift */ = {isa = PBXFileReference; fileEncoding = 4; lastKnownFileType = sourcecode.swift; path = DataQueueService.swift; sourceTree = "<group>"; };
-		BB1D748724A24EAA00269B45 /* DataQueue.swift */ = {isa = PBXFileReference; fileEncoding = 4; lastKnownFileType = sourcecode.swift; path = DataQueue.swift; sourceTree = "<group>"; };
-		BB1D748824A24EAA00269B45 /* AEPDataQueue.swift */ = {isa = PBXFileReference; fileEncoding = 4; lastKnownFileType = sourcecode.swift; path = AEPDataQueue.swift; sourceTree = "<group>"; };
-		BB1D748924A24EAA00269B45 /* DataEntity.swift */ = {isa = PBXFileReference; fileEncoding = 4; lastKnownFileType = sourcecode.swift; path = DataEntity.swift; sourceTree = "<group>"; };
-		BB1D748A24A24EAA00269B45 /* SQLiteWrapper.swift */ = {isa = PBXFileReference; fileEncoding = 4; lastKnownFileType = sourcecode.swift; path = SQLiteWrapper.swift; sourceTree = "<group>"; };
-		BB1D74A524A24EDE00269B45 /* NamedKeyValueServiceTest.swift */ = {isa = PBXFileReference; fileEncoding = 4; lastKnownFileType = sourcecode.swift; path = NamedKeyValueServiceTest.swift; sourceTree = "<group>"; };
-		BB1D74A624A24EDE00269B45 /* URLEncoderTests.swift */ = {isa = PBXFileReference; fileEncoding = 4; lastKnownFileType = sourcecode.swift; path = URLEncoderTests.swift; sourceTree = "<group>"; };
-		BB1D74A724A24EDF00269B45 /* AEPDataQueueTests.swift */ = {isa = PBXFileReference; fileEncoding = 4; lastKnownFileType = sourcecode.swift; path = AEPDataQueueTests.swift; sourceTree = "<group>"; };
-		BB1D74A824A24EDF00269B45 /* SQLiteWrapperTests.swift */ = {isa = PBXFileReference; fileEncoding = 4; lastKnownFileType = sourcecode.swift; path = SQLiteWrapperTests.swift; sourceTree = "<group>"; };
-		BB1D74A924A24EDF00269B45 /* SystemInfoServiceTest.swift */ = {isa = PBXFileReference; fileEncoding = 4; lastKnownFileType = sourcecode.swift; path = SystemInfoServiceTest.swift; sourceTree = "<group>"; };
-		BB1D74AA24A24EDF00269B45 /* MockSystemInfoService.swift */ = {isa = PBXFileReference; fileEncoding = 4; lastKnownFileType = sourcecode.swift; path = MockSystemInfoService.swift; sourceTree = "<group>"; };
-		BB1D74AB24A24EDF00269B45 /* AEPDataQueueServiceTests.swift */ = {isa = PBXFileReference; fileEncoding = 4; lastKnownFileType = sourcecode.swift; path = AEPDataQueueServiceTests.swift; sourceTree = "<group>"; };
-		BB1D74AD24A24EDF00269B45 /* NetworkServiceTests.swift */ = {isa = PBXFileReference; fileEncoding = 4; lastKnownFileType = sourcecode.swift; path = NetworkServiceTests.swift; sourceTree = "<group>"; };
-		BB1D74AE24A24EDF00269B45 /* NamedKeyValueStoreTest.swift */ = {isa = PBXFileReference; fileEncoding = 4; lastKnownFileType = sourcecode.swift; path = NamedKeyValueStoreTest.swift; sourceTree = "<group>"; };
-		BB1D74BE24A29B1E00269B45 /* AEPDataQueueService+Testable.swift */ = {isa = PBXFileReference; lastKnownFileType = sourcecode.swift; path = "AEPDataQueueService+Testable.swift"; sourceTree = "<group>"; };
+		BB1D756224A3E07F00269B45 /* DataQueue.swift */ = {isa = PBXFileReference; fileEncoding = 4; lastKnownFileType = sourcecode.swift; path = DataQueue.swift; sourceTree = "<group>"; };
+		BB1D756324A3E07F00269B45 /* DataQueueService.swift */ = {isa = PBXFileReference; fileEncoding = 4; lastKnownFileType = sourcecode.swift; path = DataQueueService.swift; sourceTree = "<group>"; };
+		BB1D756424A3E07F00269B45 /* AEPDataQueueService.swift */ = {isa = PBXFileReference; fileEncoding = 4; lastKnownFileType = sourcecode.swift; path = AEPDataQueueService.swift; sourceTree = "<group>"; };
+		BB1D756524A3E07F00269B45 /* DataEntity.swift */ = {isa = PBXFileReference; fileEncoding = 4; lastKnownFileType = sourcecode.swift; path = DataEntity.swift; sourceTree = "<group>"; };
+		BB1D756624A3E07F00269B45 /* AEPDataQueue.swift */ = {isa = PBXFileReference; fileEncoding = 4; lastKnownFileType = sourcecode.swift; path = AEPDataQueue.swift; sourceTree = "<group>"; };
+		BB1D756724A3E07F00269B45 /* SQLiteWrapper.swift */ = {isa = PBXFileReference; fileEncoding = 4; lastKnownFileType = sourcecode.swift; path = SQLiteWrapper.swift; sourceTree = "<group>"; };
+		BB1D756E24A3E09100269B45 /* AEPDataQueueService+Testable.swift */ = {isa = PBXFileReference; fileEncoding = 4; lastKnownFileType = sourcecode.swift; path = "AEPDataQueueService+Testable.swift"; sourceTree = "<group>"; };
+		BB1D756F24A3E09100269B45 /* AEPDataQueueTests.swift */ = {isa = PBXFileReference; fileEncoding = 4; lastKnownFileType = sourcecode.swift; path = AEPDataQueueTests.swift; sourceTree = "<group>"; };
+		BB1D757024A3E09100269B45 /* MockSystemInfoService.swift */ = {isa = PBXFileReference; fileEncoding = 4; lastKnownFileType = sourcecode.swift; path = MockSystemInfoService.swift; sourceTree = "<group>"; };
+		BB1D757124A3E09100269B45 /* NetworkServiceTests.swift */ = {isa = PBXFileReference; fileEncoding = 4; lastKnownFileType = sourcecode.swift; path = NetworkServiceTests.swift; sourceTree = "<group>"; };
+		BB1D757224A3E09100269B45 /* AEPDataQueueServiceTests.swift */ = {isa = PBXFileReference; fileEncoding = 4; lastKnownFileType = sourcecode.swift; path = AEPDataQueueServiceTests.swift; sourceTree = "<group>"; };
+		BB1D757324A3E09100269B45 /* SQLiteWrapperTests.swift */ = {isa = PBXFileReference; fileEncoding = 4; lastKnownFileType = sourcecode.swift; path = SQLiteWrapperTests.swift; sourceTree = "<group>"; };
+		BB1D757424A3E09100269B45 /* SystemInfoServiceTest.swift */ = {isa = PBXFileReference; fileEncoding = 4; lastKnownFileType = sourcecode.swift; path = SystemInfoServiceTest.swift; sourceTree = "<group>"; };
+		BB1D757524A3E09100269B45 /* NamedKeyValueStoreTest.swift */ = {isa = PBXFileReference; fileEncoding = 4; lastKnownFileType = sourcecode.swift; path = NamedKeyValueStoreTest.swift; sourceTree = "<group>"; };
+		BB1D757624A3E09100269B45 /* NamedKeyValueServiceTest.swift */ = {isa = PBXFileReference; fileEncoding = 4; lastKnownFileType = sourcecode.swift; path = NamedKeyValueServiceTest.swift; sourceTree = "<group>"; };
 		D4000F112458DE700052C536 /* NetworkService.swift */ = {isa = PBXFileReference; lastKnownFileType = sourcecode.swift; path = NetworkService.swift; sourceTree = "<group>"; };
 		D4000F132458DE8E0052C536 /* AEPNetworkService.swift */ = {isa = PBXFileReference; lastKnownFileType = sourcecode.swift; path = AEPNetworkService.swift; sourceTree = "<group>"; };
 		D4000F152458DEA20052C536 /* HttpMethod.swift */ = {isa = PBXFileReference; lastKnownFileType = sourcecode.swift; path = HttpMethod.swift; sourceTree = "<group>"; };
@@ -499,7 +499,7 @@
 		78D754D32437F92300DB9124 /* services */ = {
 			isa = PBXGroup;
 			children = (
-				BB1D748424A24E7500269B45 /* DataQueueService */,
+				BB1D756124A3E06200269B45 /* DataQueueService */,
 				78DEFEF224509E3C00D7E9FB /* AEPServiceProvider.swift */,
 				78D754DE243BC34100DB9124 /* SystemInfoService.swift */,
 				78D754F32445227D00DB9124 /* ApplicationSystemInfoService.swift */,
@@ -515,23 +515,15 @@
 		78D754D72437F93E00DB9124 /* ServicesTests */ = {
 			isa = PBXGroup;
 			children = (
-<<<<<<< HEAD
-				BB1D74AB24A24EDF00269B45 /* AEPDataQueueServiceTests.swift */,
-				BB1D74BE24A29B1E00269B45 /* AEPDataQueueService+Testable.swift */,
-				BB1D74A724A24EDF00269B45 /* AEPDataQueueTests.swift */,
-				BB1D74AA24A24EDF00269B45 /* MockSystemInfoService.swift */,
-				BB1D74A524A24EDE00269B45 /* NamedKeyValueServiceTest.swift */,
-				BB1D74AE24A24EDF00269B45 /* NamedKeyValueStoreTest.swift */,
-				BB1D74AD24A24EDF00269B45 /* NetworkServiceTests.swift */,
-				BB1D74A824A24EDF00269B45 /* SQLiteWrapperTests.swift */,
-				BB1D74A924A24EDF00269B45 /* SystemInfoServiceTest.swift */,
-				BB1D74A624A24EDE00269B45 /* URLEncoderTests.swift */,
-=======
-				D4000F202458E08C0052C536 /* NetworkServiceTests.swift */,
-				78D754E32441192700DB9124 /* SystemInfoServiceTest.swift */,
-				78D754D82437F93E00DB9124 /* NamedKeyValueStoreTest.swift */,
-				785220D5245CA92F00B46E90 /* NamedKeyValueServiceTest.swift */,
->>>>>>> 475e35f4
+				BB1D756E24A3E09100269B45 /* AEPDataQueueService+Testable.swift */,
+				BB1D757224A3E09100269B45 /* AEPDataQueueServiceTests.swift */,
+				BB1D756F24A3E09100269B45 /* AEPDataQueueTests.swift */,
+				BB1D757024A3E09100269B45 /* MockSystemInfoService.swift */,
+				BB1D757624A3E09100269B45 /* NamedKeyValueServiceTest.swift */,
+				BB1D757524A3E09100269B45 /* NamedKeyValueStoreTest.swift */,
+				BB1D757124A3E09100269B45 /* NetworkServiceTests.swift */,
+				BB1D757324A3E09100269B45 /* SQLiteWrapperTests.swift */,
+				BB1D757424A3E09100269B45 /* SystemInfoServiceTest.swift */,
 			);
 			path = ServicesTests;
 			sourceTree = "<group>";
@@ -546,15 +538,15 @@
 			path = TestResources;
 			sourceTree = "<group>";
 		};
-		BB1D748424A24E7500269B45 /* DataQueueService */ = {
-			isa = PBXGroup;
-			children = (
-				BB1D748824A24EAA00269B45 /* AEPDataQueue.swift */,
-				BB1D748524A24EAA00269B45 /* AEPDataQueueService.swift */,
-				BB1D748924A24EAA00269B45 /* DataEntity.swift */,
-				BB1D748724A24EAA00269B45 /* DataQueue.swift */,
-				BB1D748624A24EAA00269B45 /* DataQueueService.swift */,
-				BB1D748A24A24EAA00269B45 /* SQLiteWrapper.swift */,
+		BB1D756124A3E06200269B45 /* DataQueueService */ = {
+			isa = PBXGroup;
+			children = (
+				BB1D756624A3E07F00269B45 /* AEPDataQueue.swift */,
+				BB1D756424A3E07F00269B45 /* AEPDataQueueService.swift */,
+				BB1D756524A3E07F00269B45 /* DataEntity.swift */,
+				BB1D756224A3E07F00269B45 /* DataQueue.swift */,
+				BB1D756324A3E07F00269B45 /* DataQueueService.swift */,
+				BB1D756724A3E07F00269B45 /* SQLiteWrapper.swift */,
 			);
 			name = DataQueueService;
 			sourceTree = "<group>";
@@ -686,29 +678,27 @@
 			buildActionMask = 2147483647;
 			files = (
 				213C8C0824297773009F780A /* EventHubError.swift in Sources */,
-				BB1D748C24A24EAB00269B45 /* DataQueueService.swift in Sources */,
+				BB1D756924A3E07F00269B45 /* DataQueueService.swift in Sources */,
 				76850D1A24313181003922F4 /* OperationOrderer.swift in Sources */,
 				2179F183246490140004A7C0 /* Lifecycle.swift in Sources */,
 				213C8BC8242426DC009F780A /* Extension.swift in Sources */,
-				BB1D748F24A24EAB00269B45 /* DataEntity.swift in Sources */,
 				21CAC0F524229CDB00C11388 /* Event.swift in Sources */,
 				2181948F2489FC97004F869A /* CustomIdentity.swift in Sources */,
 				D4000F122458DE700052C536 /* NetworkService.swift in Sources */,
 				D4000F182458DEB60052C536 /* HttpConnection.swift in Sources */,
 				21F02C322476F49F00D25528 /* LifecycleSession.swift in Sources */,
-				BB1D748D24A24EAB00269B45 /* DataQueue.swift in Sources */,
 				213F662E2492A36A000184DE /* AEPError.swift in Sources */,
 				D4000F142458DE8E0052C536 /* AEPNetworkService.swift in Sources */,
 				D4000F1A2458DEDE0052C536 /* NetworkRequest.swift in Sources */,
 				2137BA112498311600F01D04 /* URLQueryItem+Identity.swift in Sources */,
 				21315BBA24579C4A00D1B254 /* AtomicCounter.swift in Sources */,
-				BB1D748E24A24EAB00269B45 /* AEPDataQueue.swift in Sources */,
 				213C8BD72428822A009F780A /* EventListenerContainer.swift in Sources */,
 				214B5225248ABCEB0034BF22 /* AEPIdentity+Identity.swift in Sources */,
 				785220D4245C921D00B46E90 /* NamedUserDefaultKeyValueService.swift in Sources */,
-				BB1D749024A24EAB00269B45 /* SQLiteWrapper.swift in Sources */,
 				78A642572486C98E004B4E46 /* ThreadSafeArray.swift in Sources */,
+				BB1D756824A3E07F00269B45 /* DataQueue.swift in Sources */,
 				2179F1842464901A0004A7C0 /* AEPLifecycle.swift in Sources */,
+				BB1D756D24A3E07F00269B45 /* SQLiteWrapper.swift in Sources */,
 				21DB708D242AAD3D00568A4C /* ExtensionContainer.swift in Sources */,
 				21172895249177FC00BB7BD3 /* Identifiable.swift in Sources */,
 				78D754DF243BC34100DB9124 /* SystemInfoService.swift in Sources */,
@@ -716,9 +706,9 @@
 				21629DB02461CAD0009D05BF /* AEPCore+Lifecycle.swift in Sources */,
 				21CAC0F624229CDB00C11388 /* EventType.swift in Sources */,
 				21FB910E247639EE00074BF9 /* ConfigurationDownloadable.swift in Sources */,
-				BB1D748B24A24EAB00269B45 /* AEPDataQueueService.swift in Sources */,
 				214A24C92497FEBF002C310A /* URLEncoder.swift in Sources */,
 				21FBBB252491553100C66506 /* NetworkService+Identity.swift in Sources */,
+				BB1D756C24A3E07F00269B45 /* AEPDataQueue.swift in Sources */,
 				21FBA54A2463DFCE00A2A009 /* Configuration.swift in Sources */,
 				7629742C24294215005CCC73 /* SharedState.swift in Sources */,
 				213C8BC6242426A1009F780A /* EventHub.swift in Sources */,
@@ -744,12 +734,14 @@
 				2137BA132498314000F01D04 /* URL+Identity.swift in Sources */,
 				78D754D52437F92300DB9124 /* NamedKeyValueService.swift in Sources */,
 				21599656243E4EEB00E202B1 /* AnyCodable.swift in Sources */,
+				BB1D756A24A3E07F00269B45 /* AEPDataQueueService.swift in Sources */,
 				21F361A0246DE4B5009AB88B /* LifecycleMetrics.swift in Sources */,
 				214B5227248ABD5D0034BF22 /* IdentityConstants.swift in Sources */,
 				2181948D2489FA40004F869A /* MobileVisitorAuthenticationState.swift in Sources */,
 				213F66342492C06B000184DE /* IdentityProperties.swift in Sources */,
 				215CA8152481C9430078D778 /* LifecycleState.swift in Sources */,
 				78D754DB243B7E1A00DB9124 /* NamedKeyValueStore.swift in Sources */,
+				BB1D756B24A3E07F00269B45 /* DataEntity.swift in Sources */,
 				21315BB524575ED200D1B254 /* AEPCore.swift in Sources */,
 				21F02C362477067900D25528 /* LaunchIDManager.swift in Sources */,
 				21F235BD24325A6200C3E59A /* EventHubConstants.swift in Sources */,
@@ -760,18 +752,17 @@
 			isa = PBXSourcesBuildPhase;
 			buildActionMask = 2147483647;
 			files = (
-				BB1D74B324A24EDF00269B45 /* SystemInfoServiceTest.swift in Sources */,
 				21F02C3A247707D800D25528 /* LaunchIDManagerTests.swift in Sources */,
-				BB1D74B224A24EDF00269B45 /* SQLiteWrapperTests.swift in Sources */,
 				215AA6212465E02C00CEB4F4 /* ConfigurationDownloaderTests.swift in Sources */,
 				D4000F2C2458E8350052C536 /* MockNetworkServiceOverrider.swift in Sources */,
 				21C754B324785E52007B8871 /* ThreadSafeDictionaryTests.swift in Sources */,
+				BB1D757C24A3E09100269B45 /* SQLiteWrapperTests.swift in Sources */,
+				BB1D757724A3E09100269B45 /* AEPDataQueueService+Testable.swift in Sources */,
 				D4000F272458E1240052C536 /* MockTask.swift in Sources */,
+				BB1D757B24A3E09100269B45 /* AEPDataQueueServiceTests.swift in Sources */,
+				BB1D757E24A3E09100269B45 /* NamedKeyValueStoreTest.swift in Sources */,
 				D4000F252458E10D0052C536 /* MockURLSession.swift in Sources */,
-				BB1D74BF24A29B1E00269B45 /* AEPDataQueueService+Testable.swift in Sources */,
-				BB1D74B024A24EDF00269B45 /* URLEncoderTests.swift in Sources */,
-				BB1D74B124A24EDF00269B45 /* AEPDataQueueTests.swift in Sources */,
-				BB1D74B524A24EDF00269B45 /* AEPDataQueueServiceTests.swift in Sources */,
+				BB1D757824A3E09100269B45 /* AEPDataQueueTests.swift in Sources */,
 				21CD2B23246C7B7F0041E1A2 /* MockSystemInfoService.swift in Sources */,
 				78E2AC8E247700F400E49D64 /* LifecycleMetricsBuilderTests.swift in Sources */,
 				21F02C2F2476F44300D25528 /* LifecycleSessionTests.swift in Sources */,
@@ -780,30 +771,31 @@
 				2137BA152498317500F01D04 /* URL+IdentityTests.swift in Sources */,
 				21CAC0E52422917600C11388 /* AEPCoreTests.swift in Sources */,
 				2159F4282493FF3C0008851C /* IdentityPropertiesTests.swift in Sources */,
-				BB1D74B424A24EDF00269B45 /* MockSystemInfoService.swift in Sources */,
 				76850D18242EDE58003922F4 /* OperationOrdererTests.swift in Sources */,
 				21629DB22461CC48009D05BF /* AEPCore+LifecycleTests.swift in Sources */,
+				BB1D757924A3E09100269B45 /* MockSystemInfoService.swift in Sources */,
 				2137BA172498318300F01D04 /* URLQueryItem+IdentityTests.swift in Sources */,
 				21F9174C2433E429000743E3 /* MockExtensionTwo.swift in Sources */,
 				2181947E2489CFEF004F869A /* LifecycleContextDataTests.swift in Sources */,
-				BB1D74B724A24EDF00269B45 /* NetworkServiceTests.swift in Sources */,
 				213F66322492A8B9000184DE /* MIDTests.swift in Sources */,
 				21A10255248170E5009AB015 /* MockConfigurationDownloaderNetworkService.swift in Sources */,
 				218208ED247EED6D003D3591 /* ConfigurationFunctionalTests.swift in Sources */,
 				211728912491680000BB7BD3 /* NetworkService+IdentityTests.swift in Sources */,
+				BB1D757F24A3E09100269B45 /* NamedKeyValueServiceTest.swift in Sources */,
+				BB1D757D24A3E09100269B45 /* SystemInfoServiceTest.swift in Sources */,
 				7629742F24294249005CCC73 /* SharedStateTest.swift in Sources */,
 				213E87B92433E9BD00033447 /* SharedStateTestHelper.swift in Sources */,
-				BB1D74AF24A24EDF00269B45 /* NamedKeyValueServiceTest.swift in Sources */,
 				21F361A2246DE4C9009AB88B /* LifecycleMetricsTests.swift in Sources */,
 				78A642592486DABB004B4E46 /* ThreadSafeArrayTests.swift in Sources */,
 				21599659243E4F0B00E202B1 /* AnyCodableTests.swift in Sources */,
 				2131A1B22465D81400F1392D /* AEPCore+ConfigurationTests.swift in Sources */,
+				BB1D757A24A3E09100269B45 /* NetworkServiceTests.swift in Sources */,
 				213C8BD524252302009F780A /* MockExtension.swift in Sources */,
-				BB1D74B824A24EDF00269B45 /* NamedKeyValueStoreTest.swift in Sources */,
 				213C8BCA242521BC009F780A /* EventHubTests.swift in Sources */,
 				21F02C382477077600D25528 /* ConfigurationStateTests.swift in Sources */,
 				21315BBB24579F1800D1B254 /* AtomicCounter.swift in Sources */,
 				215CA8192481CA780078D778 /* LifecycleStateTests.swift in Sources */,
+				214A24CB2497FFC2002C310A /* URLEncoderTests.swift in Sources */,
 				214149C72429A39B00FCE512 /* SlowMockExtension.swift in Sources */,
 				21F02C3E2477819100D25528 /* MockConfigurationDownloader.swift in Sources */,
 			);
