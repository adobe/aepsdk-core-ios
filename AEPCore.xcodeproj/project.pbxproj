--- conflicted
+++ resolved
@@ -34,16 +34,13 @@
 		21629DB02461CAD0009D05BF /* AEPCore+Lifecycle.swift in Sources */ = {isa = PBXBuildFile; fileRef = 21629DAF2461CAD0009D05BF /* AEPCore+Lifecycle.swift */; };
 		21629DB22461CC48009D05BF /* AEPCore+LifecycleTests.swift in Sources */ = {isa = PBXBuildFile; fileRef = 21629DB12461CC48009D05BF /* AEPCore+LifecycleTests.swift */; };
 		2179F183246490140004A7C0 /* Lifecycle.swift in Sources */ = {isa = PBXBuildFile; fileRef = 21629DA92461CA3F009D05BF /* Lifecycle.swift */; };
-<<<<<<< HEAD
+		2179F1842464901A0004A7C0 /* AEPLifecycle.swift in Sources */ = {isa = PBXBuildFile; fileRef = 21629DAD2461CABE009D05BF /* AEPLifecycle.swift */; };
+		2181947E2489CFEF004F869A /* LifecycleContextDataTests.swift in Sources */ = {isa = PBXBuildFile; fileRef = 2181947D2489CFEF004F869A /* LifecycleContextDataTests.swift */; };
 		2181947E2489CFEF004F869A /* LifecycleContextDataTests.swift in Sources */ = {isa = PBXBuildFile; fileRef = 2181947D2489CFEF004F869A /* LifecycleContextDataTests.swift */; };
 		218194812489D321004F869A /* Event+Lifecycle.swift in Sources */ = {isa = PBXBuildFile; fileRef = 2181947F2489D303004F869A /* Event+Lifecycle.swift */; };
 		218194832489D3B7004F869A /* LifecycleFunctionalTests.swift in Sources */ = {isa = PBXBuildFile; fileRef = 218194822489D3B7004F869A /* LifecycleFunctionalTests.swift */; };
 		218194852489D3D7004F869A /* MockDataStore.swift in Sources */ = {isa = PBXBuildFile; fileRef = 218194842489D3D7004F869A /* MockDataStore.swift */; };
 		218194882489D419004F869A /* AEPLifecycle.swift in Sources */ = {isa = PBXBuildFile; fileRef = 218194862489D40C004F869A /* AEPLifecycle.swift */; };
-=======
-		2179F1842464901A0004A7C0 /* AEPLifecycle.swift in Sources */ = {isa = PBXBuildFile; fileRef = 21629DAD2461CABE009D05BF /* AEPLifecycle.swift */; };
-		2181947E2489CFEF004F869A /* LifecycleContextDataTests.swift in Sources */ = {isa = PBXBuildFile; fileRef = 2181947D2489CFEF004F869A /* LifecycleContextDataTests.swift */; };
->>>>>>> 30037cfb
 		218208ED247EED6D003D3591 /* ConfigurationFunctionalTests.swift in Sources */ = {isa = PBXBuildFile; fileRef = 218208EC247EED6D003D3591 /* ConfigurationFunctionalTests.swift */; };
 		218CAD7524744A6D004DA1E8 /* NetworkServiceConstants.swift in Sources */ = {isa = PBXBuildFile; fileRef = 218CAD7424744A6D004DA1E8 /* NetworkServiceConstants.swift */; };
 		21A10255248170E5009AB015 /* MockConfigurationDownloaderNetworkService.swift in Sources */ = {isa = PBXBuildFile; fileRef = 21A10254248170E5009AB015 /* MockConfigurationDownloaderNetworkService.swift */; };
@@ -143,13 +140,10 @@
 		21629DAF2461CAD0009D05BF /* AEPCore+Lifecycle.swift */ = {isa = PBXFileReference; lastKnownFileType = sourcecode.swift; name = "AEPCore+Lifecycle.swift"; path = "Sources/Lifecycle/AEPCore+Lifecycle.swift"; sourceTree = SOURCE_ROOT; };
 		21629DB12461CC48009D05BF /* AEPCore+LifecycleTests.swift */ = {isa = PBXFileReference; lastKnownFileType = sourcecode.swift; path = "AEPCore+LifecycleTests.swift"; sourceTree = "<group>"; };
 		2181947D2489CFEF004F869A /* LifecycleContextDataTests.swift */ = {isa = PBXFileReference; lastKnownFileType = sourcecode.swift; path = LifecycleContextDataTests.swift; sourceTree = "<group>"; };
-<<<<<<< HEAD
 		2181947F2489D303004F869A /* Event+Lifecycle.swift */ = {isa = PBXFileReference; lastKnownFileType = sourcecode.swift; name = "Event+Lifecycle.swift"; path = "Sources/Lifecycle/Event+Lifecycle.swift"; sourceTree = SOURCE_ROOT; };
 		218194822489D3B7004F869A /* LifecycleFunctionalTests.swift */ = {isa = PBXFileReference; lastKnownFileType = sourcecode.swift; path = LifecycleFunctionalTests.swift; sourceTree = "<group>"; };
 		218194842489D3D7004F869A /* MockDataStore.swift */ = {isa = PBXFileReference; lastKnownFileType = sourcecode.swift; path = MockDataStore.swift; sourceTree = "<group>"; };
 		218194862489D40C004F869A /* AEPLifecycle.swift */ = {isa = PBXFileReference; fileEncoding = 4; lastKnownFileType = sourcecode.swift; name = AEPLifecycle.swift; path = Sources/Lifecycle/AEPLifecycle.swift; sourceTree = SOURCE_ROOT; };
-=======
->>>>>>> 30037cfb
 		218208EC247EED6D003D3591 /* ConfigurationFunctionalTests.swift */ = {isa = PBXFileReference; lastKnownFileType = sourcecode.swift; path = ConfigurationFunctionalTests.swift; sourceTree = "<group>"; };
 		218CAD7424744A6D004DA1E8 /* NetworkServiceConstants.swift */ = {isa = PBXFileReference; lastKnownFileType = sourcecode.swift; path = NetworkServiceConstants.swift; sourceTree = "<group>"; };
 		21A10254248170E5009AB015 /* MockConfigurationDownloaderNetworkService.swift */ = {isa = PBXFileReference; lastKnownFileType = sourcecode.swift; path = MockConfigurationDownloaderNetworkService.swift; sourceTree = "<group>"; };
