// !$*UTF8*$!
{
	archiveVersion = 1;
	classes = {
	};
	objectVersion = 51;
	objects = {

/* Begin PBXAggregateTarget section */
		3F39152124CA34BA00B58C3E /* AEP-All */ = {
			isa = PBXAggregateTarget;
			buildConfigurationList = 3F39152224CA34BA00B58C3E /* Build configuration list for PBXAggregateTarget "AEP-All" */;
			buildPhases = (
			);
			dependencies = (
				3F39152624CA34CA00B58C3E /* PBXTargetDependency */,
				3F39152824CA34CA00B58C3E /* PBXTargetDependency */,
				3F39152A24CA34CA00B58C3E /* PBXTargetDependency */,
				3F39152C24CA34CA00B58C3E /* PBXTargetDependency */,
				24B4936D24D4C6D200AA38D9 /* PBXTargetDependency */,
			);
			name = "AEP-All";
			productName = "AEP-All";
		};
/* End PBXAggregateTarget section */

/* Begin PBXBuildFile section */
		1828CCDD7C5AFAAB33BEA6C8 /* Pods_AEPCoreTests.framework in Frameworks */ = {isa = PBXBuildFile; fileRef = 39282143E012E30EEE6674F2 /* Pods_AEPCoreTests.framework */; };
		2107F02624C9FDFE002935CF /* PushIDManageable.swift in Sources */ = {isa = PBXBuildFile; fileRef = 2107F02524C9FDFE002935CF /* PushIDManageable.swift */; };
		2107F02824C9FE1B002935CF /* PushIDManager.swift in Sources */ = {isa = PBXBuildFile; fileRef = 2107F02724C9FE1B002935CF /* PushIDManager.swift */; };
		2107F02A24C9FF46002935CF /* PushIDManagerTests.swift in Sources */ = {isa = PBXBuildFile; fileRef = 2107F02924C9FF46002935CF /* PushIDManagerTests.swift */; };
		2107F02C24C9FF62002935CF /* MockPushIDManager.swift in Sources */ = {isa = PBXBuildFile; fileRef = 2107F02B24C9FF62002935CF /* MockPushIDManager.swift */; };
		2124807A265D569D006CF300 /* LifecycleV2MetricsBuilder.swift in Sources */ = {isa = PBXBuildFile; fileRef = 21248079265D569D006CF300 /* LifecycleV2MetricsBuilder.swift */; };
		21248099265D589E006CF300 /* XDMDeviceType.swift in Sources */ = {isa = PBXBuildFile; fileRef = 21248098265D589E006CF300 /* XDMDeviceType.swift */; };
		212480A9265D591A006CF300 /* XDMEnvironmentType.swift in Sources */ = {isa = PBXBuildFile; fileRef = 212480A8265D591A006CF300 /* XDMEnvironmentType.swift */; };
		212480D7265D59F9006CF300 /* XDMApplication.swift in Sources */ = {isa = PBXBuildFile; fileRef = 212480D6265D59F9006CF300 /* XDMApplication.swift */; };
		212480E7265D5A4E006CF300 /* XDMFormatters.swift in Sources */ = {isa = PBXBuildFile; fileRef = 212480E6265D5A4E006CF300 /* XDMFormatters.swift */; };
		212480F7265D5A7A006CF300 /* XDMCloseType.swift in Sources */ = {isa = PBXBuildFile; fileRef = 212480F6265D5A7A006CF300 /* XDMCloseType.swift */; };
		21248107265D5BC3006CF300 /* XDMDevice.swift in Sources */ = {isa = PBXBuildFile; fileRef = 21248106265D5BC3006CF300 /* XDMDevice.swift */; };
		21248117265D5E1C006CF300 /* XDMEnvironment.swift in Sources */ = {isa = PBXBuildFile; fileRef = 21248116265D5E1C006CF300 /* XDMEnvironment.swift */; };
		21248127265D606A006CF300 /* XDMMobileLifecycleDetails.swift in Sources */ = {isa = PBXBuildFile; fileRef = 21248126265D606A006CF300 /* XDMMobileLifecycleDetails.swift */; };
		2130A59D260AB448005DBA0F /* MockLegacyExtension.swift in Sources */ = {isa = PBXBuildFile; fileRef = 2130A59C260AB448005DBA0F /* MockLegacyExtension.swift */; };
		2130A5BB260AB582005DBA0F /* NotAnExtension.swift in Sources */ = {isa = PBXBuildFile; fileRef = 2130A5BA260AB582005DBA0F /* NotAnExtension.swift */; };
		21377D4124E3383E004BAC01 /* V4Migrator.swift in Sources */ = {isa = PBXBuildFile; fileRef = 21377D4024E3383E004BAC01 /* V4Migrator.swift */; };
		213F8A0424D8DC5A0003B8AF /* WrapperType.swift in Sources */ = {isa = PBXBuildFile; fileRef = 213F8A0324D8DC5A0003B8AF /* WrapperType.swift */; };
		214154A825186734005CEB80 /* CustomIdentityTests.swift in Sources */ = {isa = PBXBuildFile; fileRef = 214154A725186734005CEB80 /* CustomIdentityTests.swift */; };
		215A6CE224ED92C500FE0657 /* V4MigrationConstants.swift in Sources */ = {isa = PBXBuildFile; fileRef = 215A6CE124ED92C500FE0657 /* V4MigrationConstants.swift */; };
		215C859D24C6492800CCCD26 /* MockHitQueue.swift in Sources */ = {isa = PBXBuildFile; fileRef = 215C859B24C6492800CCCD26 /* MockHitQueue.swift */; };
		215C859E24C6492800CCCD26 /* MockHitProcessor.swift in Sources */ = {isa = PBXBuildFile; fileRef = 215C859C24C6492800CCCD26 /* MockHitProcessor.swift */; };
		21629DB22461CC48009D05BF /* AEPCore+LifecycleTests.swift in Sources */ = {isa = PBXBuildFile; fileRef = 21629DB12461CC48009D05BF /* AEPCore+LifecycleTests.swift */; };
		216A15C8257818B200D43848 /* Data+HexString.swift in Sources */ = {isa = PBXBuildFile; fileRef = 216A15C7257818B200D43848 /* Data+HexString.swift */; };
		216A15F5257818EF00D43848 /* Data+HexStringTests.swift in Sources */ = {isa = PBXBuildFile; fileRef = 216A15D7257818E900D43848 /* Data+HexStringTests.swift */; };
		217E220524D1FD7900B70B3E /* SharedStateResult.swift in Sources */ = {isa = PBXBuildFile; fileRef = 217E220424D1FD7900B70B3E /* SharedStateResult.swift */; };
		218C813B24EC3EBC009B4F31 /* V5Migrator.swift in Sources */ = {isa = PBXBuildFile; fileRef = 218C813A24EC3EBC009B4F31 /* V5Migrator.swift */; };
		218C813E24EC4101009B4F31 /* V5MigrationConstants.swift in Sources */ = {isa = PBXBuildFile; fileRef = 218C813D24EC4101009B4F31 /* V5MigrationConstants.swift */; };
		218E01C024C7595000BEC470 /* HitQueuing+PrivacyTests.swift in Sources */ = {isa = PBXBuildFile; fileRef = 218E01BF24C7595000BEC470 /* HitQueuing+PrivacyTests.swift */; };
		21A6737325434AE600A7E906 /* SharedStateType.swift in Sources */ = {isa = PBXBuildFile; fileRef = 21A6737225434AE600A7E906 /* SharedStateType.swift */; };
		21BA2E0D265D8DB70011207C /* XDMDeviceTypeTests.swift in Sources */ = {isa = PBXBuildFile; fileRef = 21BA2E0C265D8DB70011207C /* XDMDeviceTypeTests.swift */; };
		21BA2E1D265D8E480011207C /* XDMEnvironmentTypeTests.swift in Sources */ = {isa = PBXBuildFile; fileRef = 21BA2E1C265D8E480011207C /* XDMEnvironmentTypeTests.swift */; };
		21BA2E2D265D8EC60011207C /* XDMApplicationTests.swift in Sources */ = {isa = PBXBuildFile; fileRef = 21BA2E2C265D8EC60011207C /* XDMApplicationTests.swift */; };
		21BA2E3D265D91440011207C /* XDMCloseTypeTests.swift in Sources */ = {isa = PBXBuildFile; fileRef = 21BA2E3C265D91440011207C /* XDMCloseTypeTests.swift */; };
		21BA2E4D265D91830011207C /* XDMDeviceTests.swift in Sources */ = {isa = PBXBuildFile; fileRef = 21BA2E4C265D91830011207C /* XDMDeviceTests.swift */; };
		21BA2E89265D96150011207C /* XDMMobileLifecycleDetailsTests.swift in Sources */ = {isa = PBXBuildFile; fileRef = 21BA2E88265D96150011207C /* XDMMobileLifecycleDetailsTests.swift */; };
		21BA2EA9265D98C80011207C /* LifecycleV2MetricsBuilderTests.swift in Sources */ = {isa = PBXBuildFile; fileRef = 21BA2EA8265D98C80011207C /* LifecycleV2MetricsBuilderTests.swift */; };
		21CAC0E02422917600C11388 /* AEPCore.framework in Frameworks */ = {isa = PBXBuildFile; fileRef = 21CAC0D62422917600C11388 /* AEPCore.framework */; };
		21CAC0E72422917600C11388 /* AEPCore.h in Headers */ = {isa = PBXBuildFile; fileRef = 21CAC0D92422917600C11388 /* AEPCore.h */; settings = {ATTRIBUTES = (Public, ); }; };
		21CD581124EC7B8900D9D590 /* V5MigratorTests.swift in Sources */ = {isa = PBXBuildFile; fileRef = 21CD581024EC7B8900D9D590 /* V5MigratorTests.swift */; };
		21F79AB724E704C5003204C3 /* IDParser.swift in Sources */ = {isa = PBXBuildFile; fileRef = 21F79AB624E704C5003204C3 /* IDParser.swift */; };
		21F79ABB24E70CDC003204C3 /* IDParsing.swift in Sources */ = {isa = PBXBuildFile; fileRef = 21F79ABA24E70CDC003204C3 /* IDParsing.swift */; };
		21F79ABF24E71B03003204C3 /* IDParserTests.swift in Sources */ = {isa = PBXBuildFile; fileRef = 21F79ABD24E7144F003204C3 /* IDParserTests.swift */; };
		21F79AC124E72204003204C3 /* V4MigratorTests.swift in Sources */ = {isa = PBXBuildFile; fileRef = 21F79AC024E72204003204C3 /* V4MigratorTests.swift */; };
		21FE152024F03254008A82FF /* IdentityPublicAPITests.swift in Sources */ = {isa = PBXBuildFile; fileRef = 21FE151F24F03254008A82FF /* IdentityPublicAPITests.swift */; };
		21FE152124F0335E008A82FF /* MockExtension.swift in Sources */ = {isa = PBXBuildFile; fileRef = 3F3951F524CA096100F7325B /* MockExtension.swift */; };
		21FE152224F03386008A82FF /* EventHub+Testable.swift in Sources */ = {isa = PBXBuildFile; fileRef = 3F3951FC24CA096100F7325B /* EventHub+Testable.swift */; };
		2420365224E35EEB0069C89D /* SignalHitProcessorTests.swift in Sources */ = {isa = PBXBuildFile; fileRef = 2420365124E35EEB0069C89D /* SignalHitProcessorTests.swift */; };
		243DCE4724C7AA2800E99AD9 /* AEPServices.h in Headers */ = {isa = PBXBuildFile; fileRef = 243DCE4624C7AA2800E99AD9 /* AEPServices.h */; };
		243DCE4824C7AA7C00E99AD9 /* AEPServices.h in Headers */ = {isa = PBXBuildFile; fileRef = 243DCE4624C7AA2800E99AD9 /* AEPServices.h */; settings = {ATTRIBUTES = (Public, ); }; };
		24543A1424E1DAFC002D8D9A /* MockURLService.swift in Sources */ = {isa = PBXBuildFile; fileRef = 24543A1324E1DAFC002D8D9A /* MockURLService.swift */; };
		24543A1524E1DC8E002D8D9A /* MockDiskCache.swift in Sources */ = {isa = PBXBuildFile; fileRef = 2467E43B24CB54B70022F6BE /* MockDiskCache.swift */; };
		24543A1624E1DC95002D8D9A /* MockUnzipper.swift in Sources */ = {isa = PBXBuildFile; fileRef = 2467E43C24CB54B70022F6BE /* MockUnzipper.swift */; };
		2467E43A24CA4DE20022F6BE /* Unzipping.swift in Sources */ = {isa = PBXBuildFile; fileRef = 2467E43924CA4DE20022F6BE /* Unzipping.swift */; };
		246B19FD2728C1CD0017716A /* MockEventHistoryDatabase.swift in Sources */ = {isa = PBXBuildFile; fileRef = 246B19FC2728C1CD0017716A /* MockEventHistoryDatabase.swift */; };
		246FD07426BDEC7A00FD130B /* MessageGestureRecognizer.swift in Sources */ = {isa = PBXBuildFile; fileRef = 246FD07326BDEC7A00FD130B /* MessageGestureRecognizer.swift */; };
		246FD07A26C1939900FD130B /* MessageAnimation.swift in Sources */ = {isa = PBXBuildFile; fileRef = 246FD07926C1939800FD130B /* MessageAnimation.swift */; };
		246FD07C26C2CDE500FD130B /* FullscreenMessage+FrameCalculation.swift in Sources */ = {isa = PBXBuildFile; fileRef = 246FD07B26C2CDE500FD130B /* FullscreenMessage+FrameCalculation.swift */; };
		246FD07E26CB002F00FD130B /* MessageSettingsTests.swift in Sources */ = {isa = PBXBuildFile; fileRef = 246FD07D26CB002F00FD130B /* MessageSettingsTests.swift */; };
		246FD08026CC520500FD130B /* MessageAlignmentTests.swift in Sources */ = {isa = PBXBuildFile; fileRef = 246FD07F26CC520500FD130B /* MessageAlignmentTests.swift */; };
		246FD08226CC521E00FD130B /* MessageAnimationTests.swift in Sources */ = {isa = PBXBuildFile; fileRef = 246FD08126CC521E00FD130B /* MessageAnimationTests.swift */; };
		246FD08426CC523F00FD130B /* MessageGestureTests.swift in Sources */ = {isa = PBXBuildFile; fileRef = 246FD08326CC523F00FD130B /* MessageGestureTests.swift */; };
		246FD08626CC529800FD130B /* MessageGestureRecognizerTests.swift in Sources */ = {isa = PBXBuildFile; fileRef = 246FD08526CC529800FD130B /* MessageGestureRecognizerTests.swift */; };
		246FD08826CC52F200FD130B /* MessagingDelegateTests.swift in Sources */ = {isa = PBXBuildFile; fileRef = 246FD08726CC52F200FD130B /* MessagingDelegateTests.swift */; };
		246FD08A26CC53E800FD130B /* FullscreenMessage+FrameCalculationTests.swift in Sources */ = {isa = PBXBuildFile; fileRef = 246FD08926CC53E800FD130B /* FullscreenMessage+FrameCalculationTests.swift */; };
		247FBD7D24E331A600FA6505 /* Event+SignalTests.swift in Sources */ = {isa = PBXBuildFile; fileRef = 247FBD7C24E331A600FA6505 /* Event+SignalTests.swift */; };
		249498E2254A0C920045E392 /* Date+FormatTests.swift in Sources */ = {isa = PBXBuildFile; fileRef = 249498E0254A0C910045E392 /* Date+FormatTests.swift */; };
		24A1FCE72704CE6000D28D26 /* rules_testHistory.json in Resources */ = {isa = PBXBuildFile; fileRef = 24A1FCE62704CE6000D28D26 /* rules_testHistory.json */; };
		24B4935824D4C31100AA38D9 /* AEPSignal.framework in Frameworks */ = {isa = PBXBuildFile; fileRef = 24B4934F24D4C31100AA38D9 /* AEPSignal.framework */; };
		24B4935D24D4C31100AA38D9 /* SignalTests.swift in Sources */ = {isa = PBXBuildFile; fileRef = 24B4935C24D4C31100AA38D9 /* SignalTests.swift */; };
		24B4935F24D4C31100AA38D9 /* AEPSignal.h in Headers */ = {isa = PBXBuildFile; fileRef = 24B4935124D4C31100AA38D9 /* AEPSignal.h */; settings = {ATTRIBUTES = (Public, ); }; };
		24B4936F24D4C6F900AA38D9 /* Signal.swift in Sources */ = {isa = PBXBuildFile; fileRef = 24B4936E24D4C6F900AA38D9 /* Signal.swift */; };
		24B4937124D4C86C00AA38D9 /* SignalConstants.swift in Sources */ = {isa = PBXBuildFile; fileRef = 24B4937024D4C86C00AA38D9 /* SignalConstants.swift */; };
		24B4937624D8AAAF00AA38D9 /* Event+Signal.swift in Sources */ = {isa = PBXBuildFile; fileRef = 24B4937524D8AAAF00AA38D9 /* Event+Signal.swift */; };
		24B4937824D8CEAC00AA38D9 /* SignalHitProcessor.swift in Sources */ = {isa = PBXBuildFile; fileRef = 24B4937724D8CEAC00AA38D9 /* SignalHitProcessor.swift */; };
		24B4937A24DA18BE00AA38D9 /* SignalHit.swift in Sources */ = {isa = PBXBuildFile; fileRef = 24B4937924DA18BE00AA38D9 /* SignalHit.swift */; };
		24B4BE592714F5A40000C3AA /* EventHistoryRequestTests.swift in Sources */ = {isa = PBXBuildFile; fileRef = 24B4BE582714F5A40000C3AA /* EventHistoryRequestTests.swift */; };
		24B4BE5B2714F7730000C3AA /* EventHistoryResponseTests.swift in Sources */ = {isa = PBXBuildFile; fileRef = 24B4BE5A2714F7730000C3AA /* EventHistoryResponseTests.swift */; };
		24B4BE5D2714F7B30000C3AA /* EventHistoryTests.swift in Sources */ = {isa = PBXBuildFile; fileRef = 24B4BE5C2714F7B30000C3AA /* EventHistoryTests.swift */; };
		24B4BE5F2714F7C80000C3AA /* EventHistoryDatabaseTests.swift in Sources */ = {isa = PBXBuildFile; fileRef = 24B4BE5E2714F7C80000C3AA /* EventHistoryDatabaseTests.swift */; };
		24C5E14D26B8B00B005BEA72 /* MessageSettings.swift in Sources */ = {isa = PBXBuildFile; fileRef = 24C5E14C26B8B00B005BEA72 /* MessageSettings.swift */; };
		24C5E15D26B990CB005BEA72 /* MessageGesture.swift in Sources */ = {isa = PBXBuildFile; fileRef = 24C5E15C26B990CB005BEA72 /* MessageGesture.swift */; };
		24C5E17B26B999E4005BEA72 /* MessageAlignment.swift in Sources */ = {isa = PBXBuildFile; fileRef = 24C5E17A26B999E4005BEA72 /* MessageAlignment.swift */; };
		24CE74AB26D401ED008F9EFD /* MockFullscreenListener.swift in Sources */ = {isa = PBXBuildFile; fileRef = 24CE74AA26D401EC008F9EFD /* MockFullscreenListener.swift */; };
		24CE74AD26D40239008F9EFD /* MockMessagingDelegate.swift in Sources */ = {isa = PBXBuildFile; fileRef = 24CE74AC26D40239008F9EFD /* MockMessagingDelegate.swift */; };
		24CE74AF26D40278008F9EFD /* MockWKScriptMessage.swift in Sources */ = {isa = PBXBuildFile; fileRef = 24CE74AE26D40278008F9EFD /* MockWKScriptMessage.swift */; };
		24CE74B126D40483008F9EFD /* XCTest.framework in Frameworks */ = {isa = PBXBuildFile; fileRef = 24CE74B026D40483008F9EFD /* XCTest.framework */; };
		24CF602B2538AC79006473BA /* MobileCore+Tracking.swift in Sources */ = {isa = PBXBuildFile; fileRef = 24CF602A2538AC79006473BA /* MobileCore+Tracking.swift */; };
		24CF603B2538C7E4006473BA /* MobileCore+TrackingTests.swift in Sources */ = {isa = PBXBuildFile; fileRef = 24CF603A2538C7E4006473BA /* MobileCore+TrackingTests.swift */; };
		24D2A3D524DB5B370079DCCF /* HitQueuing+PrivacyStatus.swift in Sources */ = {isa = PBXBuildFile; fileRef = 24D2A3D424DB5B370079DCCF /* HitQueuing+PrivacyStatus.swift */; };
<<<<<<< HEAD
		24D9D52E26AB788D002A441A /* FullscreenMessage+WKNavigationDelegate.swift in Sources */ = {isa = PBXBuildFile; fileRef = 24D9D52D26AB788C002A441A /* FullscreenMessage+WKNavigationDelegate.swift */; };
		24D9D54C26AB797D002A441A /* FullscreenMessage+WKScriptMessageHandler.swift in Sources */ = {isa = PBXBuildFile; fileRef = 24D9D54B26AB797D002A441A /* FullscreenMessage+WKScriptMessageHandler.swift */; };
		24E255D5270F406300AB9F07 /* EventData+FNV1A32Tests.swift in Sources */ = {isa = PBXBuildFile; fileRef = 24E255D4270F406300AB9F07 /* EventData+FNV1A32Tests.swift */; };
		24E255D7270F526D00AB9F07 /* String+FNV1A32Tests.swift in Sources */ = {isa = PBXBuildFile; fileRef = 24E255D6270F526D00AB9F07 /* String+FNV1A32Tests.swift */; };
		24EDE33126EFB7170068A65F /* EventHistory.swift in Sources */ = {isa = PBXBuildFile; fileRef = 24EDE33026EFB7170068A65F /* EventHistory.swift */; };
		24EDE33326EFB7470068A65F /* EventHistoryRequest.swift in Sources */ = {isa = PBXBuildFile; fileRef = 24EDE33226EFB7470068A65F /* EventHistoryRequest.swift */; };
		24EDE33526EFBDD60068A65F /* EventHistoryDatabase.swift in Sources */ = {isa = PBXBuildFile; fileRef = 24EDE33426EFBDD60068A65F /* EventHistoryDatabase.swift */; };
		24EDE33726F10B810068A65F /* EventData+FNV1A32.swift in Sources */ = {isa = PBXBuildFile; fileRef = 24EDE33626F10B810068A65F /* EventData+FNV1A32.swift */; };
		24EDE33926F10BA10068A65F /* String+FNV1A32.swift in Sources */ = {isa = PBXBuildFile; fileRef = 24EDE33826F10BA10068A65F /* String+FNV1A32.swift */; };
		24EDE33B26F39F450068A65F /* EventHistoryResult.swift in Sources */ = {isa = PBXBuildFile; fileRef = 24EDE33A26F39F450068A65F /* EventHistoryResult.swift */; };
		344CB8028DA7A7F0F44E65F4 /* Pods_AEPIntegrationTests.framework in Frameworks */ = {isa = PBXBuildFile; fileRef = B414FF5745B34BC95CF624DC /* Pods_AEPIntegrationTests.framework */; };
=======
		2E00098F26D59EA100DE1F3B /* LifecycleV2FunctionalTests.swift in Sources */ = {isa = PBXBuildFile; fileRef = 2E00098E26D59EA100DE1F3B /* LifecycleV2FunctionalTests.swift */; };
		2E36F6CA26C1D8D200B194D9 /* LifecycleV2DataStoreCacheTests.swift in Sources */ = {isa = PBXBuildFile; fileRef = 2E36F6C926C1D8D200B194D9 /* LifecycleV2DataStoreCacheTests.swift */; };
		2EF8B38226BCC69C009D6475 /* LifecycleV2DataStoreCache.swift in Sources */ = {isa = PBXBuildFile; fileRef = 2EF8B38126BCC69C009D6475 /* LifecycleV2DataStoreCache.swift */; };
		3080C53E015AAAF2AC268368 /* Pods_AEPIdentityTests.framework in Frameworks */ = {isa = PBXBuildFile; fileRef = AE1AFF2E227272FC92CF7ABE /* Pods_AEPIdentityTests.framework */; };
		380ECFBFE9B4654A66A8F119 /* Pods_AEPIntegrationTests.framework in Frameworks */ = {isa = PBXBuildFile; fileRef = D855F28C43DD8DA6A4B6ACFE /* Pods_AEPIntegrationTests.framework */; };
>>>>>>> 3c9636db
		3F03979024BE5DD30019F095 /* AEPServices.framework in Frameworks */ = {isa = PBXBuildFile; fileRef = 3F03978724BE5DD30019F095 /* AEPServices.framework */; };
		3F0397C324BE5FF30019F095 /* Caching.swift in Sources */ = {isa = PBXBuildFile; fileRef = 3F0397A024BE5FF30019F095 /* Caching.swift */; };
		3F0397C424BE5FF30019F095 /* Cache.swift in Sources */ = {isa = PBXBuildFile; fileRef = 3F0397A124BE5FF30019F095 /* Cache.swift */; };
		3F0397C524BE5FF30019F095 /* CacheEntry.swift in Sources */ = {isa = PBXBuildFile; fileRef = 3F0397A224BE5FF30019F095 /* CacheEntry.swift */; };
		3F0397C624BE5FF30019F095 /* DiskCacheService.swift in Sources */ = {isa = PBXBuildFile; fileRef = 3F0397A324BE5FF30019F095 /* DiskCacheService.swift */; };
		3F0397C724BE5FF30019F095 /* CacheExpiry.swift in Sources */ = {isa = PBXBuildFile; fileRef = 3F0397A424BE5FF30019F095 /* CacheExpiry.swift */; };
		3F0397C824BE5FF30019F095 /* ServiceProvider.swift in Sources */ = {isa = PBXBuildFile; fileRef = 3F0397A524BE5FF30019F095 /* ServiceProvider.swift */; };
		3F0397C924BE5FF30019F095 /* Logging.swift in Sources */ = {isa = PBXBuildFile; fileRef = 3F0397A724BE5FF30019F095 /* Logging.swift */; };
		3F0397CA24BE5FF30019F095 /* Log.swift in Sources */ = {isa = PBXBuildFile; fileRef = 3F0397A824BE5FF30019F095 /* Log.swift */; };
		3F0397CB24BE5FF30019F095 /* LogLevel.swift in Sources */ = {isa = PBXBuildFile; fileRef = 3F0397A924BE5FF30019F095 /* LogLevel.swift */; };
		3F0397CC24BE5FF30019F095 /* NetworkService.swift in Sources */ = {isa = PBXBuildFile; fileRef = 3F0397AB24BE5FF30019F095 /* NetworkService.swift */; };
		3F0397CD24BE5FF30019F095 /* NetworkServiceConstants.swift in Sources */ = {isa = PBXBuildFile; fileRef = 3F0397AC24BE5FF30019F095 /* NetworkServiceConstants.swift */; };
		3F0397CE24BE5FF30019F095 /* LoggingService.swift in Sources */ = {isa = PBXBuildFile; fileRef = 3F0397AD24BE5FF30019F095 /* LoggingService.swift */; };
		3F0397CF24BE5FF30019F095 /* Networking.swift in Sources */ = {isa = PBXBuildFile; fileRef = 3F0397AE24BE5FF30019F095 /* Networking.swift */; };
		3F0397D024BE5FF30019F095 /* HttpMethod.swift in Sources */ = {isa = PBXBuildFile; fileRef = 3F0397AF24BE5FF30019F095 /* HttpMethod.swift */; };
		3F0397D124BE5FF30019F095 /* HttpConnection.swift in Sources */ = {isa = PBXBuildFile; fileRef = 3F0397B024BE5FF30019F095 /* HttpConnection.swift */; };
		3F0397D224BE5FF30019F095 /* NetworkRequest.swift in Sources */ = {isa = PBXBuildFile; fileRef = 3F0397B124BE5FF30019F095 /* NetworkRequest.swift */; };
		3F0397D324BE5FF30019F095 /* SQLiteDataQueue.swift in Sources */ = {isa = PBXBuildFile; fileRef = 3F0397B324BE5FF30019F095 /* SQLiteDataQueue.swift */; };
		3F0397D424BE5FF30019F095 /* SQLiteWrapper.swift in Sources */ = {isa = PBXBuildFile; fileRef = 3F0397B424BE5FF30019F095 /* SQLiteWrapper.swift */; };
		3F0397D524BE5FF30019F095 /* DataQueue.swift in Sources */ = {isa = PBXBuildFile; fileRef = 3F0397B524BE5FF30019F095 /* DataQueue.swift */; };
		3F0397D624BE5FF30019F095 /* DataEntity.swift in Sources */ = {isa = PBXBuildFile; fileRef = 3F0397B624BE5FF30019F095 /* DataEntity.swift */; };
		3F0397D724BE5FF30019F095 /* DataQueueService.swift in Sources */ = {isa = PBXBuildFile; fileRef = 3F0397B724BE5FF30019F095 /* DataQueueService.swift */; };
		3F0397D824BE5FF30019F095 /* DataQueuing.swift in Sources */ = {isa = PBXBuildFile; fileRef = 3F0397B824BE5FF30019F095 /* DataQueuing.swift */; };
		3F0397DA24BE5FF30019F095 /* NamedCollectionProcessing.swift in Sources */ = {isa = PBXBuildFile; fileRef = 3F0397BB24BE5FF30019F095 /* NamedCollectionProcessing.swift */; };
		3F0397DB24BE5FF30019F095 /* NamedCollectionDataStore.swift in Sources */ = {isa = PBXBuildFile; fileRef = 3F0397BC24BE5FF30019F095 /* NamedCollectionDataStore.swift */; };
		3F0397DC24BE5FF30019F095 /* UserDefaultsNamedCollection.swift in Sources */ = {isa = PBXBuildFile; fileRef = 3F0397BD24BE5FF30019F095 /* UserDefaultsNamedCollection.swift */; };
		3F0397DD24BE5FF30019F095 /* ApplicationSystemInfoService.swift in Sources */ = {isa = PBXBuildFile; fileRef = 3F0397BE24BE5FF30019F095 /* ApplicationSystemInfoService.swift */; };
		3F0397DE24BE5FF30019F095 /* SystemInfoService.swift in Sources */ = {isa = PBXBuildFile; fileRef = 3F0397BF24BE5FF30019F095 /* SystemInfoService.swift */; };
		3F0397DF24BE5FF30019F095 /* URLOpening.swift in Sources */ = {isa = PBXBuildFile; fileRef = 3F0397C024BE5FF30019F095 /* URLOpening.swift */; };
		3F0397E024BE5FF30019F095 /* URLService.swift in Sources */ = {isa = PBXBuildFile; fileRef = 3F0397C124BE5FF30019F095 /* URLService.swift */; };
		3F0397F224BE60910019F095 /* HitProcessing.swift in Sources */ = {isa = PBXBuildFile; fileRef = 3F0397E324BE60910019F095 /* HitProcessing.swift */; };
		3F0397F324BE60910019F095 /* PersistentHitQueue.swift in Sources */ = {isa = PBXBuildFile; fileRef = 3F0397E424BE60910019F095 /* PersistentHitQueue.swift */; };
		3F0397F424BE60910019F095 /* HitQueuing.swift in Sources */ = {isa = PBXBuildFile; fileRef = 3F0397E524BE60910019F095 /* HitQueuing.swift */; };
		3F0397F524BE60910019F095 /* AtomicCounter.swift in Sources */ = {isa = PBXBuildFile; fileRef = 3F0397E624BE60910019F095 /* AtomicCounter.swift */; };
		3F0397F624BE60910019F095 /* FileUnzipper.swift in Sources */ = {isa = PBXBuildFile; fileRef = 3F0397E824BE60910019F095 /* FileUnzipper.swift */; };
		3F0397F724BE60910019F095 /* ZipArchive.swift in Sources */ = {isa = PBXBuildFile; fileRef = 3F0397E924BE60910019F095 /* ZipArchive.swift */; };
		3F0397F824BE60910019F095 /* ZipEntry.swift in Sources */ = {isa = PBXBuildFile; fileRef = 3F0397EA24BE60910019F095 /* ZipEntry.swift */; };
		3F0397F924BE60910019F095 /* FileManager+ZIP.swift in Sources */ = {isa = PBXBuildFile; fileRef = 3F0397EB24BE60910019F095 /* FileManager+ZIP.swift */; };
		3F0397FA24BE60910019F095 /* FileUnzipperConstants.swift in Sources */ = {isa = PBXBuildFile; fileRef = 3F0397EC24BE60910019F095 /* FileUnzipperConstants.swift */; };
		3F0397FB24BE60910019F095 /* ThreadSafeArray.swift in Sources */ = {isa = PBXBuildFile; fileRef = 3F0397ED24BE60910019F095 /* ThreadSafeArray.swift */; };
		3F0397FC24BE60910019F095 /* OperationOrderer.swift in Sources */ = {isa = PBXBuildFile; fileRef = 3F0397EE24BE60910019F095 /* OperationOrderer.swift */; };
		3F0397FD24BE60910019F095 /* ThreadSafeDictionary.swift in Sources */ = {isa = PBXBuildFile; fileRef = 3F0397EF24BE60910019F095 /* ThreadSafeDictionary.swift */; };
		3F0397FE24BE60910019F095 /* URLEncoder.swift in Sources */ = {isa = PBXBuildFile; fileRef = 3F0397F024BE60910019F095 /* URLEncoder.swift */; };
		3F0397FF24BE60910019F095 /* AnyCodable.swift in Sources */ = {isa = PBXBuildFile; fileRef = 3F0397F124BE60910019F095 /* AnyCodable.swift */; };
		3F03981524BE61520019F095 /* UnzipperTest.swift in Sources */ = {isa = PBXBuildFile; fileRef = 3F03980124BE61520019F095 /* UnzipperTest.swift */; };
		3F03981624BE61520019F095 /* SystemInfoServiceTest.swift in Sources */ = {isa = PBXBuildFile; fileRef = 3F03980224BE61520019F095 /* SystemInfoServiceTest.swift */; };
		3F03981724BE61520019F095 /* DataQueueService+Testable.swift in Sources */ = {isa = PBXBuildFile; fileRef = 3F03980324BE61520019F095 /* DataQueueService+Testable.swift */; };
		3F03981824BE61520019F095 /* DataQueueServiceTests.swift in Sources */ = {isa = PBXBuildFile; fileRef = 3F03980424BE61520019F095 /* DataQueueServiceTests.swift */; };
		3F03981924BE61520019F095 /* URLServiceTest.swift in Sources */ = {isa = PBXBuildFile; fileRef = 3F03980524BE61520019F095 /* URLServiceTest.swift */; };
		3F03981A24BE61520019F095 /* DiskCacheServiceTests.swift in Sources */ = {isa = PBXBuildFile; fileRef = 3F03980624BE61520019F095 /* DiskCacheServiceTests.swift */; };
		3F03981B24BE61520019F095 /* UserDefaultsNamedCollectionTest.swift in Sources */ = {isa = PBXBuildFile; fileRef = 3F03980724BE61520019F095 /* UserDefaultsNamedCollectionTest.swift */; };
		3F03981C24BE61520019F095 /* SQLiteWrapperTests.swift in Sources */ = {isa = PBXBuildFile; fileRef = 3F03980824BE61520019F095 /* SQLiteWrapperTests.swift */; };
		3F03981E24BE61520019F095 /* DataQueueTests.swift in Sources */ = {isa = PBXBuildFile; fileRef = 3F03980A24BE61520019F095 /* DataQueueTests.swift */; };
		3F03981F24BE61520019F095 /* NetworkServiceTests.swift in Sources */ = {isa = PBXBuildFile; fileRef = 3F03980B24BE61520019F095 /* NetworkServiceTests.swift */; };
		3F03982024BE61520019F095 /* LogLevelTest.swift in Sources */ = {isa = PBXBuildFile; fileRef = 3F03980C24BE61520019F095 /* LogLevelTest.swift */; };
		3F03982124BE61520019F095 /* NamedCollectionDataStoreTest.swift in Sources */ = {isa = PBXBuildFile; fileRef = 3F03980D24BE61520019F095 /* NamedCollectionDataStoreTest.swift */; };
		3F03982224BE61520019F095 /* OperationOrdererTests.swift in Sources */ = {isa = PBXBuildFile; fileRef = 3F03980F24BE61520019F095 /* OperationOrdererTests.swift */; };
		3F03982324BE61520019F095 /* PersistentHitQueueTests.swift in Sources */ = {isa = PBXBuildFile; fileRef = 3F03981024BE61520019F095 /* PersistentHitQueueTests.swift */; };
		3F03982424BE61520019F095 /* AnyCodableTests.swift in Sources */ = {isa = PBXBuildFile; fileRef = 3F03981124BE61520019F095 /* AnyCodableTests.swift */; };
		3F03982524BE61520019F095 /* ThreadSafeArrayTests.swift in Sources */ = {isa = PBXBuildFile; fileRef = 3F03981224BE61520019F095 /* ThreadSafeArrayTests.swift */; };
		3F03982624BE61520019F095 /* URLEncoderTests.swift in Sources */ = {isa = PBXBuildFile; fileRef = 3F03981324BE61520019F095 /* URLEncoderTests.swift */; };
		3F03982724BE61520019F095 /* ThreadSafeDictionaryTests.swift in Sources */ = {isa = PBXBuildFile; fileRef = 3F03981424BE61520019F095 /* ThreadSafeDictionaryTests.swift */; };
		3F03983824BE62AA0019F095 /* TestRules.zip in Resources */ = {isa = PBXBuildFile; fileRef = 3F03983424BE62AA0019F095 /* TestRules.zip */; };
		3F03983924BE62AA0019F095 /* TestImage.png in Resources */ = {isa = PBXBuildFile; fileRef = 3F03983524BE62AA0019F095 /* TestImage.png */; };
		3F03983A24BE62AA0019F095 /* ADBMobileConfig.json in Resources */ = {isa = PBXBuildFile; fileRef = 3F03983624BE62AA0019F095 /* ADBMobileConfig.json */; };
		3F03983B24BE62AA0019F095 /* TestConfig.json in Resources */ = {isa = PBXBuildFile; fileRef = 3F03983724BE62AA0019F095 /* TestConfig.json */; };
		3F03984224BE65170019F095 /* AEPServices.framework in Frameworks */ = {isa = PBXBuildFile; fileRef = 3F03978724BE5DD30019F095 /* AEPServices.framework */; };
		3F08FF9524D9F1D200D34DE3 /* EventDataMerger.swift in Sources */ = {isa = PBXBuildFile; fileRef = 3F08FF9424D9F1D200D34DE3 /* EventDataMerger.swift */; };
		3F08FF9724D9F1F300D34DE3 /* EventDataMergeTests.swift in Sources */ = {isa = PBXBuildFile; fileRef = 3F08FF9624D9F1F300D34DE3 /* EventDataMergeTests.swift */; };
		3F08FF9924DA03F000D34DE3 /* RulesEngineFunctionalTests.swift in Sources */ = {isa = PBXBuildFile; fileRef = 3F08FF9824DA03F000D34DE3 /* RulesEngineFunctionalTests.swift */; };
		3F08FF9B24DA0DA100D34DE3 /* rules_functional_1.zip in Resources */ = {isa = PBXBuildFile; fileRef = 3F08FF9A24DA0DA100D34DE3 /* rules_functional_1.zip */; };
		3F08FF9D24DA0DCF00D34DE3 /* RulesDownloaderTests.swift in Sources */ = {isa = PBXBuildFile; fileRef = 3F08FF9C24DA0DCF00D34DE3 /* RulesDownloaderTests.swift */; };
		3F08FFA924DBBDD700D34DE3 /* UserDefaults+Clear.swift in Sources */ = {isa = PBXBuildFile; fileRef = 3F08FFA724DBBDD700D34DE3 /* UserDefaults+Clear.swift */; };
		3F08FFAA24DBBDD700D34DE3 /* TestableNetworkService.swift in Sources */ = {isa = PBXBuildFile; fileRef = 3F08FFA824DBBDD700D34DE3 /* TestableNetworkService.swift */; };
		3F16761424E1B0630041B970 /* RulesConstants.swift in Sources */ = {isa = PBXBuildFile; fileRef = 3F16761324E1B0630041B970 /* RulesConstants.swift */; };
		3F16762824F031A00041B970 /* EventHubContractTests.swift in Sources */ = {isa = PBXBuildFile; fileRef = 3F16762724F031A00041B970 /* EventHubContractTests.swift */; };
		3F16762A24F032C60041B970 /* ContractExtensionOne.swift in Sources */ = {isa = PBXBuildFile; fileRef = 3F16762924F032C60041B970 /* ContractExtensionOne.swift */; };
		3F16762C24F032E60041B970 /* ContractExtensionTwo.swift in Sources */ = {isa = PBXBuildFile; fileRef = 3F16762B24F032E60041B970 /* ContractExtensionTwo.swift */; };
		3F278C4D262E1FAB00E955E5 /* CachedRules.swift in Sources */ = {isa = PBXBuildFile; fileRef = 3F278C4C262E1FAB00E955E5 /* CachedRules.swift */; };
		3F2B1DA62631E7FE0030F50B /* RuleConsequence.swift in Sources */ = {isa = PBXBuildFile; fileRef = 3F2B1DA52631E7FE0030F50B /* RuleConsequence.swift */; };
		3F2B1DC5263221580030F50B /* LaunchRulesEngine+Downloader.swift in Sources */ = {isa = PBXBuildFile; fileRef = 3F2B1DC4263221580030F50B /* LaunchRulesEngine+Downloader.swift */; };
		3F2F12BB24F6D07E00600CB4 /* AEPIdentity.framework in Frameworks */ = {isa = PBXBuildFile; fileRef = 3FE6DE2F24C642330065EA05 /* AEPIdentity.framework */; };
		3F2F12BC24F6D07E00600CB4 /* AEPLifecycle.framework in Frameworks */ = {isa = PBXBuildFile; fileRef = 3FE6DDD124C62EE60065EA05 /* AEPLifecycle.framework */; };
		3F2F12BD24F6D07E00600CB4 /* AEPServices.framework in Frameworks */ = {isa = PBXBuildFile; fileRef = 3F03978724BE5DD30019F095 /* AEPServices.framework */; };
		3F2F12BE24F6D07E00600CB4 /* AEPSignal.framework in Frameworks */ = {isa = PBXBuildFile; fileRef = 24B4934F24D4C31100AA38D9 /* AEPSignal.framework */; };
		3F2F12C024F6D66C00600CB4 /* TestHelpers.swift in Sources */ = {isa = PBXBuildFile; fileRef = 3F2F12BF24F6D66C00600CB4 /* TestHelpers.swift */; };
		3F39153024CA47B600B58C3E /* JSONRulesParserTests.swift in Sources */ = {isa = PBXBuildFile; fileRef = 3F39152F24CA47B600B58C3E /* JSONRulesParserTests.swift */; };
		3F39153324CB7E2400B58C3E /* MobileCore+IdentityTests.swift in Sources */ = {isa = PBXBuildFile; fileRef = 3F39153224CB7E2400B58C3E /* MobileCore+IdentityTests.swift */; };
		3F39520724CA096100F7325B /* MobileCoreTests.swift in Sources */ = {isa = PBXBuildFile; fileRef = 3F3951E824CA096100F7325B /* MobileCoreTests.swift */; };
		3F39520824CA096100F7325B /* SharedStateTest.swift in Sources */ = {isa = PBXBuildFile; fileRef = 3F3951EA24CA096100F7325B /* SharedStateTest.swift */; };
		3F39520924CA096100F7325B /* EventHubTests.swift in Sources */ = {isa = PBXBuildFile; fileRef = 3F3951EB24CA096100F7325B /* EventHubTests.swift */; };
		3F39520A24CA096100F7325B /* TestRules.zip in Resources */ = {isa = PBXBuildFile; fileRef = 3F3951ED24CA096100F7325B /* TestRules.zip */; };
		3F39520B24CA096100F7325B /* TestImage.png in Resources */ = {isa = PBXBuildFile; fileRef = 3F3951EE24CA096100F7325B /* TestImage.png */; };
		3F39520C24CA096100F7325B /* rules_1.json in Resources */ = {isa = PBXBuildFile; fileRef = 3F3951EF24CA096100F7325B /* rules_1.json */; };
		3F39520D24CA096100F7325B /* ADBMobileConfig.json in Resources */ = {isa = PBXBuildFile; fileRef = 3F3951F024CA096100F7325B /* ADBMobileConfig.json */; };
		3F39520E24CA096100F7325B /* TestConfig.json in Resources */ = {isa = PBXBuildFile; fileRef = 3F3951F124CA096100F7325B /* TestConfig.json */; };
		3F39520F24CA096100F7325B /* testRulesDownloader.zip in Resources */ = {isa = PBXBuildFile; fileRef = 3F3951F224CA096100F7325B /* testRulesDownloader.zip */; };
		3F39521024CA096100F7325B /* SlowMockExtension.swift in Sources */ = {isa = PBXBuildFile; fileRef = 3F3951F424CA096100F7325B /* SlowMockExtension.swift */; };
		3F39521224CA096100F7325B /* MockExtensionTwo.swift in Sources */ = {isa = PBXBuildFile; fileRef = 3F3951F624CA096100F7325B /* MockExtensionTwo.swift */; };
		3F39521324CA096100F7325B /* MobileCore+ConfigurationTests.swift in Sources */ = {isa = PBXBuildFile; fileRef = 3F3951F724CA096100F7325B /* MobileCore+ConfigurationTests.swift */; };
		3F39521524CA096200F7325B /* MockConfigurationDownloader.swift in Sources */ = {isa = PBXBuildFile; fileRef = 3F3951FA24CA096100F7325B /* MockConfigurationDownloader.swift */; };
		3F39521624CA096200F7325B /* MockNetworkServiceOverrider.swift in Sources */ = {isa = PBXBuildFile; fileRef = 3F3951FB24CA096100F7325B /* MockNetworkServiceOverrider.swift */; };
		3F39521824CA096200F7325B /* MockRulesDownloaderNetworkService.swift in Sources */ = {isa = PBXBuildFile; fileRef = 3F3951FD24CA096100F7325B /* MockRulesDownloaderNetworkService.swift */; };
		3F39521924CA096200F7325B /* SharedStateTestHelper.swift in Sources */ = {isa = PBXBuildFile; fileRef = 3F3951FE24CA096100F7325B /* SharedStateTestHelper.swift */; };
		3F39521A24CA096200F7325B /* MockConfigurationDownloaderNetworkService.swift in Sources */ = {isa = PBXBuildFile; fileRef = 3F3951FF24CA096100F7325B /* MockConfigurationDownloaderNetworkService.swift */; };
		3F39521D24CA096200F7325B /* ConfigurationStateTests.swift in Sources */ = {isa = PBXBuildFile; fileRef = 3F39520324CA096100F7325B /* ConfigurationStateTests.swift */; };
		3F39521E24CA096200F7325B /* ConfigurationDownloaderTests.swift in Sources */ = {isa = PBXBuildFile; fileRef = 3F39520424CA096100F7325B /* ConfigurationDownloaderTests.swift */; };
		3F39522024CA096200F7325B /* LaunchIDManagerTests.swift in Sources */ = {isa = PBXBuildFile; fileRef = 3F39520624CA096100F7325B /* LaunchIDManagerTests.swift */; };
		3F4256FF24F474F4005D4006 /* IdentityIntegrationTests.swift in Sources */ = {isa = PBXBuildFile; fileRef = 3F4256FE24F474F4005D4006 /* IdentityIntegrationTests.swift */; };
		3F42570124F474F4005D4006 /* AEPCore.framework in Frameworks */ = {isa = PBXBuildFile; fileRef = 21CAC0D62422917600C11388 /* AEPCore.framework */; };
		3F42571024F4754F005D4006 /* TestableNetworkService.swift in Sources */ = {isa = PBXBuildFile; fileRef = 3F42570F24F4754F005D4006 /* TestableNetworkService.swift */; };
		3F5D45F8251903030040E298 /* LaunchRuleTransformer.swift in Sources */ = {isa = PBXBuildFile; fileRef = 3F5D45F7251903020040E298 /* LaunchRuleTransformer.swift */; };
		3F5D45FB251904F00040E298 /* LaunchRuleTransformerTests.swift in Sources */ = {isa = PBXBuildFile; fileRef = 3F5D45F9251904C50040E298 /* LaunchRuleTransformerTests.swift */; };
		3F5D45FD25190E8D0040E298 /* rules_testTransform.json in Resources */ = {isa = PBXBuildFile; fileRef = 3F5D45FC25190E8C0040E298 /* rules_testTransform.json */; };
		3F5F9ED12502D34500C8A0B4 /* ConfigurationIntegrationTests.swift in Sources */ = {isa = PBXBuildFile; fileRef = 3F5F9ED02502D34500C8A0B4 /* ConfigurationIntegrationTests.swift */; };
		3FB5F7D024D2848900F0F6DF /* ConfigurationUpdateTests.swift in Sources */ = {isa = PBXBuildFile; fileRef = 3FB5F7CF24D2848900F0F6DF /* ConfigurationUpdateTests.swift */; };
		3FB66AC524CA004400502CAF /* CoreConstants.swift in Sources */ = {isa = PBXBuildFile; fileRef = 3FB66A9E24CA004400502CAF /* CoreConstants.swift */; };
		3FB66AC624CA004400502CAF /* MobileCore.swift in Sources */ = {isa = PBXBuildFile; fileRef = 3FB66A9F24CA004400502CAF /* MobileCore.swift */; };
		3FB66AC924CA004400502CAF /* MobileCore+Configuration.swift in Sources */ = {isa = PBXBuildFile; fileRef = 3FB66AA224CA004400502CAF /* MobileCore+Configuration.swift */; };
		3FB66ACA24CA004400502CAF /* MobileCore+Lifecycle.swift in Sources */ = {isa = PBXBuildFile; fileRef = 3FB66AA324CA004400502CAF /* MobileCore+Lifecycle.swift */; };
		3FB66ACC24CA004400502CAF /* EventHubPlaceholderExtension.swift in Sources */ = {isa = PBXBuildFile; fileRef = 3FB66AA624CA004400502CAF /* EventHubPlaceholderExtension.swift */; };
		3FB66ACD24CA004400502CAF /* EventHubConstants.swift in Sources */ = {isa = PBXBuildFile; fileRef = 3FB66AA724CA004400502CAF /* EventHubConstants.swift */; };
		3FB66ACE24CA004400502CAF /* ExtensionContainer.swift in Sources */ = {isa = PBXBuildFile; fileRef = 3FB66AA824CA004400502CAF /* ExtensionContainer.swift */; };
		3FB66ACF24CA004400502CAF /* Event.swift in Sources */ = {isa = PBXBuildFile; fileRef = 3FB66AA924CA004400502CAF /* Event.swift */; };
		3FB66AD024CA004400502CAF /* AEPError.swift in Sources */ = {isa = PBXBuildFile; fileRef = 3FB66AAA24CA004400502CAF /* AEPError.swift */; };
		3FB66AD124CA004400502CAF /* SharedState.swift in Sources */ = {isa = PBXBuildFile; fileRef = 3FB66AAB24CA004400502CAF /* SharedState.swift */; };
		3FB66AD224CA004400502CAF /* EventHub.swift in Sources */ = {isa = PBXBuildFile; fileRef = 3FB66AAC24CA004400502CAF /* EventHub.swift */; };
		3FB66AD324CA004400502CAF /* ExtensionRuntime.swift in Sources */ = {isa = PBXBuildFile; fileRef = 3FB66AAD24CA004400502CAF /* ExtensionRuntime.swift */; };
		3FB66AD424CA004400502CAF /* EventType.swift in Sources */ = {isa = PBXBuildFile; fileRef = 3FB66AAE24CA004400502CAF /* EventType.swift */; };
		3FB66AD524CA004400502CAF /* EventHubError.swift in Sources */ = {isa = PBXBuildFile; fileRef = 3FB66AAF24CA004400502CAF /* EventHubError.swift */; };
		3FB66AD624CA004400502CAF /* EventSource.swift in Sources */ = {isa = PBXBuildFile; fileRef = 3FB66AB024CA004400502CAF /* EventSource.swift */; };
		3FB66AD724CA004400502CAF /* EventListenerContainer.swift in Sources */ = {isa = PBXBuildFile; fileRef = 3FB66AB124CA004400502CAF /* EventListenerContainer.swift */; };
		3FB66AD824CA004400502CAF /* Extension.swift in Sources */ = {isa = PBXBuildFile; fileRef = 3FB66AB224CA004400502CAF /* Extension.swift */; };
		3FB66AD924CA004400502CAF /* LaunchRule.swift in Sources */ = {isa = PBXBuildFile; fileRef = 3FB66AB424CA004400502CAF /* LaunchRule.swift */; };
		3FB66ADA24CA004400502CAF /* RulesDownloader.swift in Sources */ = {isa = PBXBuildFile; fileRef = 3FB66AB524CA004400502CAF /* RulesDownloader.swift */; };
		3FB66ADB24CA004400502CAF /* LaunchRulesEngine.swift in Sources */ = {isa = PBXBuildFile; fileRef = 3FB66AB624CA004400502CAF /* LaunchRulesEngine.swift */; };
		3FB66ADC24CA004400502CAF /* RulesLoader.swift in Sources */ = {isa = PBXBuildFile; fileRef = 3FB66AB724CA004400502CAF /* RulesLoader.swift */; };
		3FB66ADD24CA004400502CAF /* JSONRulesParser.swift in Sources */ = {isa = PBXBuildFile; fileRef = 3FB66AB824CA004400502CAF /* JSONRulesParser.swift */; };
		3FB66ADE24CA004400502CAF /* Configuration.swift in Sources */ = {isa = PBXBuildFile; fileRef = 3FB66ABA24CA004400502CAF /* Configuration.swift */; };
		3FB66ADF24CA004400502CAF /* ConfigurationConstants.swift in Sources */ = {isa = PBXBuildFile; fileRef = 3FB66ABB24CA004400502CAF /* ConfigurationConstants.swift */; };
		3FB66AE024CA004400502CAF /* ConfigurationState.swift in Sources */ = {isa = PBXBuildFile; fileRef = 3FB66ABC24CA004400502CAF /* ConfigurationState.swift */; };
		3FB66AE124CA004400502CAF /* LaunchIDManager.swift in Sources */ = {isa = PBXBuildFile; fileRef = 3FB66ABD24CA004400502CAF /* LaunchIDManager.swift */; };
		3FB66AE224CA004400502CAF /* Event+Configuration.swift in Sources */ = {isa = PBXBuildFile; fileRef = 3FB66ABE24CA004400502CAF /* Event+Configuration.swift */; };
		3FB66AE324CA004400502CAF /* ConfigurationDownloadable.swift in Sources */ = {isa = PBXBuildFile; fileRef = 3FB66ABF24CA004400502CAF /* ConfigurationDownloadable.swift */; };
		3FB66AE524CA004400502CAF /* CachedConfiguration.swift in Sources */ = {isa = PBXBuildFile; fileRef = 3FB66AC124CA004400502CAF /* CachedConfiguration.swift */; };
		3FB66AE624CA004400502CAF /* ConfigurationDownloader.swift in Sources */ = {isa = PBXBuildFile; fileRef = 3FB66AC224CA004400502CAF /* ConfigurationDownloader.swift */; };
		3FB66AE724CA004400502CAF /* PrivacyStatus.swift in Sources */ = {isa = PBXBuildFile; fileRef = 3FB66AC324CA004400502CAF /* PrivacyStatus.swift */; };
		3FB66AE824CA004400502CAF /* Cacheable.swift in Sources */ = {isa = PBXBuildFile; fileRef = 3FB66AC424CA004400502CAF /* Cacheable.swift */; };
		3FE6DDBA24C62CAF0065EA05 /* AEPServicesMocks.framework in Frameworks */ = {isa = PBXBuildFile; fileRef = 3FE6DDA924C62C090065EA05 /* AEPServicesMocks.framework */; };
		3FE6DDBC24C62DA80065EA05 /* AEPServicesMocks.framework in Frameworks */ = {isa = PBXBuildFile; fileRef = 3FE6DDA924C62C090065EA05 /* AEPServicesMocks.framework */; };
		3FE6DDDA24C62EE60065EA05 /* AEPLifecycle.framework in Frameworks */ = {isa = PBXBuildFile; fileRef = 3FE6DDD124C62EE60065EA05 /* AEPLifecycle.framework */; };
		3FE6DDE124C62EE60065EA05 /* AEPLifecycle.h in Headers */ = {isa = PBXBuildFile; fileRef = 3FE6DDD324C62EE60065EA05 /* AEPLifecycle.h */; settings = {ATTRIBUTES = (Public, ); }; };
		3FE6DDF024C62F610065EA05 /* AEPServicesMock.h in Headers */ = {isa = PBXBuildFile; fileRef = 3FE6DDE824C62F610065EA05 /* AEPServicesMock.h */; settings = {ATTRIBUTES = (Public, ); }; };
		3FE6DDF124C62F610065EA05 /* MockNetworkServiceOverrider.swift in Sources */ = {isa = PBXBuildFile; fileRef = 3FE6DDE924C62F610065EA05 /* MockNetworkServiceOverrider.swift */; };
		3FE6DDF224C62F610065EA05 /* MockTask.swift in Sources */ = {isa = PBXBuildFile; fileRef = 3FE6DDEA24C62F610065EA05 /* MockTask.swift */; };
		3FE6DDF324C62F610065EA05 /* MockDataStore.swift in Sources */ = {isa = PBXBuildFile; fileRef = 3FE6DDEB24C62F610065EA05 /* MockDataStore.swift */; };
		3FE6DDF524C62F620065EA05 /* MockURLSession.swift in Sources */ = {isa = PBXBuildFile; fileRef = 3FE6DDED24C62F610065EA05 /* MockURLSession.swift */; };
		3FE6DDF624C62F620065EA05 /* MockSystemInfoService.swift in Sources */ = {isa = PBXBuildFile; fileRef = 3FE6DDEE24C62F610065EA05 /* MockSystemInfoService.swift */; };
		3FE6DDF724C62F620065EA05 /* MockDataQueue.swift in Sources */ = {isa = PBXBuildFile; fileRef = 3FE6DDEF24C62F610065EA05 /* MockDataQueue.swift */; };
		3FE6DDFF24C630DF0065EA05 /* LifecycleMetricsBuilderTests.swift in Sources */ = {isa = PBXBuildFile; fileRef = 3FE6DDF824C630DE0065EA05 /* LifecycleMetricsBuilderTests.swift */; };
		3FE6DE0024C630DF0065EA05 /* LifecycleContextDataTests.swift in Sources */ = {isa = PBXBuildFile; fileRef = 3FE6DDF924C630DE0065EA05 /* LifecycleContextDataTests.swift */; };
		3FE6DE0224C630DF0065EA05 /* LifecycleMetricsTests.swift in Sources */ = {isa = PBXBuildFile; fileRef = 3FE6DDFB24C630DE0065EA05 /* LifecycleMetricsTests.swift */; };
		3FE6DE0324C630DF0065EA05 /* LifecycleFunctionalTests.swift in Sources */ = {isa = PBXBuildFile; fileRef = 3FE6DDFC24C630DE0065EA05 /* LifecycleFunctionalTests.swift */; };
		3FE6DE0424C630DF0065EA05 /* LifecycleStateTests.swift in Sources */ = {isa = PBXBuildFile; fileRef = 3FE6DDFD24C630DE0065EA05 /* LifecycleStateTests.swift */; };
		3FE6DE0524C630DF0065EA05 /* LifecycleSessionTests.swift in Sources */ = {isa = PBXBuildFile; fileRef = 3FE6DDFE24C630DE0065EA05 /* LifecycleSessionTests.swift */; };
		3FE6DE0E24C630EB0065EA05 /* LifecycleState.swift in Sources */ = {isa = PBXBuildFile; fileRef = 3FE6DE0624C630EA0065EA05 /* LifecycleState.swift */; };
		3FE6DE0F24C630EB0065EA05 /* LifecycleMetrics.swift in Sources */ = {isa = PBXBuildFile; fileRef = 3FE6DE0724C630EB0065EA05 /* LifecycleMetrics.swift */; };
		3FE6DE1024C630EB0065EA05 /* Event+Lifecycle.swift in Sources */ = {isa = PBXBuildFile; fileRef = 3FE6DE0824C630EB0065EA05 /* Event+Lifecycle.swift */; };
		3FE6DE1224C630EB0065EA05 /* Lifecycle.swift in Sources */ = {isa = PBXBuildFile; fileRef = 3FE6DE0A24C630EB0065EA05 /* Lifecycle.swift */; };
		3FE6DE1324C630EB0065EA05 /* LifecycleContextData.swift in Sources */ = {isa = PBXBuildFile; fileRef = 3FE6DE0B24C630EB0065EA05 /* LifecycleContextData.swift */; };
		3FE6DE1424C630EB0065EA05 /* LifecycleConstants.swift in Sources */ = {isa = PBXBuildFile; fileRef = 3FE6DE0C24C630EB0065EA05 /* LifecycleConstants.swift */; };
		3FE6DE1524C630EB0065EA05 /* LifecycleMetricsBuilder.swift in Sources */ = {isa = PBXBuildFile; fileRef = 3FE6DE0D24C630EB0065EA05 /* LifecycleMetricsBuilder.swift */; };
		3FE6DE1724C631100065EA05 /* LifecycleSession.swift in Sources */ = {isa = PBXBuildFile; fileRef = 3FE6DE1624C631100065EA05 /* LifecycleSession.swift */; };
		3FE6DE3824C642330065EA05 /* AEPIdentity.framework in Frameworks */ = {isa = PBXBuildFile; fileRef = 3FE6DE2F24C642330065EA05 /* AEPIdentity.framework */; };
		3FE6DE3F24C642330065EA05 /* AEPIdentity.h in Headers */ = {isa = PBXBuildFile; fileRef = 3FE6DE3124C642330065EA05 /* AEPIdentity.h */; settings = {ATTRIBUTES = (Public, ); }; };
		3FE6DE5924C643060065EA05 /* MobileVisitorAuthenticationState.swift in Sources */ = {isa = PBXBuildFile; fileRef = 3FE6DE4624C643050065EA05 /* MobileVisitorAuthenticationState.swift */; };
		3FE6DE5A24C643060065EA05 /* URLQueryItem+Identity.swift in Sources */ = {isa = PBXBuildFile; fileRef = 3FE6DE4724C643050065EA05 /* URLQueryItem+Identity.swift */; };
		3FE6DE5B24C643060065EA05 /* IdentityProperties.swift in Sources */ = {isa = PBXBuildFile; fileRef = 3FE6DE4824C643050065EA05 /* IdentityProperties.swift */; };
		3FE6DE5C24C643060065EA05 /* Identity+PublicAPI.swift in Sources */ = {isa = PBXBuildFile; fileRef = 3FE6DE4924C643050065EA05 /* Identity+PublicAPI.swift */; };
		3FE6DE5D24C643060065EA05 /* IdentityConstants.swift in Sources */ = {isa = PBXBuildFile; fileRef = 3FE6DE4A24C643050065EA05 /* IdentityConstants.swift */; };
		3FE6DE5F24C643060065EA05 /* Networking+Identity.swift in Sources */ = {isa = PBXBuildFile; fileRef = 3FE6DE4C24C643050065EA05 /* Networking+Identity.swift */; };
		3FE6DE6024C643060065EA05 /* IdentityState.swift in Sources */ = {isa = PBXBuildFile; fileRef = 3FE6DE4D24C643050065EA05 /* IdentityState.swift */; };
		3FE6DE6124C643060065EA05 /* ECID.swift in Sources */ = {isa = PBXBuildFile; fileRef = 3FE6DE4E24C643060065EA05 /* ECID.swift */; };
		3FE6DE6224C643060065EA05 /* Event+Identity.swift in Sources */ = {isa = PBXBuildFile; fileRef = 3FE6DE4F24C643060065EA05 /* Event+Identity.swift */; };
		3FE6DE6324C643060065EA05 /* CustomIdentity.swift in Sources */ = {isa = PBXBuildFile; fileRef = 3FE6DE5024C643060065EA05 /* CustomIdentity.swift */; };
		3FE6DE6424C643060065EA05 /* IdentityHit.swift in Sources */ = {isa = PBXBuildFile; fileRef = 3FE6DE5124C643060065EA05 /* IdentityHit.swift */; };
		3FE6DE6524C643060065EA05 /* URLAppender.swift in Sources */ = {isa = PBXBuildFile; fileRef = 3FE6DE5224C643060065EA05 /* URLAppender.swift */; };
		3FE6DE6624C643060065EA05 /* MobileIdentities.swift in Sources */ = {isa = PBXBuildFile; fileRef = 3FE6DE5324C643060065EA05 /* MobileIdentities.swift */; };
		3FE6DE6724C643060065EA05 /* IdentityHitResponse.swift in Sources */ = {isa = PBXBuildFile; fileRef = 3FE6DE5424C643060065EA05 /* IdentityHitResponse.swift */; };
		3FE6DE6824C643060065EA05 /* IdentityHitProcessor.swift in Sources */ = {isa = PBXBuildFile; fileRef = 3FE6DE5524C643060065EA05 /* IdentityHitProcessor.swift */; };
		3FE6DE6924C643060065EA05 /* Identity.swift in Sources */ = {isa = PBXBuildFile; fileRef = 3FE6DE5624C643060065EA05 /* Identity.swift */; };
		3FE6DE6A24C643060065EA05 /* Identifiable.swift in Sources */ = {isa = PBXBuildFile; fileRef = 3FE6DE5724C643060065EA05 /* Identifiable.swift */; };
		3FE6DE6B24C643060065EA05 /* URL+Identity.swift in Sources */ = {isa = PBXBuildFile; fileRef = 3FE6DE5824C643060065EA05 /* URL+Identity.swift */; };
		3FE6DE7824C643620065EA05 /* ECIDTests.swift in Sources */ = {isa = PBXBuildFile; fileRef = 3FE6DE6C24C643610065EA05 /* ECIDTests.swift */; };
		3FE6DE7924C643620065EA05 /* MobileIdentitiesTests.swift in Sources */ = {isa = PBXBuildFile; fileRef = 3FE6DE6D24C643610065EA05 /* MobileIdentitiesTests.swift */; };
		3FE6DE7A24C643620065EA05 /* URL+IdentityTests.swift in Sources */ = {isa = PBXBuildFile; fileRef = 3FE6DE6E24C643610065EA05 /* URL+IdentityTests.swift */; };
		3FE6DE7B24C643620065EA05 /* URLQueryItem+IdentityTests.swift in Sources */ = {isa = PBXBuildFile; fileRef = 3FE6DE6F24C643610065EA05 /* URLQueryItem+IdentityTests.swift */; };
		3FE6DE7C24C643620065EA05 /* IdentityStateTests.swift in Sources */ = {isa = PBXBuildFile; fileRef = 3FE6DE7024C643620065EA05 /* IdentityStateTests.swift */; };
		3FE6DE7D24C643620065EA05 /* IdentityFunctionalTests.swift in Sources */ = {isa = PBXBuildFile; fileRef = 3FE6DE7124C643620065EA05 /* IdentityFunctionalTests.swift */; };
		3FE6DE7E24C643620065EA05 /* URLAppenderTests.swift in Sources */ = {isa = PBXBuildFile; fileRef = 3FE6DE7224C643620065EA05 /* URLAppenderTests.swift */; };
		3FE6DE7F24C643620065EA05 /* IdentityHitProcessorTests.swift in Sources */ = {isa = PBXBuildFile; fileRef = 3FE6DE7324C643620065EA05 /* IdentityHitProcessorTests.swift */; };
		3FE6DE8024C643620065EA05 /* IdentityHitResponseTests.swift in Sources */ = {isa = PBXBuildFile; fileRef = 3FE6DE7424C643620065EA05 /* IdentityHitResponseTests.swift */; };
		3FE6DE8124C643620065EA05 /* NetworkService+IdentityTests.swift in Sources */ = {isa = PBXBuildFile; fileRef = 3FE6DE7524C643620065EA05 /* NetworkService+IdentityTests.swift */; };
		3FE6DE8224C643620065EA05 /* IdentityTests.swift in Sources */ = {isa = PBXBuildFile; fileRef = 3FE6DE7624C643620065EA05 /* IdentityTests.swift */; };
		3FE6DE8324C643620065EA05 /* IdentityPropertiesTests.swift in Sources */ = {isa = PBXBuildFile; fileRef = 3FE6DE7724C643620065EA05 /* IdentityPropertiesTests.swift */; };
		3FE6DE8824C643EA0065EA05 /* TestableExtensionRuntime.swift in Sources */ = {isa = PBXBuildFile; fileRef = 3FE6DE8724C643EA0065EA05 /* TestableExtensionRuntime.swift */; };
		3FEEA0DD2522436E007EC317 /* rules_pii.json in Resources */ = {isa = PBXBuildFile; fileRef = 3FEEA0DB2522436E007EC317 /* rules_pii.json */; };
		3FEEA0DE2522436E007EC317 /* rules_pii.zip in Resources */ = {isa = PBXBuildFile; fileRef = 3FEEA0DC2522436E007EC317 /* rules_pii.zip */; };
		3FF8171624D89B500064DFA1 /* Event+Timestamp.swift in Sources */ = {isa = PBXBuildFile; fileRef = 3FF8171224D89B500064DFA1 /* Event+Timestamp.swift */; };
		3FF8171724D89B500064DFA1 /* AEPCoreMocks.h in Headers */ = {isa = PBXBuildFile; fileRef = 3FF8171324D89B500064DFA1 /* AEPCoreMocks.h */; settings = {ATTRIBUTES = (Public, ); }; };
		3FF8171924D89B500064DFA1 /* TestableExtensionRuntime.swift in Sources */ = {isa = PBXBuildFile; fileRef = 3FF8171524D89B500064DFA1 /* TestableExtensionRuntime.swift */; };
		3FF8171C24D89B8F0064DFA1 /* AEPCoreMocks.framework in Frameworks */ = {isa = PBXBuildFile; fileRef = 3FF8170A24D89B160064DFA1 /* AEPCoreMocks.framework */; };
		3FF8172324D8ABF80064DFA1 /* AEPCoreMocks.framework in Frameworks */ = {isa = PBXBuildFile; fileRef = 3FF8170A24D89B160064DFA1 /* AEPCoreMocks.framework */; };
		3FF829452507E9F500483C74 /* ADBMobileConfig-OptedOut.json in Resources */ = {isa = PBXBuildFile; fileRef = 3FF829442507E9F500483C74 /* ADBMobileConfig-OptedOut.json */; };
		3FF829472507EBE400483C74 /* LifecycleIntegrationTests.swift in Sources */ = {isa = PBXBuildFile; fileRef = 3FF829462507EBE400483C74 /* LifecycleIntegrationTests.swift */; };
		3FF829492507F8AA00483C74 /* rules_lifecycle.json in Resources */ = {isa = PBXBuildFile; fileRef = 3FF829482507F8AA00483C74 /* rules_lifecycle.json */; };
		3FF8294C2507FB3800483C74 /* rules_lifecycle.zip in Resources */ = {isa = PBXBuildFile; fileRef = 3FF8294B2507FB3800483C74 /* rules_lifecycle.zip */; };
		3FF829692509937100483C74 /* SignalIntegrationTests.swift in Sources */ = {isa = PBXBuildFile; fileRef = 3FF829682509937100483C74 /* SignalIntegrationTests.swift */; };
		3FF8296C2509942300483C74 /* rules_signal.zip in Resources */ = {isa = PBXBuildFile; fileRef = 3FF8296A2509942200483C74 /* rules_signal.zip */; };
		3FF8296D2509942300483C74 /* rules_signal.json in Resources */ = {isa = PBXBuildFile; fileRef = 3FF8296B2509942300483C74 /* rules_signal.json */; };
		7814B23325CB455200841429 /* URL+Validator.swift in Sources */ = {isa = PBXBuildFile; fileRef = 7814B23225CB455200841429 /* URL+Validator.swift */; };
		786C000525B8EE2100F26D34 /* DefaultHeadersFormatter.swift in Sources */ = {isa = PBXBuildFile; fileRef = 786C000425B8EE2100F26D34 /* DefaultHeadersFormatter.swift */; };
		786C001525B8EE6200F26D34 /* HttpConnectionConstants.swift in Sources */ = {isa = PBXBuildFile; fileRef = 786C001425B8EE6200F26D34 /* HttpConnectionConstants.swift */; };
		786C004825B8F43E00F26D34 /* DefaultHeadersFormatterTests.swift in Sources */ = {isa = PBXBuildFile; fileRef = 786C004725B8F43E00F26D34 /* DefaultHeadersFormatterTests.swift */; };
		787505E025A67BE200E5203E /* TestZipSlip.zip in Resources */ = {isa = PBXBuildFile; fileRef = 787505DF25A67BE200E5203E /* TestZipSlip.zip */; };
		78AA4EBA2502DF2200205AE9 /* ZipArchiveTest.swift in Sources */ = {isa = PBXBuildFile; fileRef = 78AA4EB92502DF2200205AE9 /* ZipArchiveTest.swift */; };
		78AA4EBC2502E42400205AE9 /* TestCorruptFile.zip in Resources */ = {isa = PBXBuildFile; fileRef = 78AA4EBB2502E42400205AE9 /* TestCorruptFile.zip */; };
		78AA4EBE2502F4AF00205AE9 /* TestInvalidCompressionMethod.zip in Resources */ = {isa = PBXBuildFile; fileRef = 78AA4EBD2502F4AF00205AE9 /* TestInvalidCompressionMethod.zip */; };
		78AA4EC02509731B00205AE9 /* FileManager+ZipTests.swift in Sources */ = {isa = PBXBuildFile; fileRef = 78AA4EBF2509731A00205AE9 /* FileManager+ZipTests.swift */; };
		78AA4EC2250AB55800205AE9 /* TestLarge.zip in Resources */ = {isa = PBXBuildFile; fileRef = 78AA4EC1250AB55800205AE9 /* TestLarge.zip */; };
		78AA4EC42513AD2000205AE9 /* ConfigurationFileInPathTests.swift in Sources */ = {isa = PBXBuildFile; fileRef = 78AA4EC32513AD2000205AE9 /* ConfigurationFileInPathTests.swift */; };
		78AA4EC62513AE3900205AE9 /* ConfigurationLifecycleResponseTests.swift in Sources */ = {isa = PBXBuildFile; fileRef = 78AA4EC52513AE3900205AE9 /* ConfigurationLifecycleResponseTests.swift */; };
		78AA4EC92513AEBD00205AE9 /* ConfigurationPrivacyStatusTests.swift in Sources */ = {isa = PBXBuildFile; fileRef = 78AA4EC82513AEBD00205AE9 /* ConfigurationPrivacyStatusTests.swift */; };
		78AA4ECB2513AF4200205AE9 /* ConfigurationAppIDTests.swift in Sources */ = {isa = PBXBuildFile; fileRef = 78AA4ECA2513AF4200205AE9 /* ConfigurationAppIDTests.swift */; };
		78B36A7825CA0D7700D6D25F /* UIUtils.swift in Sources */ = {isa = PBXBuildFile; fileRef = 78B36A7725CA0D7700D6D25F /* UIUtils.swift */; };
		78B36A9625CA1C2D00D6D25F /* Dismissible.swift in Sources */ = {isa = PBXBuildFile; fileRef = 78B36A9525CA1C2D00D6D25F /* Dismissible.swift */; };
		78B36AB425CA1FCE00D6D25F /* FullscreenPresentable.swift in Sources */ = {isa = PBXBuildFile; fileRef = 78B36AB325CA1FCE00D6D25F /* FullscreenPresentable.swift */; };
		78B36AEE25CA210E00D6D25F /* FloatingButtonPresentable.swift in Sources */ = {isa = PBXBuildFile; fileRef = 78B36AED25CA210E00D6D25F /* FloatingButtonPresentable.swift */; };
		92027B3F25C9C1A8007BE140 /* UIService.swift in Sources */ = {isa = PBXBuildFile; fileRef = 92027B3E25C9C1A7007BE140 /* UIService.swift */; };
		92027B9925C9EAF2007BE140 /* MockUIService.swift in Sources */ = {isa = PBXBuildFile; fileRef = 92027B9825C9EAF2007BE140 /* MockUIService.swift */; };
		923547EB25BF9C6600BEA9A3 /* AEPUIService.swift in Sources */ = {isa = PBXBuildFile; fileRef = 923547EA25BF9C6600BEA9A3 /* AEPUIService.swift */; };
		923547FC25BFF18200BEA9A3 /* FloatingButton.swift in Sources */ = {isa = PBXBuildFile; fileRef = 923547FB25BFF18200BEA9A3 /* FloatingButton.swift */; };
		9235481A25BFF19800BEA9A3 /* FloatingButtonDelegate.swift in Sources */ = {isa = PBXBuildFile; fileRef = 9235481925BFF19800BEA9A3 /* FloatingButtonDelegate.swift */; };
		9239714025A6380A0056A3E5 /* MessagingDelegate.swift in Sources */ = {isa = PBXBuildFile; fileRef = 9239713F25A6380A0056A3E5 /* MessagingDelegate.swift */; };
		923972B325AD844E0056A3E5 /* UIApplication+Window.swift in Sources */ = {isa = PBXBuildFile; fileRef = 923972B225AD844E0056A3E5 /* UIApplication+Window.swift */; };
		923973CD25AF92140056A3E5 /* FullscreenMessageTests.swift in Sources */ = {isa = PBXBuildFile; fileRef = 923973CC25AF92140056A3E5 /* FullscreenMessageTests.swift */; };
		92490BE7258BE23A00762B04 /* MessageMonitorServiceTest.swift in Sources */ = {isa = PBXBuildFile; fileRef = 92490BE6258BE23A00762B04 /* MessageMonitorServiceTest.swift */; };
		92867D6525C0B56400E32CDC /* FloatingButtonTests.swift in Sources */ = {isa = PBXBuildFile; fileRef = 92867D6425C0B56400E32CDC /* FloatingButtonTests.swift */; };
		92EEA57025885C1C00DBA3EE /* FullscreenMessage.swift in Sources */ = {isa = PBXBuildFile; fileRef = 92EEA56F25885C1C00DBA3EE /* FullscreenMessage.swift */; };
		92EEA5F6258933A600DBA3EE /* FullscreenMessageDelegate.swift in Sources */ = {isa = PBXBuildFile; fileRef = 92EEA5F5258933A600DBA3EE /* FullscreenMessageDelegate.swift */; };
		92EEA6062589343700DBA3EE /* MessageMonitor.swift in Sources */ = {isa = PBXBuildFile; fileRef = 92EEA6052589343700DBA3EE /* MessageMonitor.swift */; };
		92F06BFC25B8F1FE004C1700 /* MessageMonitoring.swift in Sources */ = {isa = PBXBuildFile; fileRef = 92F06BFB25B8F1FE004C1700 /* MessageMonitoring.swift */; };
		92F06D0425BA33F4004C1700 /* Showable.swift in Sources */ = {isa = PBXBuildFile; fileRef = 92F06D0325BA33F3004C1700 /* Showable.swift */; };
		AC1089C926DD87C0004ABAC4 /* XDMLanguage.swift in Sources */ = {isa = PBXBuildFile; fileRef = AC1089C826DD87C0004ABAC4 /* XDMLanguage.swift */; };
		AC4D8D4626D9AC0200A86435 /* EventTests.swift in Sources */ = {isa = PBXBuildFile; fileRef = AC4D8D4526D9AC0200A86435 /* EventTests.swift */; };
		ACD255AF26CE353000532B1E /* LifecycleV2StateManager.swift in Sources */ = {isa = PBXBuildFile; fileRef = ACD255AE26CE353000532B1E /* LifecycleV2StateManager.swift */; };
		ACD255B126CE51EA00532B1E /* LifecycleV2StateManagerTests.swift in Sources */ = {isa = PBXBuildFile; fileRef = ACD255B026CE51EA00532B1E /* LifecycleV2StateManagerTests.swift */; };
		B3E6E9762859BEC553298E95 /* Pods_AEPCore.framework in Frameworks */ = {isa = PBXBuildFile; fileRef = 57BD6E641AFED0510599B36C /* Pods_AEPCore.framework */; };
		B6D6A019265EC9D8005042BE /* FloatingButtonPosition.swift in Sources */ = {isa = PBXBuildFile; fileRef = B6D6A018265EC9D8005042BE /* FloatingButtonPosition.swift */; };
		B6D6A02D26601279005042BE /* FloatingButtonPositionTests.swift in Sources */ = {isa = PBXBuildFile; fileRef = B6D6A02C26601279005042BE /* FloatingButtonPositionTests.swift */; };
		BB00E26824D8C94600C578C1 /* TokenFinder.swift in Sources */ = {isa = PBXBuildFile; fileRef = BB00E26624D8C94600C578C1 /* TokenFinder.swift */; };
		BB00E26924D8C94600C578C1 /* Dictionary+Flatten.swift in Sources */ = {isa = PBXBuildFile; fileRef = BB00E26724D8C94600C578C1 /* Dictionary+Flatten.swift */; };
		BB00E26B24D8C9A600C578C1 /* Date+Format.swift in Sources */ = {isa = PBXBuildFile; fileRef = BB00E26A24D8C9A600C578C1 /* Date+Format.swift */; };
		BB00E26D24D9BF6C00C578C1 /* URLUtility.swift in Sources */ = {isa = PBXBuildFile; fileRef = BB00E26C24D9BF6C00C578C1 /* URLUtility.swift */; };
		BB00E26E24D9BFB700C578C1 /* URLUtility.swift in Sources */ = {isa = PBXBuildFile; fileRef = BB00E26C24D9BF6C00C578C1 /* URLUtility.swift */; };
		BB0E397224FD56100050C181 /* RulesEngineNativeLogging.swift in Sources */ = {isa = PBXBuildFile; fileRef = BB0E397124FD56100050C181 /* RulesEngineNativeLogging.swift */; };
		BB244F7D2666DBAE00F427BC /* rules_testMatcherGt_2_types.json in Resources */ = {isa = PBXBuildFile; fileRef = BB244F7C2666DBAE00F427BC /* rules_testMatcherGt_2_types.json */; };
		BB3E86DE24F86B6700E39C53 /* rules_testUrlenc.json in Resources */ = {isa = PBXBuildFile; fileRef = BB3E86DC24F86B4100E39C53 /* rules_testUrlenc.json */; };
		BB3E86E024F86E6200E39C53 /* rules_testUrlenc_invalidFnName.json in Resources */ = {isa = PBXBuildFile; fileRef = BB3E86DF24F86E6200E39C53 /* rules_testUrlenc_invalidFnName.json */; };
		BB3E86E224F975E000E39C53 /* rules_testMatcherWithDifferentTypesOfParameters.json in Resources */ = {isa = PBXBuildFile; fileRef = BB3E86E124F975E000E39C53 /* rules_testMatcherWithDifferentTypesOfParameters.json */; };
		BB59402B24CF6E1D00EE0C6C /* LaunchRulesEngineTests.swift in Sources */ = {isa = PBXBuildFile; fileRef = BB59402924CF6CA200EE0C6C /* LaunchRulesEngineTests.swift */; };
		BB8D436225F99CDD0046E230 /* PrettyDictionary.swift in Sources */ = {isa = PBXBuildFile; fileRef = BB8D436125F99CDD0046E230 /* PrettyDictionary.swift */; };
		BB8D437225F99DFF0046E230 /* PrettyDictionaryTests.swift in Sources */ = {isa = PBXBuildFile; fileRef = BB8D437125F99DFF0046E230 /* PrettyDictionaryTests.swift */; };
		BBA1E96825F0506B00999DD2 /* DataMarshaller.swift in Sources */ = {isa = PBXBuildFile; fileRef = BBA1E96725F0506B00999DD2 /* DataMarshaller.swift */; };
		BBA1E97825F099D000999DD2 /* DataMarshallerTests.swift in Sources */ = {isa = PBXBuildFile; fileRef = BBA1E97725F099D000999DD2 /* DataMarshallerTests.swift */; };
		BBA5129924F46C770030DAD1 /* rules_testGroupLogicalOperators.json in Resources */ = {isa = PBXBuildFile; fileRef = BBA5129724F4588E0030DAD1 /* rules_testGroupLogicalOperators.json */; };
		BBA5129B24F477550030DAD1 /* rules_testMatcherNe.json in Resources */ = {isa = PBXBuildFile; fileRef = BBA5129A24F477550030DAD1 /* rules_testMatcherNe.json */; };
		BBA5129D24F4899B0030DAD1 /* rules_testMatcherGt.json in Resources */ = {isa = PBXBuildFile; fileRef = BBA5129C24F4899B0030DAD1 /* rules_testMatcherGt.json */; };
		BBA5129F24F4A14C0030DAD1 /* rules_testMatcherGe.json in Resources */ = {isa = PBXBuildFile; fileRef = BBA5129E24F4A14C0030DAD1 /* rules_testMatcherGe.json */; };
		BBA512A124F4A15C0030DAD1 /* rules_testMatcherLt.json in Resources */ = {isa = PBXBuildFile; fileRef = BBA512A024F4A15C0030DAD1 /* rules_testMatcherLt.json */; };
		BBA512A324F4A16A0030DAD1 /* rules_testMatcherLe.json in Resources */ = {isa = PBXBuildFile; fileRef = BBA512A224F4A16A0030DAD1 /* rules_testMatcherLe.json */; };
		BBA512A524F4A1790030DAD1 /* rules_testMatcherCo.json in Resources */ = {isa = PBXBuildFile; fileRef = BBA512A424F4A1790030DAD1 /* rules_testMatcherCo.json */; };
		BBA512A724F4A18B0030DAD1 /* rules_testMatcherNc.json in Resources */ = {isa = PBXBuildFile; fileRef = BBA512A624F4A18B0030DAD1 /* rules_testMatcherNc.json */; };
		BBA512A924F4A7EE0030DAD1 /* rules_testMatcherNx.json in Resources */ = {isa = PBXBuildFile; fileRef = BBA512A824F4A7EE0030DAD1 /* rules_testMatcherNx.json */; };
		BBA512B324F5CF380030DAD1 /* rules_testAttachData.json in Resources */ = {isa = PBXBuildFile; fileRef = BBA512B124F5CF380030DAD1 /* rules_testAttachData.json */; };
		BBA512B424F5CF380030DAD1 /* rules_testModifyData.json in Resources */ = {isa = PBXBuildFile; fileRef = BBA512B224F5CF380030DAD1 /* rules_testModifyData.json */; };
		BBA512B524F5D0CC0030DAD1 /* EventHub+Testable.swift in Sources */ = {isa = PBXBuildFile; fileRef = 3F3951FC24CA096100F7325B /* EventHub+Testable.swift */; };
		BBA512B724F6C4D90030DAD1 /* rules_testAttachData_invalidJson.json in Resources */ = {isa = PBXBuildFile; fileRef = BBA512B624F6C4D90030DAD1 /* rules_testAttachData_invalidJson.json */; };
		BBA512BB24F6C6CA0030DAD1 /* rules_testModifyData_invalidJson.json in Resources */ = {isa = PBXBuildFile; fileRef = BBA512BA24F6C6CA0030DAD1 /* rules_testModifyData_invalidJson.json */; };
		BBE1294F24DBBBD60045CD8D /* Dictionary+FlattenTests.swift in Sources */ = {isa = PBXBuildFile; fileRef = BBE1294E24DBBBD60045CD8D /* Dictionary+FlattenTests.swift */; };
		BBE1295124DBCE870045CD8D /* TokenFinderTests.swift in Sources */ = {isa = PBXBuildFile; fileRef = BBE1295024DBCE870045CD8D /* TokenFinderTests.swift */; };
		BF4A6EB826BB3B9D00612434 /* rules_testDispatchEventCopy.json in Resources */ = {isa = PBXBuildFile; fileRef = BF4A6EB726BB3B9D00612434 /* rules_testDispatchEventCopy.json */; };
		BF4A6EE726BB47FE00612434 /* rules_testDispatchEventNewData.json in Resources */ = {isa = PBXBuildFile; fileRef = BF4A6EE626BB47FE00612434 /* rules_testDispatchEventNewData.json */; };
		BF4A6F0526BB48A200612434 /* rules_testDispatchEventNewNoData.json in Resources */ = {isa = PBXBuildFile; fileRef = BF4A6F0426BB48A200612434 /* rules_testDispatchEventNewNoData.json */; };
		BF4A6F2626BB4A1B00612434 /* rules_testDispatchEventNoAction.json in Resources */ = {isa = PBXBuildFile; fileRef = BF4A6F2226BB4A1A00612434 /* rules_testDispatchEventNoAction.json */; };
		BF4A6F2726BB4A1B00612434 /* rules_testDispatchEventInvalidAction.json in Resources */ = {isa = PBXBuildFile; fileRef = BF4A6F2326BB4A1A00612434 /* rules_testDispatchEventInvalidAction.json */; };
		BF4A6F2826BB4A1B00612434 /* rules_testDispatchEventNoSource.json in Resources */ = {isa = PBXBuildFile; fileRef = BF4A6F2426BB4A1B00612434 /* rules_testDispatchEventNoSource.json */; };
		BF4A6F2926BB4A1B00612434 /* rules_testDispatchEventNoType.json in Resources */ = {isa = PBXBuildFile; fileRef = BF4A6F2526BB4A1B00612434 /* rules_testDispatchEventNoType.json */; };
		BF4A6F8D26BBAE6500612434 /* rules_testDispatchEventChain.json in Resources */ = {isa = PBXBuildFile; fileRef = BF4A6F8C26BBAE6500612434 /* rules_testDispatchEventChain.json */; };
		BF4A709E26CCCF5500612434 /* RulesEngineIntegrationTests.swift in Sources */ = {isa = PBXBuildFile; fileRef = BF4A709D26CCCF5400612434 /* RulesEngineIntegrationTests.swift */; };
		BF4A70AE26CCD27900612434 /* rules_dispatch_consequence.json in Resources */ = {isa = PBXBuildFile; fileRef = BF4A70AD26CCD27900612434 /* rules_dispatch_consequence.json */; };
		BF4A70BE26CCD30800612434 /* rules_dispatch_consequence.zip in Resources */ = {isa = PBXBuildFile; fileRef = BF4A70BD26CCD30800612434 /* rules_dispatch_consequence.zip */; };
		C0FC8CAF8ADDBE9FBAE4C374 /* Pods_AEPLifecycleTests.framework in Frameworks */ = {isa = PBXBuildFile; fileRef = 8D83561969E15C045AEBC014 /* Pods_AEPLifecycleTests.framework */; };
		D42C989C26CAE6DA002E3184 /* LifecycleV2.swift in Sources */ = {isa = PBXBuildFile; fileRef = D42C989B26CAE6DA002E3184 /* LifecycleV2.swift */; };
		D42C989E26CAE790002E3184 /* LifecycleV2Constants.swift in Sources */ = {isa = PBXBuildFile; fileRef = D42C989D26CAE790002E3184 /* LifecycleV2Constants.swift */; };
		D42C98A026CCB024002E3184 /* XDMEnvironmentTests.swift in Sources */ = {isa = PBXBuildFile; fileRef = 21BA2E6A265D946F0011207C /* XDMEnvironmentTests.swift */; };
		E1D4AFEFF51B009BFC7BDF9E /* Pods_AEPSignalTests.framework in Frameworks */ = {isa = PBXBuildFile; fileRef = 109359E45EEAE020AB32E187 /* Pods_AEPSignalTests.framework */; };
/* End PBXBuildFile section */

/* Begin PBXContainerItemProxy section */
		21CAC0E12422917600C11388 /* PBXContainerItemProxy */ = {
			isa = PBXContainerItemProxy;
			containerPortal = 21CAC0CD2422917600C11388 /* Project object */;
			proxyType = 1;
			remoteGlobalIDString = 21CAC0D52422917600C11388;
			remoteInfo = AEPCore;
		};
		24B4935924D4C31100AA38D9 /* PBXContainerItemProxy */ = {
			isa = PBXContainerItemProxy;
			containerPortal = 21CAC0CD2422917600C11388 /* Project object */;
			proxyType = 1;
			remoteGlobalIDString = 24B4934E24D4C31100AA38D9;
			remoteInfo = AEPSignal;
		};
		24B4936824D4C3C400AA38D9 /* PBXContainerItemProxy */ = {
			isa = PBXContainerItemProxy;
			containerPortal = 21CAC0CD2422917600C11388 /* Project object */;
			proxyType = 1;
			remoteGlobalIDString = 21CAC0D52422917600C11388;
			remoteInfo = AEPCore;
		};
		24B4936A24D4C3C400AA38D9 /* PBXContainerItemProxy */ = {
			isa = PBXContainerItemProxy;
			containerPortal = 21CAC0CD2422917600C11388 /* Project object */;
			proxyType = 1;
			remoteGlobalIDString = 3F03978624BE5DD30019F095;
			remoteInfo = AEPServices;
		};
		24B4936C24D4C6D200AA38D9 /* PBXContainerItemProxy */ = {
			isa = PBXContainerItemProxy;
			containerPortal = 21CAC0CD2422917600C11388 /* Project object */;
			proxyType = 1;
			remoteGlobalIDString = 24B4934E24D4C31100AA38D9;
			remoteInfo = AEPSignal;
		};
		24D2A3DB24DCB2540079DCCF /* PBXContainerItemProxy */ = {
			isa = PBXContainerItemProxy;
			containerPortal = 21CAC0CD2422917600C11388 /* Project object */;
			proxyType = 1;
			remoteGlobalIDString = 3FF8170924D89B160064DFA1;
			remoteInfo = AEPCoreMocks;
		};
		24D2A3DD24DCB2540079DCCF /* PBXContainerItemProxy */ = {
			isa = PBXContainerItemProxy;
			containerPortal = 21CAC0CD2422917600C11388 /* Project object */;
			proxyType = 1;
			remoteGlobalIDString = 3FE6DDA824C62C090065EA05;
			remoteInfo = AEPServicesMock;
		};
		3F03979124BE5DD30019F095 /* PBXContainerItemProxy */ = {
			isa = PBXContainerItemProxy;
			containerPortal = 21CAC0CD2422917600C11388 /* Project object */;
			proxyType = 1;
			remoteGlobalIDString = 3F03978624BE5DD30019F095;
			remoteInfo = AEPServices;
		};
		3F03983C24BE63570019F095 /* PBXContainerItemProxy */ = {
			isa = PBXContainerItemProxy;
			containerPortal = 21CAC0CD2422917600C11388 /* Project object */;
			proxyType = 1;
			remoteGlobalIDString = 3F03978624BE5DD30019F095;
			remoteInfo = AEPServices;
		};
		3F03984024BE65120019F095 /* PBXContainerItemProxy */ = {
			isa = PBXContainerItemProxy;
			containerPortal = 21CAC0CD2422917600C11388 /* Project object */;
			proxyType = 1;
			remoteGlobalIDString = 3F03978624BE5DD30019F095;
			remoteInfo = AEPServices;
		};
		3F39152524CA34CA00B58C3E /* PBXContainerItemProxy */ = {
			isa = PBXContainerItemProxy;
			containerPortal = 21CAC0CD2422917600C11388 /* Project object */;
			proxyType = 1;
			remoteGlobalIDString = 21CAC0D52422917600C11388;
			remoteInfo = AEPCore;
		};
		3F39152724CA34CA00B58C3E /* PBXContainerItemProxy */ = {
			isa = PBXContainerItemProxy;
			containerPortal = 21CAC0CD2422917600C11388 /* Project object */;
			proxyType = 1;
			remoteGlobalIDString = 3FE6DE2E24C642330065EA05;
			remoteInfo = AEPIdentity;
		};
		3F39152924CA34CA00B58C3E /* PBXContainerItemProxy */ = {
			isa = PBXContainerItemProxy;
			containerPortal = 21CAC0CD2422917600C11388 /* Project object */;
			proxyType = 1;
			remoteGlobalIDString = 3FE6DDD024C62EE60065EA05;
			remoteInfo = AEPLifecycle;
		};
		3F39152B24CA34CA00B58C3E /* PBXContainerItemProxy */ = {
			isa = PBXContainerItemProxy;
			containerPortal = 21CAC0CD2422917600C11388 /* Project object */;
			proxyType = 1;
			remoteGlobalIDString = 3F03978624BE5DD30019F095;
			remoteInfo = AEPServices;
		};
		3F39522124CA1CBF00F7325B /* PBXContainerItemProxy */ = {
			isa = PBXContainerItemProxy;
			containerPortal = 21CAC0CD2422917600C11388 /* Project object */;
			proxyType = 1;
			remoteGlobalIDString = 21CAC0D52422917600C11388;
			remoteInfo = AEPCore;
		};
		3F39522324CA1CC500F7325B /* PBXContainerItemProxy */ = {
			isa = PBXContainerItemProxy;
			containerPortal = 21CAC0CD2422917600C11388 /* Project object */;
			proxyType = 1;
			remoteGlobalIDString = 21CAC0D52422917600C11388;
			remoteInfo = AEPCore;
		};
		3F42570224F474F4005D4006 /* PBXContainerItemProxy */ = {
			isa = PBXContainerItemProxy;
			containerPortal = 21CAC0CD2422917600C11388 /* Project object */;
			proxyType = 1;
			remoteGlobalIDString = 21CAC0D52422917600C11388;
			remoteInfo = AEPCore;
		};
		3F42570724F47501005D4006 /* PBXContainerItemProxy */ = {
			isa = PBXContainerItemProxy;
			containerPortal = 21CAC0CD2422917600C11388 /* Project object */;
			proxyType = 1;
			remoteGlobalIDString = 3FE6DE2E24C642330065EA05;
			remoteInfo = AEPIdentity;
		};
		3F42570924F47501005D4006 /* PBXContainerItemProxy */ = {
			isa = PBXContainerItemProxy;
			containerPortal = 21CAC0CD2422917600C11388 /* Project object */;
			proxyType = 1;
			remoteGlobalIDString = 3FE6DDD024C62EE60065EA05;
			remoteInfo = AEPLifecycle;
		};
		3F42570B24F47501005D4006 /* PBXContainerItemProxy */ = {
			isa = PBXContainerItemProxy;
			containerPortal = 21CAC0CD2422917600C11388 /* Project object */;
			proxyType = 1;
			remoteGlobalIDString = 3F03978624BE5DD30019F095;
			remoteInfo = AEPServices;
		};
		3F42570D24F47501005D4006 /* PBXContainerItemProxy */ = {
			isa = PBXContainerItemProxy;
			containerPortal = 21CAC0CD2422917600C11388 /* Project object */;
			proxyType = 1;
			remoteGlobalIDString = 24B4934E24D4C31100AA38D9;
			remoteInfo = AEPSignal;
		};
		3FE6DDBD24C62DAB0065EA05 /* PBXContainerItemProxy */ = {
			isa = PBXContainerItemProxy;
			containerPortal = 21CAC0CD2422917600C11388 /* Project object */;
			proxyType = 1;
			remoteGlobalIDString = 3FE6DDA824C62C090065EA05;
			remoteInfo = AEPServicesMock;
		};
		3FE6DDDB24C62EE60065EA05 /* PBXContainerItemProxy */ = {
			isa = PBXContainerItemProxy;
			containerPortal = 21CAC0CD2422917600C11388 /* Project object */;
			proxyType = 1;
			remoteGlobalIDString = 3FE6DDD024C62EE60065EA05;
			remoteInfo = AEPLifecycle;
		};
		3FE6DE2024C6345A0065EA05 /* PBXContainerItemProxy */ = {
			isa = PBXContainerItemProxy;
			containerPortal = 21CAC0CD2422917600C11388 /* Project object */;
			proxyType = 1;
			remoteGlobalIDString = 3F03978624BE5DD30019F095;
			remoteInfo = AEPServices;
		};
		3FE6DE2424C634660065EA05 /* PBXContainerItemProxy */ = {
			isa = PBXContainerItemProxy;
			containerPortal = 21CAC0CD2422917600C11388 /* Project object */;
			proxyType = 1;
			remoteGlobalIDString = 3F03978624BE5DD30019F095;
			remoteInfo = AEPServices;
		};
		3FE6DE2624C634B50065EA05 /* PBXContainerItemProxy */ = {
			isa = PBXContainerItemProxy;
			containerPortal = 21CAC0CD2422917600C11388 /* Project object */;
			proxyType = 1;
			remoteGlobalIDString = 3FE6DDA824C62C090065EA05;
			remoteInfo = AEPServicesMock;
		};
		3FE6DE3924C642330065EA05 /* PBXContainerItemProxy */ = {
			isa = PBXContainerItemProxy;
			containerPortal = 21CAC0CD2422917600C11388 /* Project object */;
			proxyType = 1;
			remoteGlobalIDString = 3FE6DE2E24C642330065EA05;
			remoteInfo = AEPIdentity;
		};
		3FE6DE8424C6437F0065EA05 /* PBXContainerItemProxy */ = {
			isa = PBXContainerItemProxy;
			containerPortal = 21CAC0CD2422917600C11388 /* Project object */;
			proxyType = 1;
			remoteGlobalIDString = 3FE6DDA824C62C090065EA05;
			remoteInfo = AEPServicesMock;
		};
		3FE6DE8924C646360065EA05 /* PBXContainerItemProxy */ = {
			isa = PBXContainerItemProxy;
			containerPortal = 21CAC0CD2422917600C11388 /* Project object */;
			proxyType = 1;
			remoteGlobalIDString = 3F03978624BE5DD30019F095;
			remoteInfo = AEPServices;
		};
		3FF8171A24D89B8A0064DFA1 /* PBXContainerItemProxy */ = {
			isa = PBXContainerItemProxy;
			containerPortal = 21CAC0CD2422917600C11388 /* Project object */;
			proxyType = 1;
			remoteGlobalIDString = 3FF8170924D89B160064DFA1;
			remoteInfo = AEPCoreMocks;
		};
		3FF8171D24D89BCD0064DFA1 /* PBXContainerItemProxy */ = {
			isa = PBXContainerItemProxy;
			containerPortal = 21CAC0CD2422917600C11388 /* Project object */;
			proxyType = 1;
			remoteGlobalIDString = 21CAC0D52422917600C11388;
			remoteInfo = AEPCore;
		};
		3FF8172124D8ABF20064DFA1 /* PBXContainerItemProxy */ = {
			isa = PBXContainerItemProxy;
			containerPortal = 21CAC0CD2422917600C11388 /* Project object */;
			proxyType = 1;
			remoteGlobalIDString = 3FF8170924D89B160064DFA1;
			remoteInfo = AEPCoreMocks;
		};
		BFE8A20725F98F60006C4AAF /* PBXContainerItemProxy */ = {
			isa = PBXContainerItemProxy;
			containerPortal = 21CAC0CD2422917600C11388 /* Project object */;
			proxyType = 1;
			remoteGlobalIDString = 3FE6DE2E24C642330065EA05;
			remoteInfo = AEPIdentity;
		};
/* End PBXContainerItemProxy section */

/* Begin PBXFileReference section */
		091EFF44717D7342E6FA45D3 /* Pods-AEPIntegrationTests.release.xcconfig */ = {isa = PBXFileReference; includeInIndex = 1; lastKnownFileType = text.xcconfig; name = "Pods-AEPIntegrationTests.release.xcconfig"; path = "Target Support Files/Pods-AEPIntegrationTests/Pods-AEPIntegrationTests.release.xcconfig"; sourceTree = "<group>"; };
		109359E45EEAE020AB32E187 /* Pods_AEPSignalTests.framework */ = {isa = PBXFileReference; explicitFileType = wrapper.framework; includeInIndex = 0; path = Pods_AEPSignalTests.framework; sourceTree = BUILT_PRODUCTS_DIR; };
		2107F02524C9FDFE002935CF /* PushIDManageable.swift */ = {isa = PBXFileReference; lastKnownFileType = sourcecode.swift; path = PushIDManageable.swift; sourceTree = "<group>"; };
		2107F02724C9FE1B002935CF /* PushIDManager.swift */ = {isa = PBXFileReference; lastKnownFileType = sourcecode.swift; path = PushIDManager.swift; sourceTree = "<group>"; };
		2107F02924C9FF46002935CF /* PushIDManagerTests.swift */ = {isa = PBXFileReference; lastKnownFileType = sourcecode.swift; path = PushIDManagerTests.swift; sourceTree = "<group>"; };
		2107F02B24C9FF62002935CF /* MockPushIDManager.swift */ = {isa = PBXFileReference; lastKnownFileType = sourcecode.swift; path = MockPushIDManager.swift; sourceTree = "<group>"; };
		21248079265D569D006CF300 /* LifecycleV2MetricsBuilder.swift */ = {isa = PBXFileReference; lastKnownFileType = sourcecode.swift; path = LifecycleV2MetricsBuilder.swift; sourceTree = "<group>"; };
		21248098265D589E006CF300 /* XDMDeviceType.swift */ = {isa = PBXFileReference; lastKnownFileType = sourcecode.swift; path = XDMDeviceType.swift; sourceTree = "<group>"; };
		212480A8265D591A006CF300 /* XDMEnvironmentType.swift */ = {isa = PBXFileReference; lastKnownFileType = sourcecode.swift; path = XDMEnvironmentType.swift; sourceTree = "<group>"; };
		212480D6265D59F9006CF300 /* XDMApplication.swift */ = {isa = PBXFileReference; lastKnownFileType = sourcecode.swift; path = XDMApplication.swift; sourceTree = "<group>"; };
		212480E6265D5A4E006CF300 /* XDMFormatters.swift */ = {isa = PBXFileReference; lastKnownFileType = sourcecode.swift; path = XDMFormatters.swift; sourceTree = "<group>"; };
		212480F6265D5A7A006CF300 /* XDMCloseType.swift */ = {isa = PBXFileReference; lastKnownFileType = sourcecode.swift; path = XDMCloseType.swift; sourceTree = "<group>"; };
		21248106265D5BC3006CF300 /* XDMDevice.swift */ = {isa = PBXFileReference; lastKnownFileType = sourcecode.swift; path = XDMDevice.swift; sourceTree = "<group>"; };
		21248116265D5E1C006CF300 /* XDMEnvironment.swift */ = {isa = PBXFileReference; lastKnownFileType = sourcecode.swift; path = XDMEnvironment.swift; sourceTree = "<group>"; };
		21248126265D606A006CF300 /* XDMMobileLifecycleDetails.swift */ = {isa = PBXFileReference; lastKnownFileType = sourcecode.swift; path = XDMMobileLifecycleDetails.swift; sourceTree = "<group>"; };
		2130A59C260AB448005DBA0F /* MockLegacyExtension.swift */ = {isa = PBXFileReference; lastKnownFileType = sourcecode.swift; path = MockLegacyExtension.swift; sourceTree = "<group>"; };
		2130A5BA260AB582005DBA0F /* NotAnExtension.swift */ = {isa = PBXFileReference; lastKnownFileType = sourcecode.swift; path = NotAnExtension.swift; sourceTree = "<group>"; };
		21377D4024E3383E004BAC01 /* V4Migrator.swift */ = {isa = PBXFileReference; lastKnownFileType = sourcecode.swift; path = V4Migrator.swift; sourceTree = "<group>"; };
		213F8A0324D8DC5A0003B8AF /* WrapperType.swift */ = {isa = PBXFileReference; lastKnownFileType = sourcecode.swift; path = WrapperType.swift; sourceTree = "<group>"; };
		214154A725186734005CEB80 /* CustomIdentityTests.swift */ = {isa = PBXFileReference; lastKnownFileType = sourcecode.swift; path = CustomIdentityTests.swift; sourceTree = "<group>"; };
		215A6CE124ED92C500FE0657 /* V4MigrationConstants.swift */ = {isa = PBXFileReference; fileEncoding = 4; lastKnownFileType = sourcecode.swift; path = V4MigrationConstants.swift; sourceTree = "<group>"; };
		215C859B24C6492800CCCD26 /* MockHitQueue.swift */ = {isa = PBXFileReference; fileEncoding = 4; lastKnownFileType = sourcecode.swift; name = MockHitQueue.swift; path = AEPServices/Mocks/MockHitQueue.swift; sourceTree = SOURCE_ROOT; };
		215C859C24C6492800CCCD26 /* MockHitProcessor.swift */ = {isa = PBXFileReference; fileEncoding = 4; lastKnownFileType = sourcecode.swift; name = MockHitProcessor.swift; path = AEPServices/Mocks/MockHitProcessor.swift; sourceTree = SOURCE_ROOT; };
		21629DB12461CC48009D05BF /* AEPCore+LifecycleTests.swift */ = {isa = PBXFileReference; lastKnownFileType = sourcecode.swift; path = "AEPCore+LifecycleTests.swift"; sourceTree = "<group>"; };
		216A15C7257818B200D43848 /* Data+HexString.swift */ = {isa = PBXFileReference; lastKnownFileType = sourcecode.swift; path = "Data+HexString.swift"; sourceTree = "<group>"; };
		216A15D7257818E900D43848 /* Data+HexStringTests.swift */ = {isa = PBXFileReference; lastKnownFileType = sourcecode.swift; path = "Data+HexStringTests.swift"; sourceTree = "<group>"; };
		217E220424D1FD7900B70B3E /* SharedStateResult.swift */ = {isa = PBXFileReference; lastKnownFileType = sourcecode.swift; path = SharedStateResult.swift; sourceTree = "<group>"; };
		218C813A24EC3EBC009B4F31 /* V5Migrator.swift */ = {isa = PBXFileReference; lastKnownFileType = sourcecode.swift; path = V5Migrator.swift; sourceTree = "<group>"; };
		218C813D24EC4101009B4F31 /* V5MigrationConstants.swift */ = {isa = PBXFileReference; lastKnownFileType = sourcecode.swift; path = V5MigrationConstants.swift; sourceTree = "<group>"; };
		218E01BF24C7595000BEC470 /* HitQueuing+PrivacyTests.swift */ = {isa = PBXFileReference; lastKnownFileType = sourcecode.swift; path = "HitQueuing+PrivacyTests.swift"; sourceTree = "<group>"; };
		21A6737225434AE600A7E906 /* SharedStateType.swift */ = {isa = PBXFileReference; lastKnownFileType = sourcecode.swift; path = SharedStateType.swift; sourceTree = "<group>"; };
		21BA2E0C265D8DB70011207C /* XDMDeviceTypeTests.swift */ = {isa = PBXFileReference; lastKnownFileType = sourcecode.swift; path = XDMDeviceTypeTests.swift; sourceTree = "<group>"; };
		21BA2E1C265D8E480011207C /* XDMEnvironmentTypeTests.swift */ = {isa = PBXFileReference; lastKnownFileType = sourcecode.swift; path = XDMEnvironmentTypeTests.swift; sourceTree = "<group>"; };
		21BA2E2C265D8EC60011207C /* XDMApplicationTests.swift */ = {isa = PBXFileReference; lastKnownFileType = sourcecode.swift; path = XDMApplicationTests.swift; sourceTree = "<group>"; };
		21BA2E3C265D91440011207C /* XDMCloseTypeTests.swift */ = {isa = PBXFileReference; lastKnownFileType = sourcecode.swift; path = XDMCloseTypeTests.swift; sourceTree = "<group>"; };
		21BA2E4C265D91830011207C /* XDMDeviceTests.swift */ = {isa = PBXFileReference; lastKnownFileType = sourcecode.swift; path = XDMDeviceTests.swift; sourceTree = "<group>"; };
		21BA2E6A265D946F0011207C /* XDMEnvironmentTests.swift */ = {isa = PBXFileReference; lastKnownFileType = sourcecode.swift; path = XDMEnvironmentTests.swift; sourceTree = "<group>"; };
		21BA2E88265D96150011207C /* XDMMobileLifecycleDetailsTests.swift */ = {isa = PBXFileReference; lastKnownFileType = sourcecode.swift; path = XDMMobileLifecycleDetailsTests.swift; sourceTree = "<group>"; };
		21BA2EA8265D98C80011207C /* LifecycleV2MetricsBuilderTests.swift */ = {isa = PBXFileReference; lastKnownFileType = sourcecode.swift; path = LifecycleV2MetricsBuilderTests.swift; sourceTree = "<group>"; };
		21CAC0D62422917600C11388 /* AEPCore.framework */ = {isa = PBXFileReference; explicitFileType = wrapper.framework; includeInIndex = 0; path = AEPCore.framework; sourceTree = BUILT_PRODUCTS_DIR; };
		21CAC0D92422917600C11388 /* AEPCore.h */ = {isa = PBXFileReference; lastKnownFileType = sourcecode.c.h; path = AEPCore.h; sourceTree = "<group>"; };
		21CAC0DA2422917600C11388 /* Info.plist */ = {isa = PBXFileReference; lastKnownFileType = text.plist.xml; path = Info.plist; sourceTree = "<group>"; };
		21CAC0DF2422917600C11388 /* AEPCoreTests.xctest */ = {isa = PBXFileReference; explicitFileType = wrapper.cfbundle; includeInIndex = 0; path = AEPCoreTests.xctest; sourceTree = BUILT_PRODUCTS_DIR; };
		21CAC0E62422917600C11388 /* Info.plist */ = {isa = PBXFileReference; lastKnownFileType = text.plist.xml; path = Info.plist; sourceTree = "<group>"; };
		21CD581024EC7B8900D9D590 /* V5MigratorTests.swift */ = {isa = PBXFileReference; lastKnownFileType = sourcecode.swift; path = V5MigratorTests.swift; sourceTree = "<group>"; };
		21F79AB624E704C5003204C3 /* IDParser.swift */ = {isa = PBXFileReference; lastKnownFileType = sourcecode.swift; path = IDParser.swift; sourceTree = "<group>"; };
		21F79ABA24E70CDC003204C3 /* IDParsing.swift */ = {isa = PBXFileReference; lastKnownFileType = sourcecode.swift; path = IDParsing.swift; sourceTree = "<group>"; };
		21F79ABD24E7144F003204C3 /* IDParserTests.swift */ = {isa = PBXFileReference; lastKnownFileType = sourcecode.swift; path = IDParserTests.swift; sourceTree = "<group>"; };
		21F79AC024E72204003204C3 /* V4MigratorTests.swift */ = {isa = PBXFileReference; lastKnownFileType = sourcecode.swift; path = V4MigratorTests.swift; sourceTree = "<group>"; };
		21FE151F24F03254008A82FF /* IdentityPublicAPITests.swift */ = {isa = PBXFileReference; lastKnownFileType = sourcecode.swift; path = IdentityPublicAPITests.swift; sourceTree = "<group>"; };
		2420365124E35EEB0069C89D /* SignalHitProcessorTests.swift */ = {isa = PBXFileReference; lastKnownFileType = sourcecode.swift; path = SignalHitProcessorTests.swift; sourceTree = "<group>"; };
		243DCE4624C7AA2800E99AD9 /* AEPServices.h */ = {isa = PBXFileReference; fileEncoding = 4; lastKnownFileType = sourcecode.c.h; path = AEPServices.h; sourceTree = "<group>"; };
		24543A1324E1DAFC002D8D9A /* MockURLService.swift */ = {isa = PBXFileReference; fileEncoding = 4; lastKnownFileType = sourcecode.swift; name = MockURLService.swift; path = AEPServices/Mocks/MockURLService.swift; sourceTree = SOURCE_ROOT; };
		2467E43924CA4DE20022F6BE /* Unzipping.swift */ = {isa = PBXFileReference; lastKnownFileType = sourcecode.swift; path = Unzipping.swift; sourceTree = "<group>"; };
		2467E43B24CB54B70022F6BE /* MockDiskCache.swift */ = {isa = PBXFileReference; fileEncoding = 4; lastKnownFileType = sourcecode.swift; name = MockDiskCache.swift; path = AEPServices/Mocks/MockDiskCache.swift; sourceTree = SOURCE_ROOT; };
		2467E43C24CB54B70022F6BE /* MockUnzipper.swift */ = {isa = PBXFileReference; fileEncoding = 4; lastKnownFileType = sourcecode.swift; name = MockUnzipper.swift; path = AEPServices/Mocks/MockUnzipper.swift; sourceTree = SOURCE_ROOT; };
		246B19FC2728C1CD0017716A /* MockEventHistoryDatabase.swift */ = {isa = PBXFileReference; lastKnownFileType = sourcecode.swift; path = MockEventHistoryDatabase.swift; sourceTree = "<group>"; };
		246FD07326BDEC7A00FD130B /* MessageGestureRecognizer.swift */ = {isa = PBXFileReference; lastKnownFileType = sourcecode.swift; path = MessageGestureRecognizer.swift; sourceTree = "<group>"; };
		246FD07926C1939800FD130B /* MessageAnimation.swift */ = {isa = PBXFileReference; lastKnownFileType = sourcecode.swift; path = MessageAnimation.swift; sourceTree = "<group>"; };
		246FD07B26C2CDE500FD130B /* FullscreenMessage+FrameCalculation.swift */ = {isa = PBXFileReference; lastKnownFileType = sourcecode.swift; path = "FullscreenMessage+FrameCalculation.swift"; sourceTree = "<group>"; };
		246FD07D26CB002F00FD130B /* MessageSettingsTests.swift */ = {isa = PBXFileReference; lastKnownFileType = sourcecode.swift; path = MessageSettingsTests.swift; sourceTree = "<group>"; };
		246FD07F26CC520500FD130B /* MessageAlignmentTests.swift */ = {isa = PBXFileReference; lastKnownFileType = sourcecode.swift; path = MessageAlignmentTests.swift; sourceTree = "<group>"; };
		246FD08126CC521E00FD130B /* MessageAnimationTests.swift */ = {isa = PBXFileReference; lastKnownFileType = sourcecode.swift; path = MessageAnimationTests.swift; sourceTree = "<group>"; };
		246FD08326CC523F00FD130B /* MessageGestureTests.swift */ = {isa = PBXFileReference; lastKnownFileType = sourcecode.swift; path = MessageGestureTests.swift; sourceTree = "<group>"; };
		246FD08526CC529800FD130B /* MessageGestureRecognizerTests.swift */ = {isa = PBXFileReference; lastKnownFileType = sourcecode.swift; path = MessageGestureRecognizerTests.swift; sourceTree = "<group>"; };
		246FD08726CC52F200FD130B /* MessagingDelegateTests.swift */ = {isa = PBXFileReference; lastKnownFileType = sourcecode.swift; path = MessagingDelegateTests.swift; sourceTree = "<group>"; };
		246FD08926CC53E800FD130B /* FullscreenMessage+FrameCalculationTests.swift */ = {isa = PBXFileReference; lastKnownFileType = sourcecode.swift; path = "FullscreenMessage+FrameCalculationTests.swift"; sourceTree = "<group>"; };
		247FBD7C24E331A600FA6505 /* Event+SignalTests.swift */ = {isa = PBXFileReference; lastKnownFileType = sourcecode.swift; path = "Event+SignalTests.swift"; sourceTree = "<group>"; };
		249498E0254A0C910045E392 /* Date+FormatTests.swift */ = {isa = PBXFileReference; lastKnownFileType = sourcecode.swift; path = "Date+FormatTests.swift"; sourceTree = "<group>"; };
		2499461B24E5E67700D3F7B2 /* Package.swift */ = {isa = PBXFileReference; lastKnownFileType = sourcecode.swift; path = Package.swift; sourceTree = "<group>"; };
		24A1FCE62704CE6000D28D26 /* rules_testHistory.json */ = {isa = PBXFileReference; lastKnownFileType = text.json; path = rules_testHistory.json; sourceTree = "<group>"; };
		24B4934F24D4C31100AA38D9 /* AEPSignal.framework */ = {isa = PBXFileReference; explicitFileType = wrapper.framework; includeInIndex = 0; path = AEPSignal.framework; sourceTree = BUILT_PRODUCTS_DIR; };
		24B4935124D4C31100AA38D9 /* AEPSignal.h */ = {isa = PBXFileReference; lastKnownFileType = sourcecode.c.h; path = AEPSignal.h; sourceTree = "<group>"; };
		24B4935224D4C31100AA38D9 /* Info.plist */ = {isa = PBXFileReference; lastKnownFileType = text.plist.xml; path = Info.plist; sourceTree = "<group>"; };
		24B4935724D4C31100AA38D9 /* AEPSignalTests.xctest */ = {isa = PBXFileReference; explicitFileType = wrapper.cfbundle; includeInIndex = 0; path = AEPSignalTests.xctest; sourceTree = BUILT_PRODUCTS_DIR; };
		24B4935C24D4C31100AA38D9 /* SignalTests.swift */ = {isa = PBXFileReference; lastKnownFileType = sourcecode.swift; path = SignalTests.swift; sourceTree = "<group>"; };
		24B4935E24D4C31100AA38D9 /* Info.plist */ = {isa = PBXFileReference; lastKnownFileType = text.plist.xml; path = Info.plist; sourceTree = "<group>"; };
		24B4936E24D4C6F900AA38D9 /* Signal.swift */ = {isa = PBXFileReference; lastKnownFileType = sourcecode.swift; path = Signal.swift; sourceTree = "<group>"; };
		24B4937024D4C86C00AA38D9 /* SignalConstants.swift */ = {isa = PBXFileReference; lastKnownFileType = sourcecode.swift; path = SignalConstants.swift; sourceTree = "<group>"; };
		24B4937524D8AAAF00AA38D9 /* Event+Signal.swift */ = {isa = PBXFileReference; lastKnownFileType = sourcecode.swift; path = "Event+Signal.swift"; sourceTree = "<group>"; };
		24B4937724D8CEAC00AA38D9 /* SignalHitProcessor.swift */ = {isa = PBXFileReference; lastKnownFileType = sourcecode.swift; path = SignalHitProcessor.swift; sourceTree = "<group>"; };
		24B4937924DA18BE00AA38D9 /* SignalHit.swift */ = {isa = PBXFileReference; lastKnownFileType = sourcecode.swift; path = SignalHit.swift; sourceTree = "<group>"; };
		24B4BE582714F5A40000C3AA /* EventHistoryRequestTests.swift */ = {isa = PBXFileReference; lastKnownFileType = sourcecode.swift; path = EventHistoryRequestTests.swift; sourceTree = "<group>"; };
		24B4BE5A2714F7730000C3AA /* EventHistoryResponseTests.swift */ = {isa = PBXFileReference; lastKnownFileType = sourcecode.swift; path = EventHistoryResponseTests.swift; sourceTree = "<group>"; };
		24B4BE5C2714F7B30000C3AA /* EventHistoryTests.swift */ = {isa = PBXFileReference; lastKnownFileType = sourcecode.swift; path = EventHistoryTests.swift; sourceTree = "<group>"; };
		24B4BE5E2714F7C80000C3AA /* EventHistoryDatabaseTests.swift */ = {isa = PBXFileReference; lastKnownFileType = sourcecode.swift; path = EventHistoryDatabaseTests.swift; sourceTree = "<group>"; };
		24C5E14C26B8B00B005BEA72 /* MessageSettings.swift */ = {isa = PBXFileReference; lastKnownFileType = sourcecode.swift; path = MessageSettings.swift; sourceTree = "<group>"; };
		24C5E15C26B990CB005BEA72 /* MessageGesture.swift */ = {isa = PBXFileReference; lastKnownFileType = sourcecode.swift; path = MessageGesture.swift; sourceTree = "<group>"; };
		24C5E17A26B999E4005BEA72 /* MessageAlignment.swift */ = {isa = PBXFileReference; lastKnownFileType = sourcecode.swift; path = MessageAlignment.swift; sourceTree = "<group>"; };
		24CE74AA26D401EC008F9EFD /* MockFullscreenListener.swift */ = {isa = PBXFileReference; lastKnownFileType = sourcecode.swift; path = MockFullscreenListener.swift; sourceTree = "<group>"; };
		24CE74AC26D40239008F9EFD /* MockMessagingDelegate.swift */ = {isa = PBXFileReference; lastKnownFileType = sourcecode.swift; path = MockMessagingDelegate.swift; sourceTree = "<group>"; };
		24CE74AE26D40278008F9EFD /* MockWKScriptMessage.swift */ = {isa = PBXFileReference; lastKnownFileType = sourcecode.swift; path = MockWKScriptMessage.swift; sourceTree = "<group>"; };
		24CE74B026D40483008F9EFD /* XCTest.framework */ = {isa = PBXFileReference; lastKnownFileType = wrapper.framework; name = XCTest.framework; path = Platforms/iPhoneOS.platform/Developer/Library/Frameworks/XCTest.framework; sourceTree = DEVELOPER_DIR; };
		24CF602A2538AC79006473BA /* MobileCore+Tracking.swift */ = {isa = PBXFileReference; lastKnownFileType = sourcecode.swift; path = "MobileCore+Tracking.swift"; sourceTree = "<group>"; };
		24CF603A2538C7E4006473BA /* MobileCore+TrackingTests.swift */ = {isa = PBXFileReference; lastKnownFileType = sourcecode.swift; path = "MobileCore+TrackingTests.swift"; sourceTree = "<group>"; };
		24D2A3D424DB5B370079DCCF /* HitQueuing+PrivacyStatus.swift */ = {isa = PBXFileReference; lastKnownFileType = sourcecode.swift; path = "HitQueuing+PrivacyStatus.swift"; sourceTree = "<group>"; };
<<<<<<< HEAD
		24D9D52D26AB788C002A441A /* FullscreenMessage+WKNavigationDelegate.swift */ = {isa = PBXFileReference; lastKnownFileType = sourcecode.swift; path = "FullscreenMessage+WKNavigationDelegate.swift"; sourceTree = "<group>"; };
		24D9D54B26AB797D002A441A /* FullscreenMessage+WKScriptMessageHandler.swift */ = {isa = PBXFileReference; lastKnownFileType = sourcecode.swift; path = "FullscreenMessage+WKScriptMessageHandler.swift"; sourceTree = "<group>"; };
		24E255D4270F406300AB9F07 /* EventData+FNV1A32Tests.swift */ = {isa = PBXFileReference; lastKnownFileType = sourcecode.swift; path = "EventData+FNV1A32Tests.swift"; sourceTree = "<group>"; };
		24E255D6270F526D00AB9F07 /* String+FNV1A32Tests.swift */ = {isa = PBXFileReference; lastKnownFileType = sourcecode.swift; path = "String+FNV1A32Tests.swift"; sourceTree = "<group>"; };
		24EDE33026EFB7170068A65F /* EventHistory.swift */ = {isa = PBXFileReference; lastKnownFileType = sourcecode.swift; path = EventHistory.swift; sourceTree = "<group>"; };
		24EDE33226EFB7470068A65F /* EventHistoryRequest.swift */ = {isa = PBXFileReference; lastKnownFileType = sourcecode.swift; path = EventHistoryRequest.swift; sourceTree = "<group>"; };
		24EDE33426EFBDD60068A65F /* EventHistoryDatabase.swift */ = {isa = PBXFileReference; lastKnownFileType = sourcecode.swift; path = EventHistoryDatabase.swift; sourceTree = "<group>"; };
		24EDE33626F10B810068A65F /* EventData+FNV1A32.swift */ = {isa = PBXFileReference; lastKnownFileType = sourcecode.swift; path = "EventData+FNV1A32.swift"; sourceTree = "<group>"; };
		24EDE33826F10BA10068A65F /* String+FNV1A32.swift */ = {isa = PBXFileReference; lastKnownFileType = sourcecode.swift; path = "String+FNV1A32.swift"; sourceTree = "<group>"; };
		24EDE33A26F39F450068A65F /* EventHistoryResult.swift */ = {isa = PBXFileReference; lastKnownFileType = sourcecode.swift; path = EventHistoryResult.swift; sourceTree = "<group>"; };
		2CDAE3FD5AB17A2ABC44C648 /* Pods-AEPSignalTests.debug.xcconfig */ = {isa = PBXFileReference; includeInIndex = 1; lastKnownFileType = text.xcconfig; name = "Pods-AEPSignalTests.debug.xcconfig"; path = "Target Support Files/Pods-AEPSignalTests/Pods-AEPSignalTests.debug.xcconfig"; sourceTree = "<group>"; };
		379EA00DE567DCA654F85A63 /* Pods-AEPCore.release.xcconfig */ = {isa = PBXFileReference; includeInIndex = 1; lastKnownFileType = text.xcconfig; name = "Pods-AEPCore.release.xcconfig"; path = "Target Support Files/Pods-AEPCore/Pods-AEPCore.release.xcconfig"; sourceTree = "<group>"; };
=======
		2E00098E26D59EA100DE1F3B /* LifecycleV2FunctionalTests.swift */ = {isa = PBXFileReference; lastKnownFileType = sourcecode.swift; path = LifecycleV2FunctionalTests.swift; sourceTree = "<group>"; };
		2E36F6C926C1D8D200B194D9 /* LifecycleV2DataStoreCacheTests.swift */ = {isa = PBXFileReference; lastKnownFileType = sourcecode.swift; path = LifecycleV2DataStoreCacheTests.swift; sourceTree = "<group>"; };
		2EE8956F25F8D2BD27B6D4D8 /* Pods-AEPCore.debug.xcconfig */ = {isa = PBXFileReference; includeInIndex = 1; lastKnownFileType = text.xcconfig; name = "Pods-AEPCore.debug.xcconfig"; path = "Target Support Files/Pods-AEPCore/Pods-AEPCore.debug.xcconfig"; sourceTree = "<group>"; };
		2EF8B38126BCC69C009D6475 /* LifecycleV2DataStoreCache.swift */ = {isa = PBXFileReference; lastKnownFileType = sourcecode.swift; path = LifecycleV2DataStoreCache.swift; sourceTree = "<group>"; };
		39282143E012E30EEE6674F2 /* Pods_AEPCoreTests.framework */ = {isa = PBXFileReference; explicitFileType = wrapper.framework; includeInIndex = 0; path = Pods_AEPCoreTests.framework; sourceTree = BUILT_PRODUCTS_DIR; };
		3DCBEB2BB8208D5CED73869A /* Pods-AEPCoreTests.debug.xcconfig */ = {isa = PBXFileReference; includeInIndex = 1; lastKnownFileType = text.xcconfig; name = "Pods-AEPCoreTests.debug.xcconfig"; path = "Target Support Files/Pods-AEPCoreTests/Pods-AEPCoreTests.debug.xcconfig"; sourceTree = "<group>"; };
>>>>>>> 3c9636db
		3F03978724BE5DD30019F095 /* AEPServices.framework */ = {isa = PBXFileReference; explicitFileType = wrapper.framework; includeInIndex = 0; path = AEPServices.framework; sourceTree = BUILT_PRODUCTS_DIR; };
		3F03978F24BE5DD30019F095 /* AEPServicesTests.xctest */ = {isa = PBXFileReference; explicitFileType = wrapper.cfbundle; includeInIndex = 0; path = AEPServicesTests.xctest; sourceTree = BUILT_PRODUCTS_DIR; };
		3F03979624BE5DD30019F095 /* Info.plist */ = {isa = PBXFileReference; lastKnownFileType = text.plist.xml; path = Info.plist; sourceTree = "<group>"; };
		3F0397A024BE5FF30019F095 /* Caching.swift */ = {isa = PBXFileReference; fileEncoding = 4; lastKnownFileType = sourcecode.swift; path = Caching.swift; sourceTree = "<group>"; };
		3F0397A124BE5FF30019F095 /* Cache.swift */ = {isa = PBXFileReference; fileEncoding = 4; lastKnownFileType = sourcecode.swift; path = Cache.swift; sourceTree = "<group>"; };
		3F0397A224BE5FF30019F095 /* CacheEntry.swift */ = {isa = PBXFileReference; fileEncoding = 4; lastKnownFileType = sourcecode.swift; path = CacheEntry.swift; sourceTree = "<group>"; };
		3F0397A324BE5FF30019F095 /* DiskCacheService.swift */ = {isa = PBXFileReference; fileEncoding = 4; lastKnownFileType = sourcecode.swift; path = DiskCacheService.swift; sourceTree = "<group>"; };
		3F0397A424BE5FF30019F095 /* CacheExpiry.swift */ = {isa = PBXFileReference; fileEncoding = 4; lastKnownFileType = sourcecode.swift; path = CacheExpiry.swift; sourceTree = "<group>"; };
		3F0397A524BE5FF30019F095 /* ServiceProvider.swift */ = {isa = PBXFileReference; fileEncoding = 4; lastKnownFileType = sourcecode.swift; path = ServiceProvider.swift; sourceTree = "<group>"; };
		3F0397A724BE5FF30019F095 /* Logging.swift */ = {isa = PBXFileReference; fileEncoding = 4; lastKnownFileType = sourcecode.swift; path = Logging.swift; sourceTree = "<group>"; };
		3F0397A824BE5FF30019F095 /* Log.swift */ = {isa = PBXFileReference; fileEncoding = 4; lastKnownFileType = sourcecode.swift; path = Log.swift; sourceTree = "<group>"; };
		3F0397A924BE5FF30019F095 /* LogLevel.swift */ = {isa = PBXFileReference; fileEncoding = 4; lastKnownFileType = sourcecode.swift; path = LogLevel.swift; sourceTree = "<group>"; };
		3F0397AB24BE5FF30019F095 /* NetworkService.swift */ = {isa = PBXFileReference; fileEncoding = 4; lastKnownFileType = sourcecode.swift; path = NetworkService.swift; sourceTree = "<group>"; };
		3F0397AC24BE5FF30019F095 /* NetworkServiceConstants.swift */ = {isa = PBXFileReference; fileEncoding = 4; lastKnownFileType = sourcecode.swift; path = NetworkServiceConstants.swift; sourceTree = "<group>"; };
		3F0397AD24BE5FF30019F095 /* LoggingService.swift */ = {isa = PBXFileReference; fileEncoding = 4; lastKnownFileType = sourcecode.swift; path = LoggingService.swift; sourceTree = "<group>"; };
		3F0397AE24BE5FF30019F095 /* Networking.swift */ = {isa = PBXFileReference; fileEncoding = 4; lastKnownFileType = sourcecode.swift; path = Networking.swift; sourceTree = "<group>"; };
		3F0397AF24BE5FF30019F095 /* HttpMethod.swift */ = {isa = PBXFileReference; fileEncoding = 4; lastKnownFileType = sourcecode.swift; path = HttpMethod.swift; sourceTree = "<group>"; };
		3F0397B024BE5FF30019F095 /* HttpConnection.swift */ = {isa = PBXFileReference; fileEncoding = 4; lastKnownFileType = sourcecode.swift; path = HttpConnection.swift; sourceTree = "<group>"; };
		3F0397B124BE5FF30019F095 /* NetworkRequest.swift */ = {isa = PBXFileReference; fileEncoding = 4; lastKnownFileType = sourcecode.swift; path = NetworkRequest.swift; sourceTree = "<group>"; };
		3F0397B324BE5FF30019F095 /* SQLiteDataQueue.swift */ = {isa = PBXFileReference; fileEncoding = 4; lastKnownFileType = sourcecode.swift; path = SQLiteDataQueue.swift; sourceTree = "<group>"; };
		3F0397B424BE5FF30019F095 /* SQLiteWrapper.swift */ = {isa = PBXFileReference; fileEncoding = 4; lastKnownFileType = sourcecode.swift; path = SQLiteWrapper.swift; sourceTree = "<group>"; };
		3F0397B524BE5FF30019F095 /* DataQueue.swift */ = {isa = PBXFileReference; fileEncoding = 4; lastKnownFileType = sourcecode.swift; path = DataQueue.swift; sourceTree = "<group>"; };
		3F0397B624BE5FF30019F095 /* DataEntity.swift */ = {isa = PBXFileReference; fileEncoding = 4; lastKnownFileType = sourcecode.swift; path = DataEntity.swift; sourceTree = "<group>"; };
		3F0397B724BE5FF30019F095 /* DataQueueService.swift */ = {isa = PBXFileReference; fileEncoding = 4; lastKnownFileType = sourcecode.swift; path = DataQueueService.swift; sourceTree = "<group>"; };
		3F0397B824BE5FF30019F095 /* DataQueuing.swift */ = {isa = PBXFileReference; fileEncoding = 4; lastKnownFileType = sourcecode.swift; path = DataQueuing.swift; sourceTree = "<group>"; };
		3F0397B924BE5FF30019F095 /* Info.plist */ = {isa = PBXFileReference; fileEncoding = 4; lastKnownFileType = text.plist.xml; path = Info.plist; sourceTree = "<group>"; };
		3F0397BB24BE5FF30019F095 /* NamedCollectionProcessing.swift */ = {isa = PBXFileReference; fileEncoding = 4; lastKnownFileType = sourcecode.swift; path = NamedCollectionProcessing.swift; sourceTree = "<group>"; };
		3F0397BC24BE5FF30019F095 /* NamedCollectionDataStore.swift */ = {isa = PBXFileReference; fileEncoding = 4; lastKnownFileType = sourcecode.swift; path = NamedCollectionDataStore.swift; sourceTree = "<group>"; };
		3F0397BD24BE5FF30019F095 /* UserDefaultsNamedCollection.swift */ = {isa = PBXFileReference; fileEncoding = 4; lastKnownFileType = sourcecode.swift; path = UserDefaultsNamedCollection.swift; sourceTree = "<group>"; };
		3F0397BE24BE5FF30019F095 /* ApplicationSystemInfoService.swift */ = {isa = PBXFileReference; fileEncoding = 4; lastKnownFileType = sourcecode.swift; path = ApplicationSystemInfoService.swift; sourceTree = "<group>"; };
		3F0397BF24BE5FF30019F095 /* SystemInfoService.swift */ = {isa = PBXFileReference; fileEncoding = 4; lastKnownFileType = sourcecode.swift; path = SystemInfoService.swift; sourceTree = "<group>"; };
		3F0397C024BE5FF30019F095 /* URLOpening.swift */ = {isa = PBXFileReference; fileEncoding = 4; lastKnownFileType = sourcecode.swift; path = URLOpening.swift; sourceTree = "<group>"; };
		3F0397C124BE5FF30019F095 /* URLService.swift */ = {isa = PBXFileReference; fileEncoding = 4; lastKnownFileType = sourcecode.swift; path = URLService.swift; sourceTree = "<group>"; };
		3F0397E324BE60910019F095 /* HitProcessing.swift */ = {isa = PBXFileReference; fileEncoding = 4; lastKnownFileType = sourcecode.swift; path = HitProcessing.swift; sourceTree = "<group>"; };
		3F0397E424BE60910019F095 /* PersistentHitQueue.swift */ = {isa = PBXFileReference; fileEncoding = 4; lastKnownFileType = sourcecode.swift; path = PersistentHitQueue.swift; sourceTree = "<group>"; };
		3F0397E524BE60910019F095 /* HitQueuing.swift */ = {isa = PBXFileReference; fileEncoding = 4; lastKnownFileType = sourcecode.swift; path = HitQueuing.swift; sourceTree = "<group>"; };
		3F0397E624BE60910019F095 /* AtomicCounter.swift */ = {isa = PBXFileReference; fileEncoding = 4; lastKnownFileType = sourcecode.swift; path = AtomicCounter.swift; sourceTree = "<group>"; };
		3F0397E824BE60910019F095 /* FileUnzipper.swift */ = {isa = PBXFileReference; fileEncoding = 4; lastKnownFileType = sourcecode.swift; path = FileUnzipper.swift; sourceTree = "<group>"; };
		3F0397E924BE60910019F095 /* ZipArchive.swift */ = {isa = PBXFileReference; fileEncoding = 4; lastKnownFileType = sourcecode.swift; path = ZipArchive.swift; sourceTree = "<group>"; };
		3F0397EA24BE60910019F095 /* ZipEntry.swift */ = {isa = PBXFileReference; fileEncoding = 4; lastKnownFileType = sourcecode.swift; path = ZipEntry.swift; sourceTree = "<group>"; };
		3F0397EB24BE60910019F095 /* FileManager+ZIP.swift */ = {isa = PBXFileReference; fileEncoding = 4; lastKnownFileType = sourcecode.swift; path = "FileManager+ZIP.swift"; sourceTree = "<group>"; };
		3F0397EC24BE60910019F095 /* FileUnzipperConstants.swift */ = {isa = PBXFileReference; fileEncoding = 4; lastKnownFileType = sourcecode.swift; path = FileUnzipperConstants.swift; sourceTree = "<group>"; };
		3F0397ED24BE60910019F095 /* ThreadSafeArray.swift */ = {isa = PBXFileReference; fileEncoding = 4; lastKnownFileType = sourcecode.swift; path = ThreadSafeArray.swift; sourceTree = "<group>"; };
		3F0397EE24BE60910019F095 /* OperationOrderer.swift */ = {isa = PBXFileReference; fileEncoding = 4; lastKnownFileType = sourcecode.swift; path = OperationOrderer.swift; sourceTree = "<group>"; };
		3F0397EF24BE60910019F095 /* ThreadSafeDictionary.swift */ = {isa = PBXFileReference; fileEncoding = 4; lastKnownFileType = sourcecode.swift; path = ThreadSafeDictionary.swift; sourceTree = "<group>"; };
		3F0397F024BE60910019F095 /* URLEncoder.swift */ = {isa = PBXFileReference; fileEncoding = 4; lastKnownFileType = sourcecode.swift; path = URLEncoder.swift; sourceTree = "<group>"; };
		3F0397F124BE60910019F095 /* AnyCodable.swift */ = {isa = PBXFileReference; fileEncoding = 4; lastKnownFileType = sourcecode.swift; path = AnyCodable.swift; sourceTree = "<group>"; };
		3F03980124BE61520019F095 /* UnzipperTest.swift */ = {isa = PBXFileReference; fileEncoding = 4; lastKnownFileType = sourcecode.swift; path = UnzipperTest.swift; sourceTree = "<group>"; };
		3F03980224BE61520019F095 /* SystemInfoServiceTest.swift */ = {isa = PBXFileReference; fileEncoding = 4; lastKnownFileType = sourcecode.swift; path = SystemInfoServiceTest.swift; sourceTree = "<group>"; };
		3F03980324BE61520019F095 /* DataQueueService+Testable.swift */ = {isa = PBXFileReference; fileEncoding = 4; lastKnownFileType = sourcecode.swift; path = "DataQueueService+Testable.swift"; sourceTree = "<group>"; };
		3F03980424BE61520019F095 /* DataQueueServiceTests.swift */ = {isa = PBXFileReference; fileEncoding = 4; lastKnownFileType = sourcecode.swift; path = DataQueueServiceTests.swift; sourceTree = "<group>"; };
		3F03980524BE61520019F095 /* URLServiceTest.swift */ = {isa = PBXFileReference; fileEncoding = 4; lastKnownFileType = sourcecode.swift; path = URLServiceTest.swift; sourceTree = "<group>"; };
		3F03980624BE61520019F095 /* DiskCacheServiceTests.swift */ = {isa = PBXFileReference; fileEncoding = 4; lastKnownFileType = sourcecode.swift; path = DiskCacheServiceTests.swift; sourceTree = "<group>"; };
		3F03980724BE61520019F095 /* UserDefaultsNamedCollectionTest.swift */ = {isa = PBXFileReference; fileEncoding = 4; lastKnownFileType = sourcecode.swift; path = UserDefaultsNamedCollectionTest.swift; sourceTree = "<group>"; };
		3F03980824BE61520019F095 /* SQLiteWrapperTests.swift */ = {isa = PBXFileReference; fileEncoding = 4; lastKnownFileType = sourcecode.swift; path = SQLiteWrapperTests.swift; sourceTree = "<group>"; };
		3F03980A24BE61520019F095 /* DataQueueTests.swift */ = {isa = PBXFileReference; fileEncoding = 4; lastKnownFileType = sourcecode.swift; path = DataQueueTests.swift; sourceTree = "<group>"; };
		3F03980B24BE61520019F095 /* NetworkServiceTests.swift */ = {isa = PBXFileReference; fileEncoding = 4; lastKnownFileType = sourcecode.swift; path = NetworkServiceTests.swift; sourceTree = "<group>"; };
		3F03980C24BE61520019F095 /* LogLevelTest.swift */ = {isa = PBXFileReference; fileEncoding = 4; lastKnownFileType = sourcecode.swift; path = LogLevelTest.swift; sourceTree = "<group>"; };
		3F03980D24BE61520019F095 /* NamedCollectionDataStoreTest.swift */ = {isa = PBXFileReference; fileEncoding = 4; lastKnownFileType = sourcecode.swift; path = NamedCollectionDataStoreTest.swift; sourceTree = "<group>"; };
		3F03980F24BE61520019F095 /* OperationOrdererTests.swift */ = {isa = PBXFileReference; fileEncoding = 4; lastKnownFileType = sourcecode.swift; path = OperationOrdererTests.swift; sourceTree = "<group>"; };
		3F03981024BE61520019F095 /* PersistentHitQueueTests.swift */ = {isa = PBXFileReference; fileEncoding = 4; lastKnownFileType = sourcecode.swift; path = PersistentHitQueueTests.swift; sourceTree = "<group>"; };
		3F03981124BE61520019F095 /* AnyCodableTests.swift */ = {isa = PBXFileReference; fileEncoding = 4; lastKnownFileType = sourcecode.swift; path = AnyCodableTests.swift; sourceTree = "<group>"; };
		3F03981224BE61520019F095 /* ThreadSafeArrayTests.swift */ = {isa = PBXFileReference; fileEncoding = 4; lastKnownFileType = sourcecode.swift; path = ThreadSafeArrayTests.swift; sourceTree = "<group>"; };
		3F03981324BE61520019F095 /* URLEncoderTests.swift */ = {isa = PBXFileReference; fileEncoding = 4; lastKnownFileType = sourcecode.swift; path = URLEncoderTests.swift; sourceTree = "<group>"; };
		3F03981424BE61520019F095 /* ThreadSafeDictionaryTests.swift */ = {isa = PBXFileReference; fileEncoding = 4; lastKnownFileType = sourcecode.swift; path = ThreadSafeDictionaryTests.swift; sourceTree = "<group>"; };
		3F03983424BE62AA0019F095 /* TestRules.zip */ = {isa = PBXFileReference; lastKnownFileType = archive.zip; path = TestRules.zip; sourceTree = "<group>"; };
		3F03983524BE62AA0019F095 /* TestImage.png */ = {isa = PBXFileReference; lastKnownFileType = image.png; path = TestImage.png; sourceTree = "<group>"; };
		3F03983624BE62AA0019F095 /* ADBMobileConfig.json */ = {isa = PBXFileReference; fileEncoding = 4; lastKnownFileType = text.json; path = ADBMobileConfig.json; sourceTree = "<group>"; };
		3F03983724BE62AA0019F095 /* TestConfig.json */ = {isa = PBXFileReference; fileEncoding = 4; lastKnownFileType = text.json; path = TestConfig.json; sourceTree = "<group>"; };
		3F08FF9424D9F1D200D34DE3 /* EventDataMerger.swift */ = {isa = PBXFileReference; fileEncoding = 4; lastKnownFileType = sourcecode.swift; path = EventDataMerger.swift; sourceTree = "<group>"; };
		3F08FF9624D9F1F300D34DE3 /* EventDataMergeTests.swift */ = {isa = PBXFileReference; fileEncoding = 4; lastKnownFileType = sourcecode.swift; path = EventDataMergeTests.swift; sourceTree = "<group>"; };
		3F08FF9824DA03F000D34DE3 /* RulesEngineFunctionalTests.swift */ = {isa = PBXFileReference; lastKnownFileType = sourcecode.swift; path = RulesEngineFunctionalTests.swift; sourceTree = "<group>"; };
		3F08FF9A24DA0DA100D34DE3 /* rules_functional_1.zip */ = {isa = PBXFileReference; lastKnownFileType = archive.zip; path = rules_functional_1.zip; sourceTree = "<group>"; };
		3F08FF9C24DA0DCF00D34DE3 /* RulesDownloaderTests.swift */ = {isa = PBXFileReference; fileEncoding = 4; lastKnownFileType = sourcecode.swift; path = RulesDownloaderTests.swift; sourceTree = "<group>"; };
		3F08FFA724DBBDD700D34DE3 /* UserDefaults+Clear.swift */ = {isa = PBXFileReference; fileEncoding = 4; lastKnownFileType = sourcecode.swift; name = "UserDefaults+Clear.swift"; path = "AEPCore/Mocks/UserDefaults+Clear.swift"; sourceTree = SOURCE_ROOT; };
		3F08FFA824DBBDD700D34DE3 /* TestableNetworkService.swift */ = {isa = PBXFileReference; fileEncoding = 4; lastKnownFileType = sourcecode.swift; name = TestableNetworkService.swift; path = AEPCore/Mocks/TestableNetworkService.swift; sourceTree = SOURCE_ROOT; };
		3F16761324E1B0630041B970 /* RulesConstants.swift */ = {isa = PBXFileReference; lastKnownFileType = sourcecode.swift; path = RulesConstants.swift; sourceTree = "<group>"; };
		3F16762724F031A00041B970 /* EventHubContractTests.swift */ = {isa = PBXFileReference; fileEncoding = 4; lastKnownFileType = sourcecode.swift; path = EventHubContractTests.swift; sourceTree = "<group>"; };
		3F16762924F032C60041B970 /* ContractExtensionOne.swift */ = {isa = PBXFileReference; lastKnownFileType = sourcecode.swift; path = ContractExtensionOne.swift; sourceTree = "<group>"; };
		3F16762B24F032E60041B970 /* ContractExtensionTwo.swift */ = {isa = PBXFileReference; lastKnownFileType = sourcecode.swift; path = ContractExtensionTwo.swift; sourceTree = "<group>"; };
		3F278C4C262E1FAB00E955E5 /* CachedRules.swift */ = {isa = PBXFileReference; fileEncoding = 4; lastKnownFileType = sourcecode.swift; path = CachedRules.swift; sourceTree = "<group>"; };
		3F2B1DA52631E7FE0030F50B /* RuleConsequence.swift */ = {isa = PBXFileReference; lastKnownFileType = sourcecode.swift; path = RuleConsequence.swift; sourceTree = "<group>"; };
		3F2B1DC4263221580030F50B /* LaunchRulesEngine+Downloader.swift */ = {isa = PBXFileReference; lastKnownFileType = sourcecode.swift; path = "LaunchRulesEngine+Downloader.swift"; sourceTree = "<group>"; };
		3F2F12BF24F6D66C00600CB4 /* TestHelpers.swift */ = {isa = PBXFileReference; lastKnownFileType = sourcecode.swift; path = TestHelpers.swift; sourceTree = "<group>"; };
		3F39152F24CA47B600B58C3E /* JSONRulesParserTests.swift */ = {isa = PBXFileReference; fileEncoding = 4; lastKnownFileType = sourcecode.swift; path = JSONRulesParserTests.swift; sourceTree = "<group>"; };
		3F39153224CB7E2400B58C3E /* MobileCore+IdentityTests.swift */ = {isa = PBXFileReference; lastKnownFileType = sourcecode.swift; path = "MobileCore+IdentityTests.swift"; sourceTree = "<group>"; };
		3F3951E824CA096100F7325B /* MobileCoreTests.swift */ = {isa = PBXFileReference; fileEncoding = 4; lastKnownFileType = sourcecode.swift; path = MobileCoreTests.swift; sourceTree = "<group>"; };
		3F3951EA24CA096100F7325B /* SharedStateTest.swift */ = {isa = PBXFileReference; fileEncoding = 4; lastKnownFileType = sourcecode.swift; path = SharedStateTest.swift; sourceTree = "<group>"; };
		3F3951EB24CA096100F7325B /* EventHubTests.swift */ = {isa = PBXFileReference; fileEncoding = 4; lastKnownFileType = sourcecode.swift; path = EventHubTests.swift; sourceTree = "<group>"; };
		3F3951ED24CA096100F7325B /* TestRules.zip */ = {isa = PBXFileReference; lastKnownFileType = archive.zip; path = TestRules.zip; sourceTree = "<group>"; };
		3F3951EE24CA096100F7325B /* TestImage.png */ = {isa = PBXFileReference; lastKnownFileType = image.png; path = TestImage.png; sourceTree = "<group>"; };
		3F3951EF24CA096100F7325B /* rules_1.json */ = {isa = PBXFileReference; fileEncoding = 4; lastKnownFileType = text.json; path = rules_1.json; sourceTree = "<group>"; };
		3F3951F024CA096100F7325B /* ADBMobileConfig.json */ = {isa = PBXFileReference; fileEncoding = 4; lastKnownFileType = text.json; path = ADBMobileConfig.json; sourceTree = "<group>"; };
		3F3951F124CA096100F7325B /* TestConfig.json */ = {isa = PBXFileReference; fileEncoding = 4; lastKnownFileType = text.json; path = TestConfig.json; sourceTree = "<group>"; };
		3F3951F224CA096100F7325B /* testRulesDownloader.zip */ = {isa = PBXFileReference; lastKnownFileType = archive.zip; path = testRulesDownloader.zip; sourceTree = "<group>"; };
		3F3951F424CA096100F7325B /* SlowMockExtension.swift */ = {isa = PBXFileReference; fileEncoding = 4; lastKnownFileType = sourcecode.swift; path = SlowMockExtension.swift; sourceTree = "<group>"; };
		3F3951F524CA096100F7325B /* MockExtension.swift */ = {isa = PBXFileReference; fileEncoding = 4; lastKnownFileType = sourcecode.swift; path = MockExtension.swift; sourceTree = "<group>"; };
		3F3951F624CA096100F7325B /* MockExtensionTwo.swift */ = {isa = PBXFileReference; fileEncoding = 4; lastKnownFileType = sourcecode.swift; path = MockExtensionTwo.swift; sourceTree = "<group>"; };
		3F3951F724CA096100F7325B /* MobileCore+ConfigurationTests.swift */ = {isa = PBXFileReference; fileEncoding = 4; lastKnownFileType = sourcecode.swift; path = "MobileCore+ConfigurationTests.swift"; sourceTree = "<group>"; };
		3F3951FA24CA096100F7325B /* MockConfigurationDownloader.swift */ = {isa = PBXFileReference; fileEncoding = 4; lastKnownFileType = sourcecode.swift; path = MockConfigurationDownloader.swift; sourceTree = "<group>"; };
		3F3951FB24CA096100F7325B /* MockNetworkServiceOverrider.swift */ = {isa = PBXFileReference; fileEncoding = 4; lastKnownFileType = sourcecode.swift; path = MockNetworkServiceOverrider.swift; sourceTree = "<group>"; };
		3F3951FC24CA096100F7325B /* EventHub+Testable.swift */ = {isa = PBXFileReference; fileEncoding = 4; lastKnownFileType = sourcecode.swift; path = "EventHub+Testable.swift"; sourceTree = "<group>"; };
		3F3951FD24CA096100F7325B /* MockRulesDownloaderNetworkService.swift */ = {isa = PBXFileReference; fileEncoding = 4; lastKnownFileType = sourcecode.swift; path = MockRulesDownloaderNetworkService.swift; sourceTree = "<group>"; };
		3F3951FE24CA096100F7325B /* SharedStateTestHelper.swift */ = {isa = PBXFileReference; fileEncoding = 4; lastKnownFileType = sourcecode.swift; path = SharedStateTestHelper.swift; sourceTree = "<group>"; };
		3F3951FF24CA096100F7325B /* MockConfigurationDownloaderNetworkService.swift */ = {isa = PBXFileReference; fileEncoding = 4; lastKnownFileType = sourcecode.swift; path = MockConfigurationDownloaderNetworkService.swift; sourceTree = "<group>"; };
		3F39520124CA096100F7325B /* TestableExtensionRuntime.swift */ = {isa = PBXFileReference; fileEncoding = 4; lastKnownFileType = sourcecode.swift; path = TestableExtensionRuntime.swift; sourceTree = "<group>"; };
		3F39520324CA096100F7325B /* ConfigurationStateTests.swift */ = {isa = PBXFileReference; fileEncoding = 4; lastKnownFileType = sourcecode.swift; path = ConfigurationStateTests.swift; sourceTree = "<group>"; };
		3F39520424CA096100F7325B /* ConfigurationDownloaderTests.swift */ = {isa = PBXFileReference; fileEncoding = 4; lastKnownFileType = sourcecode.swift; path = ConfigurationDownloaderTests.swift; sourceTree = "<group>"; };
		3F39520624CA096100F7325B /* LaunchIDManagerTests.swift */ = {isa = PBXFileReference; fileEncoding = 4; lastKnownFileType = sourcecode.swift; path = LaunchIDManagerTests.swift; sourceTree = "<group>"; };
		3F4256FC24F474F4005D4006 /* AEPIntegrationTests.xctest */ = {isa = PBXFileReference; explicitFileType = wrapper.cfbundle; includeInIndex = 0; path = AEPIntegrationTests.xctest; sourceTree = BUILT_PRODUCTS_DIR; };
		3F4256FE24F474F4005D4006 /* IdentityIntegrationTests.swift */ = {isa = PBXFileReference; lastKnownFileType = sourcecode.swift; path = IdentityIntegrationTests.swift; sourceTree = "<group>"; };
		3F42570024F474F4005D4006 /* Info.plist */ = {isa = PBXFileReference; lastKnownFileType = text.plist.xml; path = Info.plist; sourceTree = "<group>"; };
		3F42570F24F4754F005D4006 /* TestableNetworkService.swift */ = {isa = PBXFileReference; lastKnownFileType = sourcecode.swift; path = TestableNetworkService.swift; sourceTree = "<group>"; };
		3F5D45F7251903020040E298 /* LaunchRuleTransformer.swift */ = {isa = PBXFileReference; lastKnownFileType = sourcecode.swift; path = LaunchRuleTransformer.swift; sourceTree = "<group>"; };
		3F5D45F9251904C50040E298 /* LaunchRuleTransformerTests.swift */ = {isa = PBXFileReference; lastKnownFileType = sourcecode.swift; path = LaunchRuleTransformerTests.swift; sourceTree = "<group>"; };
		3F5D45FC25190E8C0040E298 /* rules_testTransform.json */ = {isa = PBXFileReference; fileEncoding = 4; lastKnownFileType = text.json; path = rules_testTransform.json; sourceTree = "<group>"; };
		3F5F9ED02502D34500C8A0B4 /* ConfigurationIntegrationTests.swift */ = {isa = PBXFileReference; lastKnownFileType = sourcecode.swift; path = ConfigurationIntegrationTests.swift; sourceTree = "<group>"; };
		3FB5F7CF24D2848900F0F6DF /* ConfigurationUpdateTests.swift */ = {isa = PBXFileReference; lastKnownFileType = sourcecode.swift; path = ConfigurationUpdateTests.swift; sourceTree = "<group>"; };
		3FB66A9E24CA004400502CAF /* CoreConstants.swift */ = {isa = PBXFileReference; fileEncoding = 4; lastKnownFileType = sourcecode.swift; path = CoreConstants.swift; sourceTree = "<group>"; };
		3FB66A9F24CA004400502CAF /* MobileCore.swift */ = {isa = PBXFileReference; fileEncoding = 4; lastKnownFileType = sourcecode.swift; path = MobileCore.swift; sourceTree = "<group>"; };
		3FB66AA224CA004400502CAF /* MobileCore+Configuration.swift */ = {isa = PBXFileReference; fileEncoding = 4; lastKnownFileType = sourcecode.swift; path = "MobileCore+Configuration.swift"; sourceTree = "<group>"; };
		3FB66AA324CA004400502CAF /* MobileCore+Lifecycle.swift */ = {isa = PBXFileReference; fileEncoding = 4; lastKnownFileType = sourcecode.swift; path = "MobileCore+Lifecycle.swift"; sourceTree = "<group>"; };
		3FB66AA624CA004400502CAF /* EventHubPlaceholderExtension.swift */ = {isa = PBXFileReference; fileEncoding = 4; lastKnownFileType = sourcecode.swift; path = EventHubPlaceholderExtension.swift; sourceTree = "<group>"; };
		3FB66AA724CA004400502CAF /* EventHubConstants.swift */ = {isa = PBXFileReference; fileEncoding = 4; lastKnownFileType = sourcecode.swift; path = EventHubConstants.swift; sourceTree = "<group>"; };
		3FB66AA824CA004400502CAF /* ExtensionContainer.swift */ = {isa = PBXFileReference; fileEncoding = 4; lastKnownFileType = sourcecode.swift; path = ExtensionContainer.swift; sourceTree = "<group>"; };
		3FB66AA924CA004400502CAF /* Event.swift */ = {isa = PBXFileReference; fileEncoding = 4; lastKnownFileType = sourcecode.swift; path = Event.swift; sourceTree = "<group>"; };
		3FB66AAA24CA004400502CAF /* AEPError.swift */ = {isa = PBXFileReference; fileEncoding = 4; lastKnownFileType = sourcecode.swift; path = AEPError.swift; sourceTree = "<group>"; };
		3FB66AAB24CA004400502CAF /* SharedState.swift */ = {isa = PBXFileReference; fileEncoding = 4; lastKnownFileType = sourcecode.swift; path = SharedState.swift; sourceTree = "<group>"; };
		3FB66AAC24CA004400502CAF /* EventHub.swift */ = {isa = PBXFileReference; fileEncoding = 4; lastKnownFileType = sourcecode.swift; path = EventHub.swift; sourceTree = "<group>"; };
		3FB66AAD24CA004400502CAF /* ExtensionRuntime.swift */ = {isa = PBXFileReference; fileEncoding = 4; lastKnownFileType = sourcecode.swift; path = ExtensionRuntime.swift; sourceTree = "<group>"; };
		3FB66AAE24CA004400502CAF /* EventType.swift */ = {isa = PBXFileReference; fileEncoding = 4; lastKnownFileType = sourcecode.swift; path = EventType.swift; sourceTree = "<group>"; };
		3FB66AAF24CA004400502CAF /* EventHubError.swift */ = {isa = PBXFileReference; fileEncoding = 4; lastKnownFileType = sourcecode.swift; path = EventHubError.swift; sourceTree = "<group>"; };
		3FB66AB024CA004400502CAF /* EventSource.swift */ = {isa = PBXFileReference; fileEncoding = 4; lastKnownFileType = sourcecode.swift; path = EventSource.swift; sourceTree = "<group>"; };
		3FB66AB124CA004400502CAF /* EventListenerContainer.swift */ = {isa = PBXFileReference; fileEncoding = 4; lastKnownFileType = sourcecode.swift; path = EventListenerContainer.swift; sourceTree = "<group>"; };
		3FB66AB224CA004400502CAF /* Extension.swift */ = {isa = PBXFileReference; fileEncoding = 4; lastKnownFileType = sourcecode.swift; path = Extension.swift; sourceTree = "<group>"; };
		3FB66AB424CA004400502CAF /* LaunchRule.swift */ = {isa = PBXFileReference; fileEncoding = 4; lastKnownFileType = sourcecode.swift; path = LaunchRule.swift; sourceTree = "<group>"; };
		3FB66AB524CA004400502CAF /* RulesDownloader.swift */ = {isa = PBXFileReference; fileEncoding = 4; lastKnownFileType = sourcecode.swift; path = RulesDownloader.swift; sourceTree = "<group>"; };
		3FB66AB624CA004400502CAF /* LaunchRulesEngine.swift */ = {isa = PBXFileReference; fileEncoding = 4; lastKnownFileType = sourcecode.swift; path = LaunchRulesEngine.swift; sourceTree = "<group>"; };
		3FB66AB724CA004400502CAF /* RulesLoader.swift */ = {isa = PBXFileReference; fileEncoding = 4; lastKnownFileType = sourcecode.swift; path = RulesLoader.swift; sourceTree = "<group>"; };
		3FB66AB824CA004400502CAF /* JSONRulesParser.swift */ = {isa = PBXFileReference; fileEncoding = 4; lastKnownFileType = sourcecode.swift; path = JSONRulesParser.swift; sourceTree = "<group>"; };
		3FB66ABA24CA004400502CAF /* Configuration.swift */ = {isa = PBXFileReference; fileEncoding = 4; lastKnownFileType = sourcecode.swift; path = Configuration.swift; sourceTree = "<group>"; };
		3FB66ABB24CA004400502CAF /* ConfigurationConstants.swift */ = {isa = PBXFileReference; fileEncoding = 4; lastKnownFileType = sourcecode.swift; path = ConfigurationConstants.swift; sourceTree = "<group>"; };
		3FB66ABC24CA004400502CAF /* ConfigurationState.swift */ = {isa = PBXFileReference; fileEncoding = 4; lastKnownFileType = sourcecode.swift; path = ConfigurationState.swift; sourceTree = "<group>"; };
		3FB66ABD24CA004400502CAF /* LaunchIDManager.swift */ = {isa = PBXFileReference; fileEncoding = 4; lastKnownFileType = sourcecode.swift; path = LaunchIDManager.swift; sourceTree = "<group>"; };
		3FB66ABE24CA004400502CAF /* Event+Configuration.swift */ = {isa = PBXFileReference; fileEncoding = 4; lastKnownFileType = sourcecode.swift; path = "Event+Configuration.swift"; sourceTree = "<group>"; };
		3FB66ABF24CA004400502CAF /* ConfigurationDownloadable.swift */ = {isa = PBXFileReference; fileEncoding = 4; lastKnownFileType = sourcecode.swift; path = ConfigurationDownloadable.swift; sourceTree = "<group>"; };
		3FB66AC124CA004400502CAF /* CachedConfiguration.swift */ = {isa = PBXFileReference; fileEncoding = 4; lastKnownFileType = sourcecode.swift; path = CachedConfiguration.swift; sourceTree = "<group>"; };
		3FB66AC224CA004400502CAF /* ConfigurationDownloader.swift */ = {isa = PBXFileReference; fileEncoding = 4; lastKnownFileType = sourcecode.swift; path = ConfigurationDownloader.swift; sourceTree = "<group>"; };
		3FB66AC324CA004400502CAF /* PrivacyStatus.swift */ = {isa = PBXFileReference; fileEncoding = 4; lastKnownFileType = sourcecode.swift; path = PrivacyStatus.swift; sourceTree = "<group>"; };
		3FB66AC424CA004400502CAF /* Cacheable.swift */ = {isa = PBXFileReference; fileEncoding = 4; lastKnownFileType = sourcecode.swift; path = Cacheable.swift; sourceTree = "<group>"; };
		3FE6DDA924C62C090065EA05 /* AEPServicesMocks.framework */ = {isa = PBXFileReference; explicitFileType = wrapper.framework; includeInIndex = 0; path = AEPServicesMocks.framework; sourceTree = BUILT_PRODUCTS_DIR; };
		3FE6DDD124C62EE60065EA05 /* AEPLifecycle.framework */ = {isa = PBXFileReference; explicitFileType = wrapper.framework; includeInIndex = 0; path = AEPLifecycle.framework; sourceTree = BUILT_PRODUCTS_DIR; };
		3FE6DDD324C62EE60065EA05 /* AEPLifecycle.h */ = {isa = PBXFileReference; lastKnownFileType = sourcecode.c.h; path = AEPLifecycle.h; sourceTree = "<group>"; };
		3FE6DDD424C62EE60065EA05 /* Info.plist */ = {isa = PBXFileReference; lastKnownFileType = text.plist.xml; path = Info.plist; sourceTree = "<group>"; };
		3FE6DDD924C62EE60065EA05 /* AEPLifecycleTests.xctest */ = {isa = PBXFileReference; explicitFileType = wrapper.cfbundle; includeInIndex = 0; path = AEPLifecycleTests.xctest; sourceTree = BUILT_PRODUCTS_DIR; };
		3FE6DDE024C62EE60065EA05 /* Info.plist */ = {isa = PBXFileReference; lastKnownFileType = text.plist.xml; path = Info.plist; sourceTree = "<group>"; };
		3FE6DDE824C62F610065EA05 /* AEPServicesMock.h */ = {isa = PBXFileReference; fileEncoding = 4; lastKnownFileType = sourcecode.c.h; name = AEPServicesMock.h; path = AEPServices/Mocks/AEPServicesMock.h; sourceTree = SOURCE_ROOT; };
		3FE6DDE924C62F610065EA05 /* MockNetworkServiceOverrider.swift */ = {isa = PBXFileReference; fileEncoding = 4; lastKnownFileType = sourcecode.swift; name = MockNetworkServiceOverrider.swift; path = AEPServices/Mocks/MockNetworkServiceOverrider.swift; sourceTree = SOURCE_ROOT; };
		3FE6DDEA24C62F610065EA05 /* MockTask.swift */ = {isa = PBXFileReference; fileEncoding = 4; lastKnownFileType = sourcecode.swift; name = MockTask.swift; path = AEPServices/Mocks/MockTask.swift; sourceTree = SOURCE_ROOT; };
		3FE6DDEB24C62F610065EA05 /* MockDataStore.swift */ = {isa = PBXFileReference; fileEncoding = 4; lastKnownFileType = sourcecode.swift; name = MockDataStore.swift; path = AEPServices/Mocks/MockDataStore.swift; sourceTree = SOURCE_ROOT; };
		3FE6DDEC24C62F610065EA05 /* Info.plist */ = {isa = PBXFileReference; lastKnownFileType = text.plist; name = Info.plist; path = AEPServices/Mocks/Info.plist; sourceTree = SOURCE_ROOT; };
		3FE6DDED24C62F610065EA05 /* MockURLSession.swift */ = {isa = PBXFileReference; fileEncoding = 4; lastKnownFileType = sourcecode.swift; name = MockURLSession.swift; path = AEPServices/Mocks/MockURLSession.swift; sourceTree = SOURCE_ROOT; };
		3FE6DDEE24C62F610065EA05 /* MockSystemInfoService.swift */ = {isa = PBXFileReference; fileEncoding = 4; lastKnownFileType = sourcecode.swift; name = MockSystemInfoService.swift; path = AEPServices/Mocks/MockSystemInfoService.swift; sourceTree = SOURCE_ROOT; };
		3FE6DDEF24C62F610065EA05 /* MockDataQueue.swift */ = {isa = PBXFileReference; fileEncoding = 4; lastKnownFileType = sourcecode.swift; name = MockDataQueue.swift; path = AEPServices/Mocks/MockDataQueue.swift; sourceTree = SOURCE_ROOT; };
		3FE6DDF824C630DE0065EA05 /* LifecycleMetricsBuilderTests.swift */ = {isa = PBXFileReference; fileEncoding = 4; lastKnownFileType = sourcecode.swift; path = LifecycleMetricsBuilderTests.swift; sourceTree = "<group>"; };
		3FE6DDF924C630DE0065EA05 /* LifecycleContextDataTests.swift */ = {isa = PBXFileReference; fileEncoding = 4; lastKnownFileType = sourcecode.swift; path = LifecycleContextDataTests.swift; sourceTree = "<group>"; };
		3FE6DDFB24C630DE0065EA05 /* LifecycleMetricsTests.swift */ = {isa = PBXFileReference; fileEncoding = 4; lastKnownFileType = sourcecode.swift; path = LifecycleMetricsTests.swift; sourceTree = "<group>"; };
		3FE6DDFC24C630DE0065EA05 /* LifecycleFunctionalTests.swift */ = {isa = PBXFileReference; fileEncoding = 4; lastKnownFileType = sourcecode.swift; path = LifecycleFunctionalTests.swift; sourceTree = "<group>"; };
		3FE6DDFD24C630DE0065EA05 /* LifecycleStateTests.swift */ = {isa = PBXFileReference; fileEncoding = 4; lastKnownFileType = sourcecode.swift; path = LifecycleStateTests.swift; sourceTree = "<group>"; };
		3FE6DDFE24C630DE0065EA05 /* LifecycleSessionTests.swift */ = {isa = PBXFileReference; fileEncoding = 4; lastKnownFileType = sourcecode.swift; path = LifecycleSessionTests.swift; sourceTree = "<group>"; };
		3FE6DE0624C630EA0065EA05 /* LifecycleState.swift */ = {isa = PBXFileReference; fileEncoding = 4; lastKnownFileType = sourcecode.swift; path = LifecycleState.swift; sourceTree = "<group>"; };
		3FE6DE0724C630EB0065EA05 /* LifecycleMetrics.swift */ = {isa = PBXFileReference; fileEncoding = 4; lastKnownFileType = sourcecode.swift; path = LifecycleMetrics.swift; sourceTree = "<group>"; };
		3FE6DE0824C630EB0065EA05 /* Event+Lifecycle.swift */ = {isa = PBXFileReference; fileEncoding = 4; lastKnownFileType = sourcecode.swift; path = "Event+Lifecycle.swift"; sourceTree = "<group>"; };
		3FE6DE0A24C630EB0065EA05 /* Lifecycle.swift */ = {isa = PBXFileReference; fileEncoding = 4; lastKnownFileType = sourcecode.swift; path = Lifecycle.swift; sourceTree = "<group>"; };
		3FE6DE0B24C630EB0065EA05 /* LifecycleContextData.swift */ = {isa = PBXFileReference; fileEncoding = 4; lastKnownFileType = sourcecode.swift; path = LifecycleContextData.swift; sourceTree = "<group>"; };
		3FE6DE0C24C630EB0065EA05 /* LifecycleConstants.swift */ = {isa = PBXFileReference; fileEncoding = 4; lastKnownFileType = sourcecode.swift; path = LifecycleConstants.swift; sourceTree = "<group>"; };
		3FE6DE0D24C630EB0065EA05 /* LifecycleMetricsBuilder.swift */ = {isa = PBXFileReference; fileEncoding = 4; lastKnownFileType = sourcecode.swift; path = LifecycleMetricsBuilder.swift; sourceTree = "<group>"; };
		3FE6DE1624C631100065EA05 /* LifecycleSession.swift */ = {isa = PBXFileReference; fileEncoding = 4; lastKnownFileType = sourcecode.swift; path = LifecycleSession.swift; sourceTree = "<group>"; };
		3FE6DE2F24C642330065EA05 /* AEPIdentity.framework */ = {isa = PBXFileReference; explicitFileType = wrapper.framework; includeInIndex = 0; path = AEPIdentity.framework; sourceTree = BUILT_PRODUCTS_DIR; };
		3FE6DE3124C642330065EA05 /* AEPIdentity.h */ = {isa = PBXFileReference; lastKnownFileType = sourcecode.c.h; path = AEPIdentity.h; sourceTree = "<group>"; };
		3FE6DE3224C642330065EA05 /* Info.plist */ = {isa = PBXFileReference; lastKnownFileType = text.plist.xml; path = Info.plist; sourceTree = "<group>"; };
		3FE6DE3724C642330065EA05 /* AEPIdentityTests.xctest */ = {isa = PBXFileReference; explicitFileType = wrapper.cfbundle; includeInIndex = 0; path = AEPIdentityTests.xctest; sourceTree = BUILT_PRODUCTS_DIR; };
		3FE6DE3E24C642330065EA05 /* Info.plist */ = {isa = PBXFileReference; lastKnownFileType = text.plist.xml; path = Info.plist; sourceTree = "<group>"; };
		3FE6DE4624C643050065EA05 /* MobileVisitorAuthenticationState.swift */ = {isa = PBXFileReference; fileEncoding = 4; lastKnownFileType = sourcecode.swift; path = MobileVisitorAuthenticationState.swift; sourceTree = "<group>"; };
		3FE6DE4724C643050065EA05 /* URLQueryItem+Identity.swift */ = {isa = PBXFileReference; fileEncoding = 4; lastKnownFileType = sourcecode.swift; path = "URLQueryItem+Identity.swift"; sourceTree = "<group>"; };
		3FE6DE4824C643050065EA05 /* IdentityProperties.swift */ = {isa = PBXFileReference; fileEncoding = 4; lastKnownFileType = sourcecode.swift; path = IdentityProperties.swift; sourceTree = "<group>"; };
		3FE6DE4924C643050065EA05 /* Identity+PublicAPI.swift */ = {isa = PBXFileReference; fileEncoding = 4; lastKnownFileType = sourcecode.swift; path = "Identity+PublicAPI.swift"; sourceTree = "<group>"; };
		3FE6DE4A24C643050065EA05 /* IdentityConstants.swift */ = {isa = PBXFileReference; fileEncoding = 4; lastKnownFileType = sourcecode.swift; path = IdentityConstants.swift; sourceTree = "<group>"; };
		3FE6DE4C24C643050065EA05 /* Networking+Identity.swift */ = {isa = PBXFileReference; fileEncoding = 4; lastKnownFileType = sourcecode.swift; path = "Networking+Identity.swift"; sourceTree = "<group>"; };
		3FE6DE4D24C643050065EA05 /* IdentityState.swift */ = {isa = PBXFileReference; fileEncoding = 4; lastKnownFileType = sourcecode.swift; path = IdentityState.swift; sourceTree = "<group>"; };
		3FE6DE4E24C643060065EA05 /* ECID.swift */ = {isa = PBXFileReference; fileEncoding = 4; lastKnownFileType = sourcecode.swift; path = ECID.swift; sourceTree = "<group>"; };
		3FE6DE4F24C643060065EA05 /* Event+Identity.swift */ = {isa = PBXFileReference; fileEncoding = 4; lastKnownFileType = sourcecode.swift; path = "Event+Identity.swift"; sourceTree = "<group>"; };
		3FE6DE5024C643060065EA05 /* CustomIdentity.swift */ = {isa = PBXFileReference; fileEncoding = 4; lastKnownFileType = sourcecode.swift; path = CustomIdentity.swift; sourceTree = "<group>"; };
		3FE6DE5124C643060065EA05 /* IdentityHit.swift */ = {isa = PBXFileReference; fileEncoding = 4; lastKnownFileType = sourcecode.swift; path = IdentityHit.swift; sourceTree = "<group>"; };
		3FE6DE5224C643060065EA05 /* URLAppender.swift */ = {isa = PBXFileReference; fileEncoding = 4; lastKnownFileType = sourcecode.swift; path = URLAppender.swift; sourceTree = "<group>"; };
		3FE6DE5324C643060065EA05 /* MobileIdentities.swift */ = {isa = PBXFileReference; fileEncoding = 4; lastKnownFileType = sourcecode.swift; path = MobileIdentities.swift; sourceTree = "<group>"; };
		3FE6DE5424C643060065EA05 /* IdentityHitResponse.swift */ = {isa = PBXFileReference; fileEncoding = 4; lastKnownFileType = sourcecode.swift; path = IdentityHitResponse.swift; sourceTree = "<group>"; };
		3FE6DE5524C643060065EA05 /* IdentityHitProcessor.swift */ = {isa = PBXFileReference; fileEncoding = 4; lastKnownFileType = sourcecode.swift; path = IdentityHitProcessor.swift; sourceTree = "<group>"; };
		3FE6DE5624C643060065EA05 /* Identity.swift */ = {isa = PBXFileReference; fileEncoding = 4; lastKnownFileType = sourcecode.swift; path = Identity.swift; sourceTree = "<group>"; };
		3FE6DE5724C643060065EA05 /* Identifiable.swift */ = {isa = PBXFileReference; fileEncoding = 4; lastKnownFileType = sourcecode.swift; path = Identifiable.swift; sourceTree = "<group>"; };
		3FE6DE5824C643060065EA05 /* URL+Identity.swift */ = {isa = PBXFileReference; fileEncoding = 4; lastKnownFileType = sourcecode.swift; path = "URL+Identity.swift"; sourceTree = "<group>"; };
		3FE6DE6C24C643610065EA05 /* ECIDTests.swift */ = {isa = PBXFileReference; fileEncoding = 4; lastKnownFileType = sourcecode.swift; path = ECIDTests.swift; sourceTree = "<group>"; };
		3FE6DE6D24C643610065EA05 /* MobileIdentitiesTests.swift */ = {isa = PBXFileReference; fileEncoding = 4; lastKnownFileType = sourcecode.swift; path = MobileIdentitiesTests.swift; sourceTree = "<group>"; };
		3FE6DE6E24C643610065EA05 /* URL+IdentityTests.swift */ = {isa = PBXFileReference; fileEncoding = 4; lastKnownFileType = sourcecode.swift; path = "URL+IdentityTests.swift"; sourceTree = "<group>"; };
		3FE6DE6F24C643610065EA05 /* URLQueryItem+IdentityTests.swift */ = {isa = PBXFileReference; fileEncoding = 4; lastKnownFileType = sourcecode.swift; path = "URLQueryItem+IdentityTests.swift"; sourceTree = "<group>"; };
		3FE6DE7024C643620065EA05 /* IdentityStateTests.swift */ = {isa = PBXFileReference; fileEncoding = 4; lastKnownFileType = sourcecode.swift; path = IdentityStateTests.swift; sourceTree = "<group>"; };
		3FE6DE7124C643620065EA05 /* IdentityFunctionalTests.swift */ = {isa = PBXFileReference; fileEncoding = 4; lastKnownFileType = sourcecode.swift; path = IdentityFunctionalTests.swift; sourceTree = "<group>"; };
		3FE6DE7224C643620065EA05 /* URLAppenderTests.swift */ = {isa = PBXFileReference; fileEncoding = 4; lastKnownFileType = sourcecode.swift; path = URLAppenderTests.swift; sourceTree = "<group>"; };
		3FE6DE7324C643620065EA05 /* IdentityHitProcessorTests.swift */ = {isa = PBXFileReference; fileEncoding = 4; lastKnownFileType = sourcecode.swift; path = IdentityHitProcessorTests.swift; sourceTree = "<group>"; };
		3FE6DE7424C643620065EA05 /* IdentityHitResponseTests.swift */ = {isa = PBXFileReference; fileEncoding = 4; lastKnownFileType = sourcecode.swift; path = IdentityHitResponseTests.swift; sourceTree = "<group>"; };
		3FE6DE7524C643620065EA05 /* NetworkService+IdentityTests.swift */ = {isa = PBXFileReference; fileEncoding = 4; lastKnownFileType = sourcecode.swift; path = "NetworkService+IdentityTests.swift"; sourceTree = "<group>"; };
		3FE6DE7624C643620065EA05 /* IdentityTests.swift */ = {isa = PBXFileReference; fileEncoding = 4; lastKnownFileType = sourcecode.swift; path = IdentityTests.swift; sourceTree = "<group>"; };
		3FE6DE7724C643620065EA05 /* IdentityPropertiesTests.swift */ = {isa = PBXFileReference; fileEncoding = 4; lastKnownFileType = sourcecode.swift; path = IdentityPropertiesTests.swift; sourceTree = "<group>"; };
		3FE6DE8724C643EA0065EA05 /* TestableExtensionRuntime.swift */ = {isa = PBXFileReference; fileEncoding = 4; lastKnownFileType = sourcecode.swift; path = TestableExtensionRuntime.swift; sourceTree = "<group>"; };
		3FEEA0DB2522436E007EC317 /* rules_pii.json */ = {isa = PBXFileReference; fileEncoding = 4; lastKnownFileType = text.json; path = rules_pii.json; sourceTree = "<group>"; };
		3FEEA0DC2522436E007EC317 /* rules_pii.zip */ = {isa = PBXFileReference; lastKnownFileType = archive.zip; path = rules_pii.zip; sourceTree = "<group>"; };
		3FF8170A24D89B160064DFA1 /* AEPCoreMocks.framework */ = {isa = PBXFileReference; explicitFileType = wrapper.framework; includeInIndex = 0; path = AEPCoreMocks.framework; sourceTree = BUILT_PRODUCTS_DIR; };
		3FF8171224D89B500064DFA1 /* Event+Timestamp.swift */ = {isa = PBXFileReference; fileEncoding = 4; lastKnownFileType = sourcecode.swift; name = "Event+Timestamp.swift"; path = "AEPCore/Mocks/Event+Timestamp.swift"; sourceTree = SOURCE_ROOT; };
		3FF8171324D89B500064DFA1 /* AEPCoreMocks.h */ = {isa = PBXFileReference; fileEncoding = 4; lastKnownFileType = sourcecode.c.h; name = AEPCoreMocks.h; path = AEPCore/Mocks/AEPCoreMocks.h; sourceTree = SOURCE_ROOT; };
		3FF8171424D89B500064DFA1 /* Info.plist */ = {isa = PBXFileReference; lastKnownFileType = text.plist; name = Info.plist; path = AEPCore/Mocks/Info.plist; sourceTree = SOURCE_ROOT; };
		3FF8171524D89B500064DFA1 /* TestableExtensionRuntime.swift */ = {isa = PBXFileReference; fileEncoding = 4; lastKnownFileType = sourcecode.swift; name = TestableExtensionRuntime.swift; path = AEPCore/Mocks/TestableExtensionRuntime.swift; sourceTree = SOURCE_ROOT; };
		3FF829442507E9F500483C74 /* ADBMobileConfig-OptedOut.json */ = {isa = PBXFileReference; lastKnownFileType = text.json; path = "ADBMobileConfig-OptedOut.json"; sourceTree = "<group>"; };
		3FF829462507EBE400483C74 /* LifecycleIntegrationTests.swift */ = {isa = PBXFileReference; lastKnownFileType = sourcecode.swift; path = LifecycleIntegrationTests.swift; sourceTree = "<group>"; };
		3FF829482507F8AA00483C74 /* rules_lifecycle.json */ = {isa = PBXFileReference; lastKnownFileType = text.json; path = rules_lifecycle.json; sourceTree = "<group>"; };
		3FF8294B2507FB3800483C74 /* rules_lifecycle.zip */ = {isa = PBXFileReference; lastKnownFileType = archive.zip; path = rules_lifecycle.zip; sourceTree = "<group>"; };
		3FF829682509937100483C74 /* SignalIntegrationTests.swift */ = {isa = PBXFileReference; lastKnownFileType = sourcecode.swift; path = SignalIntegrationTests.swift; sourceTree = "<group>"; };
		3FF8296A2509942200483C74 /* rules_signal.zip */ = {isa = PBXFileReference; lastKnownFileType = archive.zip; path = rules_signal.zip; sourceTree = "<group>"; };
		3FF8296B2509942300483C74 /* rules_signal.json */ = {isa = PBXFileReference; fileEncoding = 4; lastKnownFileType = text.json; path = rules_signal.json; sourceTree = "<group>"; };
		4107BA7054E313DACA0D4EF4 /* Pods-AEPCoreTests.release.xcconfig */ = {isa = PBXFileReference; includeInIndex = 1; lastKnownFileType = text.xcconfig; name = "Pods-AEPCoreTests.release.xcconfig"; path = "Target Support Files/Pods-AEPCoreTests/Pods-AEPCoreTests.release.xcconfig"; sourceTree = "<group>"; };
		41E5D22C6D72CCCF26904EDE /* Pods-AEPSignalTests.debug.xcconfig */ = {isa = PBXFileReference; includeInIndex = 1; lastKnownFileType = text.xcconfig; name = "Pods-AEPSignalTests.debug.xcconfig"; path = "Target Support Files/Pods-AEPSignalTests/Pods-AEPSignalTests.debug.xcconfig"; sourceTree = "<group>"; };
		57BD6E641AFED0510599B36C /* Pods_AEPCore.framework */ = {isa = PBXFileReference; explicitFileType = wrapper.framework; includeInIndex = 0; path = Pods_AEPCore.framework; sourceTree = BUILT_PRODUCTS_DIR; };
		5A089B5A7E9F846B8CB9EB34 /* Pods-AEPIntegrationTests.debug.xcconfig */ = {isa = PBXFileReference; includeInIndex = 1; lastKnownFileType = text.xcconfig; name = "Pods-AEPIntegrationTests.debug.xcconfig"; path = "Target Support Files/Pods-AEPIntegrationTests/Pods-AEPIntegrationTests.debug.xcconfig"; sourceTree = "<group>"; };
		6D652C6627B749495CEE65C1 /* Pods-TestApp.debug.xcconfig */ = {isa = PBXFileReference; includeInIndex = 1; lastKnownFileType = text.xcconfig; name = "Pods-TestApp.debug.xcconfig"; path = "Target Support Files/Pods-TestApp/Pods-TestApp.debug.xcconfig"; sourceTree = "<group>"; };
		7814B23225CB455200841429 /* URL+Validator.swift */ = {isa = PBXFileReference; lastKnownFileType = sourcecode.swift; path = "URL+Validator.swift"; sourceTree = "<group>"; };
		786C000425B8EE2100F26D34 /* DefaultHeadersFormatter.swift */ = {isa = PBXFileReference; lastKnownFileType = sourcecode.swift; path = DefaultHeadersFormatter.swift; sourceTree = "<group>"; };
		786C001425B8EE6200F26D34 /* HttpConnectionConstants.swift */ = {isa = PBXFileReference; lastKnownFileType = sourcecode.swift; path = HttpConnectionConstants.swift; sourceTree = "<group>"; };
		786C004725B8F43E00F26D34 /* DefaultHeadersFormatterTests.swift */ = {isa = PBXFileReference; lastKnownFileType = sourcecode.swift; path = DefaultHeadersFormatterTests.swift; sourceTree = "<group>"; };
		787505DF25A67BE200E5203E /* TestZipSlip.zip */ = {isa = PBXFileReference; lastKnownFileType = archive.zip; path = TestZipSlip.zip; sourceTree = "<group>"; };
		78AA4EB92502DF2200205AE9 /* ZipArchiveTest.swift */ = {isa = PBXFileReference; lastKnownFileType = sourcecode.swift; path = ZipArchiveTest.swift; sourceTree = "<group>"; };
		78AA4EBB2502E42400205AE9 /* TestCorruptFile.zip */ = {isa = PBXFileReference; lastKnownFileType = archive.zip; path = TestCorruptFile.zip; sourceTree = "<group>"; };
		78AA4EBD2502F4AF00205AE9 /* TestInvalidCompressionMethod.zip */ = {isa = PBXFileReference; lastKnownFileType = archive.zip; path = TestInvalidCompressionMethod.zip; sourceTree = "<group>"; };
		78AA4EBF2509731A00205AE9 /* FileManager+ZipTests.swift */ = {isa = PBXFileReference; lastKnownFileType = sourcecode.swift; path = "FileManager+ZipTests.swift"; sourceTree = "<group>"; };
		78AA4EC1250AB55800205AE9 /* TestLarge.zip */ = {isa = PBXFileReference; lastKnownFileType = archive.zip; path = TestLarge.zip; sourceTree = "<group>"; };
		78AA4EC32513AD2000205AE9 /* ConfigurationFileInPathTests.swift */ = {isa = PBXFileReference; lastKnownFileType = sourcecode.swift; path = ConfigurationFileInPathTests.swift; sourceTree = "<group>"; };
		78AA4EC52513AE3900205AE9 /* ConfigurationLifecycleResponseTests.swift */ = {isa = PBXFileReference; lastKnownFileType = sourcecode.swift; path = ConfigurationLifecycleResponseTests.swift; sourceTree = "<group>"; };
		78AA4EC82513AEBD00205AE9 /* ConfigurationPrivacyStatusTests.swift */ = {isa = PBXFileReference; lastKnownFileType = sourcecode.swift; path = ConfigurationPrivacyStatusTests.swift; sourceTree = "<group>"; };
		78AA4ECA2513AF4200205AE9 /* ConfigurationAppIDTests.swift */ = {isa = PBXFileReference; lastKnownFileType = sourcecode.swift; path = ConfigurationAppIDTests.swift; sourceTree = "<group>"; };
		78B36A7725CA0D7700D6D25F /* UIUtils.swift */ = {isa = PBXFileReference; lastKnownFileType = sourcecode.swift; path = UIUtils.swift; sourceTree = "<group>"; };
		78B36A9525CA1C2D00D6D25F /* Dismissible.swift */ = {isa = PBXFileReference; lastKnownFileType = sourcecode.swift; path = Dismissible.swift; sourceTree = "<group>"; };
		78B36AB325CA1FCE00D6D25F /* FullscreenPresentable.swift */ = {isa = PBXFileReference; lastKnownFileType = sourcecode.swift; path = FullscreenPresentable.swift; sourceTree = "<group>"; };
		78B36AED25CA210E00D6D25F /* FloatingButtonPresentable.swift */ = {isa = PBXFileReference; lastKnownFileType = sourcecode.swift; path = FloatingButtonPresentable.swift; sourceTree = "<group>"; };
		8D83561969E15C045AEBC014 /* Pods_AEPLifecycleTests.framework */ = {isa = PBXFileReference; explicitFileType = wrapper.framework; includeInIndex = 0; path = Pods_AEPLifecycleTests.framework; sourceTree = BUILT_PRODUCTS_DIR; };
		92027B3E25C9C1A7007BE140 /* UIService.swift */ = {isa = PBXFileReference; lastKnownFileType = sourcecode.swift; path = UIService.swift; sourceTree = "<group>"; };
		92027B9825C9EAF2007BE140 /* MockUIService.swift */ = {isa = PBXFileReference; lastKnownFileType = sourcecode.swift; path = MockUIService.swift; sourceTree = "<group>"; };
		923547EA25BF9C6600BEA9A3 /* AEPUIService.swift */ = {isa = PBXFileReference; lastKnownFileType = sourcecode.swift; path = AEPUIService.swift; sourceTree = "<group>"; };
		923547FB25BFF18200BEA9A3 /* FloatingButton.swift */ = {isa = PBXFileReference; lastKnownFileType = sourcecode.swift; path = FloatingButton.swift; sourceTree = "<group>"; };
		9235481925BFF19800BEA9A3 /* FloatingButtonDelegate.swift */ = {isa = PBXFileReference; lastKnownFileType = sourcecode.swift; path = FloatingButtonDelegate.swift; sourceTree = "<group>"; };
		9239713F25A6380A0056A3E5 /* MessagingDelegate.swift */ = {isa = PBXFileReference; lastKnownFileType = sourcecode.swift; path = MessagingDelegate.swift; sourceTree = "<group>"; };
		923972B225AD844E0056A3E5 /* UIApplication+Window.swift */ = {isa = PBXFileReference; lastKnownFileType = sourcecode.swift; path = "UIApplication+Window.swift"; sourceTree = "<group>"; };
		923973CC25AF92140056A3E5 /* FullscreenMessageTests.swift */ = {isa = PBXFileReference; lastKnownFileType = sourcecode.swift; path = FullscreenMessageTests.swift; sourceTree = "<group>"; };
		92490BE6258BE23A00762B04 /* MessageMonitorServiceTest.swift */ = {isa = PBXFileReference; lastKnownFileType = sourcecode.swift; path = MessageMonitorServiceTest.swift; sourceTree = "<group>"; };
		92867D6425C0B56400E32CDC /* FloatingButtonTests.swift */ = {isa = PBXFileReference; lastKnownFileType = sourcecode.swift; path = FloatingButtonTests.swift; sourceTree = "<group>"; };
		92EEA56F25885C1C00DBA3EE /* FullscreenMessage.swift */ = {isa = PBXFileReference; lastKnownFileType = sourcecode.swift; path = FullscreenMessage.swift; sourceTree = "<group>"; };
		92EEA5F5258933A600DBA3EE /* FullscreenMessageDelegate.swift */ = {isa = PBXFileReference; lastKnownFileType = sourcecode.swift; path = FullscreenMessageDelegate.swift; sourceTree = "<group>"; };
		92EEA6052589343700DBA3EE /* MessageMonitor.swift */ = {isa = PBXFileReference; lastKnownFileType = sourcecode.swift; path = MessageMonitor.swift; sourceTree = "<group>"; };
		92F06BFB25B8F1FE004C1700 /* MessageMonitoring.swift */ = {isa = PBXFileReference; lastKnownFileType = sourcecode.swift; path = MessageMonitoring.swift; sourceTree = "<group>"; };
		92F06D0325BA33F3004C1700 /* Showable.swift */ = {isa = PBXFileReference; lastKnownFileType = sourcecode.swift; path = Showable.swift; sourceTree = "<group>"; };
		93CFCD63764CE54E145E7D8F /* Pods-AEPSignalTests.release.xcconfig */ = {isa = PBXFileReference; includeInIndex = 1; lastKnownFileType = text.xcconfig; name = "Pods-AEPSignalTests.release.xcconfig"; path = "Target Support Files/Pods-AEPSignalTests/Pods-AEPSignalTests.release.xcconfig"; sourceTree = "<group>"; };
		9DE12D90D1BAF0798BC007AB /* Pods-AEPCore.release.xcconfig */ = {isa = PBXFileReference; includeInIndex = 1; lastKnownFileType = text.xcconfig; name = "Pods-AEPCore.release.xcconfig"; path = "Target Support Files/Pods-AEPCore/Pods-AEPCore.release.xcconfig"; sourceTree = "<group>"; };
		A5F5A65742E1DBDC25CF9F98 /* Pods-AEPIdentityTests.debug.xcconfig */ = {isa = PBXFileReference; includeInIndex = 1; lastKnownFileType = text.xcconfig; name = "Pods-AEPIdentityTests.debug.xcconfig"; path = "Target Support Files/Pods-AEPIdentityTests/Pods-AEPIdentityTests.debug.xcconfig"; sourceTree = "<group>"; };
		AA4461A0B65C5DFE219540A5 /* Pods-TestApp.release.xcconfig */ = {isa = PBXFileReference; includeInIndex = 1; lastKnownFileType = text.xcconfig; name = "Pods-TestApp.release.xcconfig"; path = "Target Support Files/Pods-TestApp/Pods-TestApp.release.xcconfig"; sourceTree = "<group>"; };
		AC1089C826DD87C0004ABAC4 /* XDMLanguage.swift */ = {isa = PBXFileReference; fileEncoding = 4; lastKnownFileType = sourcecode.swift; path = XDMLanguage.swift; sourceTree = "<group>"; };
		AC4D8D4526D9AC0200A86435 /* EventTests.swift */ = {isa = PBXFileReference; fileEncoding = 4; lastKnownFileType = sourcecode.swift; path = EventTests.swift; sourceTree = "<group>"; };
		AC838996795DECE800B0A11B /* Pods-AEPIdentityTests.release.xcconfig */ = {isa = PBXFileReference; includeInIndex = 1; lastKnownFileType = text.xcconfig; name = "Pods-AEPIdentityTests.release.xcconfig"; path = "Target Support Files/Pods-AEPIdentityTests/Pods-AEPIdentityTests.release.xcconfig"; sourceTree = "<group>"; };
		ACD255AE26CE353000532B1E /* LifecycleV2StateManager.swift */ = {isa = PBXFileReference; lastKnownFileType = sourcecode.swift; path = LifecycleV2StateManager.swift; sourceTree = "<group>"; };
		ACD255B026CE51EA00532B1E /* LifecycleV2StateManagerTests.swift */ = {isa = PBXFileReference; lastKnownFileType = sourcecode.swift; path = LifecycleV2StateManagerTests.swift; sourceTree = "<group>"; };
		AE1AFF2E227272FC92CF7ABE /* Pods_AEPIdentityTests.framework */ = {isa = PBXFileReference; explicitFileType = wrapper.framework; includeInIndex = 0; path = Pods_AEPIdentityTests.framework; sourceTree = BUILT_PRODUCTS_DIR; };
		B59C21EF8D78FC053D2404B0 /* Pods_TestApp.framework */ = {isa = PBXFileReference; explicitFileType = wrapper.framework; includeInIndex = 0; path = Pods_TestApp.framework; sourceTree = BUILT_PRODUCTS_DIR; };
		B6D6A018265EC9D8005042BE /* FloatingButtonPosition.swift */ = {isa = PBXFileReference; lastKnownFileType = sourcecode.swift; path = FloatingButtonPosition.swift; sourceTree = "<group>"; };
		B6D6A02C26601279005042BE /* FloatingButtonPositionTests.swift */ = {isa = PBXFileReference; lastKnownFileType = sourcecode.swift; path = FloatingButtonPositionTests.swift; sourceTree = "<group>"; };
		BB00E26624D8C94600C578C1 /* TokenFinder.swift */ = {isa = PBXFileReference; fileEncoding = 4; lastKnownFileType = sourcecode.swift; path = TokenFinder.swift; sourceTree = "<group>"; };
		BB00E26724D8C94600C578C1 /* Dictionary+Flatten.swift */ = {isa = PBXFileReference; fileEncoding = 4; lastKnownFileType = sourcecode.swift; path = "Dictionary+Flatten.swift"; sourceTree = "<group>"; };
		BB00E26A24D8C9A600C578C1 /* Date+Format.swift */ = {isa = PBXFileReference; fileEncoding = 4; lastKnownFileType = sourcecode.swift; path = "Date+Format.swift"; sourceTree = "<group>"; };
		BB00E26C24D9BF6C00C578C1 /* URLUtility.swift */ = {isa = PBXFileReference; lastKnownFileType = sourcecode.swift; path = URLUtility.swift; sourceTree = "<group>"; };
		BB0E397124FD56100050C181 /* RulesEngineNativeLogging.swift */ = {isa = PBXFileReference; lastKnownFileType = sourcecode.swift; path = RulesEngineNativeLogging.swift; sourceTree = "<group>"; };
		BB244F7C2666DBAE00F427BC /* rules_testMatcherGt_2_types.json */ = {isa = PBXFileReference; fileEncoding = 4; lastKnownFileType = text.json; path = rules_testMatcherGt_2_types.json; sourceTree = "<group>"; };
		BB3E86DC24F86B4100E39C53 /* rules_testUrlenc.json */ = {isa = PBXFileReference; lastKnownFileType = text.json; path = rules_testUrlenc.json; sourceTree = "<group>"; };
		BB3E86DF24F86E6200E39C53 /* rules_testUrlenc_invalidFnName.json */ = {isa = PBXFileReference; fileEncoding = 4; lastKnownFileType = text.json; path = rules_testUrlenc_invalidFnName.json; sourceTree = "<group>"; };
		BB3E86E124F975E000E39C53 /* rules_testMatcherWithDifferentTypesOfParameters.json */ = {isa = PBXFileReference; fileEncoding = 4; lastKnownFileType = text.json; path = rules_testMatcherWithDifferentTypesOfParameters.json; sourceTree = "<group>"; };
		BB3E86E324F99C9600E39C53 /* IdentityPublicAPITests.swift */ = {isa = PBXFileReference; fileEncoding = 4; lastKnownFileType = sourcecode.swift; name = IdentityPublicAPITests.swift; path = AEPIdentity/Tests/IdentityPublicAPITests.swift; sourceTree = SOURCE_ROOT; };
		BB59402924CF6CA200EE0C6C /* LaunchRulesEngineTests.swift */ = {isa = PBXFileReference; lastKnownFileType = sourcecode.swift; path = LaunchRulesEngineTests.swift; sourceTree = "<group>"; };
		BB8D436125F99CDD0046E230 /* PrettyDictionary.swift */ = {isa = PBXFileReference; fileEncoding = 4; lastKnownFileType = sourcecode.swift; path = PrettyDictionary.swift; sourceTree = "<group>"; };
		BB8D437125F99DFF0046E230 /* PrettyDictionaryTests.swift */ = {isa = PBXFileReference; fileEncoding = 4; lastKnownFileType = sourcecode.swift; path = PrettyDictionaryTests.swift; sourceTree = "<group>"; };
		BBA1E96725F0506B00999DD2 /* DataMarshaller.swift */ = {isa = PBXFileReference; lastKnownFileType = sourcecode.swift; path = DataMarshaller.swift; sourceTree = "<group>"; };
		BBA1E97725F099D000999DD2 /* DataMarshallerTests.swift */ = {isa = PBXFileReference; lastKnownFileType = sourcecode.swift; path = DataMarshallerTests.swift; sourceTree = "<group>"; };
		BBA5129724F4588E0030DAD1 /* rules_testGroupLogicalOperators.json */ = {isa = PBXFileReference; lastKnownFileType = text.json; path = rules_testGroupLogicalOperators.json; sourceTree = "<group>"; };
		BBA5129A24F477550030DAD1 /* rules_testMatcherNe.json */ = {isa = PBXFileReference; lastKnownFileType = text.json; path = rules_testMatcherNe.json; sourceTree = "<group>"; };
		BBA5129C24F4899B0030DAD1 /* rules_testMatcherGt.json */ = {isa = PBXFileReference; lastKnownFileType = text.json; path = rules_testMatcherGt.json; sourceTree = "<group>"; };
		BBA5129E24F4A14C0030DAD1 /* rules_testMatcherGe.json */ = {isa = PBXFileReference; lastKnownFileType = text.json; path = rules_testMatcherGe.json; sourceTree = "<group>"; };
		BBA512A024F4A15C0030DAD1 /* rules_testMatcherLt.json */ = {isa = PBXFileReference; lastKnownFileType = text.json; path = rules_testMatcherLt.json; sourceTree = "<group>"; };
		BBA512A224F4A16A0030DAD1 /* rules_testMatcherLe.json */ = {isa = PBXFileReference; lastKnownFileType = text.json; path = rules_testMatcherLe.json; sourceTree = "<group>"; };
		BBA512A424F4A1790030DAD1 /* rules_testMatcherCo.json */ = {isa = PBXFileReference; lastKnownFileType = text.json; path = rules_testMatcherCo.json; sourceTree = "<group>"; };
		BBA512A624F4A18B0030DAD1 /* rules_testMatcherNc.json */ = {isa = PBXFileReference; lastKnownFileType = text.json; path = rules_testMatcherNc.json; sourceTree = "<group>"; };
		BBA512A824F4A7EE0030DAD1 /* rules_testMatcherNx.json */ = {isa = PBXFileReference; lastKnownFileType = text.json; path = rules_testMatcherNx.json; sourceTree = "<group>"; };
		BBA512B124F5CF380030DAD1 /* rules_testAttachData.json */ = {isa = PBXFileReference; fileEncoding = 4; lastKnownFileType = text.json; path = rules_testAttachData.json; sourceTree = "<group>"; };
		BBA512B224F5CF380030DAD1 /* rules_testModifyData.json */ = {isa = PBXFileReference; fileEncoding = 4; lastKnownFileType = text.json; path = rules_testModifyData.json; sourceTree = "<group>"; };
		BBA512B624F6C4D90030DAD1 /* rules_testAttachData_invalidJson.json */ = {isa = PBXFileReference; fileEncoding = 4; lastKnownFileType = text.json; path = rules_testAttachData_invalidJson.json; sourceTree = "<group>"; };
		BBA512BA24F6C6CA0030DAD1 /* rules_testModifyData_invalidJson.json */ = {isa = PBXFileReference; fileEncoding = 4; lastKnownFileType = text.json; path = rules_testModifyData_invalidJson.json; sourceTree = "<group>"; };
		BBE1294E24DBBBD60045CD8D /* Dictionary+FlattenTests.swift */ = {isa = PBXFileReference; lastKnownFileType = sourcecode.swift; path = "Dictionary+FlattenTests.swift"; sourceTree = "<group>"; };
		BBE1295024DBCE870045CD8D /* TokenFinderTests.swift */ = {isa = PBXFileReference; lastKnownFileType = sourcecode.swift; path = TokenFinderTests.swift; sourceTree = "<group>"; };
		BF4A6EB726BB3B9D00612434 /* rules_testDispatchEventCopy.json */ = {isa = PBXFileReference; fileEncoding = 4; lastKnownFileType = text.json; path = rules_testDispatchEventCopy.json; sourceTree = "<group>"; };
		BF4A6EE626BB47FE00612434 /* rules_testDispatchEventNewData.json */ = {isa = PBXFileReference; fileEncoding = 4; lastKnownFileType = text.json; path = rules_testDispatchEventNewData.json; sourceTree = "<group>"; };
		BF4A6F0426BB48A200612434 /* rules_testDispatchEventNewNoData.json */ = {isa = PBXFileReference; fileEncoding = 4; lastKnownFileType = text.json; path = rules_testDispatchEventNewNoData.json; sourceTree = "<group>"; };
		BF4A6F2226BB4A1A00612434 /* rules_testDispatchEventNoAction.json */ = {isa = PBXFileReference; fileEncoding = 4; lastKnownFileType = text.json; path = rules_testDispatchEventNoAction.json; sourceTree = "<group>"; };
		BF4A6F2326BB4A1A00612434 /* rules_testDispatchEventInvalidAction.json */ = {isa = PBXFileReference; fileEncoding = 4; lastKnownFileType = text.json; path = rules_testDispatchEventInvalidAction.json; sourceTree = "<group>"; };
		BF4A6F2426BB4A1B00612434 /* rules_testDispatchEventNoSource.json */ = {isa = PBXFileReference; fileEncoding = 4; lastKnownFileType = text.json; path = rules_testDispatchEventNoSource.json; sourceTree = "<group>"; };
		BF4A6F2526BB4A1B00612434 /* rules_testDispatchEventNoType.json */ = {isa = PBXFileReference; fileEncoding = 4; lastKnownFileType = text.json; path = rules_testDispatchEventNoType.json; sourceTree = "<group>"; };
		BF4A6F8C26BBAE6500612434 /* rules_testDispatchEventChain.json */ = {isa = PBXFileReference; fileEncoding = 4; lastKnownFileType = text.json; path = rules_testDispatchEventChain.json; sourceTree = "<group>"; };
		BF4A709D26CCCF5400612434 /* RulesEngineIntegrationTests.swift */ = {isa = PBXFileReference; lastKnownFileType = sourcecode.swift; path = RulesEngineIntegrationTests.swift; sourceTree = "<group>"; };
		BF4A70AD26CCD27900612434 /* rules_dispatch_consequence.json */ = {isa = PBXFileReference; lastKnownFileType = text.json; path = rules_dispatch_consequence.json; sourceTree = "<group>"; };
		BF4A70BD26CCD30800612434 /* rules_dispatch_consequence.zip */ = {isa = PBXFileReference; lastKnownFileType = archive.zip; path = rules_dispatch_consequence.zip; sourceTree = "<group>"; };
		CBB1F735C1AAEA1CD448B2C0 /* Pods-AEPLifecycleTests.debug.xcconfig */ = {isa = PBXFileReference; includeInIndex = 1; lastKnownFileType = text.xcconfig; name = "Pods-AEPLifecycleTests.debug.xcconfig"; path = "Target Support Files/Pods-AEPLifecycleTests/Pods-AEPLifecycleTests.debug.xcconfig"; sourceTree = "<group>"; };
		D42C989B26CAE6DA002E3184 /* LifecycleV2.swift */ = {isa = PBXFileReference; lastKnownFileType = sourcecode.swift; path = LifecycleV2.swift; sourceTree = "<group>"; };
		D42C989D26CAE790002E3184 /* LifecycleV2Constants.swift */ = {isa = PBXFileReference; lastKnownFileType = sourcecode.swift; path = LifecycleV2Constants.swift; sourceTree = "<group>"; };
		D855F28C43DD8DA6A4B6ACFE /* Pods_AEPIntegrationTests.framework */ = {isa = PBXFileReference; explicitFileType = wrapper.framework; includeInIndex = 0; path = Pods_AEPIntegrationTests.framework; sourceTree = BUILT_PRODUCTS_DIR; };
		FC7A9CEC59D6694933A01324 /* Pods-AEPLifecycleTests.release.xcconfig */ = {isa = PBXFileReference; includeInIndex = 1; lastKnownFileType = text.xcconfig; name = "Pods-AEPLifecycleTests.release.xcconfig"; path = "Target Support Files/Pods-AEPLifecycleTests/Pods-AEPLifecycleTests.release.xcconfig"; sourceTree = "<group>"; };
/* End PBXFileReference section */

/* Begin PBXFrameworksBuildPhase section */
		21CAC0D32422917600C11388 /* Frameworks */ = {
			isa = PBXFrameworksBuildPhase;
			buildActionMask = 2147483647;
			files = (
				B3E6E9762859BEC553298E95 /* Pods_AEPCore.framework in Frameworks */,
			);
			runOnlyForDeploymentPostprocessing = 0;
		};
		21CAC0DC2422917600C11388 /* Frameworks */ = {
			isa = PBXFrameworksBuildPhase;
			buildActionMask = 2147483647;
			files = (
				3FF8171C24D89B8F0064DFA1 /* AEPCoreMocks.framework in Frameworks */,
				3FE6DDBC24C62DA80065EA05 /* AEPServicesMocks.framework in Frameworks */,
				3F03984224BE65170019F095 /* AEPServices.framework in Frameworks */,
				21CAC0E02422917600C11388 /* AEPCore.framework in Frameworks */,
				1828CCDD7C5AFAAB33BEA6C8 /* Pods_AEPCoreTests.framework in Frameworks */,
			);
			runOnlyForDeploymentPostprocessing = 0;
		};
		24B4934C24D4C31100AA38D9 /* Frameworks */ = {
			isa = PBXFrameworksBuildPhase;
			buildActionMask = 2147483647;
			files = (
			);
			runOnlyForDeploymentPostprocessing = 0;
		};
		24B4935424D4C31100AA38D9 /* Frameworks */ = {
			isa = PBXFrameworksBuildPhase;
			buildActionMask = 2147483647;
			files = (
				24B4935824D4C31100AA38D9 /* AEPSignal.framework in Frameworks */,
				E1D4AFEFF51B009BFC7BDF9E /* Pods_AEPSignalTests.framework in Frameworks */,
			);
			runOnlyForDeploymentPostprocessing = 0;
		};
		3F03978424BE5DD30019F095 /* Frameworks */ = {
			isa = PBXFrameworksBuildPhase;
			buildActionMask = 2147483647;
			files = (
			);
			runOnlyForDeploymentPostprocessing = 0;
		};
		3F03978C24BE5DD30019F095 /* Frameworks */ = {
			isa = PBXFrameworksBuildPhase;
			buildActionMask = 2147483647;
			files = (
				3FE6DDBA24C62CAF0065EA05 /* AEPServicesMocks.framework in Frameworks */,
				3F03979024BE5DD30019F095 /* AEPServices.framework in Frameworks */,
			);
			runOnlyForDeploymentPostprocessing = 0;
		};
		3F4256F924F474F4005D4006 /* Frameworks */ = {
			isa = PBXFrameworksBuildPhase;
			buildActionMask = 2147483647;
			files = (
				3F2F12BB24F6D07E00600CB4 /* AEPIdentity.framework in Frameworks */,
				3F2F12BC24F6D07E00600CB4 /* AEPLifecycle.framework in Frameworks */,
				3F2F12BD24F6D07E00600CB4 /* AEPServices.framework in Frameworks */,
				3F2F12BE24F6D07E00600CB4 /* AEPSignal.framework in Frameworks */,
				3F42570124F474F4005D4006 /* AEPCore.framework in Frameworks */,
				380ECFBFE9B4654A66A8F119 /* Pods_AEPIntegrationTests.framework in Frameworks */,
			);
			runOnlyForDeploymentPostprocessing = 0;
		};
		3FE6DDA624C62C090065EA05 /* Frameworks */ = {
			isa = PBXFrameworksBuildPhase;
			buildActionMask = 2147483647;
			files = (
				24CE74B126D40483008F9EFD /* XCTest.framework in Frameworks */,
			);
			runOnlyForDeploymentPostprocessing = 0;
		};
		3FE6DDCE24C62EE60065EA05 /* Frameworks */ = {
			isa = PBXFrameworksBuildPhase;
			buildActionMask = 2147483647;
			files = (
			);
			runOnlyForDeploymentPostprocessing = 0;
		};
		3FE6DDD624C62EE60065EA05 /* Frameworks */ = {
			isa = PBXFrameworksBuildPhase;
			buildActionMask = 2147483647;
			files = (
				3FF8172324D8ABF80064DFA1 /* AEPCoreMocks.framework in Frameworks */,
				3FE6DDDA24C62EE60065EA05 /* AEPLifecycle.framework in Frameworks */,
				C0FC8CAF8ADDBE9FBAE4C374 /* Pods_AEPLifecycleTests.framework in Frameworks */,
			);
			runOnlyForDeploymentPostprocessing = 0;
		};
		3FE6DE2C24C642330065EA05 /* Frameworks */ = {
			isa = PBXFrameworksBuildPhase;
			buildActionMask = 2147483647;
			files = (
			);
			runOnlyForDeploymentPostprocessing = 0;
		};
		3FE6DE3424C642330065EA05 /* Frameworks */ = {
			isa = PBXFrameworksBuildPhase;
			buildActionMask = 2147483647;
			files = (
				3FE6DE3824C642330065EA05 /* AEPIdentity.framework in Frameworks */,
				3080C53E015AAAF2AC268368 /* Pods_AEPIdentityTests.framework in Frameworks */,
			);
			runOnlyForDeploymentPostprocessing = 0;
		};
		3FF8170724D89B160064DFA1 /* Frameworks */ = {
			isa = PBXFrameworksBuildPhase;
			buildActionMask = 2147483647;
			files = (
			);
			runOnlyForDeploymentPostprocessing = 0;
		};
/* End PBXFrameworksBuildPhase section */

/* Begin PBXGroup section */
		21377D3F24E33830004BAC01 /* migration */ = {
			isa = PBXGroup;
			children = (
				21377D4024E3383E004BAC01 /* V4Migrator.swift */,
				215A6CE124ED92C500FE0657 /* V4MigrationConstants.swift */,
				218C813A24EC3EBC009B4F31 /* V5Migrator.swift */,
				218C813D24EC4101009B4F31 /* V5MigrationConstants.swift */,
				21F79AB624E704C5003204C3 /* IDParser.swift */,
				21F79ABA24E70CDC003204C3 /* IDParsing.swift */,
			);
			path = migration;
			sourceTree = "<group>";
		};
		21CAC0CC2422917600C11388 = {
			isa = PBXGroup;
			children = (
				21CAC0D82422917600C11388 /* AEPCore */,
				3FE6DE3024C642330065EA05 /* AEPIdentity */,
				3FE6DDD224C62EE60065EA05 /* AEPLifecycle */,
				3F03978824BE5DD30019F095 /* AEPServices */,
				24B4935024D4C31100AA38D9 /* AEPSignal */,
				3F4256FD24F474F4005D4006 /* AEPIntegrationTests */,
				21CAC0D72422917600C11388 /* Products */,
				2499461B24E5E67700D3F7B2 /* Package.swift */,
				D55C2031330CD537E59C7255 /* Pods */,
				A81444C94E7D96198B417F5A /* Frameworks */,
			);
			sourceTree = "<group>";
		};
		21CAC0D72422917600C11388 /* Products */ = {
			isa = PBXGroup;
			children = (
				21CAC0D62422917600C11388 /* AEPCore.framework */,
				21CAC0DF2422917600C11388 /* AEPCoreTests.xctest */,
				3F03978724BE5DD30019F095 /* AEPServices.framework */,
				3F03978F24BE5DD30019F095 /* AEPServicesTests.xctest */,
				3FE6DDA924C62C090065EA05 /* AEPServicesMocks.framework */,
				3FE6DDD124C62EE60065EA05 /* AEPLifecycle.framework */,
				3FE6DDD924C62EE60065EA05 /* AEPLifecycleTests.xctest */,
				3FE6DE2F24C642330065EA05 /* AEPIdentity.framework */,
				3FE6DE3724C642330065EA05 /* AEPIdentityTests.xctest */,
				3FF8170A24D89B160064DFA1 /* AEPCoreMocks.framework */,
				24B4934F24D4C31100AA38D9 /* AEPSignal.framework */,
				24B4935724D4C31100AA38D9 /* AEPSignalTests.xctest */,
				3F4256FC24F474F4005D4006 /* AEPIntegrationTests.xctest */,
			);
			name = Products;
			sourceTree = "<group>";
		};
		21CAC0D82422917600C11388 /* AEPCore */ = {
			isa = PBXGroup;
			children = (
				3FF8170424D89AC50064DFA1 /* Mocks */,
				24B4934124D2310700AA38D9 /* Sources */,
				24B4934224D231D800AA38D9 /* Tests */,
			);
			name = AEPCore;
			sourceTree = "<group>";
		};
		21D4A658246D991200DFCD02 /* LifecycleTests */ = {
			isa = PBXGroup;
			children = (
				21629DB12461CC48009D05BF /* AEPCore+LifecycleTests.swift */,
			);
			path = LifecycleTests;
			sourceTree = "<group>";
		};
		21F79ABC24E71427003204C3 /* MigrationTests */ = {
			isa = PBXGroup;
			children = (
				21F79ABD24E7144F003204C3 /* IDParserTests.swift */,
				21F79AC024E72204003204C3 /* V4MigratorTests.swift */,
				21CD581024EC7B8900D9D590 /* V5MigratorTests.swift */,
			);
			path = MigrationTests;
			sourceTree = "<group>";
		};
		24B4934124D2310700AA38D9 /* Sources */ = {
			isa = PBXGroup;
			children = (
				21377D3F24E33830004BAC01 /* migration */,
				3FB66AB924CA004400502CAF /* configuration */,
				3FB66A9D24CA004400502CAF /* core */,
				3FB66AA524CA004400502CAF /* eventhub */,
				3FB66AB324CA004400502CAF /* rules */,
				21CAC0D92422917600C11388 /* AEPCore.h */,
				21CAC0DA2422917600C11388 /* Info.plist */,
			);
			name = Sources;
			path = AEPCore/Sources;
			sourceTree = "<group>";
		};
		24B4934224D231D800AA38D9 /* Tests */ = {
			isa = PBXGroup;
			children = (
				21F79ABC24E71427003204C3 /* MigrationTests */,
				3F39520024CA096100F7325B /* ConfigurationTests */,
				3F3951E924CA096100F7325B /* EventHubTests */,
				21D4A658246D991200DFCD02 /* LifecycleTests */,
				3F3951F324CA096100F7325B /* MockExtensions */,
				3F39152E24CA47B600B58C3E /* RulesTests */,
				3F3951F824CA096100F7325B /* TestHelpers */,
				3F3951EC24CA096100F7325B /* TestResources */,
				3FB5F7CC24D283F300F0F6DF /* FunctionalTests */,
				3F3951F724CA096100F7325B /* MobileCore+ConfigurationTests.swift */,
				3F39153224CB7E2400B58C3E /* MobileCore+IdentityTests.swift */,
				24CF603A2538C7E4006473BA /* MobileCore+TrackingTests.swift */,
				3F3951E824CA096100F7325B /* MobileCoreTests.swift */,
				216A15D7257818E900D43848 /* Data+HexStringTests.swift */,
				21CAC0E62422917600C11388 /* Info.plist */,
				BBA1E97725F099D000999DD2 /* DataMarshallerTests.swift */,
			);
			name = Tests;
			path = AEPCore/Tests;
			sourceTree = "<group>";
		};
		24B4934324D2360700AA38D9 /* Sources */ = {
			isa = PBXGroup;
			children = (
				3FE6DE3124C642330065EA05 /* AEPIdentity.h */,
				3FE6DE5024C643060065EA05 /* CustomIdentity.swift */,
				3FE6DE4F24C643060065EA05 /* Event+Identity.swift */,
				3FE6DE5724C643060065EA05 /* Identifiable.swift */,
				3FE6DE5624C643060065EA05 /* Identity.swift */,
				3FE6DE4A24C643050065EA05 /* IdentityConstants.swift */,
				3FE6DE5124C643060065EA05 /* IdentityHit.swift */,
				3FE6DE5524C643060065EA05 /* IdentityHitProcessor.swift */,
				3FE6DE5424C643060065EA05 /* IdentityHitResponse.swift */,
				3FE6DE4824C643050065EA05 /* IdentityProperties.swift */,
				3FE6DE4D24C643050065EA05 /* IdentityState.swift */,
				3FE6DE4924C643050065EA05 /* Identity+PublicAPI.swift */,
				3FE6DE3224C642330065EA05 /* Info.plist */,
				3FE6DE4E24C643060065EA05 /* ECID.swift */,
				3FE6DE5324C643060065EA05 /* MobileIdentities.swift */,
				3FE6DE4624C643050065EA05 /* MobileVisitorAuthenticationState.swift */,
				3FE6DE4C24C643050065EA05 /* Networking+Identity.swift */,
				2107F02524C9FDFE002935CF /* PushIDManageable.swift */,
				2107F02724C9FE1B002935CF /* PushIDManager.swift */,
				3FE6DE5224C643060065EA05 /* URLAppender.swift */,
				3FE6DE4724C643050065EA05 /* URLQueryItem+Identity.swift */,
				3FE6DE5824C643060065EA05 /* URL+Identity.swift */,
			);
			name = Sources;
			path = AEPIdentity/Sources;
			sourceTree = "<group>";
		};
		24B4934424D2361000AA38D9 /* Tests */ = {
			isa = PBXGroup;
			children = (
				3FE6DE8624C643EA0065EA05 /* TestHelpers */,
				218E01BF24C7595000BEC470 /* HitQueuing+PrivacyTests.swift */,
				BB3E86E324F99C9600E39C53 /* IdentityPublicAPITests.swift */,
				3FE6DE7124C643620065EA05 /* IdentityFunctionalTests.swift */,
				3FE6DE7324C643620065EA05 /* IdentityHitProcessorTests.swift */,
				3FE6DE7424C643620065EA05 /* IdentityHitResponseTests.swift */,
				3FE6DE7724C643620065EA05 /* IdentityPropertiesTests.swift */,
				3FE6DE7024C643620065EA05 /* IdentityStateTests.swift */,
				3FE6DE7624C643620065EA05 /* IdentityTests.swift */,
				3FE6DE3E24C642330065EA05 /* Info.plist */,
				3FE6DE6C24C643610065EA05 /* ECIDTests.swift */,
				3FE6DE6D24C643610065EA05 /* MobileIdentitiesTests.swift */,
				3FE6DE7524C643620065EA05 /* NetworkService+IdentityTests.swift */,
				3FE6DE7224C643620065EA05 /* URLAppenderTests.swift */,
				3FE6DE6F24C643610065EA05 /* URLQueryItem+IdentityTests.swift */,
				3FE6DE6E24C643610065EA05 /* URL+IdentityTests.swift */,
				2107F02924C9FF46002935CF /* PushIDManagerTests.swift */,
				21FE151F24F03254008A82FF /* IdentityPublicAPITests.swift */,
				214154A725186734005CEB80 /* CustomIdentityTests.swift */,
			);
			name = Tests;
			path = AEPIdentity/Tests;
			sourceTree = "<group>";
		};
		24B4934524D23AAB00AA38D9 /* Tests */ = {
			isa = PBXGroup;
			children = (
				3F39153624CB823100B58C3E /* FunctionalTests */,
				3FE6DDE024C62EE60065EA05 /* Info.plist */,
				3FE6DDF924C630DE0065EA05 /* LifecycleContextDataTests.swift */,
				3FE6DDF824C630DE0065EA05 /* LifecycleMetricsBuilderTests.swift */,
				3FE6DDFB24C630DE0065EA05 /* LifecycleMetricsTests.swift */,
				3FE6DDFE24C630DE0065EA05 /* LifecycleSessionTests.swift */,
				3FE6DDFD24C630DE0065EA05 /* LifecycleStateTests.swift */,
				21BA2EA8265D98C80011207C /* LifecycleV2MetricsBuilderTests.swift */,
				ACD255B026CE51EA00532B1E /* LifecycleV2StateManagerTests.swift */,
				2E36F6C926C1D8D200B194D9 /* LifecycleV2DataStoreCacheTests.swift */,
				21BA2E2C265D8EC60011207C /* XDMApplicationTests.swift */,
				21BA2E3C265D91440011207C /* XDMCloseTypeTests.swift */,
				21BA2E4C265D91830011207C /* XDMDeviceTests.swift */,
				21BA2E0C265D8DB70011207C /* XDMDeviceTypeTests.swift */,
				21BA2E6A265D946F0011207C /* XDMEnvironmentTests.swift */,
				21BA2E1C265D8E480011207C /* XDMEnvironmentTypeTests.swift */,
				21BA2E88265D96150011207C /* XDMMobileLifecycleDetailsTests.swift */,
			);
			name = Tests;
			path = AEPLifecycle/Tests;
			sourceTree = "<group>";
		};
		24B4934624D23AB200AA38D9 /* Sources */ = {
			isa = PBXGroup;
			children = (
				D42C989A26CAE18D002E3184 /* LifecycleV2 */,
				3FE6DDD324C62EE60065EA05 /* AEPLifecycle.h */,
				3FE6DE0824C630EB0065EA05 /* Event+Lifecycle.swift */,
				3FE6DDD424C62EE60065EA05 /* Info.plist */,
				3FE6DE0A24C630EB0065EA05 /* Lifecycle.swift */,
				3FE6DE0C24C630EB0065EA05 /* LifecycleConstants.swift */,
				3FE6DE0B24C630EB0065EA05 /* LifecycleContextData.swift */,
				3FE6DE0724C630EB0065EA05 /* LifecycleMetrics.swift */,
				3FE6DE0D24C630EB0065EA05 /* LifecycleMetricsBuilder.swift */,
				3FE6DE1624C631100065EA05 /* LifecycleSession.swift */,
				3FE6DE0624C630EA0065EA05 /* LifecycleState.swift */,
			);
			name = Sources;
			path = AEPLifecycle/Sources;
			sourceTree = "<group>";
		};
		24B4934724D337A800AA38D9 /* Tests */ = {
			isa = PBXGroup;
			children = (
				3F03983324BE62AA0019F095 /* resources */,
				3F03980024BE61520019F095 /* services */,
				3F03980E24BE61520019F095 /* utility */,
				3F03979624BE5DD30019F095 /* Info.plist */,
			);
			name = Tests;
			path = AEPServices/Tests;
			sourceTree = "<group>";
		};
		24B4934824D337B300AA38D9 /* Sources */ = {
			isa = PBXGroup;
			children = (
				921EE17A2579E89E00A119FA /* ui */,
				3F03979F24BE5FF30019F095 /* cache */,
				3F0397B224BE5FF30019F095 /* dataqueue */,
				3F0397A624BE5FF30019F095 /* log */,
				3F0397AA24BE5FF30019F095 /* network */,
				3F0397BA24BE5FF30019F095 /* storage */,
				3F0397E124BE60910019F095 /* utility */,
				243DCE4624C7AA2800E99AD9 /* AEPServices.h */,
				3F0397BE24BE5FF30019F095 /* ApplicationSystemInfoService.swift */,
				3F0397B924BE5FF30019F095 /* Info.plist */,
				3F0397A524BE5FF30019F095 /* ServiceProvider.swift */,
				3F0397BF24BE5FF30019F095 /* SystemInfoService.swift */,
				3F0397C024BE5FF30019F095 /* URLOpening.swift */,
				3F0397C124BE5FF30019F095 /* URLService.swift */,
				78B36A7725CA0D7700D6D25F /* UIUtils.swift */,
			);
			name = Sources;
			path = AEPServices/Sources;
			sourceTree = "<group>";
		};
		24B4934924D3380400AA38D9 /* Mocks */ = {
			isa = PBXGroup;
			children = (
				3FE6DDE824C62F610065EA05 /* AEPServicesMock.h */,
				3FE6DDEC24C62F610065EA05 /* Info.plist */,
				3FE6DDEF24C62F610065EA05 /* MockDataQueue.swift */,
				3FE6DDEB24C62F610065EA05 /* MockDataStore.swift */,
				2467E43B24CB54B70022F6BE /* MockDiskCache.swift */,
				24CE74AA26D401EC008F9EFD /* MockFullscreenListener.swift */,
				215C859C24C6492800CCCD26 /* MockHitProcessor.swift */,
				215C859B24C6492800CCCD26 /* MockHitQueue.swift */,
				24CE74AC26D40239008F9EFD /* MockMessagingDelegate.swift */,
				3FE6DDE924C62F610065EA05 /* MockNetworkServiceOverrider.swift */,
				3FE6DDEE24C62F610065EA05 /* MockSystemInfoService.swift */,
				3FE6DDEA24C62F610065EA05 /* MockTask.swift */,
				2467E43C24CB54B70022F6BE /* MockUnzipper.swift */,
				24543A1324E1DAFC002D8D9A /* MockURLService.swift */,
				3FE6DDED24C62F610065EA05 /* MockURLSession.swift */,
				92027B9825C9EAF2007BE140 /* MockUIService.swift */,
				24CE74AE26D40278008F9EFD /* MockWKScriptMessage.swift */,
			);
			name = Mocks;
			path = AEPServices/Mocks;
			sourceTree = "<group>";
		};
		24B4935024D4C31100AA38D9 /* AEPSignal */ = {
			isa = PBXGroup;
			children = (
				24B4936724D4C36200AA38D9 /* Sources */,
				24B4936624D4C35B00AA38D9 /* Tests */,
			);
			name = AEPSignal;
			sourceTree = "<group>";
		};
		24B4936624D4C35B00AA38D9 /* Tests */ = {
			isa = PBXGroup;
			children = (
				247FBD7C24E331A600FA6505 /* Event+SignalTests.swift */,
				2420365124E35EEB0069C89D /* SignalHitProcessorTests.swift */,
				24B4935C24D4C31100AA38D9 /* SignalTests.swift */,
				24B4935E24D4C31100AA38D9 /* Info.plist */,
			);
			name = Tests;
			path = AEPSignal/Tests;
			sourceTree = "<group>";
		};
		24B4936724D4C36200AA38D9 /* Sources */ = {
			isa = PBXGroup;
			children = (
				24B4935124D4C31100AA38D9 /* AEPSignal.h */,
				24B4935224D4C31100AA38D9 /* Info.plist */,
				24B4937524D8AAAF00AA38D9 /* Event+Signal.swift */,
				24B4936E24D4C6F900AA38D9 /* Signal.swift */,
				24B4937024D4C86C00AA38D9 /* SignalConstants.swift */,
				24B4937924DA18BE00AA38D9 /* SignalHit.swift */,
				24B4937724D8CEAC00AA38D9 /* SignalHitProcessor.swift */,
			);
			name = Sources;
			path = AEPSignal/Sources;
			sourceTree = "<group>";
		};
		24E255D3270F403A00AB9F07 /* HistoryTests */ = {
			isa = PBXGroup;
			children = (
				24E255D4270F406300AB9F07 /* EventData+FNV1A32Tests.swift */,
				24B4BE5C2714F7B30000C3AA /* EventHistoryTests.swift */,
				24B4BE5E2714F7C80000C3AA /* EventHistoryDatabaseTests.swift */,
				24B4BE582714F5A40000C3AA /* EventHistoryRequestTests.swift */,
				24B4BE5A2714F7730000C3AA /* EventHistoryResponseTests.swift */,
				24E255D6270F526D00AB9F07 /* String+FNV1A32Tests.swift */,
			);
			path = HistoryTests;
			sourceTree = "<group>";
		};
		24EDE32F26EFB7000068A65F /* history */ = {
			isa = PBXGroup;
			children = (
				24EDE33626F10B810068A65F /* EventData+FNV1A32.swift */,
				24EDE33026EFB7170068A65F /* EventHistory.swift */,
				24EDE33426EFBDD60068A65F /* EventHistoryDatabase.swift */,
				24EDE33226EFB7470068A65F /* EventHistoryRequest.swift */,
				24EDE33A26F39F450068A65F /* EventHistoryResult.swift */,
				24EDE33826F10BA10068A65F /* String+FNV1A32.swift */,
			);
			path = history;
			sourceTree = "<group>";
		};
		3F03978824BE5DD30019F095 /* AEPServices */ = {
			isa = PBXGroup;
			children = (
				24B4934924D3380400AA38D9 /* Mocks */,
				24B4934824D337B300AA38D9 /* Sources */,
				24B4934724D337A800AA38D9 /* Tests */,
			);
			name = AEPServices;
			sourceTree = "<group>";
		};
		3F03979F24BE5FF30019F095 /* cache */ = {
			isa = PBXGroup;
			children = (
				3F0397A124BE5FF30019F095 /* Cache.swift */,
				3F0397A224BE5FF30019F095 /* CacheEntry.swift */,
				3F0397A424BE5FF30019F095 /* CacheExpiry.swift */,
				3F0397A024BE5FF30019F095 /* Caching.swift */,
				3F0397A324BE5FF30019F095 /* DiskCacheService.swift */,
			);
			path = cache;
			sourceTree = "<group>";
		};
		3F0397A624BE5FF30019F095 /* log */ = {
			isa = PBXGroup;
			children = (
				3F0397A824BE5FF30019F095 /* Log.swift */,
				3F0397A924BE5FF30019F095 /* LogLevel.swift */,
				3F0397A724BE5FF30019F095 /* Logging.swift */,
				3F0397AD24BE5FF30019F095 /* LoggingService.swift */,
			);
			path = log;
			sourceTree = "<group>";
		};
		3F0397AA24BE5FF30019F095 /* network */ = {
			isa = PBXGroup;
			children = (
				3F0397B024BE5FF30019F095 /* HttpConnection.swift */,
				3F0397AF24BE5FF30019F095 /* HttpMethod.swift */,
				3F0397B124BE5FF30019F095 /* NetworkRequest.swift */,
				3F0397AB24BE5FF30019F095 /* NetworkService.swift */,
				3F0397AC24BE5FF30019F095 /* NetworkServiceConstants.swift */,
				3F0397AE24BE5FF30019F095 /* Networking.swift */,
				786C000425B8EE2100F26D34 /* DefaultHeadersFormatter.swift */,
				786C001425B8EE6200F26D34 /* HttpConnectionConstants.swift */,
			);
			path = network;
			sourceTree = "<group>";
		};
		3F0397B224BE5FF30019F095 /* dataqueue */ = {
			isa = PBXGroup;
			children = (
				3F0397B624BE5FF30019F095 /* DataEntity.swift */,
				3F0397B524BE5FF30019F095 /* DataQueue.swift */,
				3F0397B824BE5FF30019F095 /* DataQueuing.swift */,
				3F0397B724BE5FF30019F095 /* DataQueueService.swift */,
				3F0397B324BE5FF30019F095 /* SQLiteDataQueue.swift */,
				3F0397B424BE5FF30019F095 /* SQLiteWrapper.swift */,
			);
			path = dataqueue;
			sourceTree = "<group>";
		};
		3F0397BA24BE5FF30019F095 /* storage */ = {
			isa = PBXGroup;
			children = (
				3F0397BC24BE5FF30019F095 /* NamedCollectionDataStore.swift */,
				3F0397BB24BE5FF30019F095 /* NamedCollectionProcessing.swift */,
				3F0397BD24BE5FF30019F095 /* UserDefaultsNamedCollection.swift */,
			);
			path = storage;
			sourceTree = "<group>";
		};
		3F0397E124BE60910019F095 /* utility */ = {
			isa = PBXGroup;
			children = (
				3F0397E224BE60910019F095 /* hitprocessor */,
				3F0397E724BE60910019F095 /* unzip */,
				3F0397F124BE60910019F095 /* AnyCodable.swift */,
				3F0397E624BE60910019F095 /* AtomicCounter.swift */,
				BB00E26A24D8C9A600C578C1 /* Date+Format.swift */,
				3F0397EE24BE60910019F095 /* OperationOrderer.swift */,
				BB8D436125F99CDD0046E230 /* PrettyDictionary.swift */,
				3F0397ED24BE60910019F095 /* ThreadSafeArray.swift */,
				3F0397EF24BE60910019F095 /* ThreadSafeDictionary.swift */,
				3F0397F024BE60910019F095 /* URLEncoder.swift */,
			);
			path = utility;
			sourceTree = "<group>";
		};
		3F0397E224BE60910019F095 /* hitprocessor */ = {
			isa = PBXGroup;
			children = (
				3F0397E324BE60910019F095 /* HitProcessing.swift */,
				3F0397E524BE60910019F095 /* HitQueuing.swift */,
				3F0397E424BE60910019F095 /* PersistentHitQueue.swift */,
			);
			path = hitprocessor;
			sourceTree = "<group>";
		};
		3F0397E724BE60910019F095 /* unzip */ = {
			isa = PBXGroup;
			children = (
				3F0397EB24BE60910019F095 /* FileManager+ZIP.swift */,
				3F0397E824BE60910019F095 /* FileUnzipper.swift */,
				3F0397EC24BE60910019F095 /* FileUnzipperConstants.swift */,
				2467E43924CA4DE20022F6BE /* Unzipping.swift */,
				3F0397E924BE60910019F095 /* ZipArchive.swift */,
				3F0397EA24BE60910019F095 /* ZipEntry.swift */,
				7814B23225CB455200841429 /* URL+Validator.swift */,
			);
			path = unzip;
			sourceTree = "<group>";
		};
		3F03980024BE61520019F095 /* services */ = {
			isa = PBXGroup;
			children = (
				3F03980424BE61520019F095 /* DataQueueServiceTests.swift */,
				3F03980324BE61520019F095 /* DataQueueService+Testable.swift */,
				3F03980A24BE61520019F095 /* DataQueueTests.swift */,
				786C004725B8F43E00F26D34 /* DefaultHeadersFormatterTests.swift */,
				3F03980624BE61520019F095 /* DiskCacheServiceTests.swift */,
				78AA4EBF2509731A00205AE9 /* FileManager+ZipTests.swift */,
				92867D6425C0B56400E32CDC /* FloatingButtonTests.swift */,
				B6D6A02C26601279005042BE /* FloatingButtonPositionTests.swift */,
				923973CC25AF92140056A3E5 /* FullscreenMessageTests.swift */,
				246FD08926CC53E800FD130B /* FullscreenMessage+FrameCalculationTests.swift */,
				3F03980C24BE61520019F095 /* LogLevelTest.swift */,
				246FD07F26CC520500FD130B /* MessageAlignmentTests.swift */,
				246FD08126CC521E00FD130B /* MessageAnimationTests.swift */,
				246FD08326CC523F00FD130B /* MessageGestureTests.swift */,
				246FD08526CC529800FD130B /* MessageGestureRecognizerTests.swift */,
				92490BE6258BE23A00762B04 /* MessageMonitorServiceTest.swift */,
				246FD07D26CB002F00FD130B /* MessageSettingsTests.swift */,
				246FD08726CC52F200FD130B /* MessagingDelegateTests.swift */,
				3F03980D24BE61520019F095 /* NamedCollectionDataStoreTest.swift */,
				3F03980B24BE61520019F095 /* NetworkServiceTests.swift */,
				3F03980824BE61520019F095 /* SQLiteWrapperTests.swift */,
				3F03980224BE61520019F095 /* SystemInfoServiceTest.swift */,
				3F03980124BE61520019F095 /* UnzipperTest.swift */,
				3F03980524BE61520019F095 /* URLServiceTest.swift */,
				3F03980724BE61520019F095 /* UserDefaultsNamedCollectionTest.swift */,
				78AA4EB92502DF2200205AE9 /* ZipArchiveTest.swift */,
			);
			path = services;
			sourceTree = "<group>";
		};
		3F03980E24BE61520019F095 /* utility */ = {
			isa = PBXGroup;
			children = (
				3F03981124BE61520019F095 /* AnyCodableTests.swift */,
				249498E0254A0C910045E392 /* Date+FormatTests.swift */,
				3F03980F24BE61520019F095 /* OperationOrdererTests.swift */,
				3F03981024BE61520019F095 /* PersistentHitQueueTests.swift */,
				3F03981224BE61520019F095 /* ThreadSafeArrayTests.swift */,
				BB8D437125F99DFF0046E230 /* PrettyDictionaryTests.swift */,
				3F03981424BE61520019F095 /* ThreadSafeDictionaryTests.swift */,
				3F03981324BE61520019F095 /* URLEncoderTests.swift */,
			);
			path = utility;
			sourceTree = "<group>";
		};
		3F03983324BE62AA0019F095 /* resources */ = {
			isa = PBXGroup;
			children = (
				3F03983624BE62AA0019F095 /* ADBMobileConfig.json */,
				3F03983724BE62AA0019F095 /* TestConfig.json */,
				3F03983524BE62AA0019F095 /* TestImage.png */,
				3F03983424BE62AA0019F095 /* TestRules.zip */,
				78AA4EBB2502E42400205AE9 /* TestCorruptFile.zip */,
				78AA4EBD2502F4AF00205AE9 /* TestInvalidCompressionMethod.zip */,
				78AA4EC1250AB55800205AE9 /* TestLarge.zip */,
				787505DF25A67BE200E5203E /* TestZipSlip.zip */,
			);
			path = resources;
			sourceTree = "<group>";
		};
<<<<<<< HEAD
		3F03983E24BE635D0019F095 /* Frameworks */ = {
			isa = PBXGroup;
			children = (
				24CE74B026D40483008F9EFD /* XCTest.framework */,
				F865852EC4747B6B3502B3F2 /* Pods_AEPCore.framework */,
				9444FBB20EFFE94F7726A49F /* Pods_AEPCoreTests.framework */,
				E405C4A9B041F4542C3601A5 /* Pods_AEPIdentityTests.framework */,
				B414FF5745B34BC95CF624DC /* Pods_AEPIntegrationTests.framework */,
				D6A7B39F8D2A807344E7098B /* Pods_AEPLifecycleTests.framework */,
				451696B755E6DEB6897A8892 /* Pods_AEPSignalTests.framework */,
			);
			name = Frameworks;
			sourceTree = "<group>";
		};
=======
>>>>>>> 3c9636db
		3F39152E24CA47B600B58C3E /* RulesTests */ = {
			isa = PBXGroup;
			children = (
				3F08FF9C24DA0DCF00D34DE3 /* RulesDownloaderTests.swift */,
				3F08FF9624D9F1F300D34DE3 /* EventDataMergeTests.swift */,
				3F39152F24CA47B600B58C3E /* JSONRulesParserTests.swift */,
				BB59402924CF6CA200EE0C6C /* LaunchRulesEngineTests.swift */,
				BBE1294E24DBBBD60045CD8D /* Dictionary+FlattenTests.swift */,
				BBE1295024DBCE870045CD8D /* TokenFinderTests.swift */,
				3F5D45F9251904C50040E298 /* LaunchRuleTransformerTests.swift */,
			);
			path = RulesTests;
			sourceTree = "<group>";
		};
		3F39153624CB823100B58C3E /* FunctionalTests */ = {
			isa = PBXGroup;
			children = (
				3FE6DDFC24C630DE0065EA05 /* LifecycleFunctionalTests.swift */,
				2E00098E26D59EA100DE1F3B /* LifecycleV2FunctionalTests.swift */,
			);
			path = FunctionalTests;
			sourceTree = "<group>";
		};
		3F3951E924CA096100F7325B /* EventHubTests */ = {
			isa = PBXGroup;
			children = (
<<<<<<< HEAD
				24E255D3270F403A00AB9F07 /* HistoryTests */,
				ACD255AC26C21A9B00532B1E /* EventTests.swift */,
=======
				AC4D8D4526D9AC0200A86435 /* EventTests.swift */,
>>>>>>> 3c9636db
				3F3951EB24CA096100F7325B /* EventHubTests.swift */,
				3F3951EA24CA096100F7325B /* SharedStateTest.swift */,
			);
			path = EventHubTests;
			sourceTree = "<group>";
		};
		3F3951EC24CA096100F7325B /* TestResources */ = {
			isa = PBXGroup;
			children = (
				3F3951F024CA096100F7325B /* ADBMobileConfig.json */,
				3F3951EF24CA096100F7325B /* rules_1.json */,
				3F08FF9A24DA0DA100D34DE3 /* rules_functional_1.zip */,
				BBA512B624F6C4D90030DAD1 /* rules_testAttachData_invalidJson.json */,
				BBA512B124F5CF380030DAD1 /* rules_testAttachData.json */,
				BF4A6EB726BB3B9D00612434 /* rules_testDispatchEventCopy.json */,
				BF4A6F2326BB4A1A00612434 /* rules_testDispatchEventInvalidAction.json */,
				BF4A6F8C26BBAE6500612434 /* rules_testDispatchEventChain.json */,
				BF4A6EE626BB47FE00612434 /* rules_testDispatchEventNewData.json */,
				BF4A6F0426BB48A200612434 /* rules_testDispatchEventNewNoData.json */,
				BF4A6F2226BB4A1A00612434 /* rules_testDispatchEventNoAction.json */,
				BF4A6F2426BB4A1B00612434 /* rules_testDispatchEventNoSource.json */,
				BF4A6F2526BB4A1B00612434 /* rules_testDispatchEventNoType.json */,
				BBA5129724F4588E0030DAD1 /* rules_testGroupLogicalOperators.json */,
				BBA512A424F4A1790030DAD1 /* rules_testMatcherCo.json */,
				BB244F7C2666DBAE00F427BC /* rules_testMatcherGt_2_types.json */,
				BBA5129E24F4A14C0030DAD1 /* rules_testMatcherGe.json */,
				BBA5129C24F4899B0030DAD1 /* rules_testMatcherGt.json */,
				BBA512A224F4A16A0030DAD1 /* rules_testMatcherLe.json */,
				BBA512A024F4A15C0030DAD1 /* rules_testMatcherLt.json */,
				BBA512A624F4A18B0030DAD1 /* rules_testMatcherNc.json */,
				BBA5129A24F477550030DAD1 /* rules_testMatcherNe.json */,
				BBA512A824F4A7EE0030DAD1 /* rules_testMatcherNx.json */,
				BB3E86E124F975E000E39C53 /* rules_testMatcherWithDifferentTypesOfParameters.json */,
				BBA512BA24F6C6CA0030DAD1 /* rules_testModifyData_invalidJson.json */,
				BBA512B224F5CF380030DAD1 /* rules_testModifyData.json */,
				3F5D45FC25190E8C0040E298 /* rules_testTransform.json */,
<<<<<<< HEAD
				24A1FCE62704CE6000D28D26 /* rules_testHistory.json */,
=======
				BB3E86DF24F86E6200E39C53 /* rules_testUrlenc_invalidFnName.json */,
				BB3E86DC24F86B4100E39C53 /* rules_testUrlenc.json */,
				3F3951F124CA096100F7325B /* TestConfig.json */,
				3F3951EE24CA096100F7325B /* TestImage.png */,
				3F3951ED24CA096100F7325B /* TestRules.zip */,
				3F3951F224CA096100F7325B /* testRulesDownloader.zip */,
>>>>>>> 3c9636db
			);
			path = TestResources;
			sourceTree = "<group>";
		};
		3F3951F324CA096100F7325B /* MockExtensions */ = {
			isa = PBXGroup;
			children = (
				3F3951F424CA096100F7325B /* SlowMockExtension.swift */,
				3F3951F524CA096100F7325B /* MockExtension.swift */,
				3F3951F624CA096100F7325B /* MockExtensionTwo.swift */,
				2130A59C260AB448005DBA0F /* MockLegacyExtension.swift */,
				2130A5BA260AB582005DBA0F /* NotAnExtension.swift */,
			);
			path = MockExtensions;
			sourceTree = "<group>";
		};
		3F3951F824CA096100F7325B /* TestHelpers */ = {
			isa = PBXGroup;
			children = (
				3F3951FA24CA096100F7325B /* MockConfigurationDownloader.swift */,
				3F3951FB24CA096100F7325B /* MockNetworkServiceOverrider.swift */,
				3F3951FC24CA096100F7325B /* EventHub+Testable.swift */,
				3F3951FD24CA096100F7325B /* MockRulesDownloaderNetworkService.swift */,
				3F3951FE24CA096100F7325B /* SharedStateTestHelper.swift */,
				3F3951FF24CA096100F7325B /* MockConfigurationDownloaderNetworkService.swift */,
			);
			path = TestHelpers;
			sourceTree = "<group>";
		};
		3F39520024CA096100F7325B /* ConfigurationTests */ = {
			isa = PBXGroup;
			children = (
				3F39520424CA096100F7325B /* ConfigurationDownloaderTests.swift */,
				3F39520324CA096100F7325B /* ConfigurationStateTests.swift */,
				3F39520624CA096100F7325B /* LaunchIDManagerTests.swift */,
				3F39520124CA096100F7325B /* TestableExtensionRuntime.swift */,
			);
			path = ConfigurationTests;
			sourceTree = "<group>";
		};
		3F4256FD24F474F4005D4006 /* AEPIntegrationTests */ = {
			isa = PBXGroup;
			children = (
				3FF829432507E9C900483C74 /* resources */,
				3F42570F24F4754F005D4006 /* TestableNetworkService.swift */,
				3F4256FE24F474F4005D4006 /* IdentityIntegrationTests.swift */,
				3F42570024F474F4005D4006 /* Info.plist */,
				3F2F12BF24F6D66C00600CB4 /* TestHelpers.swift */,
				3F5F9ED02502D34500C8A0B4 /* ConfigurationIntegrationTests.swift */,
				3FF829462507EBE400483C74 /* LifecycleIntegrationTests.swift */,
				3FF829682509937100483C74 /* SignalIntegrationTests.swift */,
				BF4A709D26CCCF5400612434 /* RulesEngineIntegrationTests.swift */,
			);
			path = AEPIntegrationTests;
			sourceTree = "<group>";
		};
		3FB5F7CC24D283F300F0F6DF /* FunctionalTests */ = {
			isa = PBXGroup;
			children = (
				78AA4EC72513AE5200205AE9 /* Configuration */,
				3F16762724F031A00041B970 /* EventHubContractTests.swift */,
				3F16762924F032C60041B970 /* ContractExtensionOne.swift */,
				3F16762B24F032E60041B970 /* ContractExtensionTwo.swift */,
				3F08FF9824DA03F000D34DE3 /* RulesEngineFunctionalTests.swift */,
			);
			path = FunctionalTests;
			sourceTree = "<group>";
		};
		3FB66A9D24CA004400502CAF /* core */ = {
			isa = PBXGroup;
			children = (
				3FB66A9E24CA004400502CAF /* CoreConstants.swift */,
				3FB66A9F24CA004400502CAF /* MobileCore.swift */,
				3FB66AA224CA004400502CAF /* MobileCore+Configuration.swift */,
				3FB66AA324CA004400502CAF /* MobileCore+Lifecycle.swift */,
				24CF602A2538AC79006473BA /* MobileCore+Tracking.swift */,
				213F8A0324D8DC5A0003B8AF /* WrapperType.swift */,
				216A15C7257818B200D43848 /* Data+HexString.swift */,
				BBA1E96725F0506B00999DD2 /* DataMarshaller.swift */,
			);
			path = core;
			sourceTree = "<group>";
		};
		3FB66AA524CA004400502CAF /* eventhub */ = {
			isa = PBXGroup;
			children = (
				24EDE32F26EFB7000068A65F /* history */,
				3FB66AAA24CA004400502CAF /* AEPError.swift */,
				3FB66AA924CA004400502CAF /* Event.swift */,
				3FB66AAC24CA004400502CAF /* EventHub.swift */,
				3FB66AA724CA004400502CAF /* EventHubConstants.swift */,
				3FB66AAF24CA004400502CAF /* EventHubError.swift */,
				3FB66AA624CA004400502CAF /* EventHubPlaceholderExtension.swift */,
				3FB66AB124CA004400502CAF /* EventListenerContainer.swift */,
				3FB66AB024CA004400502CAF /* EventSource.swift */,
				3FB66AAE24CA004400502CAF /* EventType.swift */,
				3FB66AB224CA004400502CAF /* Extension.swift */,
				3FB66AA824CA004400502CAF /* ExtensionContainer.swift */,
				3FB66AAD24CA004400502CAF /* ExtensionRuntime.swift */,
				3FB66AAB24CA004400502CAF /* SharedState.swift */,
				217E220424D1FD7900B70B3E /* SharedStateResult.swift */,
				21A6737225434AE600A7E906 /* SharedStateType.swift */,
			);
			path = eventhub;
			sourceTree = "<group>";
		};
		3FB66AB324CA004400502CAF /* rules */ = {
			isa = PBXGroup;
			children = (
				BB00E26724D8C94600C578C1 /* Dictionary+Flatten.swift */,
				3F08FF9424D9F1D200D34DE3 /* EventDataMerger.swift */,
				3FB66AB824CA004400502CAF /* JSONRulesParser.swift */,
				3FB66AB424CA004400502CAF /* LaunchRule.swift */,
				3F2B1DA52631E7FE0030F50B /* RuleConsequence.swift */,
				3F5D45F7251903020040E298 /* LaunchRuleTransformer.swift */,
				3FB66AB624CA004400502CAF /* LaunchRulesEngine.swift */,
				3F2B1DC4263221580030F50B /* LaunchRulesEngine+Downloader.swift */,
				3F16761324E1B0630041B970 /* RulesConstants.swift */,
				3FB66AB524CA004400502CAF /* RulesDownloader.swift */,
				BB0E397124FD56100050C181 /* RulesEngineNativeLogging.swift */,
				3FB66AB724CA004400502CAF /* RulesLoader.swift */,
				BB00E26624D8C94600C578C1 /* TokenFinder.swift */,
				BB00E26C24D9BF6C00C578C1 /* URLUtility.swift */,
				3F278C4C262E1FAB00E955E5 /* CachedRules.swift */,
			);
			path = rules;
			sourceTree = "<group>";
		};
		3FB66AB924CA004400502CAF /* configuration */ = {
			isa = PBXGroup;
			children = (
				3FB66AC424CA004400502CAF /* Cacheable.swift */,
				3FB66AC124CA004400502CAF /* CachedConfiguration.swift */,
				3FB66ABA24CA004400502CAF /* Configuration.swift */,
				3FB66ABB24CA004400502CAF /* ConfigurationConstants.swift */,
				3FB66ABF24CA004400502CAF /* ConfigurationDownloadable.swift */,
				3FB66AC224CA004400502CAF /* ConfigurationDownloader.swift */,
				3FB66ABC24CA004400502CAF /* ConfigurationState.swift */,
				3FB66ABE24CA004400502CAF /* Event+Configuration.swift */,
				24D2A3D424DB5B370079DCCF /* HitQueuing+PrivacyStatus.swift */,
				3FB66ABD24CA004400502CAF /* LaunchIDManager.swift */,
				3FB66AC324CA004400502CAF /* PrivacyStatus.swift */,
			);
			path = configuration;
			sourceTree = "<group>";
		};
		3FE6DDD224C62EE60065EA05 /* AEPLifecycle */ = {
			isa = PBXGroup;
			children = (
				24B4934624D23AB200AA38D9 /* Sources */,
				24B4934524D23AAB00AA38D9 /* Tests */,
			);
			name = AEPLifecycle;
			sourceTree = "<group>";
		};
		3FE6DE3024C642330065EA05 /* AEPIdentity */ = {
			isa = PBXGroup;
			children = (
				24B4934324D2360700AA38D9 /* Sources */,
				24B4934424D2361000AA38D9 /* Tests */,
			);
			name = AEPIdentity;
			sourceTree = "<group>";
		};
		3FE6DE8624C643EA0065EA05 /* TestHelpers */ = {
			isa = PBXGroup;
			children = (
				2107F02B24C9FF62002935CF /* MockPushIDManager.swift */,
				3FE6DE8724C643EA0065EA05 /* TestableExtensionRuntime.swift */,
			);
			path = TestHelpers;
			sourceTree = "<group>";
		};
		3FF8170424D89AC50064DFA1 /* Mocks */ = {
			isa = PBXGroup;
			children = (
				3FF8171324D89B500064DFA1 /* AEPCoreMocks.h */,
				3FF8171224D89B500064DFA1 /* Event+Timestamp.swift */,
				246B19FC2728C1CD0017716A /* MockEventHistoryDatabase.swift */,
				3FF8171524D89B500064DFA1 /* TestableExtensionRuntime.swift */,
				3F08FFA824DBBDD700D34DE3 /* TestableNetworkService.swift */,
				3F08FFA724DBBDD700D34DE3 /* UserDefaults+Clear.swift */,
				3FF8171424D89B500064DFA1 /* Info.plist */,
			);
			name = Mocks;
			path = AEPCore/Mocks;
			sourceTree = "<group>";
		};
		3FF829432507E9C900483C74 /* resources */ = {
			isa = PBXGroup;
			children = (
				3FF829442507E9F500483C74 /* ADBMobileConfig-OptedOut.json */,
				3FF829482507F8AA00483C74 /* rules_lifecycle.json */,
				3FF8294B2507FB3800483C74 /* rules_lifecycle.zip */,
				3FEEA0DB2522436E007EC317 /* rules_pii.json */,
				3FEEA0DC2522436E007EC317 /* rules_pii.zip */,
				BF4A70AD26CCD27900612434 /* rules_dispatch_consequence.json */,
				BF4A70BD26CCD30800612434 /* rules_dispatch_consequence.zip */,
				3FF8296B2509942300483C74 /* rules_signal.json */,
				3FF8296A2509942200483C74 /* rules_signal.zip */,
			);
			path = resources;
			sourceTree = "<group>";
		};
		78AA4EC72513AE5200205AE9 /* Configuration */ = {
			isa = PBXGroup;
			children = (
				3FB5F7CF24D2848900F0F6DF /* ConfigurationUpdateTests.swift */,
				78AA4EC32513AD2000205AE9 /* ConfigurationFileInPathTests.swift */,
				78AA4EC52513AE3900205AE9 /* ConfigurationLifecycleResponseTests.swift */,
				78AA4EC82513AEBD00205AE9 /* ConfigurationPrivacyStatusTests.swift */,
				78AA4ECA2513AF4200205AE9 /* ConfigurationAppIDTests.swift */,
			);
			path = Configuration;
			sourceTree = "<group>";
		};
		921EE17A2579E89E00A119FA /* ui */ = {
			isa = PBXGroup;
			children = (
				923547FA25BFF16900BEA9A3 /* floating */,
				92EEA64D258956FE00DBA3EE /* fullscreen */,
				923547EA25BF9C6600BEA9A3 /* AEPUIService.swift */,
				78B36A9525CA1C2D00D6D25F /* Dismissible.swift */,
				24C5E17A26B999E4005BEA72 /* MessageAlignment.swift */,
				246FD07926C1939800FD130B /* MessageAnimation.swift */,
				24C5E15C26B990CB005BEA72 /* MessageGesture.swift */,
				246FD07326BDEC7A00FD130B /* MessageGestureRecognizer.swift */,
				92EEA6052589343700DBA3EE /* MessageMonitor.swift */,
				92F06BFB25B8F1FE004C1700 /* MessageMonitoring.swift */,
				24C5E14C26B8B00B005BEA72 /* MessageSettings.swift */,
				9239713F25A6380A0056A3E5 /* MessagingDelegate.swift */,
				92F06D0325BA33F3004C1700 /* Showable.swift */,
				923972B225AD844E0056A3E5 /* UIApplication+Window.swift */,
				92027B3E25C9C1A7007BE140 /* UIService.swift */,
			);
			path = ui;
			sourceTree = "<group>";
		};
		923547FA25BFF16900BEA9A3 /* floating */ = {
			isa = PBXGroup;
			children = (
				923547FB25BFF18200BEA9A3 /* FloatingButton.swift */,
				9235481925BFF19800BEA9A3 /* FloatingButtonDelegate.swift */,
				78B36AED25CA210E00D6D25F /* FloatingButtonPresentable.swift */,
				B6D6A018265EC9D8005042BE /* FloatingButtonPosition.swift */,
			);
			path = floating;
			sourceTree = "<group>";
		};
		92EEA64D258956FE00DBA3EE /* fullscreen */ = {
			isa = PBXGroup;
			children = (
				92EEA5F5258933A600DBA3EE /* FullscreenMessageDelegate.swift */,
				92EEA56F25885C1C00DBA3EE /* FullscreenMessage.swift */,
				246FD07B26C2CDE500FD130B /* FullscreenMessage+FrameCalculation.swift */,
				24D9D52D26AB788C002A441A /* FullscreenMessage+WKNavigationDelegate.swift */,
				24D9D54B26AB797D002A441A /* FullscreenMessage+WKScriptMessageHandler.swift */,
				78B36AB325CA1FCE00D6D25F /* FullscreenPresentable.swift */,
			);
			path = fullscreen;
			sourceTree = "<group>";
		};
		A81444C94E7D96198B417F5A /* Frameworks */ = {
			isa = PBXGroup;
			children = (
				57BD6E641AFED0510599B36C /* Pods_AEPCore.framework */,
				39282143E012E30EEE6674F2 /* Pods_AEPCoreTests.framework */,
				AE1AFF2E227272FC92CF7ABE /* Pods_AEPIdentityTests.framework */,
				D855F28C43DD8DA6A4B6ACFE /* Pods_AEPIntegrationTests.framework */,
				8D83561969E15C045AEBC014 /* Pods_AEPLifecycleTests.framework */,
				109359E45EEAE020AB32E187 /* Pods_AEPSignalTests.framework */,
				B59C21EF8D78FC053D2404B0 /* Pods_TestApp.framework */,
			);
			name = Frameworks;
			sourceTree = "<group>";
		};
		D42C989A26CAE18D002E3184 /* LifecycleV2 */ = {
			isa = PBXGroup;
			children = (
				2EF8B38126BCC69C009D6475 /* LifecycleV2DataStoreCache.swift */,
				D42C989B26CAE6DA002E3184 /* LifecycleV2.swift */,
				D42C989D26CAE790002E3184 /* LifecycleV2Constants.swift */,
				21248079265D569D006CF300 /* LifecycleV2MetricsBuilder.swift */,
				ACD255AE26CE353000532B1E /* LifecycleV2StateManager.swift */,
				212480D6265D59F9006CF300 /* XDMApplication.swift */,
				212480F6265D5A7A006CF300 /* XDMCloseType.swift */,
				21248106265D5BC3006CF300 /* XDMDevice.swift */,
				21248098265D589E006CF300 /* XDMDeviceType.swift */,
				21248116265D5E1C006CF300 /* XDMEnvironment.swift */,
				212480A8265D591A006CF300 /* XDMEnvironmentType.swift */,
				212480E6265D5A4E006CF300 /* XDMFormatters.swift */,
				AC1089C826DD87C0004ABAC4 /* XDMLanguage.swift */,
				21248126265D606A006CF300 /* XDMMobileLifecycleDetails.swift */,
			);
			path = LifecycleV2;
			sourceTree = "<group>";
		};
		D55C2031330CD537E59C7255 /* Pods */ = {
			isa = PBXGroup;
			children = (
				2EE8956F25F8D2BD27B6D4D8 /* Pods-AEPCore.debug.xcconfig */,
				9DE12D90D1BAF0798BC007AB /* Pods-AEPCore.release.xcconfig */,
				3DCBEB2BB8208D5CED73869A /* Pods-AEPCoreTests.debug.xcconfig */,
				4107BA7054E313DACA0D4EF4 /* Pods-AEPCoreTests.release.xcconfig */,
				A5F5A65742E1DBDC25CF9F98 /* Pods-AEPIdentityTests.debug.xcconfig */,
				AC838996795DECE800B0A11B /* Pods-AEPIdentityTests.release.xcconfig */,
				5A089B5A7E9F846B8CB9EB34 /* Pods-AEPIntegrationTests.debug.xcconfig */,
				091EFF44717D7342E6FA45D3 /* Pods-AEPIntegrationTests.release.xcconfig */,
				CBB1F735C1AAEA1CD448B2C0 /* Pods-AEPLifecycleTests.debug.xcconfig */,
				FC7A9CEC59D6694933A01324 /* Pods-AEPLifecycleTests.release.xcconfig */,
				41E5D22C6D72CCCF26904EDE /* Pods-AEPSignalTests.debug.xcconfig */,
				93CFCD63764CE54E145E7D8F /* Pods-AEPSignalTests.release.xcconfig */,
				6D652C6627B749495CEE65C1 /* Pods-TestApp.debug.xcconfig */,
				AA4461A0B65C5DFE219540A5 /* Pods-TestApp.release.xcconfig */,
			);
			path = Pods;
			sourceTree = "<group>";
		};
/* End PBXGroup section */

/* Begin PBXHeadersBuildPhase section */
		21CAC0D12422917600C11388 /* Headers */ = {
			isa = PBXHeadersBuildPhase;
			buildActionMask = 2147483647;
			files = (
				21CAC0E72422917600C11388 /* AEPCore.h in Headers */,
				243DCE4724C7AA2800E99AD9 /* AEPServices.h in Headers */,
			);
			runOnlyForDeploymentPostprocessing = 0;
		};
		24B4934A24D4C31100AA38D9 /* Headers */ = {
			isa = PBXHeadersBuildPhase;
			buildActionMask = 2147483647;
			files = (
				24B4935F24D4C31100AA38D9 /* AEPSignal.h in Headers */,
			);
			runOnlyForDeploymentPostprocessing = 0;
		};
		3F03978224BE5DD30019F095 /* Headers */ = {
			isa = PBXHeadersBuildPhase;
			buildActionMask = 2147483647;
			files = (
				243DCE4824C7AA7C00E99AD9 /* AEPServices.h in Headers */,
			);
			runOnlyForDeploymentPostprocessing = 0;
		};
		3FE6DDA424C62C090065EA05 /* Headers */ = {
			isa = PBXHeadersBuildPhase;
			buildActionMask = 2147483647;
			files = (
				3FE6DDF024C62F610065EA05 /* AEPServicesMock.h in Headers */,
			);
			runOnlyForDeploymentPostprocessing = 0;
		};
		3FE6DDCC24C62EE60065EA05 /* Headers */ = {
			isa = PBXHeadersBuildPhase;
			buildActionMask = 2147483647;
			files = (
				3FE6DDE124C62EE60065EA05 /* AEPLifecycle.h in Headers */,
			);
			runOnlyForDeploymentPostprocessing = 0;
		};
		3FE6DE2A24C642330065EA05 /* Headers */ = {
			isa = PBXHeadersBuildPhase;
			buildActionMask = 2147483647;
			files = (
				3FE6DE3F24C642330065EA05 /* AEPIdentity.h in Headers */,
			);
			runOnlyForDeploymentPostprocessing = 0;
		};
		3FF8170524D89B160064DFA1 /* Headers */ = {
			isa = PBXHeadersBuildPhase;
			buildActionMask = 2147483647;
			files = (
				3FF8171724D89B500064DFA1 /* AEPCoreMocks.h in Headers */,
			);
			runOnlyForDeploymentPostprocessing = 0;
		};
/* End PBXHeadersBuildPhase section */

/* Begin PBXNativeTarget section */
		21CAC0D52422917600C11388 /* AEPCore */ = {
			isa = PBXNativeTarget;
			buildConfigurationList = 21CAC0EA2422917600C11388 /* Build configuration list for PBXNativeTarget "AEPCore" */;
			buildPhases = (
				502E324265FC777BF951437B /* [CP] Check Pods Manifest.lock */,
				21CAC0D12422917600C11388 /* Headers */,
				21CAC0D22422917600C11388 /* Sources */,
				21CAC0D42422917600C11388 /* Resources */,
				21CAC0D32422917600C11388 /* Frameworks */,
				BB6812FF24E19B55007FDCF7 /* ShellScript */,
			);
			buildRules = (
			);
			dependencies = (
				3F03983D24BE63570019F095 /* PBXTargetDependency */,
			);
			name = AEPCore;
			productName = AEPCore;
			productReference = 21CAC0D62422917600C11388 /* AEPCore.framework */;
			productType = "com.apple.product-type.framework";
		};
		21CAC0DE2422917600C11388 /* AEPCoreTests */ = {
			isa = PBXNativeTarget;
			buildConfigurationList = 21CAC0ED2422917600C11388 /* Build configuration list for PBXNativeTarget "AEPCoreTests" */;
			buildPhases = (
				7DBB154E267ADBB63ECC6060 /* [CP] Check Pods Manifest.lock */,
				21CAC0DB2422917600C11388 /* Sources */,
				21CAC0DC2422917600C11388 /* Frameworks */,
				21CAC0DD2422917600C11388 /* Resources */,
				10717D81700D656DDA1DCDFF /* [CP] Embed Pods Frameworks */,
			);
			buildRules = (
			);
			dependencies = (
				BFE8A20825F98F60006C4AAF /* PBXTargetDependency */,
				3FF8171B24D89B8A0064DFA1 /* PBXTargetDependency */,
				3FE6DDBE24C62DAB0065EA05 /* PBXTargetDependency */,
				3F03984124BE65120019F095 /* PBXTargetDependency */,
				21CAC0E22422917600C11388 /* PBXTargetDependency */,
			);
			name = AEPCoreTests;
			productName = AEPCoreTests;
			productReference = 21CAC0DF2422917600C11388 /* AEPCoreTests.xctest */;
			productType = "com.apple.product-type.bundle.unit-test";
		};
		24B4934E24D4C31100AA38D9 /* AEPSignal */ = {
			isa = PBXNativeTarget;
			buildConfigurationList = 24B4936424D4C31100AA38D9 /* Build configuration list for PBXNativeTarget "AEPSignal" */;
			buildPhases = (
				24B4934A24D4C31100AA38D9 /* Headers */,
				24B4934B24D4C31100AA38D9 /* Sources */,
				24B4934C24D4C31100AA38D9 /* Frameworks */,
				24B4934D24D4C31100AA38D9 /* Resources */,
				BB68130724E19C32007FDCF7 /* ShellScript */,
			);
			buildRules = (
			);
			dependencies = (
				24B4936924D4C3C400AA38D9 /* PBXTargetDependency */,
				24B4936B24D4C3C400AA38D9 /* PBXTargetDependency */,
			);
			name = AEPSignal;
			productName = AEPSignal;
			productReference = 24B4934F24D4C31100AA38D9 /* AEPSignal.framework */;
			productType = "com.apple.product-type.framework";
		};
		24B4935624D4C31100AA38D9 /* AEPSignalTests */ = {
			isa = PBXNativeTarget;
			buildConfigurationList = 24B4936524D4C31100AA38D9 /* Build configuration list for PBXNativeTarget "AEPSignalTests" */;
			buildPhases = (
				6FCADF3004F0F355422DB5C9 /* [CP] Check Pods Manifest.lock */,
				24B4935324D4C31100AA38D9 /* Sources */,
				24B4935424D4C31100AA38D9 /* Frameworks */,
				24B4935524D4C31100AA38D9 /* Resources */,
				796C1826513F7AC8E1ACEDEE /* [CP] Embed Pods Frameworks */,
			);
			buildRules = (
			);
			dependencies = (
				24D2A3DC24DCB2540079DCCF /* PBXTargetDependency */,
				24D2A3DE24DCB2540079DCCF /* PBXTargetDependency */,
				24B4935A24D4C31100AA38D9 /* PBXTargetDependency */,
			);
			name = AEPSignalTests;
			productName = AEPSignalTests;
			productReference = 24B4935724D4C31100AA38D9 /* AEPSignalTests.xctest */;
			productType = "com.apple.product-type.bundle.unit-test";
		};
		3F03978624BE5DD30019F095 /* AEPServices */ = {
			isa = PBXNativeTarget;
			buildConfigurationList = 3F03979C24BE5DD30019F095 /* Build configuration list for PBXNativeTarget "AEPServices" */;
			buildPhases = (
				3F03978224BE5DD30019F095 /* Headers */,
				3F03978324BE5DD30019F095 /* Sources */,
				3F03978424BE5DD30019F095 /* Frameworks */,
				3F03978524BE5DD30019F095 /* Resources */,
				BB68130424E19C23007FDCF7 /* Run Script */,
			);
			buildRules = (
			);
			dependencies = (
			);
			name = AEPServices;
			productName = AEPServices;
			productReference = 3F03978724BE5DD30019F095 /* AEPServices.framework */;
			productType = "com.apple.product-type.framework";
		};
		3F03978E24BE5DD30019F095 /* AEPServicesTests */ = {
			isa = PBXNativeTarget;
			buildConfigurationList = 3F03979D24BE5DD30019F095 /* Build configuration list for PBXNativeTarget "AEPServicesTests" */;
			buildPhases = (
				3F03978B24BE5DD30019F095 /* Sources */,
				3F03978C24BE5DD30019F095 /* Frameworks */,
				3F03978D24BE5DD30019F095 /* Resources */,
			);
			buildRules = (
			);
			dependencies = (
				3F03979224BE5DD30019F095 /* PBXTargetDependency */,
			);
			name = AEPServicesTests;
			productName = AEPServicesTests;
			productReference = 3F03978F24BE5DD30019F095 /* AEPServicesTests.xctest */;
			productType = "com.apple.product-type.bundle.unit-test";
		};
		3F4256FB24F474F4005D4006 /* AEPIntegrationTests */ = {
			isa = PBXNativeTarget;
			buildConfigurationList = 3F42570624F474F4005D4006 /* Build configuration list for PBXNativeTarget "AEPIntegrationTests" */;
			buildPhases = (
				5236D728E9AB04F15E4033B0 /* [CP] Check Pods Manifest.lock */,
				3FF8294A2507FAEA00483C74 /* Run Script */,
				3F4256F824F474F4005D4006 /* Sources */,
				3F4256F924F474F4005D4006 /* Frameworks */,
				3F4256FA24F474F4005D4006 /* Resources */,
				5D297B1C71DF4FB38E98D507 /* [CP] Embed Pods Frameworks */,
			);
			buildRules = (
			);
			dependencies = (
				3F42570824F47501005D4006 /* PBXTargetDependency */,
				3F42570A24F47501005D4006 /* PBXTargetDependency */,
				3F42570C24F47501005D4006 /* PBXTargetDependency */,
				3F42570E24F47501005D4006 /* PBXTargetDependency */,
				3F42570324F474F4005D4006 /* PBXTargetDependency */,
			);
			name = AEPIntegrationTests;
			productName = AEPIntegrationTests;
			productReference = 3F4256FC24F474F4005D4006 /* AEPIntegrationTests.xctest */;
			productType = "com.apple.product-type.bundle.unit-test";
		};
		3FE6DDA824C62C090065EA05 /* AEPServicesMocks */ = {
			isa = PBXNativeTarget;
			buildConfigurationList = 3FE6DDAE24C62C090065EA05 /* Build configuration list for PBXNativeTarget "AEPServicesMocks" */;
			buildPhases = (
				3FE6DDA424C62C090065EA05 /* Headers */,
				3FE6DDA524C62C090065EA05 /* Sources */,
				3FE6DDA624C62C090065EA05 /* Frameworks */,
				3FE6DDA724C62C090065EA05 /* Resources */,
				BB68130624E19C2E007FDCF7 /* ShellScript */,
			);
			buildRules = (
			);
			dependencies = (
				3FE6DE2124C6345A0065EA05 /* PBXTargetDependency */,
			);
			name = AEPServicesMocks;
			productName = AEPServicesMock;
			productReference = 3FE6DDA924C62C090065EA05 /* AEPServicesMocks.framework */;
			productType = "com.apple.product-type.framework";
		};
		3FE6DDD024C62EE60065EA05 /* AEPLifecycle */ = {
			isa = PBXNativeTarget;
			buildConfigurationList = 3FE6DDE224C62EE60065EA05 /* Build configuration list for PBXNativeTarget "AEPLifecycle" */;
			buildPhases = (
				3FE6DDCC24C62EE60065EA05 /* Headers */,
				3FE6DDCD24C62EE60065EA05 /* Sources */,
				3FE6DDCE24C62EE60065EA05 /* Frameworks */,
				3FE6DDCF24C62EE60065EA05 /* Resources */,
				BB68130224E19C15007FDCF7 /* ShellScript */,
			);
			buildRules = (
			);
			dependencies = (
				3F39522424CA1CC500F7325B /* PBXTargetDependency */,
				3FE6DE2524C634660065EA05 /* PBXTargetDependency */,
			);
			name = AEPLifecycle;
			productName = AEPLifecycle;
			productReference = 3FE6DDD124C62EE60065EA05 /* AEPLifecycle.framework */;
			productType = "com.apple.product-type.framework";
		};
		3FE6DDD824C62EE60065EA05 /* AEPLifecycleTests */ = {
			isa = PBXNativeTarget;
			buildConfigurationList = 3FE6DDE524C62EE60065EA05 /* Build configuration list for PBXNativeTarget "AEPLifecycleTests" */;
			buildPhases = (
				356332A4E2245C6002D749CD /* [CP] Check Pods Manifest.lock */,
				3FE6DDD524C62EE60065EA05 /* Sources */,
				3FE6DDD624C62EE60065EA05 /* Frameworks */,
				3FE6DDD724C62EE60065EA05 /* Resources */,
				0475C7DFF640AC36FF410C99 /* [CP] Embed Pods Frameworks */,
			);
			buildRules = (
			);
			dependencies = (
				3FF8172224D8ABF20064DFA1 /* PBXTargetDependency */,
				3FE6DE2724C634B50065EA05 /* PBXTargetDependency */,
				3FE6DDDC24C62EE60065EA05 /* PBXTargetDependency */,
			);
			name = AEPLifecycleTests;
			productName = AEPLifecycleTests;
			productReference = 3FE6DDD924C62EE60065EA05 /* AEPLifecycleTests.xctest */;
			productType = "com.apple.product-type.bundle.unit-test";
		};
		3FE6DE2E24C642330065EA05 /* AEPIdentity */ = {
			isa = PBXNativeTarget;
			buildConfigurationList = 3FE6DE4024C642330065EA05 /* Build configuration list for PBXNativeTarget "AEPIdentity" */;
			buildPhases = (
				3FE6DE2A24C642330065EA05 /* Headers */,
				3FE6DE2B24C642330065EA05 /* Sources */,
				3FE6DE2C24C642330065EA05 /* Frameworks */,
				3FE6DE2D24C642330065EA05 /* Resources */,
				BB68130124E19C10007FDCF7 /* ShellScript */,
			);
			buildRules = (
			);
			dependencies = (
				3F39522224CA1CBF00F7325B /* PBXTargetDependency */,
				3FE6DE8A24C646360065EA05 /* PBXTargetDependency */,
			);
			name = AEPIdentity;
			productName = AEPIdentity;
			productReference = 3FE6DE2F24C642330065EA05 /* AEPIdentity.framework */;
			productType = "com.apple.product-type.framework";
		};
		3FE6DE3624C642330065EA05 /* AEPIdentityTests */ = {
			isa = PBXNativeTarget;
			buildConfigurationList = 3FE6DE4324C642330065EA05 /* Build configuration list for PBXNativeTarget "AEPIdentityTests" */;
			buildPhases = (
				856B38BEF87A340D16FD7F3F /* [CP] Check Pods Manifest.lock */,
				3FE6DE3324C642330065EA05 /* Sources */,
				3FE6DE3424C642330065EA05 /* Frameworks */,
				3FE6DE3524C642330065EA05 /* Resources */,
				461B02974871EBDBADF78DAF /* [CP] Embed Pods Frameworks */,
			);
			buildRules = (
			);
			dependencies = (
				3FE6DE8524C6437F0065EA05 /* PBXTargetDependency */,
				3FE6DE3A24C642330065EA05 /* PBXTargetDependency */,
			);
			name = AEPIdentityTests;
			productName = AEPIdentityTests;
			productReference = 3FE6DE3724C642330065EA05 /* AEPIdentityTests.xctest */;
			productType = "com.apple.product-type.bundle.unit-test";
		};
		3FF8170924D89B160064DFA1 /* AEPCoreMocks */ = {
			isa = PBXNativeTarget;
			buildConfigurationList = 3FF8170F24D89B160064DFA1 /* Build configuration list for PBXNativeTarget "AEPCoreMocks" */;
			buildPhases = (
				3FF8170524D89B160064DFA1 /* Headers */,
				3FF8170624D89B160064DFA1 /* Sources */,
				3FF8170724D89B160064DFA1 /* Frameworks */,
				3FF8170824D89B160064DFA1 /* Resources */,
				BB68130024E19C06007FDCF7 /* ShellScript */,
			);
			buildRules = (
			);
			dependencies = (
				3FF8171E24D89BCD0064DFA1 /* PBXTargetDependency */,
			);
			name = AEPCoreMocks;
			productName = AEPCoreMocks;
			productReference = 3FF8170A24D89B160064DFA1 /* AEPCoreMocks.framework */;
			productType = "com.apple.product-type.framework";
		};
/* End PBXNativeTarget section */

/* Begin PBXProject section */
		21CAC0CD2422917600C11388 /* Project object */ = {
			isa = PBXProject;
			attributes = {
<<<<<<< HEAD
				LastSwiftUpdateCheck = 1130;
				LastUpgradeCheck = 1300;
=======
				LastSwiftUpdateCheck = 1230;
				LastUpgradeCheck = 1200;
>>>>>>> 3c9636db
				ORGANIZATIONNAME = Adobe;
				TargetAttributes = {
					21CAC0D52422917600C11388 = {
						CreatedOnToolsVersion = 11.3.1;
						LastSwiftMigration = 1130;
					};
					21CAC0DE2422917600C11388 = {
						CreatedOnToolsVersion = 11.3.1;
						LastSwiftMigration = 1160;
					};
					24B4934E24D4C31100AA38D9 = {
						CreatedOnToolsVersion = 11.6;
						LastSwiftMigration = 1160;
					};
					24B4935624D4C31100AA38D9 = {
						CreatedOnToolsVersion = 11.6;
					};
					3F03978624BE5DD30019F095 = {
						CreatedOnToolsVersion = 11.5;
						LastSwiftMigration = 1150;
					};
					3F03978E24BE5DD30019F095 = {
						CreatedOnToolsVersion = 11.5;
					};
					3F39152124CA34BA00B58C3E = {
						CreatedOnToolsVersion = 11.3.1;
					};
					3F4256FB24F474F4005D4006 = {
						CreatedOnToolsVersion = 11.3.1;
					};
					3FE6DDA824C62C090065EA05 = {
						CreatedOnToolsVersion = 11.5;
						LastSwiftMigration = 1150;
					};
					3FE6DDD024C62EE60065EA05 = {
						CreatedOnToolsVersion = 11.5;
						LastSwiftMigration = 1150;
					};
					3FE6DDD824C62EE60065EA05 = {
						CreatedOnToolsVersion = 11.5;
						LastSwiftMigration = 1150;
					};
					3FE6DE2E24C642330065EA05 = {
						CreatedOnToolsVersion = 11.5;
						LastSwiftMigration = 1150;
					};
					3FE6DE3624C642330065EA05 = {
						CreatedOnToolsVersion = 11.5;
						LastSwiftMigration = 1150;
					};
					3FF8170924D89B160064DFA1 = {
						CreatedOnToolsVersion = 11.3.1;
						LastSwiftMigration = 1130;
					};
				};
			};
			buildConfigurationList = 21CAC0D02422917600C11388 /* Build configuration list for PBXProject "AEPCore" */;
			compatibilityVersion = "Xcode 9.3";
			developmentRegion = en;
			hasScannedForEncodings = 0;
			knownRegions = (
				en,
				Base,
			);
			mainGroup = 21CAC0CC2422917600C11388;
			productRefGroup = 21CAC0D72422917600C11388 /* Products */;
			projectDirPath = "";
			projectRoot = "";
			targets = (
				21CAC0D52422917600C11388 /* AEPCore */,
				3FF8170924D89B160064DFA1 /* AEPCoreMocks */,
				21CAC0DE2422917600C11388 /* AEPCoreTests */,
				3FE6DE2E24C642330065EA05 /* AEPIdentity */,
				3FE6DE3624C642330065EA05 /* AEPIdentityTests */,
				3FE6DDD024C62EE60065EA05 /* AEPLifecycle */,
				3FE6DDD824C62EE60065EA05 /* AEPLifecycleTests */,
				3F03978624BE5DD30019F095 /* AEPServices */,
				3FE6DDA824C62C090065EA05 /* AEPServicesMocks */,
				3F03978E24BE5DD30019F095 /* AEPServicesTests */,
				24B4934E24D4C31100AA38D9 /* AEPSignal */,
				24B4935624D4C31100AA38D9 /* AEPSignalTests */,
				3F39152124CA34BA00B58C3E /* AEP-All */,
				3F4256FB24F474F4005D4006 /* AEPIntegrationTests */,
			);
		};
/* End PBXProject section */

/* Begin PBXResourcesBuildPhase section */
		21CAC0D42422917600C11388 /* Resources */ = {
			isa = PBXResourcesBuildPhase;
			buildActionMask = 2147483647;
			files = (
			);
			runOnlyForDeploymentPostprocessing = 0;
		};
		21CAC0DD2422917600C11388 /* Resources */ = {
			isa = PBXResourcesBuildPhase;
			buildActionMask = 2147483647;
			files = (
				BB3E86DE24F86B6700E39C53 /* rules_testUrlenc.json in Resources */,
				BBA512A724F4A18B0030DAD1 /* rules_testMatcherNc.json in Resources */,
				BBA512B424F5CF380030DAD1 /* rules_testModifyData.json in Resources */,
				BF4A6F2726BB4A1B00612434 /* rules_testDispatchEventInvalidAction.json in Resources */,
				BF4A6EE726BB47FE00612434 /* rules_testDispatchEventNewData.json in Resources */,
				3F08FF9B24DA0DA100D34DE3 /* rules_functional_1.zip in Resources */,
				3F39520C24CA096100F7325B /* rules_1.json in Resources */,
				BBA512A524F4A1790030DAD1 /* rules_testMatcherCo.json in Resources */,
				BBA512A924F4A7EE0030DAD1 /* rules_testMatcherNx.json in Resources */,
				BBA512A124F4A15C0030DAD1 /* rules_testMatcherLt.json in Resources */,
				BB3E86E224F975E000E39C53 /* rules_testMatcherWithDifferentTypesOfParameters.json in Resources */,
				3F39520D24CA096100F7325B /* ADBMobileConfig.json in Resources */,
				24A1FCE72704CE6000D28D26 /* rules_testHistory.json in Resources */,
				BBA5129D24F4899B0030DAD1 /* rules_testMatcherGt.json in Resources */,
				BF4A6F0526BB48A200612434 /* rules_testDispatchEventNewNoData.json in Resources */,
				BF4A6F2826BB4A1B00612434 /* rules_testDispatchEventNoSource.json in Resources */,
				BF4A6EB826BB3B9D00612434 /* rules_testDispatchEventCopy.json in Resources */,
				3F39520F24CA096100F7325B /* testRulesDownloader.zip in Resources */,
				BF4A6F2626BB4A1B00612434 /* rules_testDispatchEventNoAction.json in Resources */,
				3F39520A24CA096100F7325B /* TestRules.zip in Resources */,
				3F39520E24CA096100F7325B /* TestConfig.json in Resources */,
				3F39520B24CA096100F7325B /* TestImage.png in Resources */,
				BF4A6F2926BB4A1B00612434 /* rules_testDispatchEventNoType.json in Resources */,
				BBA512BB24F6C6CA0030DAD1 /* rules_testModifyData_invalidJson.json in Resources */,
				BB3E86E024F86E6200E39C53 /* rules_testUrlenc_invalidFnName.json in Resources */,
				BBA512A324F4A16A0030DAD1 /* rules_testMatcherLe.json in Resources */,
				BBA5129B24F477550030DAD1 /* rules_testMatcherNe.json in Resources */,
				BBA5129924F46C770030DAD1 /* rules_testGroupLogicalOperators.json in Resources */,
				BBA5129F24F4A14C0030DAD1 /* rules_testMatcherGe.json in Resources */,
				BB244F7D2666DBAE00F427BC /* rules_testMatcherGt_2_types.json in Resources */,
				BF4A6F8D26BBAE6500612434 /* rules_testDispatchEventChain.json in Resources */,
				BBA512B724F6C4D90030DAD1 /* rules_testAttachData_invalidJson.json in Resources */,
				3F5D45FD25190E8D0040E298 /* rules_testTransform.json in Resources */,
				BBA512B324F5CF380030DAD1 /* rules_testAttachData.json in Resources */,
			);
			runOnlyForDeploymentPostprocessing = 0;
		};
		24B4934D24D4C31100AA38D9 /* Resources */ = {
			isa = PBXResourcesBuildPhase;
			buildActionMask = 2147483647;
			files = (
			);
			runOnlyForDeploymentPostprocessing = 0;
		};
		24B4935524D4C31100AA38D9 /* Resources */ = {
			isa = PBXResourcesBuildPhase;
			buildActionMask = 2147483647;
			files = (
			);
			runOnlyForDeploymentPostprocessing = 0;
		};
		3F03978524BE5DD30019F095 /* Resources */ = {
			isa = PBXResourcesBuildPhase;
			buildActionMask = 2147483647;
			files = (
			);
			runOnlyForDeploymentPostprocessing = 0;
		};
		3F03978D24BE5DD30019F095 /* Resources */ = {
			isa = PBXResourcesBuildPhase;
			buildActionMask = 2147483647;
			files = (
				3F03983824BE62AA0019F095 /* TestRules.zip in Resources */,
				3F03983B24BE62AA0019F095 /* TestConfig.json in Resources */,
				3F03983A24BE62AA0019F095 /* ADBMobileConfig.json in Resources */,
				787505E025A67BE200E5203E /* TestZipSlip.zip in Resources */,
				78AA4EBC2502E42400205AE9 /* TestCorruptFile.zip in Resources */,
				78AA4EC2250AB55800205AE9 /* TestLarge.zip in Resources */,
				78AA4EBE2502F4AF00205AE9 /* TestInvalidCompressionMethod.zip in Resources */,
				3F03983924BE62AA0019F095 /* TestImage.png in Resources */,
			);
			runOnlyForDeploymentPostprocessing = 0;
		};
		3F4256FA24F474F4005D4006 /* Resources */ = {
			isa = PBXResourcesBuildPhase;
			buildActionMask = 2147483647;
			files = (
				3FEEA0DD2522436E007EC317 /* rules_pii.json in Resources */,
				3FF829492507F8AA00483C74 /* rules_lifecycle.json in Resources */,
				3FF8296C2509942300483C74 /* rules_signal.zip in Resources */,
				3FF8296D2509942300483C74 /* rules_signal.json in Resources */,
				3FEEA0DE2522436E007EC317 /* rules_pii.zip in Resources */,
				BF4A70BE26CCD30800612434 /* rules_dispatch_consequence.zip in Resources */,
				BF4A70AE26CCD27900612434 /* rules_dispatch_consequence.json in Resources */,
				3FF8294C2507FB3800483C74 /* rules_lifecycle.zip in Resources */,
				3FF829452507E9F500483C74 /* ADBMobileConfig-OptedOut.json in Resources */,
			);
			runOnlyForDeploymentPostprocessing = 0;
		};
		3FE6DDA724C62C090065EA05 /* Resources */ = {
			isa = PBXResourcesBuildPhase;
			buildActionMask = 2147483647;
			files = (
			);
			runOnlyForDeploymentPostprocessing = 0;
		};
		3FE6DDCF24C62EE60065EA05 /* Resources */ = {
			isa = PBXResourcesBuildPhase;
			buildActionMask = 2147483647;
			files = (
			);
			runOnlyForDeploymentPostprocessing = 0;
		};
		3FE6DDD724C62EE60065EA05 /* Resources */ = {
			isa = PBXResourcesBuildPhase;
			buildActionMask = 2147483647;
			files = (
			);
			runOnlyForDeploymentPostprocessing = 0;
		};
		3FE6DE2D24C642330065EA05 /* Resources */ = {
			isa = PBXResourcesBuildPhase;
			buildActionMask = 2147483647;
			files = (
			);
			runOnlyForDeploymentPostprocessing = 0;
		};
		3FE6DE3524C642330065EA05 /* Resources */ = {
			isa = PBXResourcesBuildPhase;
			buildActionMask = 2147483647;
			files = (
			);
			runOnlyForDeploymentPostprocessing = 0;
		};
		3FF8170824D89B160064DFA1 /* Resources */ = {
			isa = PBXResourcesBuildPhase;
			buildActionMask = 2147483647;
			files = (
			);
			runOnlyForDeploymentPostprocessing = 0;
		};
/* End PBXResourcesBuildPhase section */

/* Begin PBXShellScriptBuildPhase section */
		0475C7DFF640AC36FF410C99 /* [CP] Embed Pods Frameworks */ = {
			isa = PBXShellScriptBuildPhase;
			buildActionMask = 2147483647;
			files = (
			);
			inputFileListPaths = (
				"${PODS_ROOT}/Target Support Files/Pods-AEPLifecycleTests/Pods-AEPLifecycleTests-frameworks-${CONFIGURATION}-input-files.xcfilelist",
			);
			name = "[CP] Embed Pods Frameworks";
			outputFileListPaths = (
				"${PODS_ROOT}/Target Support Files/Pods-AEPLifecycleTests/Pods-AEPLifecycleTests-frameworks-${CONFIGURATION}-output-files.xcfilelist",
			);
			runOnlyForDeploymentPostprocessing = 0;
			shellPath = /bin/sh;
			shellScript = "\"${PODS_ROOT}/Target Support Files/Pods-AEPLifecycleTests/Pods-AEPLifecycleTests-frameworks.sh\"\n";
			showEnvVarsInLog = 0;
		};
		10717D81700D656DDA1DCDFF /* [CP] Embed Pods Frameworks */ = {
			isa = PBXShellScriptBuildPhase;
			buildActionMask = 2147483647;
			files = (
			);
			inputFileListPaths = (
				"${PODS_ROOT}/Target Support Files/Pods-AEPCoreTests/Pods-AEPCoreTests-frameworks-${CONFIGURATION}-input-files.xcfilelist",
			);
			name = "[CP] Embed Pods Frameworks";
			outputFileListPaths = (
				"${PODS_ROOT}/Target Support Files/Pods-AEPCoreTests/Pods-AEPCoreTests-frameworks-${CONFIGURATION}-output-files.xcfilelist",
			);
			runOnlyForDeploymentPostprocessing = 0;
			shellPath = /bin/sh;
			shellScript = "\"${PODS_ROOT}/Target Support Files/Pods-AEPCoreTests/Pods-AEPCoreTests-frameworks.sh\"\n";
			showEnvVarsInLog = 0;
		};
		356332A4E2245C6002D749CD /* [CP] Check Pods Manifest.lock */ = {
			isa = PBXShellScriptBuildPhase;
			buildActionMask = 2147483647;
			files = (
			);
			inputFileListPaths = (
			);
			inputPaths = (
				"${PODS_PODFILE_DIR_PATH}/Podfile.lock",
				"${PODS_ROOT}/Manifest.lock",
			);
			name = "[CP] Check Pods Manifest.lock";
			outputFileListPaths = (
			);
			outputPaths = (
				"$(DERIVED_FILE_DIR)/Pods-AEPLifecycleTests-checkManifestLockResult.txt",
			);
			runOnlyForDeploymentPostprocessing = 0;
			shellPath = /bin/sh;
			shellScript = "diff \"${PODS_PODFILE_DIR_PATH}/Podfile.lock\" \"${PODS_ROOT}/Manifest.lock\" > /dev/null\nif [ $? != 0 ] ; then\n    # print error to STDERR\n    echo \"error: The sandbox is not in sync with the Podfile.lock. Run 'pod install' or update your CocoaPods installation.\" >&2\n    exit 1\nfi\n# This output is used by Xcode 'outputs' to avoid re-running this script phase.\necho \"SUCCESS\" > \"${SCRIPT_OUTPUT_FILE_0}\"\n";
			showEnvVarsInLog = 0;
		};
		3FF8294A2507FAEA00483C74 /* Run Script */ = {
			isa = PBXShellScriptBuildPhase;
			buildActionMask = 2147483647;
			files = (
			);
			inputFileListPaths = (
			);
			inputPaths = (
			);
			name = "Run Script";
			outputFileListPaths = (
			);
			outputPaths = (
			);
			runOnlyForDeploymentPostprocessing = 0;
			shellPath = /bin/sh;
			shellScript = "# Type a script or drag a script file from your workspace to insert its path.\ncd ${PROJECT_DIR}/AEPIntegrationTests/resources\nzip -r rules_lifecycle.zip rules_lifecycle.json\nzip -r rules_signal.zip rules_signal.json\nzip -r rules_pii.zip rules_pii.json\n\n";
		};
		461B02974871EBDBADF78DAF /* [CP] Embed Pods Frameworks */ = {
			isa = PBXShellScriptBuildPhase;
			buildActionMask = 2147483647;
			files = (
			);
			inputFileListPaths = (
				"${PODS_ROOT}/Target Support Files/Pods-AEPIdentityTests/Pods-AEPIdentityTests-frameworks-${CONFIGURATION}-input-files.xcfilelist",
			);
			name = "[CP] Embed Pods Frameworks";
			outputFileListPaths = (
				"${PODS_ROOT}/Target Support Files/Pods-AEPIdentityTests/Pods-AEPIdentityTests-frameworks-${CONFIGURATION}-output-files.xcfilelist",
			);
			runOnlyForDeploymentPostprocessing = 0;
			shellPath = /bin/sh;
			shellScript = "\"${PODS_ROOT}/Target Support Files/Pods-AEPIdentityTests/Pods-AEPIdentityTests-frameworks.sh\"\n";
			showEnvVarsInLog = 0;
		};
		502E324265FC777BF951437B /* [CP] Check Pods Manifest.lock */ = {
			isa = PBXShellScriptBuildPhase;
			buildActionMask = 2147483647;
			files = (
			);
			inputFileListPaths = (
			);
			inputPaths = (
				"${PODS_PODFILE_DIR_PATH}/Podfile.lock",
				"${PODS_ROOT}/Manifest.lock",
			);
			name = "[CP] Check Pods Manifest.lock";
			outputFileListPaths = (
			);
			outputPaths = (
				"$(DERIVED_FILE_DIR)/Pods-AEPCore-checkManifestLockResult.txt",
			);
			runOnlyForDeploymentPostprocessing = 0;
			shellPath = /bin/sh;
			shellScript = "diff \"${PODS_PODFILE_DIR_PATH}/Podfile.lock\" \"${PODS_ROOT}/Manifest.lock\" > /dev/null\nif [ $? != 0 ] ; then\n    # print error to STDERR\n    echo \"error: The sandbox is not in sync with the Podfile.lock. Run 'pod install' or update your CocoaPods installation.\" >&2\n    exit 1\nfi\n# This output is used by Xcode 'outputs' to avoid re-running this script phase.\necho \"SUCCESS\" > \"${SCRIPT_OUTPUT_FILE_0}\"\n";
			showEnvVarsInLog = 0;
		};
		5236D728E9AB04F15E4033B0 /* [CP] Check Pods Manifest.lock */ = {
			isa = PBXShellScriptBuildPhase;
			buildActionMask = 2147483647;
			files = (
			);
			inputFileListPaths = (
			);
			inputPaths = (
				"${PODS_PODFILE_DIR_PATH}/Podfile.lock",
				"${PODS_ROOT}/Manifest.lock",
			);
			name = "[CP] Check Pods Manifest.lock";
			outputFileListPaths = (
			);
			outputPaths = (
				"$(DERIVED_FILE_DIR)/Pods-AEPIntegrationTests-checkManifestLockResult.txt",
			);
			runOnlyForDeploymentPostprocessing = 0;
			shellPath = /bin/sh;
			shellScript = "diff \"${PODS_PODFILE_DIR_PATH}/Podfile.lock\" \"${PODS_ROOT}/Manifest.lock\" > /dev/null\nif [ $? != 0 ] ; then\n    # print error to STDERR\n    echo \"error: The sandbox is not in sync with the Podfile.lock. Run 'pod install' or update your CocoaPods installation.\" >&2\n    exit 1\nfi\n# This output is used by Xcode 'outputs' to avoid re-running this script phase.\necho \"SUCCESS\" > \"${SCRIPT_OUTPUT_FILE_0}\"\n";
			showEnvVarsInLog = 0;
		};
		5D297B1C71DF4FB38E98D507 /* [CP] Embed Pods Frameworks */ = {
			isa = PBXShellScriptBuildPhase;
			buildActionMask = 2147483647;
			files = (
			);
			inputFileListPaths = (
				"${PODS_ROOT}/Target Support Files/Pods-AEPIntegrationTests/Pods-AEPIntegrationTests-frameworks-${CONFIGURATION}-input-files.xcfilelist",
			);
			name = "[CP] Embed Pods Frameworks";
			outputFileListPaths = (
				"${PODS_ROOT}/Target Support Files/Pods-AEPIntegrationTests/Pods-AEPIntegrationTests-frameworks-${CONFIGURATION}-output-files.xcfilelist",
			);
			runOnlyForDeploymentPostprocessing = 0;
			shellPath = /bin/sh;
			shellScript = "\"${PODS_ROOT}/Target Support Files/Pods-AEPIntegrationTests/Pods-AEPIntegrationTests-frameworks.sh\"\n";
			showEnvVarsInLog = 0;
		};
		6FCADF3004F0F355422DB5C9 /* [CP] Check Pods Manifest.lock */ = {
			isa = PBXShellScriptBuildPhase;
			buildActionMask = 2147483647;
			files = (
			);
			inputFileListPaths = (
			);
			inputPaths = (
				"${PODS_PODFILE_DIR_PATH}/Podfile.lock",
				"${PODS_ROOT}/Manifest.lock",
			);
			name = "[CP] Check Pods Manifest.lock";
			outputFileListPaths = (
			);
			outputPaths = (
				"$(DERIVED_FILE_DIR)/Pods-AEPSignalTests-checkManifestLockResult.txt",
			);
			runOnlyForDeploymentPostprocessing = 0;
			shellPath = /bin/sh;
			shellScript = "diff \"${PODS_PODFILE_DIR_PATH}/Podfile.lock\" \"${PODS_ROOT}/Manifest.lock\" > /dev/null\nif [ $? != 0 ] ; then\n    # print error to STDERR\n    echo \"error: The sandbox is not in sync with the Podfile.lock. Run 'pod install' or update your CocoaPods installation.\" >&2\n    exit 1\nfi\n# This output is used by Xcode 'outputs' to avoid re-running this script phase.\necho \"SUCCESS\" > \"${SCRIPT_OUTPUT_FILE_0}\"\n";
			showEnvVarsInLog = 0;
		};
		796C1826513F7AC8E1ACEDEE /* [CP] Embed Pods Frameworks */ = {
			isa = PBXShellScriptBuildPhase;
			buildActionMask = 2147483647;
			files = (
			);
			inputFileListPaths = (
				"${PODS_ROOT}/Target Support Files/Pods-AEPSignalTests/Pods-AEPSignalTests-frameworks-${CONFIGURATION}-input-files.xcfilelist",
			);
			name = "[CP] Embed Pods Frameworks";
			outputFileListPaths = (
				"${PODS_ROOT}/Target Support Files/Pods-AEPSignalTests/Pods-AEPSignalTests-frameworks-${CONFIGURATION}-output-files.xcfilelist",
			);
			runOnlyForDeploymentPostprocessing = 0;
			shellPath = /bin/sh;
			shellScript = "\"${PODS_ROOT}/Target Support Files/Pods-AEPSignalTests/Pods-AEPSignalTests-frameworks.sh\"\n";
			showEnvVarsInLog = 0;
		};
		7DBB154E267ADBB63ECC6060 /* [CP] Check Pods Manifest.lock */ = {
			isa = PBXShellScriptBuildPhase;
			buildActionMask = 2147483647;
			files = (
			);
			inputFileListPaths = (
			);
			inputPaths = (
				"${PODS_PODFILE_DIR_PATH}/Podfile.lock",
				"${PODS_ROOT}/Manifest.lock",
			);
			name = "[CP] Check Pods Manifest.lock";
			outputFileListPaths = (
			);
			outputPaths = (
				"$(DERIVED_FILE_DIR)/Pods-AEPCoreTests-checkManifestLockResult.txt",
			);
			runOnlyForDeploymentPostprocessing = 0;
			shellPath = /bin/sh;
			shellScript = "diff \"${PODS_PODFILE_DIR_PATH}/Podfile.lock\" \"${PODS_ROOT}/Manifest.lock\" > /dev/null\nif [ $? != 0 ] ; then\n    # print error to STDERR\n    echo \"error: The sandbox is not in sync with the Podfile.lock. Run 'pod install' or update your CocoaPods installation.\" >&2\n    exit 1\nfi\n# This output is used by Xcode 'outputs' to avoid re-running this script phase.\necho \"SUCCESS\" > \"${SCRIPT_OUTPUT_FILE_0}\"\n";
			showEnvVarsInLog = 0;
		};
		856B38BEF87A340D16FD7F3F /* [CP] Check Pods Manifest.lock */ = {
			isa = PBXShellScriptBuildPhase;
			buildActionMask = 2147483647;
			files = (
			);
			inputFileListPaths = (
			);
			inputPaths = (
				"${PODS_PODFILE_DIR_PATH}/Podfile.lock",
				"${PODS_ROOT}/Manifest.lock",
			);
			name = "[CP] Check Pods Manifest.lock";
			outputFileListPaths = (
			);
			outputPaths = (
				"$(DERIVED_FILE_DIR)/Pods-AEPIdentityTests-checkManifestLockResult.txt",
			);
			runOnlyForDeploymentPostprocessing = 0;
			shellPath = /bin/sh;
			shellScript = "diff \"${PODS_PODFILE_DIR_PATH}/Podfile.lock\" \"${PODS_ROOT}/Manifest.lock\" > /dev/null\nif [ $? != 0 ] ; then\n    # print error to STDERR\n    echo \"error: The sandbox is not in sync with the Podfile.lock. Run 'pod install' or update your CocoaPods installation.\" >&2\n    exit 1\nfi\n# This output is used by Xcode 'outputs' to avoid re-running this script phase.\necho \"SUCCESS\" > \"${SCRIPT_OUTPUT_FILE_0}\"\n";
			showEnvVarsInLog = 0;
		};
		BB6812FF24E19B55007FDCF7 /* ShellScript */ = {
			isa = PBXShellScriptBuildPhase;
			buildActionMask = 2147483647;
			files = (
			);
			inputFileListPaths = (
			);
			inputPaths = (
			);
			outputFileListPaths = (
			);
			outputPaths = (
			);
			runOnlyForDeploymentPostprocessing = 0;
			shellPath = /bin/zsh;
			shellScript = "cd ${PROJECT_DIR}\nif which ./Pods/SwiftLint/swiftlint >/dev/null; then\n  ./Pods/SwiftLint/swiftlint\nelse\n  echo \"error: SwiftLint not installed, download from https://github.com/realm/SwiftLint\"\nfi\n";
		};
		BB68130024E19C06007FDCF7 /* ShellScript */ = {
			isa = PBXShellScriptBuildPhase;
			buildActionMask = 2147483647;
			files = (
			);
			inputFileListPaths = (
			);
			inputPaths = (
			);
			outputFileListPaths = (
			);
			outputPaths = (
			);
			runOnlyForDeploymentPostprocessing = 0;
			shellPath = /bin/zsh;
			shellScript = "cd ${PROJECT_DIR}\nif which ./Pods/SwiftLint/swiftlint >/dev/null; then\n  ./Pods/SwiftLint/swiftlint\nelse\n  echo \"error: SwiftLint not installed, download from https://github.com/realm/SwiftLint\"\nfi\n";
		};
		BB68130124E19C10007FDCF7 /* ShellScript */ = {
			isa = PBXShellScriptBuildPhase;
			buildActionMask = 2147483647;
			files = (
			);
			inputFileListPaths = (
			);
			inputPaths = (
			);
			outputFileListPaths = (
			);
			outputPaths = (
			);
			runOnlyForDeploymentPostprocessing = 0;
			shellPath = /bin/zsh;
			shellScript = "cd ${PROJECT_DIR}\nif which ./Pods/SwiftLint/swiftlint >/dev/null; then\n  ./Pods/SwiftLint/swiftlint\nelse\n  echo \"error: SwiftLint not installed, download from https://github.com/realm/SwiftLint\"\nfi\n";
		};
		BB68130224E19C15007FDCF7 /* ShellScript */ = {
			isa = PBXShellScriptBuildPhase;
			buildActionMask = 2147483647;
			files = (
			);
			inputFileListPaths = (
			);
			inputPaths = (
			);
			outputFileListPaths = (
			);
			outputPaths = (
			);
			runOnlyForDeploymentPostprocessing = 0;
			shellPath = /bin/zsh;
			shellScript = "cd ${PROJECT_DIR}\nif which ./Pods/SwiftLint/swiftlint >/dev/null; then\n  ./Pods/SwiftLint/swiftlint\nelse\n  echo \"error: SwiftLint not installed, download from https://github.com/realm/SwiftLint\"\nfi\n";
		};
		BB68130424E19C23007FDCF7 /* Run Script */ = {
			isa = PBXShellScriptBuildPhase;
			buildActionMask = 2147483647;
			files = (
			);
			inputFileListPaths = (
			);
			inputPaths = (
			);
			name = "Run Script";
			outputFileListPaths = (
			);
			outputPaths = (
			);
			runOnlyForDeploymentPostprocessing = 0;
			shellPath = /bin/zsh;
<<<<<<< HEAD
			shellScript = "cd ${PROJECT_DIR}\nif which swiftlint >/dev/null; then\n  #swiftlint\nelse\n  echo \"error: SwiftLint not installed, download from https://github.com/realm/SwiftLint\"\nfi\n";
=======
			shellScript = "cd ${PROJECT_DIR}\nif which ./Pods/SwiftLint/swiftlint >/dev/null; then\n  ./Pods/SwiftLint/swiftlint\nelse\n  echo \"error: SwiftLint not installed, download from https://github.com/realm/SwiftLint\"\nfi\n";
>>>>>>> 3c9636db
		};
		BB68130624E19C2E007FDCF7 /* ShellScript */ = {
			isa = PBXShellScriptBuildPhase;
			buildActionMask = 2147483647;
			files = (
			);
			inputFileListPaths = (
			);
			inputPaths = (
			);
			outputFileListPaths = (
			);
			outputPaths = (
			);
			runOnlyForDeploymentPostprocessing = 0;
			shellPath = /bin/zsh;
<<<<<<< HEAD
			shellScript = "cd ${PROJECT_DIR}\nif which swiftlint >/dev/null; then\n  #swiftlint\nelse\n  echo \"error: SwiftLint not installed, download from https://github.com/realm/SwiftLint\"\nfi\n";
=======
			shellScript = "cd ${PROJECT_DIR}\nif which ./Pods/SwiftLint/swiftlint >/dev/null; then\n  ./Pods/SwiftLint/swiftlint\nelse\n  echo \"error: SwiftLint not installed, download from https://github.com/realm/SwiftLint\"\nfi\n";
>>>>>>> 3c9636db
		};
		BB68130724E19C32007FDCF7 /* ShellScript */ = {
			isa = PBXShellScriptBuildPhase;
			buildActionMask = 2147483647;
			files = (
			);
			inputFileListPaths = (
			);
			inputPaths = (
			);
			outputFileListPaths = (
			);
			outputPaths = (
			);
			runOnlyForDeploymentPostprocessing = 0;
			shellPath = /bin/zsh;
			shellScript = "cd ${PROJECT_DIR}\nif which ./Pods/SwiftLint/swiftlint >/dev/null; then\n  ./Pods/SwiftLint/swiftlint\nelse\n  echo \"error: SwiftLint not installed, download from https://github.com/realm/SwiftLint\"\nfi\n";
		};
/* End PBXShellScriptBuildPhase section */

/* Begin PBXSourcesBuildPhase section */
		21CAC0D22422917600C11388 /* Sources */ = {
			isa = PBXSourcesBuildPhase;
			buildActionMask = 2147483647;
			files = (
				218C813B24EC3EBC009B4F31 /* V5Migrator.swift in Sources */,
				3FB66ACD24CA004400502CAF /* EventHubConstants.swift in Sources */,
				3FB66ADF24CA004400502CAF /* ConfigurationConstants.swift in Sources */,
				3FB66ADE24CA004400502CAF /* Configuration.swift in Sources */,
				3FB66ADD24CA004400502CAF /* JSONRulesParser.swift in Sources */,
				3FB66AD624CA004400502CAF /* EventSource.swift in Sources */,
				218C813E24EC4101009B4F31 /* V5MigrationConstants.swift in Sources */,
				3F16761424E1B0630041B970 /* RulesConstants.swift in Sources */,
				24EDE33726F10B810068A65F /* EventData+FNV1A32.swift in Sources */,
				24EDE33526EFBDD60068A65F /* EventHistoryDatabase.swift in Sources */,
				BB00E26824D8C94600C578C1 /* TokenFinder.swift in Sources */,
				24EDE33126EFB7170068A65F /* EventHistory.swift in Sources */,
				24D2A3D524DB5B370079DCCF /* HitQueuing+PrivacyStatus.swift in Sources */,
				3FB66AD924CA004400502CAF /* LaunchRule.swift in Sources */,
				BB0E397224FD56100050C181 /* RulesEngineNativeLogging.swift in Sources */,
				21F79ABB24E70CDC003204C3 /* IDParsing.swift in Sources */,
				3FB66AE524CA004400502CAF /* CachedConfiguration.swift in Sources */,
				3FB66AC924CA004400502CAF /* MobileCore+Configuration.swift in Sources */,
				216A15C8257818B200D43848 /* Data+HexString.swift in Sources */,
				3F2B1DC5263221580030F50B /* LaunchRulesEngine+Downloader.swift in Sources */,
				3FB66AC524CA004400502CAF /* CoreConstants.swift in Sources */,
				3FB66AE224CA004400502CAF /* Event+Configuration.swift in Sources */,
				3FB66AD124CA004400502CAF /* SharedState.swift in Sources */,
				215A6CE224ED92C500FE0657 /* V4MigrationConstants.swift in Sources */,
				217E220524D1FD7900B70B3E /* SharedStateResult.swift in Sources */,
				BB00E26924D8C94600C578C1 /* Dictionary+Flatten.swift in Sources */,
				3FB66AD524CA004400502CAF /* EventHubError.swift in Sources */,
				24EDE33B26F39F450068A65F /* EventHistoryResult.swift in Sources */,
				3FB66AD324CA004400502CAF /* ExtensionRuntime.swift in Sources */,
				3F2B1DA62631E7FE0030F50B /* RuleConsequence.swift in Sources */,
				24EDE33326EFB7470068A65F /* EventHistoryRequest.swift in Sources */,
				3FB66AE324CA004400502CAF /* ConfigurationDownloadable.swift in Sources */,
				3FB66ADB24CA004400502CAF /* LaunchRulesEngine.swift in Sources */,
				21377D4124E3383E004BAC01 /* V4Migrator.swift in Sources */,
				3FB66ACA24CA004400502CAF /* MobileCore+Lifecycle.swift in Sources */,
				3FB66AE624CA004400502CAF /* ConfigurationDownloader.swift in Sources */,
				213F8A0424D8DC5A0003B8AF /* WrapperType.swift in Sources */,
				BBA1E96825F0506B00999DD2 /* DataMarshaller.swift in Sources */,
				3FB66ACF24CA004400502CAF /* Event.swift in Sources */,
				3FB66ACE24CA004400502CAF /* ExtensionContainer.swift in Sources */,
				21F79AB724E704C5003204C3 /* IDParser.swift in Sources */,
				24CF602B2538AC79006473BA /* MobileCore+Tracking.swift in Sources */,
				3FB66AE024CA004400502CAF /* ConfigurationState.swift in Sources */,
				3FB66AE724CA004400502CAF /* PrivacyStatus.swift in Sources */,
				3FB66AC624CA004400502CAF /* MobileCore.swift in Sources */,
				3FB66AD824CA004400502CAF /* Extension.swift in Sources */,
				BB00E26E24D9BFB700C578C1 /* URLUtility.swift in Sources */,
				3FB66AD724CA004400502CAF /* EventListenerContainer.swift in Sources */,
				3FB66AD224CA004400502CAF /* EventHub.swift in Sources */,
				3FB66ADC24CA004400502CAF /* RulesLoader.swift in Sources */,
				3FB66ACC24CA004400502CAF /* EventHubPlaceholderExtension.swift in Sources */,
				3F278C4D262E1FAB00E955E5 /* CachedRules.swift in Sources */,
				3FB66AE824CA004400502CAF /* Cacheable.swift in Sources */,
				3FB66ADA24CA004400502CAF /* RulesDownloader.swift in Sources */,
				3FB66AE124CA004400502CAF /* LaunchIDManager.swift in Sources */,
				3F08FF9524D9F1D200D34DE3 /* EventDataMerger.swift in Sources */,
				3FB66AD024CA004400502CAF /* AEPError.swift in Sources */,
				3FB66AD424CA004400502CAF /* EventType.swift in Sources */,
				3F5D45F8251903030040E298 /* LaunchRuleTransformer.swift in Sources */,
				24EDE33926F10BA10068A65F /* String+FNV1A32.swift in Sources */,
				21A6737325434AE600A7E906 /* SharedStateType.swift in Sources */,
			);
			runOnlyForDeploymentPostprocessing = 0;
		};
		21CAC0DB2422917600C11388 /* Sources */ = {
			isa = PBXSourcesBuildPhase;
			buildActionMask = 2147483647;
			files = (
				BB59402B24CF6E1D00EE0C6C /* LaunchRulesEngineTests.swift in Sources */,
				3F39521324CA096100F7325B /* MobileCore+ConfigurationTests.swift in Sources */,
				BBA512B524F5D0CC0030DAD1 /* EventHub+Testable.swift in Sources */,
				24B4BE592714F5A40000C3AA /* EventHistoryRequestTests.swift in Sources */,
				78AA4EC92513AEBD00205AE9 /* ConfigurationPrivacyStatusTests.swift in Sources */,
				21629DB22461CC48009D05BF /* AEPCore+LifecycleTests.swift in Sources */,
				3F08FF9924DA03F000D34DE3 /* RulesEngineFunctionalTests.swift in Sources */,
				3F16762C24F032E60041B970 /* ContractExtensionTwo.swift in Sources */,
				78AA4ECB2513AF4200205AE9 /* ConfigurationAppIDTests.swift in Sources */,
				24B4BE5D2714F7B30000C3AA /* EventHistoryTests.swift in Sources */,
				3F16762824F031A00041B970 /* EventHubContractTests.swift in Sources */,
				BBE1295124DBCE870045CD8D /* TokenFinderTests.swift in Sources */,
				AC4D8D4626D9AC0200A86435 /* EventTests.swift in Sources */,
				3F5D45FB251904F00040E298 /* LaunchRuleTransformerTests.swift in Sources */,
				3F39521624CA096200F7325B /* MockNetworkServiceOverrider.swift in Sources */,
				3F16762A24F032C60041B970 /* ContractExtensionOne.swift in Sources */,
				3F39521924CA096200F7325B /* SharedStateTestHelper.swift in Sources */,
				21CD581124EC7B8900D9D590 /* V5MigratorTests.swift in Sources */,
				24E255D5270F406300AB9F07 /* EventData+FNV1A32Tests.swift in Sources */,
				3F08FF9724D9F1F300D34DE3 /* EventDataMergeTests.swift in Sources */,
				216A15F5257818EF00D43848 /* Data+HexStringTests.swift in Sources */,
				3F39520824CA096100F7325B /* SharedStateTest.swift in Sources */,
				24B4BE5F2714F7C80000C3AA /* EventHistoryDatabaseTests.swift in Sources */,
				21F79AC124E72204003204C3 /* V4MigratorTests.swift in Sources */,
				3F39522024CA096200F7325B /* LaunchIDManagerTests.swift in Sources */,
				3F08FF9D24DA0DCF00D34DE3 /* RulesDownloaderTests.swift in Sources */,
				BBE1294F24DBBBD60045CD8D /* Dictionary+FlattenTests.swift in Sources */,
				BBA1E97825F099D000999DD2 /* DataMarshallerTests.swift in Sources */,
				24B4BE5B2714F7730000C3AA /* EventHistoryResponseTests.swift in Sources */,
				3F39521824CA096200F7325B /* MockRulesDownloaderNetworkService.swift in Sources */,
				3F39521224CA096100F7325B /* MockExtensionTwo.swift in Sources */,
				78AA4EC62513AE3900205AE9 /* ConfigurationLifecycleResponseTests.swift in Sources */,
				3F39520924CA096100F7325B /* EventHubTests.swift in Sources */,
				21F79ABF24E71B03003204C3 /* IDParserTests.swift in Sources */,
				3F39521E24CA096200F7325B /* ConfigurationDownloaderTests.swift in Sources */,
				3F39153324CB7E2400B58C3E /* MobileCore+IdentityTests.swift in Sources */,
				3F39521024CA096100F7325B /* SlowMockExtension.swift in Sources */,
				3F39520724CA096100F7325B /* MobileCoreTests.swift in Sources */,
				2130A59D260AB448005DBA0F /* MockLegacyExtension.swift in Sources */,
				3F39521D24CA096200F7325B /* ConfigurationStateTests.swift in Sources */,
				3F39521524CA096200F7325B /* MockConfigurationDownloader.swift in Sources */,
				78AA4EC42513AD2000205AE9 /* ConfigurationFileInPathTests.swift in Sources */,
				3F39153024CA47B600B58C3E /* JSONRulesParserTests.swift in Sources */,
				3F39521A24CA096200F7325B /* MockConfigurationDownloaderNetworkService.swift in Sources */,
				2130A5BB260AB582005DBA0F /* NotAnExtension.swift in Sources */,
				24CF603B2538C7E4006473BA /* MobileCore+TrackingTests.swift in Sources */,
				24E255D7270F526D00AB9F07 /* String+FNV1A32Tests.swift in Sources */,
				3FB5F7D024D2848900F0F6DF /* ConfigurationUpdateTests.swift in Sources */,
			);
			runOnlyForDeploymentPostprocessing = 0;
		};
		24B4934B24D4C31100AA38D9 /* Sources */ = {
			isa = PBXSourcesBuildPhase;
			buildActionMask = 2147483647;
			files = (
				24B4936F24D4C6F900AA38D9 /* Signal.swift in Sources */,
				24B4937124D4C86C00AA38D9 /* SignalConstants.swift in Sources */,
				24B4937824D8CEAC00AA38D9 /* SignalHitProcessor.swift in Sources */,
				24B4937624D8AAAF00AA38D9 /* Event+Signal.swift in Sources */,
				24B4937A24DA18BE00AA38D9 /* SignalHit.swift in Sources */,
			);
			runOnlyForDeploymentPostprocessing = 0;
		};
		24B4935324D4C31100AA38D9 /* Sources */ = {
			isa = PBXSourcesBuildPhase;
			buildActionMask = 2147483647;
			files = (
				247FBD7D24E331A600FA6505 /* Event+SignalTests.swift in Sources */,
				24B4935D24D4C31100AA38D9 /* SignalTests.swift in Sources */,
				2420365224E35EEB0069C89D /* SignalHitProcessorTests.swift in Sources */,
			);
			runOnlyForDeploymentPostprocessing = 0;
		};
		3F03978324BE5DD30019F095 /* Sources */ = {
			isa = PBXSourcesBuildPhase;
			buildActionMask = 2147483647;
			files = (
				923547EB25BF9C6600BEA9A3 /* AEPUIService.swift in Sources */,
				3F0397CE24BE5FF30019F095 /* LoggingService.swift in Sources */,
				786C000525B8EE2100F26D34 /* DefaultHeadersFormatter.swift in Sources */,
				24D9D52E26AB788D002A441A /* FullscreenMessage+WKNavigationDelegate.swift in Sources */,
				3F0397C924BE5FF30019F095 /* Logging.swift in Sources */,
				246FD07426BDEC7A00FD130B /* MessageGestureRecognizer.swift in Sources */,
				78B36A9625CA1C2D00D6D25F /* Dismissible.swift in Sources */,
				3F0397D224BE5FF30019F095 /* NetworkRequest.swift in Sources */,
				3F0397F224BE60910019F095 /* HitProcessing.swift in Sources */,
				92EEA57025885C1C00DBA3EE /* FullscreenMessage.swift in Sources */,
				3F0397FB24BE60910019F095 /* ThreadSafeArray.swift in Sources */,
				9239714025A6380A0056A3E5 /* MessagingDelegate.swift in Sources */,
				3F0397DF24BE5FF30019F095 /* URLOpening.swift in Sources */,
				3F0397CC24BE5FF30019F095 /* NetworkService.swift in Sources */,
				BB8D436225F99CDD0046E230 /* PrettyDictionary.swift in Sources */,
				9235481A25BFF19800BEA9A3 /* FloatingButtonDelegate.swift in Sources */,
				3F0397C424BE5FF30019F095 /* Cache.swift in Sources */,
				3F0397D724BE5FF30019F095 /* DataQueueService.swift in Sources */,
				3F0397F324BE60910019F095 /* PersistentHitQueue.swift in Sources */,
				24D9D54C26AB797D002A441A /* FullscreenMessage+WKScriptMessageHandler.swift in Sources */,
				3F0397CD24BE5FF30019F095 /* NetworkServiceConstants.swift in Sources */,
				3F0397C724BE5FF30019F095 /* CacheExpiry.swift in Sources */,
				246FD07C26C2CDE500FD130B /* FullscreenMessage+FrameCalculation.swift in Sources */,
				3F0397C624BE5FF30019F095 /* DiskCacheService.swift in Sources */,
				3F0397FC24BE60910019F095 /* OperationOrderer.swift in Sources */,
				92027B3F25C9C1A8007BE140 /* UIService.swift in Sources */,
				78B36AEE25CA210E00D6D25F /* FloatingButtonPresentable.swift in Sources */,
				923547FC25BFF18200BEA9A3 /* FloatingButton.swift in Sources */,
				3F0397D324BE5FF30019F095 /* SQLiteDataQueue.swift in Sources */,
				3F0397C324BE5FF30019F095 /* Caching.swift in Sources */,
				24C5E17B26B999E4005BEA72 /* MessageAlignment.swift in Sources */,
				78B36A7825CA0D7700D6D25F /* UIUtils.swift in Sources */,
				923972B325AD844E0056A3E5 /* UIApplication+Window.swift in Sources */,
				3F0397F924BE60910019F095 /* FileManager+ZIP.swift in Sources */,
				3F0397FD24BE60910019F095 /* ThreadSafeDictionary.swift in Sources */,
				3F0397F824BE60910019F095 /* ZipEntry.swift in Sources */,
				3F0397F424BE60910019F095 /* HitQueuing.swift in Sources */,
				786C001525B8EE6200F26D34 /* HttpConnectionConstants.swift in Sources */,
				24C5E15D26B990CB005BEA72 /* MessageGesture.swift in Sources */,
				24C5E14D26B8B00B005BEA72 /* MessageSettings.swift in Sources */,
				3F0397DB24BE5FF30019F095 /* NamedCollectionDataStore.swift in Sources */,
				3F0397C524BE5FF30019F095 /* CacheEntry.swift in Sources */,
				3F0397F524BE60910019F095 /* AtomicCounter.swift in Sources */,
				92F06BFC25B8F1FE004C1700 /* MessageMonitoring.swift in Sources */,
				78B36AB425CA1FCE00D6D25F /* FullscreenPresentable.swift in Sources */,
				3F0397DA24BE5FF30019F095 /* NamedCollectionProcessing.swift in Sources */,
				92EEA5F6258933A600DBA3EE /* FullscreenMessageDelegate.swift in Sources */,
				3F0397FE24BE60910019F095 /* URLEncoder.swift in Sources */,
				7814B23325CB455200841429 /* URL+Validator.swift in Sources */,
				B6D6A019265EC9D8005042BE /* FloatingButtonPosition.swift in Sources */,
				3F0397FF24BE60910019F095 /* AnyCodable.swift in Sources */,
				3F0397D124BE5FF30019F095 /* HttpConnection.swift in Sources */,
				3F0397D824BE5FF30019F095 /* DataQueuing.swift in Sources */,
				3F0397E024BE5FF30019F095 /* URLService.swift in Sources */,
				246FD07A26C1939900FD130B /* MessageAnimation.swift in Sources */,
				3F0397CA24BE5FF30019F095 /* Log.swift in Sources */,
				92EEA6062589343700DBA3EE /* MessageMonitor.swift in Sources */,
				3F0397DC24BE5FF30019F095 /* UserDefaultsNamedCollection.swift in Sources */,
				92F06D0425BA33F4004C1700 /* Showable.swift in Sources */,
				3F0397D524BE5FF30019F095 /* DataQueue.swift in Sources */,
				BB00E26D24D9BF6C00C578C1 /* URLUtility.swift in Sources */,
				3F0397DE24BE5FF30019F095 /* SystemInfoService.swift in Sources */,
				3F0397F624BE60910019F095 /* FileUnzipper.swift in Sources */,
				3F0397D424BE5FF30019F095 /* SQLiteWrapper.swift in Sources */,
				3F0397D024BE5FF30019F095 /* HttpMethod.swift in Sources */,
				3F0397CB24BE5FF30019F095 /* LogLevel.swift in Sources */,
				BB00E26B24D8C9A600C578C1 /* Date+Format.swift in Sources */,
				3F0397FA24BE60910019F095 /* FileUnzipperConstants.swift in Sources */,
				3F0397CF24BE5FF30019F095 /* Networking.swift in Sources */,
				3F0397DD24BE5FF30019F095 /* ApplicationSystemInfoService.swift in Sources */,
				3F0397D624BE5FF30019F095 /* DataEntity.swift in Sources */,
				3F0397C824BE5FF30019F095 /* ServiceProvider.swift in Sources */,
				2467E43A24CA4DE20022F6BE /* Unzipping.swift in Sources */,
				3F0397F724BE60910019F095 /* ZipArchive.swift in Sources */,
			);
			runOnlyForDeploymentPostprocessing = 0;
		};
		3F03978B24BE5DD30019F095 /* Sources */ = {
			isa = PBXSourcesBuildPhase;
			buildActionMask = 2147483647;
			files = (
				3F03981624BE61520019F095 /* SystemInfoServiceTest.swift in Sources */,
				92490BE7258BE23A00762B04 /* MessageMonitorServiceTest.swift in Sources */,
				249498E2254A0C920045E392 /* Date+FormatTests.swift in Sources */,
				3F03981E24BE61520019F095 /* DataQueueTests.swift in Sources */,
				3F03981524BE61520019F095 /* UnzipperTest.swift in Sources */,
				B6D6A02D26601279005042BE /* FloatingButtonPositionTests.swift in Sources */,
				3F03982424BE61520019F095 /* AnyCodableTests.swift in Sources */,
				3F03982224BE61520019F095 /* OperationOrdererTests.swift in Sources */,
				3F03982124BE61520019F095 /* NamedCollectionDataStoreTest.swift in Sources */,
				3F03982724BE61520019F095 /* ThreadSafeDictionaryTests.swift in Sources */,
				246FD08A26CC53E800FD130B /* FullscreenMessage+FrameCalculationTests.swift in Sources */,
				BB8D437225F99DFF0046E230 /* PrettyDictionaryTests.swift in Sources */,
				3F03982624BE61520019F095 /* URLEncoderTests.swift in Sources */,
				923973CD25AF92140056A3E5 /* FullscreenMessageTests.swift in Sources */,
				78AA4EBA2502DF2200205AE9 /* ZipArchiveTest.swift in Sources */,
				246FD08426CC523F00FD130B /* MessageGestureTests.swift in Sources */,
				3F03981924BE61520019F095 /* URLServiceTest.swift in Sources */,
				3F03982324BE61520019F095 /* PersistentHitQueueTests.swift in Sources */,
				3F03981724BE61520019F095 /* DataQueueService+Testable.swift in Sources */,
				3F03981824BE61520019F095 /* DataQueueServiceTests.swift in Sources */,
				3F03981B24BE61520019F095 /* UserDefaultsNamedCollectionTest.swift in Sources */,
				786C004825B8F43E00F26D34 /* DefaultHeadersFormatterTests.swift in Sources */,
				246FD08626CC529800FD130B /* MessageGestureRecognizerTests.swift in Sources */,
				78AA4EC02509731B00205AE9 /* FileManager+ZipTests.swift in Sources */,
				3F03981C24BE61520019F095 /* SQLiteWrapperTests.swift in Sources */,
				246FD08826CC52F200FD130B /* MessagingDelegateTests.swift in Sources */,
				246FD08026CC520500FD130B /* MessageAlignmentTests.swift in Sources */,
				92867D6525C0B56400E32CDC /* FloatingButtonTests.swift in Sources */,
				246FD08226CC521E00FD130B /* MessageAnimationTests.swift in Sources */,
				3F03982524BE61520019F095 /* ThreadSafeArrayTests.swift in Sources */,
				3F03981F24BE61520019F095 /* NetworkServiceTests.swift in Sources */,
				3F03982024BE61520019F095 /* LogLevelTest.swift in Sources */,
				246FD07E26CB002F00FD130B /* MessageSettingsTests.swift in Sources */,
				3F03981A24BE61520019F095 /* DiskCacheServiceTests.swift in Sources */,
			);
			runOnlyForDeploymentPostprocessing = 0;
		};
		3F4256F824F474F4005D4006 /* Sources */ = {
			isa = PBXSourcesBuildPhase;
			buildActionMask = 2147483647;
			files = (
				3F42571024F4754F005D4006 /* TestableNetworkService.swift in Sources */,
				3F5F9ED12502D34500C8A0B4 /* ConfigurationIntegrationTests.swift in Sources */,
				BF4A709E26CCCF5500612434 /* RulesEngineIntegrationTests.swift in Sources */,
				3FF829472507EBE400483C74 /* LifecycleIntegrationTests.swift in Sources */,
				3F4256FF24F474F4005D4006 /* IdentityIntegrationTests.swift in Sources */,
				3FF829692509937100483C74 /* SignalIntegrationTests.swift in Sources */,
				3F2F12C024F6D66C00600CB4 /* TestHelpers.swift in Sources */,
			);
			runOnlyForDeploymentPostprocessing = 0;
		};
		3FE6DDA524C62C090065EA05 /* Sources */ = {
			isa = PBXSourcesBuildPhase;
			buildActionMask = 2147483647;
			files = (
				215C859E24C6492800CCCD26 /* MockHitProcessor.swift in Sources */,
				24CE74AD26D40239008F9EFD /* MockMessagingDelegate.swift in Sources */,
				24543A1524E1DC8E002D8D9A /* MockDiskCache.swift in Sources */,
				3FE6DDF524C62F620065EA05 /* MockURLSession.swift in Sources */,
				24CE74AF26D40278008F9EFD /* MockWKScriptMessage.swift in Sources */,
				24543A1624E1DC95002D8D9A /* MockUnzipper.swift in Sources */,
				3FE6DDF724C62F620065EA05 /* MockDataQueue.swift in Sources */,
				215C859D24C6492800CCCD26 /* MockHitQueue.swift in Sources */,
				3FE6DDF224C62F610065EA05 /* MockTask.swift in Sources */,
				24CE74AB26D401ED008F9EFD /* MockFullscreenListener.swift in Sources */,
				92027B9925C9EAF2007BE140 /* MockUIService.swift in Sources */,
				3FE6DDF324C62F610065EA05 /* MockDataStore.swift in Sources */,
				3FE6DDF624C62F620065EA05 /* MockSystemInfoService.swift in Sources */,
				24543A1424E1DAFC002D8D9A /* MockURLService.swift in Sources */,
				3FE6DDF124C62F610065EA05 /* MockNetworkServiceOverrider.swift in Sources */,
			);
			runOnlyForDeploymentPostprocessing = 0;
		};
		3FE6DDCD24C62EE60065EA05 /* Sources */ = {
			isa = PBXSourcesBuildPhase;
			buildActionMask = 2147483647;
			files = (
				212480F7265D5A7A006CF300 /* XDMCloseType.swift in Sources */,
				3FE6DE0F24C630EB0065EA05 /* LifecycleMetrics.swift in Sources */,
				21248099265D589E006CF300 /* XDMDeviceType.swift in Sources */,
				3FE6DE1424C630EB0065EA05 /* LifecycleConstants.swift in Sources */,
				21248117265D5E1C006CF300 /* XDMEnvironment.swift in Sources */,
				ACD255AF26CE353000532B1E /* LifecycleV2StateManager.swift in Sources */,
				3FE6DE1724C631100065EA05 /* LifecycleSession.swift in Sources */,
				3FE6DE1024C630EB0065EA05 /* Event+Lifecycle.swift in Sources */,
				2124807A265D569D006CF300 /* LifecycleV2MetricsBuilder.swift in Sources */,
				212480D7265D59F9006CF300 /* XDMApplication.swift in Sources */,
				3FE6DE1224C630EB0065EA05 /* Lifecycle.swift in Sources */,
				3FE6DE1324C630EB0065EA05 /* LifecycleContextData.swift in Sources */,
				2EF8B38226BCC69C009D6475 /* LifecycleV2DataStoreCache.swift in Sources */,
				3FE6DE1524C630EB0065EA05 /* LifecycleMetricsBuilder.swift in Sources */,
				D42C989C26CAE6DA002E3184 /* LifecycleV2.swift in Sources */,
				21248127265D606A006CF300 /* XDMMobileLifecycleDetails.swift in Sources */,
				D42C989E26CAE790002E3184 /* LifecycleV2Constants.swift in Sources */,
				21248107265D5BC3006CF300 /* XDMDevice.swift in Sources */,
				212480A9265D591A006CF300 /* XDMEnvironmentType.swift in Sources */,
				212480E7265D5A4E006CF300 /* XDMFormatters.swift in Sources */,
				3FE6DE0E24C630EB0065EA05 /* LifecycleState.swift in Sources */,
				AC1089C926DD87C0004ABAC4 /* XDMLanguage.swift in Sources */,
			);
			runOnlyForDeploymentPostprocessing = 0;
		};
		3FE6DDD524C62EE60065EA05 /* Sources */ = {
			isa = PBXSourcesBuildPhase;
			buildActionMask = 2147483647;
			files = (
				21BA2E89265D96150011207C /* XDMMobileLifecycleDetailsTests.swift in Sources */,
				21BA2E3D265D91440011207C /* XDMCloseTypeTests.swift in Sources */,
				ACD255B126CE51EA00532B1E /* LifecycleV2StateManagerTests.swift in Sources */,
				21BA2E0D265D8DB70011207C /* XDMDeviceTypeTests.swift in Sources */,
				21BA2EA9265D98C80011207C /* LifecycleV2MetricsBuilderTests.swift in Sources */,
				3FE6DE0324C630DF0065EA05 /* LifecycleFunctionalTests.swift in Sources */,
				D42C98A026CCB024002E3184 /* XDMEnvironmentTests.swift in Sources */,
				3FE6DE0224C630DF0065EA05 /* LifecycleMetricsTests.swift in Sources */,
				2E36F6CA26C1D8D200B194D9 /* LifecycleV2DataStoreCacheTests.swift in Sources */,
				2E00098F26D59EA100DE1F3B /* LifecycleV2FunctionalTests.swift in Sources */,
				21BA2E2D265D8EC60011207C /* XDMApplicationTests.swift in Sources */,
				21BA2E4D265D91830011207C /* XDMDeviceTests.swift in Sources */,
				21BA2E1D265D8E480011207C /* XDMEnvironmentTypeTests.swift in Sources */,
				3FE6DE0424C630DF0065EA05 /* LifecycleStateTests.swift in Sources */,
				3FE6DE0024C630DF0065EA05 /* LifecycleContextDataTests.swift in Sources */,
				3FE6DDFF24C630DF0065EA05 /* LifecycleMetricsBuilderTests.swift in Sources */,
				3FE6DE0524C630DF0065EA05 /* LifecycleSessionTests.swift in Sources */,
			);
			runOnlyForDeploymentPostprocessing = 0;
		};
		3FE6DE2B24C642330065EA05 /* Sources */ = {
			isa = PBXSourcesBuildPhase;
			buildActionMask = 2147483647;
			files = (
				3FE6DE5F24C643060065EA05 /* Networking+Identity.swift in Sources */,
				2107F02624C9FDFE002935CF /* PushIDManageable.swift in Sources */,
				3FE6DE6024C643060065EA05 /* IdentityState.swift in Sources */,
				3FE6DE5D24C643060065EA05 /* IdentityConstants.swift in Sources */,
				3FE6DE6424C643060065EA05 /* IdentityHit.swift in Sources */,
				3FE6DE6824C643060065EA05 /* IdentityHitProcessor.swift in Sources */,
				3FE6DE5924C643060065EA05 /* MobileVisitorAuthenticationState.swift in Sources */,
				3FE6DE5A24C643060065EA05 /* URLQueryItem+Identity.swift in Sources */,
				3FE6DE6724C643060065EA05 /* IdentityHitResponse.swift in Sources */,
				3FE6DE6224C643060065EA05 /* Event+Identity.swift in Sources */,
				3FE6DE6324C643060065EA05 /* CustomIdentity.swift in Sources */,
				3FE6DE5C24C643060065EA05 /* Identity+PublicAPI.swift in Sources */,
				3FE6DE6924C643060065EA05 /* Identity.swift in Sources */,
				3FE6DE6A24C643060065EA05 /* Identifiable.swift in Sources */,
				3FE6DE6124C643060065EA05 /* ECID.swift in Sources */,
				3FE6DE6524C643060065EA05 /* URLAppender.swift in Sources */,
				2107F02824C9FE1B002935CF /* PushIDManager.swift in Sources */,
				3FE6DE5B24C643060065EA05 /* IdentityProperties.swift in Sources */,
				3FE6DE6624C643060065EA05 /* MobileIdentities.swift in Sources */,
				3FE6DE6B24C643060065EA05 /* URL+Identity.swift in Sources */,
			);
			runOnlyForDeploymentPostprocessing = 0;
		};
		3FE6DE3324C642330065EA05 /* Sources */ = {
			isa = PBXSourcesBuildPhase;
			buildActionMask = 2147483647;
			files = (
				3FE6DE8024C643620065EA05 /* IdentityHitResponseTests.swift in Sources */,
				3FE6DE7824C643620065EA05 /* ECIDTests.swift in Sources */,
				3FE6DE8324C643620065EA05 /* IdentityPropertiesTests.swift in Sources */,
				3FE6DE7C24C643620065EA05 /* IdentityStateTests.swift in Sources */,
				214154A825186734005CEB80 /* CustomIdentityTests.swift in Sources */,
				21FE152024F03254008A82FF /* IdentityPublicAPITests.swift in Sources */,
				2107F02C24C9FF62002935CF /* MockPushIDManager.swift in Sources */,
				3FE6DE7D24C643620065EA05 /* IdentityFunctionalTests.swift in Sources */,
				2107F02A24C9FF46002935CF /* PushIDManagerTests.swift in Sources */,
				3FE6DE8124C643620065EA05 /* NetworkService+IdentityTests.swift in Sources */,
				3FE6DE8224C643620065EA05 /* IdentityTests.swift in Sources */,
				3FE6DE7A24C643620065EA05 /* URL+IdentityTests.swift in Sources */,
				3FE6DE7F24C643620065EA05 /* IdentityHitProcessorTests.swift in Sources */,
				3FE6DE8824C643EA0065EA05 /* TestableExtensionRuntime.swift in Sources */,
				3FE6DE7E24C643620065EA05 /* URLAppenderTests.swift in Sources */,
				218E01C024C7595000BEC470 /* HitQueuing+PrivacyTests.swift in Sources */,
				3FE6DE7B24C643620065EA05 /* URLQueryItem+IdentityTests.swift in Sources */,
				3FE6DE7924C643620065EA05 /* MobileIdentitiesTests.swift in Sources */,
			);
			runOnlyForDeploymentPostprocessing = 0;
		};
		3FF8170624D89B160064DFA1 /* Sources */ = {
			isa = PBXSourcesBuildPhase;
			buildActionMask = 2147483647;
			files = (
				3F08FFA924DBBDD700D34DE3 /* UserDefaults+Clear.swift in Sources */,
				3FF8171924D89B500064DFA1 /* TestableExtensionRuntime.swift in Sources */,
				21FE152224F03386008A82FF /* EventHub+Testable.swift in Sources */,
				3F08FFAA24DBBDD700D34DE3 /* TestableNetworkService.swift in Sources */,
				3FF8171624D89B500064DFA1 /* Event+Timestamp.swift in Sources */,
				21FE152124F0335E008A82FF /* MockExtension.swift in Sources */,
				246B19FD2728C1CD0017716A /* MockEventHistoryDatabase.swift in Sources */,
			);
			runOnlyForDeploymentPostprocessing = 0;
		};
/* End PBXSourcesBuildPhase section */

/* Begin PBXTargetDependency section */
		21CAC0E22422917600C11388 /* PBXTargetDependency */ = {
			isa = PBXTargetDependency;
			target = 21CAC0D52422917600C11388 /* AEPCore */;
			targetProxy = 21CAC0E12422917600C11388 /* PBXContainerItemProxy */;
		};
		24B4935A24D4C31100AA38D9 /* PBXTargetDependency */ = {
			isa = PBXTargetDependency;
			target = 24B4934E24D4C31100AA38D9 /* AEPSignal */;
			targetProxy = 24B4935924D4C31100AA38D9 /* PBXContainerItemProxy */;
		};
		24B4936924D4C3C400AA38D9 /* PBXTargetDependency */ = {
			isa = PBXTargetDependency;
			target = 21CAC0D52422917600C11388 /* AEPCore */;
			targetProxy = 24B4936824D4C3C400AA38D9 /* PBXContainerItemProxy */;
		};
		24B4936B24D4C3C400AA38D9 /* PBXTargetDependency */ = {
			isa = PBXTargetDependency;
			target = 3F03978624BE5DD30019F095 /* AEPServices */;
			targetProxy = 24B4936A24D4C3C400AA38D9 /* PBXContainerItemProxy */;
		};
		24B4936D24D4C6D200AA38D9 /* PBXTargetDependency */ = {
			isa = PBXTargetDependency;
			target = 24B4934E24D4C31100AA38D9 /* AEPSignal */;
			targetProxy = 24B4936C24D4C6D200AA38D9 /* PBXContainerItemProxy */;
		};
		24D2A3DC24DCB2540079DCCF /* PBXTargetDependency */ = {
			isa = PBXTargetDependency;
			target = 3FF8170924D89B160064DFA1 /* AEPCoreMocks */;
			targetProxy = 24D2A3DB24DCB2540079DCCF /* PBXContainerItemProxy */;
		};
		24D2A3DE24DCB2540079DCCF /* PBXTargetDependency */ = {
			isa = PBXTargetDependency;
			target = 3FE6DDA824C62C090065EA05 /* AEPServicesMocks */;
			targetProxy = 24D2A3DD24DCB2540079DCCF /* PBXContainerItemProxy */;
		};
		3F03979224BE5DD30019F095 /* PBXTargetDependency */ = {
			isa = PBXTargetDependency;
			target = 3F03978624BE5DD30019F095 /* AEPServices */;
			targetProxy = 3F03979124BE5DD30019F095 /* PBXContainerItemProxy */;
		};
		3F03983D24BE63570019F095 /* PBXTargetDependency */ = {
			isa = PBXTargetDependency;
			target = 3F03978624BE5DD30019F095 /* AEPServices */;
			targetProxy = 3F03983C24BE63570019F095 /* PBXContainerItemProxy */;
		};
		3F03984124BE65120019F095 /* PBXTargetDependency */ = {
			isa = PBXTargetDependency;
			target = 3F03978624BE5DD30019F095 /* AEPServices */;
			targetProxy = 3F03984024BE65120019F095 /* PBXContainerItemProxy */;
		};
		3F39152624CA34CA00B58C3E /* PBXTargetDependency */ = {
			isa = PBXTargetDependency;
			target = 21CAC0D52422917600C11388 /* AEPCore */;
			targetProxy = 3F39152524CA34CA00B58C3E /* PBXContainerItemProxy */;
		};
		3F39152824CA34CA00B58C3E /* PBXTargetDependency */ = {
			isa = PBXTargetDependency;
			target = 3FE6DE2E24C642330065EA05 /* AEPIdentity */;
			targetProxy = 3F39152724CA34CA00B58C3E /* PBXContainerItemProxy */;
		};
		3F39152A24CA34CA00B58C3E /* PBXTargetDependency */ = {
			isa = PBXTargetDependency;
			target = 3FE6DDD024C62EE60065EA05 /* AEPLifecycle */;
			targetProxy = 3F39152924CA34CA00B58C3E /* PBXContainerItemProxy */;
		};
		3F39152C24CA34CA00B58C3E /* PBXTargetDependency */ = {
			isa = PBXTargetDependency;
			target = 3F03978624BE5DD30019F095 /* AEPServices */;
			targetProxy = 3F39152B24CA34CA00B58C3E /* PBXContainerItemProxy */;
		};
		3F39522224CA1CBF00F7325B /* PBXTargetDependency */ = {
			isa = PBXTargetDependency;
			target = 21CAC0D52422917600C11388 /* AEPCore */;
			targetProxy = 3F39522124CA1CBF00F7325B /* PBXContainerItemProxy */;
		};
		3F39522424CA1CC500F7325B /* PBXTargetDependency */ = {
			isa = PBXTargetDependency;
			target = 21CAC0D52422917600C11388 /* AEPCore */;
			targetProxy = 3F39522324CA1CC500F7325B /* PBXContainerItemProxy */;
		};
		3F42570324F474F4005D4006 /* PBXTargetDependency */ = {
			isa = PBXTargetDependency;
			target = 21CAC0D52422917600C11388 /* AEPCore */;
			targetProxy = 3F42570224F474F4005D4006 /* PBXContainerItemProxy */;
		};
		3F42570824F47501005D4006 /* PBXTargetDependency */ = {
			isa = PBXTargetDependency;
			target = 3FE6DE2E24C642330065EA05 /* AEPIdentity */;
			targetProxy = 3F42570724F47501005D4006 /* PBXContainerItemProxy */;
		};
		3F42570A24F47501005D4006 /* PBXTargetDependency */ = {
			isa = PBXTargetDependency;
			target = 3FE6DDD024C62EE60065EA05 /* AEPLifecycle */;
			targetProxy = 3F42570924F47501005D4006 /* PBXContainerItemProxy */;
		};
		3F42570C24F47501005D4006 /* PBXTargetDependency */ = {
			isa = PBXTargetDependency;
			target = 3F03978624BE5DD30019F095 /* AEPServices */;
			targetProxy = 3F42570B24F47501005D4006 /* PBXContainerItemProxy */;
		};
		3F42570E24F47501005D4006 /* PBXTargetDependency */ = {
			isa = PBXTargetDependency;
			target = 24B4934E24D4C31100AA38D9 /* AEPSignal */;
			targetProxy = 3F42570D24F47501005D4006 /* PBXContainerItemProxy */;
		};
		3FE6DDBE24C62DAB0065EA05 /* PBXTargetDependency */ = {
			isa = PBXTargetDependency;
			target = 3FE6DDA824C62C090065EA05 /* AEPServicesMocks */;
			targetProxy = 3FE6DDBD24C62DAB0065EA05 /* PBXContainerItemProxy */;
		};
		3FE6DDDC24C62EE60065EA05 /* PBXTargetDependency */ = {
			isa = PBXTargetDependency;
			target = 3FE6DDD024C62EE60065EA05 /* AEPLifecycle */;
			targetProxy = 3FE6DDDB24C62EE60065EA05 /* PBXContainerItemProxy */;
		};
		3FE6DE2124C6345A0065EA05 /* PBXTargetDependency */ = {
			isa = PBXTargetDependency;
			target = 3F03978624BE5DD30019F095 /* AEPServices */;
			targetProxy = 3FE6DE2024C6345A0065EA05 /* PBXContainerItemProxy */;
		};
		3FE6DE2524C634660065EA05 /* PBXTargetDependency */ = {
			isa = PBXTargetDependency;
			target = 3F03978624BE5DD30019F095 /* AEPServices */;
			targetProxy = 3FE6DE2424C634660065EA05 /* PBXContainerItemProxy */;
		};
		3FE6DE2724C634B50065EA05 /* PBXTargetDependency */ = {
			isa = PBXTargetDependency;
			target = 3FE6DDA824C62C090065EA05 /* AEPServicesMocks */;
			targetProxy = 3FE6DE2624C634B50065EA05 /* PBXContainerItemProxy */;
		};
		3FE6DE3A24C642330065EA05 /* PBXTargetDependency */ = {
			isa = PBXTargetDependency;
			target = 3FE6DE2E24C642330065EA05 /* AEPIdentity */;
			targetProxy = 3FE6DE3924C642330065EA05 /* PBXContainerItemProxy */;
		};
		3FE6DE8524C6437F0065EA05 /* PBXTargetDependency */ = {
			isa = PBXTargetDependency;
			target = 3FE6DDA824C62C090065EA05 /* AEPServicesMocks */;
			targetProxy = 3FE6DE8424C6437F0065EA05 /* PBXContainerItemProxy */;
		};
		3FE6DE8A24C646360065EA05 /* PBXTargetDependency */ = {
			isa = PBXTargetDependency;
			target = 3F03978624BE5DD30019F095 /* AEPServices */;
			targetProxy = 3FE6DE8924C646360065EA05 /* PBXContainerItemProxy */;
		};
		3FF8171B24D89B8A0064DFA1 /* PBXTargetDependency */ = {
			isa = PBXTargetDependency;
			target = 3FF8170924D89B160064DFA1 /* AEPCoreMocks */;
			targetProxy = 3FF8171A24D89B8A0064DFA1 /* PBXContainerItemProxy */;
		};
		3FF8171E24D89BCD0064DFA1 /* PBXTargetDependency */ = {
			isa = PBXTargetDependency;
			target = 21CAC0D52422917600C11388 /* AEPCore */;
			targetProxy = 3FF8171D24D89BCD0064DFA1 /* PBXContainerItemProxy */;
		};
		3FF8172224D8ABF20064DFA1 /* PBXTargetDependency */ = {
			isa = PBXTargetDependency;
			target = 3FF8170924D89B160064DFA1 /* AEPCoreMocks */;
			targetProxy = 3FF8172124D8ABF20064DFA1 /* PBXContainerItemProxy */;
		};
		BFE8A20825F98F60006C4AAF /* PBXTargetDependency */ = {
			isa = PBXTargetDependency;
			target = 3FE6DE2E24C642330065EA05 /* AEPIdentity */;
			targetProxy = BFE8A20725F98F60006C4AAF /* PBXContainerItemProxy */;
		};
/* End PBXTargetDependency section */

/* Begin XCBuildConfiguration section */
		21CAC0E82422917600C11388 /* Debug */ = {
			isa = XCBuildConfiguration;
			buildSettings = {
				ALWAYS_SEARCH_USER_PATHS = NO;
				BUILD_LIBRARY_FOR_DISTRIBUTION = YES;
				CLANG_ANALYZER_NONNULL = YES;
				CLANG_ANALYZER_NUMBER_OBJECT_CONVERSION = YES_AGGRESSIVE;
				CLANG_CXX_LANGUAGE_STANDARD = "gnu++14";
				CLANG_CXX_LIBRARY = "libc++";
				CLANG_ENABLE_MODULES = YES;
				CLANG_ENABLE_OBJC_ARC = YES;
				CLANG_ENABLE_OBJC_WEAK = YES;
				CLANG_WARN_BLOCK_CAPTURE_AUTORELEASING = YES;
				CLANG_WARN_BOOL_CONVERSION = YES;
				CLANG_WARN_COMMA = YES;
				CLANG_WARN_CONSTANT_CONVERSION = YES;
				CLANG_WARN_DEPRECATED_OBJC_IMPLEMENTATIONS = YES;
				CLANG_WARN_DIRECT_OBJC_ISA_USAGE = YES_ERROR;
				CLANG_WARN_DOCUMENTATION_COMMENTS = YES;
				CLANG_WARN_EMPTY_BODY = YES;
				CLANG_WARN_ENUM_CONVERSION = YES;
				CLANG_WARN_INFINITE_RECURSION = YES;
				CLANG_WARN_INT_CONVERSION = YES;
				CLANG_WARN_NON_LITERAL_NULL_CONVERSION = YES;
				CLANG_WARN_OBJC_IMPLICIT_RETAIN_SELF = YES;
				CLANG_WARN_OBJC_LITERAL_CONVERSION = YES;
				CLANG_WARN_OBJC_ROOT_CLASS = YES_ERROR;
				CLANG_WARN_QUOTED_INCLUDE_IN_FRAMEWORK_HEADER = YES;
				CLANG_WARN_RANGE_LOOP_ANALYSIS = YES;
				CLANG_WARN_STRICT_PROTOTYPES = YES;
				CLANG_WARN_SUSPICIOUS_MOVE = YES;
				CLANG_WARN_UNGUARDED_AVAILABILITY = YES_AGGRESSIVE;
				CLANG_WARN_UNREACHABLE_CODE = YES;
				CLANG_WARN__DUPLICATE_METHOD_MATCH = YES;
				COPY_PHASE_STRIP = NO;
				CURRENT_PROJECT_VERSION = 1;
				DEBUG_INFORMATION_FORMAT = dwarf;
				ENABLE_STRICT_OBJC_MSGSEND = YES;
				ENABLE_TESTABILITY = YES;
				GCC_C_LANGUAGE_STANDARD = gnu11;
				GCC_DYNAMIC_NO_PIC = NO;
				GCC_NO_COMMON_BLOCKS = YES;
				GCC_OPTIMIZATION_LEVEL = 0;
				GCC_PREPROCESSOR_DEFINITIONS = (
					"DEBUG=1",
					"$(inherited)",
				);
				GCC_WARN_64_TO_32_BIT_CONVERSION = YES;
				GCC_WARN_ABOUT_RETURN_TYPE = YES_ERROR;
				GCC_WARN_UNDECLARED_SELECTOR = YES;
				GCC_WARN_UNINITIALIZED_AUTOS = YES_AGGRESSIVE;
				GCC_WARN_UNUSED_FUNCTION = YES;
				GCC_WARN_UNUSED_VARIABLE = YES;
				IPHONEOS_DEPLOYMENT_TARGET = 10.0;
				MTL_ENABLE_DEBUG_INFO = INCLUDE_SOURCE;
				MTL_FAST_MATH = YES;
				ONLY_ACTIVE_ARCH = YES;
				SDKROOT = iphoneos;
				SWIFT_ACTIVE_COMPILATION_CONDITIONS = DEBUG;
				SWIFT_OPTIMIZATION_LEVEL = "-Onone";
				VERSIONING_SYSTEM = "apple-generic";
				VERSION_INFO_PREFIX = "";
			};
			name = Debug;
		};
		21CAC0E92422917600C11388 /* Release */ = {
			isa = XCBuildConfiguration;
			buildSettings = {
				ALWAYS_SEARCH_USER_PATHS = NO;
				BUILD_LIBRARY_FOR_DISTRIBUTION = YES;
				CLANG_ANALYZER_NONNULL = YES;
				CLANG_ANALYZER_NUMBER_OBJECT_CONVERSION = YES_AGGRESSIVE;
				CLANG_CXX_LANGUAGE_STANDARD = "gnu++14";
				CLANG_CXX_LIBRARY = "libc++";
				CLANG_ENABLE_MODULES = YES;
				CLANG_ENABLE_OBJC_ARC = YES;
				CLANG_ENABLE_OBJC_WEAK = YES;
				CLANG_WARN_BLOCK_CAPTURE_AUTORELEASING = YES;
				CLANG_WARN_BOOL_CONVERSION = YES;
				CLANG_WARN_COMMA = YES;
				CLANG_WARN_CONSTANT_CONVERSION = YES;
				CLANG_WARN_DEPRECATED_OBJC_IMPLEMENTATIONS = YES;
				CLANG_WARN_DIRECT_OBJC_ISA_USAGE = YES_ERROR;
				CLANG_WARN_DOCUMENTATION_COMMENTS = YES;
				CLANG_WARN_EMPTY_BODY = YES;
				CLANG_WARN_ENUM_CONVERSION = YES;
				CLANG_WARN_INFINITE_RECURSION = YES;
				CLANG_WARN_INT_CONVERSION = YES;
				CLANG_WARN_NON_LITERAL_NULL_CONVERSION = YES;
				CLANG_WARN_OBJC_IMPLICIT_RETAIN_SELF = YES;
				CLANG_WARN_OBJC_LITERAL_CONVERSION = YES;
				CLANG_WARN_OBJC_ROOT_CLASS = YES_ERROR;
				CLANG_WARN_QUOTED_INCLUDE_IN_FRAMEWORK_HEADER = YES;
				CLANG_WARN_RANGE_LOOP_ANALYSIS = YES;
				CLANG_WARN_STRICT_PROTOTYPES = YES;
				CLANG_WARN_SUSPICIOUS_MOVE = YES;
				CLANG_WARN_UNGUARDED_AVAILABILITY = YES_AGGRESSIVE;
				CLANG_WARN_UNREACHABLE_CODE = YES;
				CLANG_WARN__DUPLICATE_METHOD_MATCH = YES;
				COPY_PHASE_STRIP = NO;
				CURRENT_PROJECT_VERSION = 1;
				DEBUG_INFORMATION_FORMAT = "dwarf-with-dsym";
				ENABLE_NS_ASSERTIONS = NO;
				ENABLE_STRICT_OBJC_MSGSEND = YES;
				GCC_C_LANGUAGE_STANDARD = gnu11;
				GCC_NO_COMMON_BLOCKS = YES;
				GCC_WARN_64_TO_32_BIT_CONVERSION = YES;
				GCC_WARN_ABOUT_RETURN_TYPE = YES_ERROR;
				GCC_WARN_UNDECLARED_SELECTOR = YES;
				GCC_WARN_UNINITIALIZED_AUTOS = YES_AGGRESSIVE;
				GCC_WARN_UNUSED_FUNCTION = YES;
				GCC_WARN_UNUSED_VARIABLE = YES;
				IPHONEOS_DEPLOYMENT_TARGET = 10.0;
				MTL_ENABLE_DEBUG_INFO = NO;
				MTL_FAST_MATH = YES;
				SDKROOT = iphoneos;
				SWIFT_COMPILATION_MODE = wholemodule;
				SWIFT_OPTIMIZATION_LEVEL = "-O";
				VALIDATE_PRODUCT = YES;
				VERSIONING_SYSTEM = "apple-generic";
				VERSION_INFO_PREFIX = "";
			};
			name = Release;
		};
		21CAC0EB2422917600C11388 /* Debug */ = {
			isa = XCBuildConfiguration;
			baseConfigurationReference = 2EE8956F25F8D2BD27B6D4D8 /* Pods-AEPCore.debug.xcconfig */;
			buildSettings = {
				CLANG_ENABLE_MODULES = YES;
				CODE_SIGN_STYLE = Automatic;
				DEFINES_MODULE = YES;
				DEVELOPMENT_TEAM = "";
				DYLIB_COMPATIBILITY_VERSION = 1;
				DYLIB_CURRENT_VERSION = 1;
				DYLIB_INSTALL_NAME_BASE = "@rpath";
				INFOPLIST_FILE = AEPCore/Sources/Info.plist;
				INSTALL_PATH = "$(LOCAL_LIBRARY_DIR)/Frameworks";
				LD_RUNPATH_SEARCH_PATHS = (
					"$(inherited)",
					"@executable_path/Frameworks",
					"@loader_path/Frameworks",
				);
				MARKETING_VERSION = 3.3.0;
				PRODUCT_BUNDLE_IDENTIFIER = com.adobe.aep.core;
				PRODUCT_NAME = "$(TARGET_NAME:c99extidentifier)";
				SKIP_INSTALL = YES;
				SUPPORTS_MACCATALYST = NO;
				SWIFT_OPTIMIZATION_LEVEL = "-Onone";
				SWIFT_VERSION = 5.0;
				TARGETED_DEVICE_FAMILY = "1,2";
			};
			name = Debug;
		};
		21CAC0EC2422917600C11388 /* Release */ = {
			isa = XCBuildConfiguration;
			baseConfigurationReference = 9DE12D90D1BAF0798BC007AB /* Pods-AEPCore.release.xcconfig */;
			buildSettings = {
				CLANG_ENABLE_MODULES = YES;
				CODE_SIGN_STYLE = Automatic;
				DEFINES_MODULE = YES;
				DEVELOPMENT_TEAM = "";
				DYLIB_COMPATIBILITY_VERSION = 1;
				DYLIB_CURRENT_VERSION = 1;
				DYLIB_INSTALL_NAME_BASE = "@rpath";
				INFOPLIST_FILE = AEPCore/Sources/Info.plist;
				INSTALL_PATH = "$(LOCAL_LIBRARY_DIR)/Frameworks";
				LD_RUNPATH_SEARCH_PATHS = (
					"$(inherited)",
					"@executable_path/Frameworks",
					"@loader_path/Frameworks",
				);
				MARKETING_VERSION = 3.3.0;
				PRODUCT_BUNDLE_IDENTIFIER = com.adobe.aep.core;
				PRODUCT_NAME = "$(TARGET_NAME:c99extidentifier)";
				SKIP_INSTALL = YES;
				SUPPORTS_MACCATALYST = NO;
				SWIFT_VERSION = 5.0;
				TARGETED_DEVICE_FAMILY = "1,2";
			};
			name = Release;
		};
		21CAC0EE2422917600C11388 /* Debug */ = {
			isa = XCBuildConfiguration;
			baseConfigurationReference = 3DCBEB2BB8208D5CED73869A /* Pods-AEPCoreTests.debug.xcconfig */;
			buildSettings = {
				BUILD_LIBRARY_FOR_DISTRIBUTION = NO;
				CLANG_ENABLE_CODE_COVERAGE = NO;
				CLANG_ENABLE_MODULES = YES;
				CODE_SIGN_STYLE = Automatic;
				DEVELOPMENT_TEAM = FKGEE875K4;
				INFOPLIST_FILE = AEPCore/Tests/Info.plist;
				LD_RUNPATH_SEARCH_PATHS = (
					"$(inherited)",
					"@executable_path/Frameworks",
					"@loader_path/Frameworks",
				);
				PRODUCT_BUNDLE_IDENTIFIER = Adobe.AEPCoreTests;
				PRODUCT_NAME = "$(TARGET_NAME)";
				SWIFT_OPTIMIZATION_LEVEL = "-Onone";
				SWIFT_VERSION = 5.0;
				TARGETED_DEVICE_FAMILY = "1,2";
			};
			name = Debug;
		};
		21CAC0EF2422917600C11388 /* Release */ = {
			isa = XCBuildConfiguration;
			baseConfigurationReference = 4107BA7054E313DACA0D4EF4 /* Pods-AEPCoreTests.release.xcconfig */;
			buildSettings = {
				BUILD_LIBRARY_FOR_DISTRIBUTION = NO;
				CLANG_ENABLE_CODE_COVERAGE = NO;
				CLANG_ENABLE_MODULES = YES;
				CODE_SIGN_STYLE = Automatic;
				DEVELOPMENT_TEAM = FKGEE875K4;
				INFOPLIST_FILE = AEPCore/Tests/Info.plist;
				LD_RUNPATH_SEARCH_PATHS = (
					"$(inherited)",
					"@executable_path/Frameworks",
					"@loader_path/Frameworks",
				);
				PRODUCT_BUNDLE_IDENTIFIER = Adobe.AEPCoreTests;
				PRODUCT_NAME = "$(TARGET_NAME)";
				SWIFT_VERSION = 5.0;
				TARGETED_DEVICE_FAMILY = "1,2";
			};
			name = Release;
		};
		24B4936024D4C31100AA38D9 /* Debug */ = {
			isa = XCBuildConfiguration;
			buildSettings = {
				CLANG_ENABLE_MODULES = YES;
				CODE_SIGN_STYLE = Automatic;
				DEFINES_MODULE = YES;
				DYLIB_COMPATIBILITY_VERSION = 1;
				DYLIB_CURRENT_VERSION = 1;
				DYLIB_INSTALL_NAME_BASE = "@rpath";
				INFOPLIST_FILE = AEPSignal/Sources/Info.plist;
				INSTALL_PATH = "$(LOCAL_LIBRARY_DIR)/Frameworks";
				LD_RUNPATH_SEARCH_PATHS = (
					"$(inherited)",
					"@executable_path/Frameworks",
					"@loader_path/Frameworks",
				);
				MARKETING_VERSION = 3.3.0;
				PRODUCT_BUNDLE_IDENTIFIER = com.adobe.aep.signal;
				PRODUCT_NAME = "$(TARGET_NAME:c99extidentifier)";
				SKIP_INSTALL = YES;
				SUPPORTS_MACCATALYST = NO;
				SWIFT_OPTIMIZATION_LEVEL = "-Onone";
				SWIFT_VERSION = 5.0;
				TARGETED_DEVICE_FAMILY = "1,2";
			};
			name = Debug;
		};
		24B4936124D4C31100AA38D9 /* Release */ = {
			isa = XCBuildConfiguration;
			buildSettings = {
				CLANG_ENABLE_MODULES = YES;
				CODE_SIGN_STYLE = Automatic;
				DEFINES_MODULE = YES;
				DYLIB_COMPATIBILITY_VERSION = 1;
				DYLIB_CURRENT_VERSION = 1;
				DYLIB_INSTALL_NAME_BASE = "@rpath";
				INFOPLIST_FILE = AEPSignal/Sources/Info.plist;
				INSTALL_PATH = "$(LOCAL_LIBRARY_DIR)/Frameworks";
				LD_RUNPATH_SEARCH_PATHS = (
					"$(inherited)",
					"@executable_path/Frameworks",
					"@loader_path/Frameworks",
				);
				MARKETING_VERSION = 3.3.0;
				PRODUCT_BUNDLE_IDENTIFIER = com.adobe.aep.signal;
				PRODUCT_NAME = "$(TARGET_NAME:c99extidentifier)";
				SKIP_INSTALL = YES;
				SUPPORTS_MACCATALYST = NO;
				SWIFT_VERSION = 5.0;
				TARGETED_DEVICE_FAMILY = "1,2";
			};
			name = Release;
		};
		24B4936224D4C31100AA38D9 /* Debug */ = {
			isa = XCBuildConfiguration;
			baseConfigurationReference = 41E5D22C6D72CCCF26904EDE /* Pods-AEPSignalTests.debug.xcconfig */;
			buildSettings = {
<<<<<<< HEAD
				ALWAYS_EMBED_SWIFT_STANDARD_LIBRARIES = YES;
				CLANG_ENABLE_CODE_COVERAGE = NO;
=======
>>>>>>> 3c9636db
				CODE_SIGN_STYLE = Automatic;
				INFOPLIST_FILE = AEPSignal/Tests/Info.plist;
				LD_RUNPATH_SEARCH_PATHS = (
					"$(inherited)",
					"@executable_path/Frameworks",
					"@loader_path/Frameworks",
				);
				PRODUCT_BUNDLE_IDENTIFIER = com.adobe.AEPSignalTests;
				PRODUCT_NAME = "$(TARGET_NAME)";
				SWIFT_VERSION = 5.0;
				TARGETED_DEVICE_FAMILY = "1,2";
			};
			name = Debug;
		};
		24B4936324D4C31100AA38D9 /* Release */ = {
			isa = XCBuildConfiguration;
			baseConfigurationReference = 93CFCD63764CE54E145E7D8F /* Pods-AEPSignalTests.release.xcconfig */;
			buildSettings = {
<<<<<<< HEAD
				ALWAYS_EMBED_SWIFT_STANDARD_LIBRARIES = YES;
				CLANG_ENABLE_CODE_COVERAGE = NO;
=======
>>>>>>> 3c9636db
				CODE_SIGN_STYLE = Automatic;
				INFOPLIST_FILE = AEPSignal/Tests/Info.plist;
				LD_RUNPATH_SEARCH_PATHS = (
					"$(inherited)",
					"@executable_path/Frameworks",
					"@loader_path/Frameworks",
				);
				PRODUCT_BUNDLE_IDENTIFIER = com.adobe.AEPSignalTests;
				PRODUCT_NAME = "$(TARGET_NAME)";
				SWIFT_VERSION = 5.0;
				TARGETED_DEVICE_FAMILY = "1,2";
			};
			name = Release;
		};
		3F03979824BE5DD30019F095 /* Debug */ = {
			isa = XCBuildConfiguration;
			buildSettings = {
				CLANG_ENABLE_MODULES = YES;
				CODE_SIGN_STYLE = Automatic;
				DEFINES_MODULE = YES;
				DYLIB_COMPATIBILITY_VERSION = 1;
				DYLIB_CURRENT_VERSION = 1;
				DYLIB_INSTALL_NAME_BASE = "@rpath";
				INFOPLIST_FILE = AEPServices/Sources/Info.plist;
				INSTALL_PATH = "$(LOCAL_LIBRARY_DIR)/Frameworks";
				LD_RUNPATH_SEARCH_PATHS = (
					"$(inherited)",
					"@executable_path/Frameworks",
					"@loader_path/Frameworks",
				);
				MARKETING_VERSION = 3.3.0;
				PRODUCT_BUNDLE_IDENTIFIER = come.adobe.aep.services;
				PRODUCT_NAME = "$(TARGET_NAME:c99extidentifier)";
				SKIP_INSTALL = YES;
				SWIFT_OPTIMIZATION_LEVEL = "-Onone";
				SWIFT_VERSION = 5.0;
				TARGETED_DEVICE_FAMILY = "1,2";
			};
			name = Debug;
		};
		3F03979924BE5DD30019F095 /* Release */ = {
			isa = XCBuildConfiguration;
			buildSettings = {
				CLANG_ENABLE_MODULES = YES;
				CODE_SIGN_STYLE = Automatic;
				DEFINES_MODULE = YES;
				DYLIB_COMPATIBILITY_VERSION = 1;
				DYLIB_CURRENT_VERSION = 1;
				DYLIB_INSTALL_NAME_BASE = "@rpath";
				INFOPLIST_FILE = AEPServices/Sources/Info.plist;
				INSTALL_PATH = "$(LOCAL_LIBRARY_DIR)/Frameworks";
				LD_RUNPATH_SEARCH_PATHS = (
					"$(inherited)",
					"@executable_path/Frameworks",
					"@loader_path/Frameworks",
				);
				MARKETING_VERSION = 3.3.0;
				PRODUCT_BUNDLE_IDENTIFIER = come.adobe.aep.services;
				PRODUCT_NAME = "$(TARGET_NAME:c99extidentifier)";
				SKIP_INSTALL = YES;
				SWIFT_VERSION = 5.0;
				TARGETED_DEVICE_FAMILY = "1,2";
			};
			name = Release;
		};
		3F03979A24BE5DD30019F095 /* Debug */ = {
			isa = XCBuildConfiguration;
			buildSettings = {
				ALWAYS_EMBED_SWIFT_STANDARD_LIBRARIES = YES;
				CLANG_ENABLE_CODE_COVERAGE = NO;
				CODE_SIGN_STYLE = Automatic;
				DEVELOPMENT_TEAM = FKGEE875K4;
				INFOPLIST_FILE = AEPServices/Tests/Info.plist;
				LD_RUNPATH_SEARCH_PATHS = (
					"$(inherited)",
					"@executable_path/Frameworks",
					"@loader_path/Frameworks",
				);
				PRODUCT_BUNDLE_IDENTIFIER = com.adobe.mobile.AEPServicesTests;
				PRODUCT_NAME = "$(TARGET_NAME)";
				SWIFT_VERSION = 5.0;
				TARGETED_DEVICE_FAMILY = "1,2";
			};
			name = Debug;
		};
		3F03979B24BE5DD30019F095 /* Release */ = {
			isa = XCBuildConfiguration;
			buildSettings = {
				ALWAYS_EMBED_SWIFT_STANDARD_LIBRARIES = YES;
				CLANG_ENABLE_CODE_COVERAGE = NO;
				CODE_SIGN_STYLE = Automatic;
				DEVELOPMENT_TEAM = FKGEE875K4;
				INFOPLIST_FILE = AEPServices/Tests/Info.plist;
				LD_RUNPATH_SEARCH_PATHS = (
					"$(inherited)",
					"@executable_path/Frameworks",
					"@loader_path/Frameworks",
				);
				PRODUCT_BUNDLE_IDENTIFIER = com.adobe.mobile.AEPServicesTests;
				PRODUCT_NAME = "$(TARGET_NAME)";
				SWIFT_VERSION = 5.0;
				TARGETED_DEVICE_FAMILY = "1,2";
			};
			name = Release;
		};
		3F39152324CA34BA00B58C3E /* Debug */ = {
			isa = XCBuildConfiguration;
			buildSettings = {
				CODE_SIGN_STYLE = Automatic;
				PRODUCT_NAME = "$(TARGET_NAME)";
			};
			name = Debug;
		};
		3F39152424CA34BA00B58C3E /* Release */ = {
			isa = XCBuildConfiguration;
			buildSettings = {
				CODE_SIGN_STYLE = Automatic;
				PRODUCT_NAME = "$(TARGET_NAME)";
			};
			name = Release;
		};
		3F42570424F474F4005D4006 /* Debug */ = {
			isa = XCBuildConfiguration;
			baseConfigurationReference = 5A089B5A7E9F846B8CB9EB34 /* Pods-AEPIntegrationTests.debug.xcconfig */;
			buildSettings = {
				CLANG_ENABLE_CODE_COVERAGE = NO;
				CODE_SIGN_STYLE = Automatic;
				INFOPLIST_FILE = AEPIntegrationTests/Info.plist;
				LD_RUNPATH_SEARCH_PATHS = (
					"$(inherited)",
					"@executable_path/Frameworks",
					"@loader_path/Frameworks",
				);
				PRODUCT_BUNDLE_IDENTIFIER = com.adobe.mobile.AEPIntegrationTests;
				PRODUCT_NAME = "$(TARGET_NAME)";
				SWIFT_VERSION = 5.0;
				TARGETED_DEVICE_FAMILY = "1,2";
			};
			name = Debug;
		};
		3F42570524F474F4005D4006 /* Release */ = {
			isa = XCBuildConfiguration;
			baseConfigurationReference = 091EFF44717D7342E6FA45D3 /* Pods-AEPIntegrationTests.release.xcconfig */;
			buildSettings = {
				CLANG_ENABLE_CODE_COVERAGE = NO;
				CODE_SIGN_STYLE = Automatic;
				INFOPLIST_FILE = AEPIntegrationTests/Info.plist;
				LD_RUNPATH_SEARCH_PATHS = (
					"$(inherited)",
					"@executable_path/Frameworks",
					"@loader_path/Frameworks",
				);
				PRODUCT_BUNDLE_IDENTIFIER = com.adobe.mobile.AEPIntegrationTests;
				PRODUCT_NAME = "$(TARGET_NAME)";
				SWIFT_VERSION = 5.0;
				TARGETED_DEVICE_FAMILY = "1,2";
			};
			name = Release;
		};
		3FE6DDAF24C62C090065EA05 /* Debug */ = {
			isa = XCBuildConfiguration;
			buildSettings = {
				CLANG_ENABLE_CODE_COVERAGE = NO;
				CLANG_ENABLE_MODULES = YES;
				CODE_SIGN_STYLE = Automatic;
				DEFINES_MODULE = YES;
				DYLIB_COMPATIBILITY_VERSION = 1;
				DYLIB_CURRENT_VERSION = 1;
				DYLIB_INSTALL_NAME_BASE = "@rpath";
				INFOPLIST_FILE = AEPServices/Mocks/Info.plist;
				INSTALL_PATH = "$(LOCAL_LIBRARY_DIR)/Frameworks";
				LD_RUNPATH_SEARCH_PATHS = (
					"$(inherited)",
					"@executable_path/Frameworks",
					"@loader_path/Frameworks",
				);
				MARKETING_VERSION = 3.3.0;
				PRODUCT_BUNDLE_IDENTIFIER = com.adobe.aep.AEPServicesMocks;
				PRODUCT_NAME = "$(TARGET_NAME:c99extidentifier)";
				SKIP_INSTALL = YES;
				SWIFT_OPTIMIZATION_LEVEL = "-Onone";
				SWIFT_VERSION = 5.0;
				TARGETED_DEVICE_FAMILY = "1,2";
			};
			name = Debug;
		};
		3FE6DDB024C62C090065EA05 /* Release */ = {
			isa = XCBuildConfiguration;
			buildSettings = {
				CLANG_ENABLE_CODE_COVERAGE = NO;
				CLANG_ENABLE_MODULES = YES;
				CODE_SIGN_STYLE = Automatic;
				DEFINES_MODULE = YES;
				DYLIB_COMPATIBILITY_VERSION = 1;
				DYLIB_CURRENT_VERSION = 1;
				DYLIB_INSTALL_NAME_BASE = "@rpath";
				INFOPLIST_FILE = AEPServices/Mocks/Info.plist;
				INSTALL_PATH = "$(LOCAL_LIBRARY_DIR)/Frameworks";
				LD_RUNPATH_SEARCH_PATHS = (
					"$(inherited)",
					"@executable_path/Frameworks",
					"@loader_path/Frameworks",
				);
				MARKETING_VERSION = 3.3.0;
				PRODUCT_BUNDLE_IDENTIFIER = com.adobe.aep.AEPServicesMocks;
				PRODUCT_NAME = "$(TARGET_NAME:c99extidentifier)";
				SKIP_INSTALL = YES;
				SWIFT_VERSION = 5.0;
				TARGETED_DEVICE_FAMILY = "1,2";
			};
			name = Release;
		};
		3FE6DDE324C62EE60065EA05 /* Debug */ = {
			isa = XCBuildConfiguration;
			buildSettings = {
				CLANG_ENABLE_MODULES = YES;
				CODE_SIGN_STYLE = Automatic;
				DEFINES_MODULE = YES;
				DYLIB_COMPATIBILITY_VERSION = 1;
				DYLIB_CURRENT_VERSION = 1;
				DYLIB_INSTALL_NAME_BASE = "@rpath";
				INFOPLIST_FILE = AEPLifecycle/Sources/Info.plist;
				INSTALL_PATH = "$(LOCAL_LIBRARY_DIR)/Frameworks";
				LD_RUNPATH_SEARCH_PATHS = (
					"$(inherited)",
					"@executable_path/Frameworks",
					"@loader_path/Frameworks",
				);
				MARKETING_VERSION = 3.3.0;
				PRODUCT_BUNDLE_IDENTIFIER = com.adobe.aep.lifecycle;
				PRODUCT_NAME = "$(TARGET_NAME:c99extidentifier)";
				SKIP_INSTALL = YES;
				SWIFT_OPTIMIZATION_LEVEL = "-Onone";
				SWIFT_VERSION = 5.0;
				TARGETED_DEVICE_FAMILY = "1,2";
			};
			name = Debug;
		};
		3FE6DDE424C62EE60065EA05 /* Release */ = {
			isa = XCBuildConfiguration;
			buildSettings = {
				CLANG_ENABLE_MODULES = YES;
				CODE_SIGN_STYLE = Automatic;
				DEFINES_MODULE = YES;
				DYLIB_COMPATIBILITY_VERSION = 1;
				DYLIB_CURRENT_VERSION = 1;
				DYLIB_INSTALL_NAME_BASE = "@rpath";
				INFOPLIST_FILE = AEPLifecycle/Sources/Info.plist;
				INSTALL_PATH = "$(LOCAL_LIBRARY_DIR)/Frameworks";
				LD_RUNPATH_SEARCH_PATHS = (
					"$(inherited)",
					"@executable_path/Frameworks",
					"@loader_path/Frameworks",
				);
				MARKETING_VERSION = 3.3.0;
				PRODUCT_BUNDLE_IDENTIFIER = com.adobe.aep.lifecycle;
				PRODUCT_NAME = "$(TARGET_NAME:c99extidentifier)";
				SKIP_INSTALL = YES;
				SWIFT_VERSION = 5.0;
				TARGETED_DEVICE_FAMILY = "1,2";
			};
			name = Release;
		};
		3FE6DDE624C62EE60065EA05 /* Debug */ = {
			isa = XCBuildConfiguration;
			baseConfigurationReference = CBB1F735C1AAEA1CD448B2C0 /* Pods-AEPLifecycleTests.debug.xcconfig */;
			buildSettings = {
<<<<<<< HEAD
				ALWAYS_EMBED_SWIFT_STANDARD_LIBRARIES = YES;
				CLANG_ENABLE_CODE_COVERAGE = NO;
=======
>>>>>>> 3c9636db
				CLANG_ENABLE_MODULES = YES;
				CODE_SIGN_STYLE = Automatic;
				INFOPLIST_FILE = AEPLifecycle/Tests/Info.plist;
				LD_RUNPATH_SEARCH_PATHS = (
					"$(inherited)",
					"@executable_path/Frameworks",
					"@loader_path/Frameworks",
				);
				PRODUCT_BUNDLE_IDENTIFIER = com.adobe.mobile.AEPLifecycleTests;
				PRODUCT_NAME = "$(TARGET_NAME)";
				SWIFT_OPTIMIZATION_LEVEL = "-Onone";
				SWIFT_VERSION = 5.0;
				TARGETED_DEVICE_FAMILY = "1,2";
			};
			name = Debug;
		};
		3FE6DDE724C62EE60065EA05 /* Release */ = {
			isa = XCBuildConfiguration;
			baseConfigurationReference = FC7A9CEC59D6694933A01324 /* Pods-AEPLifecycleTests.release.xcconfig */;
			buildSettings = {
<<<<<<< HEAD
				ALWAYS_EMBED_SWIFT_STANDARD_LIBRARIES = YES;
				CLANG_ENABLE_CODE_COVERAGE = NO;
=======
>>>>>>> 3c9636db
				CLANG_ENABLE_MODULES = YES;
				CODE_SIGN_STYLE = Automatic;
				INFOPLIST_FILE = AEPLifecycle/Tests/Info.plist;
				LD_RUNPATH_SEARCH_PATHS = (
					"$(inherited)",
					"@executable_path/Frameworks",
					"@loader_path/Frameworks",
				);
				PRODUCT_BUNDLE_IDENTIFIER = com.adobe.mobile.AEPLifecycleTests;
				PRODUCT_NAME = "$(TARGET_NAME)";
				SWIFT_VERSION = 5.0;
				TARGETED_DEVICE_FAMILY = "1,2";
			};
			name = Release;
		};
		3FE6DE4124C642330065EA05 /* Debug */ = {
			isa = XCBuildConfiguration;
			buildSettings = {
				CLANG_ENABLE_MODULES = YES;
				CODE_SIGN_STYLE = Automatic;
				DEFINES_MODULE = YES;
				DYLIB_COMPATIBILITY_VERSION = 1;
				DYLIB_CURRENT_VERSION = 1;
				DYLIB_INSTALL_NAME_BASE = "@rpath";
				INFOPLIST_FILE = AEPIdentity/Sources/Info.plist;
				INSTALL_PATH = "$(LOCAL_LIBRARY_DIR)/Frameworks";
				LD_RUNPATH_SEARCH_PATHS = (
					"$(inherited)",
					"@executable_path/Frameworks",
					"@loader_path/Frameworks",
				);
				MARKETING_VERSION = 3.3.0;
				PRODUCT_BUNDLE_IDENTIFIER = com.adobe.aep.identity;
				PRODUCT_NAME = "$(TARGET_NAME:c99extidentifier)";
				SKIP_INSTALL = YES;
				SWIFT_OPTIMIZATION_LEVEL = "-Onone";
				SWIFT_VERSION = 5.0;
				TARGETED_DEVICE_FAMILY = "1,2";
			};
			name = Debug;
		};
		3FE6DE4224C642330065EA05 /* Release */ = {
			isa = XCBuildConfiguration;
			buildSettings = {
				CLANG_ENABLE_MODULES = YES;
				CODE_SIGN_STYLE = Automatic;
				DEFINES_MODULE = YES;
				DYLIB_COMPATIBILITY_VERSION = 1;
				DYLIB_CURRENT_VERSION = 1;
				DYLIB_INSTALL_NAME_BASE = "@rpath";
				INFOPLIST_FILE = AEPIdentity/Sources/Info.plist;
				INSTALL_PATH = "$(LOCAL_LIBRARY_DIR)/Frameworks";
				LD_RUNPATH_SEARCH_PATHS = (
					"$(inherited)",
					"@executable_path/Frameworks",
					"@loader_path/Frameworks",
				);
				MARKETING_VERSION = 3.3.0;
				PRODUCT_BUNDLE_IDENTIFIER = com.adobe.aep.identity;
				PRODUCT_NAME = "$(TARGET_NAME:c99extidentifier)";
				SKIP_INSTALL = YES;
				SWIFT_VERSION = 5.0;
				TARGETED_DEVICE_FAMILY = "1,2";
			};
			name = Release;
		};
		3FE6DE4424C642330065EA05 /* Debug */ = {
			isa = XCBuildConfiguration;
			baseConfigurationReference = A5F5A65742E1DBDC25CF9F98 /* Pods-AEPIdentityTests.debug.xcconfig */;
			buildSettings = {
<<<<<<< HEAD
				ALWAYS_EMBED_SWIFT_STANDARD_LIBRARIES = YES;
				CLANG_ENABLE_CODE_COVERAGE = NO;
=======
>>>>>>> 3c9636db
				CLANG_ENABLE_MODULES = YES;
				CODE_SIGN_STYLE = Automatic;
				INFOPLIST_FILE = AEPIdentity/Tests/Info.plist;
				LD_RUNPATH_SEARCH_PATHS = (
					"$(inherited)",
					"@executable_path/Frameworks",
					"@loader_path/Frameworks",
				);
				PRODUCT_BUNDLE_IDENTIFIER = com.adobe.mobile.AEPIdentityTests;
				PRODUCT_NAME = "$(TARGET_NAME)";
				SWIFT_OPTIMIZATION_LEVEL = "-Onone";
				SWIFT_VERSION = 5.0;
				TARGETED_DEVICE_FAMILY = "1,2";
			};
			name = Debug;
		};
		3FE6DE4524C642330065EA05 /* Release */ = {
			isa = XCBuildConfiguration;
			baseConfigurationReference = AC838996795DECE800B0A11B /* Pods-AEPIdentityTests.release.xcconfig */;
			buildSettings = {
<<<<<<< HEAD
				ALWAYS_EMBED_SWIFT_STANDARD_LIBRARIES = YES;
				CLANG_ENABLE_CODE_COVERAGE = NO;
=======
>>>>>>> 3c9636db
				CLANG_ENABLE_MODULES = YES;
				CODE_SIGN_STYLE = Automatic;
				INFOPLIST_FILE = AEPIdentity/Tests/Info.plist;
				LD_RUNPATH_SEARCH_PATHS = (
					"$(inherited)",
					"@executable_path/Frameworks",
					"@loader_path/Frameworks",
				);
				PRODUCT_BUNDLE_IDENTIFIER = com.adobe.mobile.AEPIdentityTests;
				PRODUCT_NAME = "$(TARGET_NAME)";
				SWIFT_VERSION = 5.0;
				TARGETED_DEVICE_FAMILY = "1,2";
			};
			name = Release;
		};
		3FF8171024D89B160064DFA1 /* Debug */ = {
			isa = XCBuildConfiguration;
			buildSettings = {
				CLANG_ENABLE_CODE_COVERAGE = NO;
				CLANG_ENABLE_MODULES = YES;
				CODE_SIGN_STYLE = Automatic;
				DEFINES_MODULE = YES;
				DYLIB_COMPATIBILITY_VERSION = 1;
				DYLIB_CURRENT_VERSION = 1;
				DYLIB_INSTALL_NAME_BASE = "@rpath";
				INFOPLIST_FILE = AEPCore/Mocks/Info.plist;
				INSTALL_PATH = "$(LOCAL_LIBRARY_DIR)/Frameworks";
				LD_RUNPATH_SEARCH_PATHS = (
					"$(inherited)",
					"@executable_path/Frameworks",
					"@loader_path/Frameworks",
				);
				MARKETING_VERSION = 3.3.0;
				PRODUCT_BUNDLE_IDENTIFIER = com.adobe.aep.AEPCoreMocks;
				PRODUCT_NAME = "$(TARGET_NAME:c99extidentifier)";
				SKIP_INSTALL = YES;
				SWIFT_OPTIMIZATION_LEVEL = "-Onone";
				SWIFT_VERSION = 5.0;
				TARGETED_DEVICE_FAMILY = "1,2";
			};
			name = Debug;
		};
		3FF8171124D89B160064DFA1 /* Release */ = {
			isa = XCBuildConfiguration;
			buildSettings = {
				CLANG_ENABLE_CODE_COVERAGE = NO;
				CLANG_ENABLE_MODULES = YES;
				CODE_SIGN_STYLE = Automatic;
				DEFINES_MODULE = YES;
				DYLIB_COMPATIBILITY_VERSION = 1;
				DYLIB_CURRENT_VERSION = 1;
				DYLIB_INSTALL_NAME_BASE = "@rpath";
				INFOPLIST_FILE = AEPCore/Mocks/Info.plist;
				INSTALL_PATH = "$(LOCAL_LIBRARY_DIR)/Frameworks";
				LD_RUNPATH_SEARCH_PATHS = (
					"$(inherited)",
					"@executable_path/Frameworks",
					"@loader_path/Frameworks",
				);
				MARKETING_VERSION = 3.3.0;
				PRODUCT_BUNDLE_IDENTIFIER = com.adobe.aep.AEPCoreMocks;
				PRODUCT_NAME = "$(TARGET_NAME:c99extidentifier)";
				SKIP_INSTALL = YES;
				SWIFT_VERSION = 5.0;
				TARGETED_DEVICE_FAMILY = "1,2";
			};
			name = Release;
		};
/* End XCBuildConfiguration section */

/* Begin XCConfigurationList section */
		21CAC0D02422917600C11388 /* Build configuration list for PBXProject "AEPCore" */ = {
			isa = XCConfigurationList;
			buildConfigurations = (
				21CAC0E82422917600C11388 /* Debug */,
				21CAC0E92422917600C11388 /* Release */,
			);
			defaultConfigurationIsVisible = 0;
			defaultConfigurationName = Release;
		};
		21CAC0EA2422917600C11388 /* Build configuration list for PBXNativeTarget "AEPCore" */ = {
			isa = XCConfigurationList;
			buildConfigurations = (
				21CAC0EB2422917600C11388 /* Debug */,
				21CAC0EC2422917600C11388 /* Release */,
			);
			defaultConfigurationIsVisible = 0;
			defaultConfigurationName = Release;
		};
		21CAC0ED2422917600C11388 /* Build configuration list for PBXNativeTarget "AEPCoreTests" */ = {
			isa = XCConfigurationList;
			buildConfigurations = (
				21CAC0EE2422917600C11388 /* Debug */,
				21CAC0EF2422917600C11388 /* Release */,
			);
			defaultConfigurationIsVisible = 0;
			defaultConfigurationName = Release;
		};
		24B4936424D4C31100AA38D9 /* Build configuration list for PBXNativeTarget "AEPSignal" */ = {
			isa = XCConfigurationList;
			buildConfigurations = (
				24B4936024D4C31100AA38D9 /* Debug */,
				24B4936124D4C31100AA38D9 /* Release */,
			);
			defaultConfigurationIsVisible = 0;
			defaultConfigurationName = Release;
		};
		24B4936524D4C31100AA38D9 /* Build configuration list for PBXNativeTarget "AEPSignalTests" */ = {
			isa = XCConfigurationList;
			buildConfigurations = (
				24B4936224D4C31100AA38D9 /* Debug */,
				24B4936324D4C31100AA38D9 /* Release */,
			);
			defaultConfigurationIsVisible = 0;
			defaultConfigurationName = Release;
		};
		3F03979C24BE5DD30019F095 /* Build configuration list for PBXNativeTarget "AEPServices" */ = {
			isa = XCConfigurationList;
			buildConfigurations = (
				3F03979824BE5DD30019F095 /* Debug */,
				3F03979924BE5DD30019F095 /* Release */,
			);
			defaultConfigurationIsVisible = 0;
			defaultConfigurationName = Release;
		};
		3F03979D24BE5DD30019F095 /* Build configuration list for PBXNativeTarget "AEPServicesTests" */ = {
			isa = XCConfigurationList;
			buildConfigurations = (
				3F03979A24BE5DD30019F095 /* Debug */,
				3F03979B24BE5DD30019F095 /* Release */,
			);
			defaultConfigurationIsVisible = 0;
			defaultConfigurationName = Release;
		};
		3F39152224CA34BA00B58C3E /* Build configuration list for PBXAggregateTarget "AEP-All" */ = {
			isa = XCConfigurationList;
			buildConfigurations = (
				3F39152324CA34BA00B58C3E /* Debug */,
				3F39152424CA34BA00B58C3E /* Release */,
			);
			defaultConfigurationIsVisible = 0;
			defaultConfigurationName = Release;
		};
		3F42570624F474F4005D4006 /* Build configuration list for PBXNativeTarget "AEPIntegrationTests" */ = {
			isa = XCConfigurationList;
			buildConfigurations = (
				3F42570424F474F4005D4006 /* Debug */,
				3F42570524F474F4005D4006 /* Release */,
			);
			defaultConfigurationIsVisible = 0;
			defaultConfigurationName = Release;
		};
		3FE6DDAE24C62C090065EA05 /* Build configuration list for PBXNativeTarget "AEPServicesMocks" */ = {
			isa = XCConfigurationList;
			buildConfigurations = (
				3FE6DDAF24C62C090065EA05 /* Debug */,
				3FE6DDB024C62C090065EA05 /* Release */,
			);
			defaultConfigurationIsVisible = 0;
			defaultConfigurationName = Release;
		};
		3FE6DDE224C62EE60065EA05 /* Build configuration list for PBXNativeTarget "AEPLifecycle" */ = {
			isa = XCConfigurationList;
			buildConfigurations = (
				3FE6DDE324C62EE60065EA05 /* Debug */,
				3FE6DDE424C62EE60065EA05 /* Release */,
			);
			defaultConfigurationIsVisible = 0;
			defaultConfigurationName = Release;
		};
		3FE6DDE524C62EE60065EA05 /* Build configuration list for PBXNativeTarget "AEPLifecycleTests" */ = {
			isa = XCConfigurationList;
			buildConfigurations = (
				3FE6DDE624C62EE60065EA05 /* Debug */,
				3FE6DDE724C62EE60065EA05 /* Release */,
			);
			defaultConfigurationIsVisible = 0;
			defaultConfigurationName = Release;
		};
		3FE6DE4024C642330065EA05 /* Build configuration list for PBXNativeTarget "AEPIdentity" */ = {
			isa = XCConfigurationList;
			buildConfigurations = (
				3FE6DE4124C642330065EA05 /* Debug */,
				3FE6DE4224C642330065EA05 /* Release */,
			);
			defaultConfigurationIsVisible = 0;
			defaultConfigurationName = Release;
		};
		3FE6DE4324C642330065EA05 /* Build configuration list for PBXNativeTarget "AEPIdentityTests" */ = {
			isa = XCConfigurationList;
			buildConfigurations = (
				3FE6DE4424C642330065EA05 /* Debug */,
				3FE6DE4524C642330065EA05 /* Release */,
			);
			defaultConfigurationIsVisible = 0;
			defaultConfigurationName = Release;
		};
		3FF8170F24D89B160064DFA1 /* Build configuration list for PBXNativeTarget "AEPCoreMocks" */ = {
			isa = XCConfigurationList;
			buildConfigurations = (
				3FF8171024D89B160064DFA1 /* Debug */,
				3FF8171124D89B160064DFA1 /* Release */,
			);
			defaultConfigurationIsVisible = 0;
			defaultConfigurationName = Release;
		};
/* End XCConfigurationList section */
	};
	rootObject = 21CAC0CD2422917600C11388 /* Project object */;
}<|MERGE_RESOLUTION|>--- conflicted
+++ resolved
@@ -115,7 +115,6 @@
 		24CF602B2538AC79006473BA /* MobileCore+Tracking.swift in Sources */ = {isa = PBXBuildFile; fileRef = 24CF602A2538AC79006473BA /* MobileCore+Tracking.swift */; };
 		24CF603B2538C7E4006473BA /* MobileCore+TrackingTests.swift in Sources */ = {isa = PBXBuildFile; fileRef = 24CF603A2538C7E4006473BA /* MobileCore+TrackingTests.swift */; };
 		24D2A3D524DB5B370079DCCF /* HitQueuing+PrivacyStatus.swift in Sources */ = {isa = PBXBuildFile; fileRef = 24D2A3D424DB5B370079DCCF /* HitQueuing+PrivacyStatus.swift */; };
-<<<<<<< HEAD
 		24D9D52E26AB788D002A441A /* FullscreenMessage+WKNavigationDelegate.swift in Sources */ = {isa = PBXBuildFile; fileRef = 24D9D52D26AB788C002A441A /* FullscreenMessage+WKNavigationDelegate.swift */; };
 		24D9D54C26AB797D002A441A /* FullscreenMessage+WKScriptMessageHandler.swift in Sources */ = {isa = PBXBuildFile; fileRef = 24D9D54B26AB797D002A441A /* FullscreenMessage+WKScriptMessageHandler.swift */; };
 		24E255D5270F406300AB9F07 /* EventData+FNV1A32Tests.swift in Sources */ = {isa = PBXBuildFile; fileRef = 24E255D4270F406300AB9F07 /* EventData+FNV1A32Tests.swift */; };
@@ -127,13 +126,11 @@
 		24EDE33926F10BA10068A65F /* String+FNV1A32.swift in Sources */ = {isa = PBXBuildFile; fileRef = 24EDE33826F10BA10068A65F /* String+FNV1A32.swift */; };
 		24EDE33B26F39F450068A65F /* EventHistoryResult.swift in Sources */ = {isa = PBXBuildFile; fileRef = 24EDE33A26F39F450068A65F /* EventHistoryResult.swift */; };
 		344CB8028DA7A7F0F44E65F4 /* Pods_AEPIntegrationTests.framework in Frameworks */ = {isa = PBXBuildFile; fileRef = B414FF5745B34BC95CF624DC /* Pods_AEPIntegrationTests.framework */; };
-=======
 		2E00098F26D59EA100DE1F3B /* LifecycleV2FunctionalTests.swift in Sources */ = {isa = PBXBuildFile; fileRef = 2E00098E26D59EA100DE1F3B /* LifecycleV2FunctionalTests.swift */; };
 		2E36F6CA26C1D8D200B194D9 /* LifecycleV2DataStoreCacheTests.swift in Sources */ = {isa = PBXBuildFile; fileRef = 2E36F6C926C1D8D200B194D9 /* LifecycleV2DataStoreCacheTests.swift */; };
 		2EF8B38226BCC69C009D6475 /* LifecycleV2DataStoreCache.swift in Sources */ = {isa = PBXBuildFile; fileRef = 2EF8B38126BCC69C009D6475 /* LifecycleV2DataStoreCache.swift */; };
 		3080C53E015AAAF2AC268368 /* Pods_AEPIdentityTests.framework in Frameworks */ = {isa = PBXBuildFile; fileRef = AE1AFF2E227272FC92CF7ABE /* Pods_AEPIdentityTests.framework */; };
 		380ECFBFE9B4654A66A8F119 /* Pods_AEPIntegrationTests.framework in Frameworks */ = {isa = PBXBuildFile; fileRef = D855F28C43DD8DA6A4B6ACFE /* Pods_AEPIntegrationTests.framework */; };
->>>>>>> 3c9636db
 		3F03979024BE5DD30019F095 /* AEPServices.framework in Frameworks */ = {isa = PBXBuildFile; fileRef = 3F03978724BE5DD30019F095 /* AEPServices.framework */; };
 		3F0397C324BE5FF30019F095 /* Caching.swift in Sources */ = {isa = PBXBuildFile; fileRef = 3F0397A024BE5FF30019F095 /* Caching.swift */; };
 		3F0397C424BE5FF30019F095 /* Cache.swift in Sources */ = {isa = PBXBuildFile; fileRef = 3F0397A124BE5FF30019F095 /* Cache.swift */; };
@@ -774,7 +771,6 @@
 		24CF602A2538AC79006473BA /* MobileCore+Tracking.swift */ = {isa = PBXFileReference; lastKnownFileType = sourcecode.swift; path = "MobileCore+Tracking.swift"; sourceTree = "<group>"; };
 		24CF603A2538C7E4006473BA /* MobileCore+TrackingTests.swift */ = {isa = PBXFileReference; lastKnownFileType = sourcecode.swift; path = "MobileCore+TrackingTests.swift"; sourceTree = "<group>"; };
 		24D2A3D424DB5B370079DCCF /* HitQueuing+PrivacyStatus.swift */ = {isa = PBXFileReference; lastKnownFileType = sourcecode.swift; path = "HitQueuing+PrivacyStatus.swift"; sourceTree = "<group>"; };
-<<<<<<< HEAD
 		24D9D52D26AB788C002A441A /* FullscreenMessage+WKNavigationDelegate.swift */ = {isa = PBXFileReference; lastKnownFileType = sourcecode.swift; path = "FullscreenMessage+WKNavigationDelegate.swift"; sourceTree = "<group>"; };
 		24D9D54B26AB797D002A441A /* FullscreenMessage+WKScriptMessageHandler.swift */ = {isa = PBXFileReference; lastKnownFileType = sourcecode.swift; path = "FullscreenMessage+WKScriptMessageHandler.swift"; sourceTree = "<group>"; };
 		24E255D4270F406300AB9F07 /* EventData+FNV1A32Tests.swift */ = {isa = PBXFileReference; lastKnownFileType = sourcecode.swift; path = "EventData+FNV1A32Tests.swift"; sourceTree = "<group>"; };
@@ -787,14 +783,12 @@
 		24EDE33A26F39F450068A65F /* EventHistoryResult.swift */ = {isa = PBXFileReference; lastKnownFileType = sourcecode.swift; path = EventHistoryResult.swift; sourceTree = "<group>"; };
 		2CDAE3FD5AB17A2ABC44C648 /* Pods-AEPSignalTests.debug.xcconfig */ = {isa = PBXFileReference; includeInIndex = 1; lastKnownFileType = text.xcconfig; name = "Pods-AEPSignalTests.debug.xcconfig"; path = "Target Support Files/Pods-AEPSignalTests/Pods-AEPSignalTests.debug.xcconfig"; sourceTree = "<group>"; };
 		379EA00DE567DCA654F85A63 /* Pods-AEPCore.release.xcconfig */ = {isa = PBXFileReference; includeInIndex = 1; lastKnownFileType = text.xcconfig; name = "Pods-AEPCore.release.xcconfig"; path = "Target Support Files/Pods-AEPCore/Pods-AEPCore.release.xcconfig"; sourceTree = "<group>"; };
-=======
 		2E00098E26D59EA100DE1F3B /* LifecycleV2FunctionalTests.swift */ = {isa = PBXFileReference; lastKnownFileType = sourcecode.swift; path = LifecycleV2FunctionalTests.swift; sourceTree = "<group>"; };
 		2E36F6C926C1D8D200B194D9 /* LifecycleV2DataStoreCacheTests.swift */ = {isa = PBXFileReference; lastKnownFileType = sourcecode.swift; path = LifecycleV2DataStoreCacheTests.swift; sourceTree = "<group>"; };
 		2EE8956F25F8D2BD27B6D4D8 /* Pods-AEPCore.debug.xcconfig */ = {isa = PBXFileReference; includeInIndex = 1; lastKnownFileType = text.xcconfig; name = "Pods-AEPCore.debug.xcconfig"; path = "Target Support Files/Pods-AEPCore/Pods-AEPCore.debug.xcconfig"; sourceTree = "<group>"; };
 		2EF8B38126BCC69C009D6475 /* LifecycleV2DataStoreCache.swift */ = {isa = PBXFileReference; lastKnownFileType = sourcecode.swift; path = LifecycleV2DataStoreCache.swift; sourceTree = "<group>"; };
 		39282143E012E30EEE6674F2 /* Pods_AEPCoreTests.framework */ = {isa = PBXFileReference; explicitFileType = wrapper.framework; includeInIndex = 0; path = Pods_AEPCoreTests.framework; sourceTree = BUILT_PRODUCTS_DIR; };
 		3DCBEB2BB8208D5CED73869A /* Pods-AEPCoreTests.debug.xcconfig */ = {isa = PBXFileReference; includeInIndex = 1; lastKnownFileType = text.xcconfig; name = "Pods-AEPCoreTests.debug.xcconfig"; path = "Target Support Files/Pods-AEPCoreTests/Pods-AEPCoreTests.debug.xcconfig"; sourceTree = "<group>"; };
->>>>>>> 3c9636db
 		3F03978724BE5DD30019F095 /* AEPServices.framework */ = {isa = PBXFileReference; explicitFileType = wrapper.framework; includeInIndex = 0; path = AEPServices.framework; sourceTree = BUILT_PRODUCTS_DIR; };
 		3F03978F24BE5DD30019F095 /* AEPServicesTests.xctest */ = {isa = PBXFileReference; explicitFileType = wrapper.cfbundle; includeInIndex = 0; path = AEPServicesTests.xctest; sourceTree = BUILT_PRODUCTS_DIR; };
 		3F03979624BE5DD30019F095 /* Info.plist */ = {isa = PBXFileReference; lastKnownFileType = text.plist.xml; path = Info.plist; sourceTree = "<group>"; };
@@ -1754,7 +1748,6 @@
 			path = resources;
 			sourceTree = "<group>";
 		};
-<<<<<<< HEAD
 		3F03983E24BE635D0019F095 /* Frameworks */ = {
 			isa = PBXGroup;
 			children = (
@@ -1769,8 +1762,6 @@
 			name = Frameworks;
 			sourceTree = "<group>";
 		};
-=======
->>>>>>> 3c9636db
 		3F39152E24CA47B600B58C3E /* RulesTests */ = {
 			isa = PBXGroup;
 			children = (
@@ -1797,12 +1788,8 @@
 		3F3951E924CA096100F7325B /* EventHubTests */ = {
 			isa = PBXGroup;
 			children = (
-<<<<<<< HEAD
 				24E255D3270F403A00AB9F07 /* HistoryTests */,
 				ACD255AC26C21A9B00532B1E /* EventTests.swift */,
-=======
-				AC4D8D4526D9AC0200A86435 /* EventTests.swift */,
->>>>>>> 3c9636db
 				3F3951EB24CA096100F7325B /* EventHubTests.swift */,
 				3F3951EA24CA096100F7325B /* SharedStateTest.swift */,
 			);
@@ -1839,16 +1826,13 @@
 				BBA512BA24F6C6CA0030DAD1 /* rules_testModifyData_invalidJson.json */,
 				BBA512B224F5CF380030DAD1 /* rules_testModifyData.json */,
 				3F5D45FC25190E8C0040E298 /* rules_testTransform.json */,
-<<<<<<< HEAD
 				24A1FCE62704CE6000D28D26 /* rules_testHistory.json */,
-=======
 				BB3E86DF24F86E6200E39C53 /* rules_testUrlenc_invalidFnName.json */,
 				BB3E86DC24F86B4100E39C53 /* rules_testUrlenc.json */,
 				3F3951F124CA096100F7325B /* TestConfig.json */,
 				3F3951EE24CA096100F7325B /* TestImage.png */,
 				3F3951ED24CA096100F7325B /* TestRules.zip */,
 				3F3951F224CA096100F7325B /* testRulesDownloader.zip */,
->>>>>>> 3c9636db
 			);
 			path = TestResources;
 			sourceTree = "<group>";
@@ -2511,13 +2495,8 @@
 		21CAC0CD2422917600C11388 /* Project object */ = {
 			isa = PBXProject;
 			attributes = {
-<<<<<<< HEAD
 				LastSwiftUpdateCheck = 1130;
 				LastUpgradeCheck = 1300;
-=======
-				LastSwiftUpdateCheck = 1230;
-				LastUpgradeCheck = 1200;
->>>>>>> 3c9636db
 				ORGANIZATIONNAME = Adobe;
 				TargetAttributes = {
 					21CAC0D52422917600C11388 = {
@@ -3070,11 +3049,7 @@
 			);
 			runOnlyForDeploymentPostprocessing = 0;
 			shellPath = /bin/zsh;
-<<<<<<< HEAD
-			shellScript = "cd ${PROJECT_DIR}\nif which swiftlint >/dev/null; then\n  #swiftlint\nelse\n  echo \"error: SwiftLint not installed, download from https://github.com/realm/SwiftLint\"\nfi\n";
-=======
 			shellScript = "cd ${PROJECT_DIR}\nif which ./Pods/SwiftLint/swiftlint >/dev/null; then\n  ./Pods/SwiftLint/swiftlint\nelse\n  echo \"error: SwiftLint not installed, download from https://github.com/realm/SwiftLint\"\nfi\n";
->>>>>>> 3c9636db
 		};
 		BB68130624E19C2E007FDCF7 /* ShellScript */ = {
 			isa = PBXShellScriptBuildPhase;
@@ -3091,11 +3066,7 @@
 			);
 			runOnlyForDeploymentPostprocessing = 0;
 			shellPath = /bin/zsh;
-<<<<<<< HEAD
-			shellScript = "cd ${PROJECT_DIR}\nif which swiftlint >/dev/null; then\n  #swiftlint\nelse\n  echo \"error: SwiftLint not installed, download from https://github.com/realm/SwiftLint\"\nfi\n";
-=======
 			shellScript = "cd ${PROJECT_DIR}\nif which ./Pods/SwiftLint/swiftlint >/dev/null; then\n  ./Pods/SwiftLint/swiftlint\nelse\n  echo \"error: SwiftLint not installed, download from https://github.com/realm/SwiftLint\"\nfi\n";
->>>>>>> 3c9636db
 		};
 		BB68130724E19C32007FDCF7 /* ShellScript */ = {
 			isa = PBXShellScriptBuildPhase;
@@ -3993,11 +3964,6 @@
 			isa = XCBuildConfiguration;
 			baseConfigurationReference = 41E5D22C6D72CCCF26904EDE /* Pods-AEPSignalTests.debug.xcconfig */;
 			buildSettings = {
-<<<<<<< HEAD
-				ALWAYS_EMBED_SWIFT_STANDARD_LIBRARIES = YES;
-				CLANG_ENABLE_CODE_COVERAGE = NO;
-=======
->>>>>>> 3c9636db
 				CODE_SIGN_STYLE = Automatic;
 				INFOPLIST_FILE = AEPSignal/Tests/Info.plist;
 				LD_RUNPATH_SEARCH_PATHS = (
@@ -4016,11 +3982,6 @@
 			isa = XCBuildConfiguration;
 			baseConfigurationReference = 93CFCD63764CE54E145E7D8F /* Pods-AEPSignalTests.release.xcconfig */;
 			buildSettings = {
-<<<<<<< HEAD
-				ALWAYS_EMBED_SWIFT_STANDARD_LIBRARIES = YES;
-				CLANG_ENABLE_CODE_COVERAGE = NO;
-=======
->>>>>>> 3c9636db
 				CODE_SIGN_STYLE = Automatic;
 				INFOPLIST_FILE = AEPSignal/Tests/Info.plist;
 				LD_RUNPATH_SEARCH_PATHS = (
@@ -4288,11 +4249,6 @@
 			isa = XCBuildConfiguration;
 			baseConfigurationReference = CBB1F735C1AAEA1CD448B2C0 /* Pods-AEPLifecycleTests.debug.xcconfig */;
 			buildSettings = {
-<<<<<<< HEAD
-				ALWAYS_EMBED_SWIFT_STANDARD_LIBRARIES = YES;
-				CLANG_ENABLE_CODE_COVERAGE = NO;
-=======
->>>>>>> 3c9636db
 				CLANG_ENABLE_MODULES = YES;
 				CODE_SIGN_STYLE = Automatic;
 				INFOPLIST_FILE = AEPLifecycle/Tests/Info.plist;
@@ -4313,11 +4269,6 @@
 			isa = XCBuildConfiguration;
 			baseConfigurationReference = FC7A9CEC59D6694933A01324 /* Pods-AEPLifecycleTests.release.xcconfig */;
 			buildSettings = {
-<<<<<<< HEAD
-				ALWAYS_EMBED_SWIFT_STANDARD_LIBRARIES = YES;
-				CLANG_ENABLE_CODE_COVERAGE = NO;
-=======
->>>>>>> 3c9636db
 				CLANG_ENABLE_MODULES = YES;
 				CODE_SIGN_STYLE = Automatic;
 				INFOPLIST_FILE = AEPLifecycle/Tests/Info.plist;
@@ -4388,11 +4339,6 @@
 			isa = XCBuildConfiguration;
 			baseConfigurationReference = A5F5A65742E1DBDC25CF9F98 /* Pods-AEPIdentityTests.debug.xcconfig */;
 			buildSettings = {
-<<<<<<< HEAD
-				ALWAYS_EMBED_SWIFT_STANDARD_LIBRARIES = YES;
-				CLANG_ENABLE_CODE_COVERAGE = NO;
-=======
->>>>>>> 3c9636db
 				CLANG_ENABLE_MODULES = YES;
 				CODE_SIGN_STYLE = Automatic;
 				INFOPLIST_FILE = AEPIdentity/Tests/Info.plist;
@@ -4413,11 +4359,6 @@
 			isa = XCBuildConfiguration;
 			baseConfigurationReference = AC838996795DECE800B0A11B /* Pods-AEPIdentityTests.release.xcconfig */;
 			buildSettings = {
-<<<<<<< HEAD
-				ALWAYS_EMBED_SWIFT_STANDARD_LIBRARIES = YES;
-				CLANG_ENABLE_CODE_COVERAGE = NO;
-=======
->>>>>>> 3c9636db
 				CLANG_ENABLE_MODULES = YES;
 				CODE_SIGN_STYLE = Automatic;
 				INFOPLIST_FILE = AEPIdentity/Tests/Info.plist;
