--- conflicted
+++ resolved
@@ -103,7 +103,6 @@
 		76850D18242EDE58003922F4 /* OperationOrdererTests.swift in Sources */ = {isa = PBXBuildFile; fileRef = 76850D17242EDE58003922F4 /* OperationOrdererTests.swift */; };
 		76850D1A24313181003922F4 /* OperationOrderer.swift in Sources */ = {isa = PBXBuildFile; fileRef = 76850D1924313181003922F4 /* OperationOrderer.swift */; };
 		785220D4245C921D00B46E90 /* NamedUserDefaultKeyValueService.swift in Sources */ = {isa = PBXBuildFile; fileRef = 785220D3245C921D00B46E90 /* NamedUserDefaultKeyValueService.swift */; };
-<<<<<<< HEAD
 		785220D6245CA92F00B46E90 /* NamedKeyValueServiceTest.swift in Sources */ = {isa = PBXBuildFile; fileRef = 785220D5245CA92F00B46E90 /* NamedKeyValueServiceTest.swift */; };
 		7869CDFB24BCC13F00128625 /* LifecycleMetricsBuilder.swift in Sources */ = {isa = PBXBuildFile; fileRef = 7869CDFA24BCC13F00128625 /* LifecycleMetricsBuilder.swift */; };
 		7869CE0124BCC21D00128625 /* FileUnzipperConstants.swift in Sources */ = {isa = PBXBuildFile; fileRef = 7869CDFC24BCC21D00128625 /* FileUnzipperConstants.swift */; };
@@ -113,10 +112,8 @@
 		7869CE0524BCC21D00128625 /* FileUnzipper.swift in Sources */ = {isa = PBXBuildFile; fileRef = 7869CE0024BCC21D00128625 /* FileUnzipper.swift */; };
 		78A6425D2489817A004B4E46 /* TestRules.zip in Resources */ = {isa = PBXBuildFile; fileRef = 78A6425C2489817A004B4E46 /* TestRules.zip */; };
 		78A6425F248983D6004B4E46 /* UnzipperTest.swift in Sources */ = {isa = PBXBuildFile; fileRef = 78A6425E248983D6004B4E46 /* UnzipperTest.swift */; };
-=======
 		78A642572486C98E004B4E46 /* ThreadSafeArray.swift in Sources */ = {isa = PBXBuildFile; fileRef = 78A642562486C98E004B4E46 /* ThreadSafeArray.swift */; };
 		78A642592486DABB004B4E46 /* ThreadSafeArrayTests.swift in Sources */ = {isa = PBXBuildFile; fileRef = 78A642582486DABB004B4E46 /* ThreadSafeArrayTests.swift */; };
->>>>>>> 25626c63
 		78D754D52437F92300DB9124 /* NamedKeyValueService.swift in Sources */ = {isa = PBXBuildFile; fileRef = 78D754D42437F92300DB9124 /* NamedKeyValueService.swift */; };
 		78D754DB243B7E1A00DB9124 /* NamedKeyValueStore.swift in Sources */ = {isa = PBXBuildFile; fileRef = 78D754DA243B7E1900DB9124 /* NamedKeyValueStore.swift */; };
 		78D754DF243BC34100DB9124 /* SystemInfoService.swift in Sources */ = {isa = PBXBuildFile; fileRef = 78D754DE243BC34100DB9124 /* SystemInfoService.swift */; };
@@ -263,7 +260,6 @@
 		76850D17242EDE58003922F4 /* OperationOrdererTests.swift */ = {isa = PBXFileReference; lastKnownFileType = sourcecode.swift; path = OperationOrdererTests.swift; sourceTree = "<group>"; };
 		76850D1924313181003922F4 /* OperationOrderer.swift */ = {isa = PBXFileReference; fileEncoding = 4; lastKnownFileType = sourcecode.swift; path = OperationOrderer.swift; sourceTree = "<group>"; };
 		785220D3245C921D00B46E90 /* NamedUserDefaultKeyValueService.swift */ = {isa = PBXFileReference; lastKnownFileType = sourcecode.swift; path = NamedUserDefaultKeyValueService.swift; sourceTree = "<group>"; };
-<<<<<<< HEAD
 		785220D5245CA92F00B46E90 /* NamedKeyValueServiceTest.swift */ = {isa = PBXFileReference; lastKnownFileType = sourcecode.swift; path = NamedKeyValueServiceTest.swift; sourceTree = "<group>"; };
 		7869CDFA24BCC13F00128625 /* LifecycleMetricsBuilder.swift */ = {isa = PBXFileReference; fileEncoding = 4; lastKnownFileType = sourcecode.swift; name = LifecycleMetricsBuilder.swift; path = Sources/Lifecycle/LifecycleMetricsBuilder.swift; sourceTree = SOURCE_ROOT; };
 		7869CDFC24BCC21D00128625 /* FileUnzipperConstants.swift */ = {isa = PBXFileReference; fileEncoding = 4; lastKnownFileType = sourcecode.swift; name = FileUnzipperConstants.swift; path = Sources/utility/unzip/FileUnzipperConstants.swift; sourceTree = SOURCE_ROOT; };
@@ -273,10 +269,8 @@
 		7869CE0024BCC21D00128625 /* FileUnzipper.swift */ = {isa = PBXFileReference; fileEncoding = 4; lastKnownFileType = sourcecode.swift; name = FileUnzipper.swift; path = Sources/utility/unzip/FileUnzipper.swift; sourceTree = SOURCE_ROOT; };
 		78A6425C2489817A004B4E46 /* TestRules.zip */ = {isa = PBXFileReference; lastKnownFileType = archive.zip; path = TestRules.zip; sourceTree = "<group>"; };
 		78A6425E248983D6004B4E46 /* UnzipperTest.swift */ = {isa = PBXFileReference; lastKnownFileType = sourcecode.swift; path = UnzipperTest.swift; sourceTree = "<group>"; };
-=======
 		78A642562486C98E004B4E46 /* ThreadSafeArray.swift */ = {isa = PBXFileReference; lastKnownFileType = sourcecode.swift; path = ThreadSafeArray.swift; sourceTree = "<group>"; };
 		78A642582486DABB004B4E46 /* ThreadSafeArrayTests.swift */ = {isa = PBXFileReference; lastKnownFileType = sourcecode.swift; path = ThreadSafeArrayTests.swift; sourceTree = "<group>"; };
->>>>>>> 25626c63
 		78D754D42437F92300DB9124 /* NamedKeyValueService.swift */ = {isa = PBXFileReference; fileEncoding = 4; lastKnownFileType = sourcecode.swift; path = NamedKeyValueService.swift; sourceTree = "<group>"; };
 		78D754DA243B7E1900DB9124 /* NamedKeyValueStore.swift */ = {isa = PBXFileReference; lastKnownFileType = sourcecode.swift; path = NamedKeyValueStore.swift; sourceTree = "<group>"; };
 		78D754DE243BC34100DB9124 /* SystemInfoService.swift */ = {isa = PBXFileReference; lastKnownFileType = sourcecode.swift; path = SystemInfoService.swift; sourceTree = "<group>"; };
@@ -284,10 +278,6 @@
 		78D754F32445227D00DB9124 /* ApplicationSystemInfoService.swift */ = {isa = PBXFileReference; lastKnownFileType = sourcecode.swift; path = ApplicationSystemInfoService.swift; sourceTree = "<group>"; };
 		78DEFEF0244A183400D7E9FB /* TestImage.png */ = {isa = PBXFileReference; lastKnownFileType = image.png; path = TestImage.png; sourceTree = "<group>"; };
 		78DEFEF224509E3C00D7E9FB /* AEPServiceProvider.swift */ = {isa = PBXFileReference; lastKnownFileType = sourcecode.swift; path = AEPServiceProvider.swift; sourceTree = "<group>"; };
-<<<<<<< HEAD
-=======
-		78E2AC8B2476FFA900E49D64 /* LifecycleMetricsBuilder.swift */ = {isa = PBXFileReference; lastKnownFileType = sourcecode.swift; name = LifecycleMetricsBuilder.swift; path = Sources/Lifecycle/LifecycleMetricsBuilder.swift; sourceTree = SOURCE_ROOT; };
->>>>>>> 25626c63
 		78E2AC8D247700F400E49D64 /* LifecycleMetricsBuilderTests.swift */ = {isa = PBXFileReference; lastKnownFileType = sourcecode.swift; path = LifecycleMetricsBuilderTests.swift; sourceTree = "<group>"; };
 		BB1D756224A3E07F00269B45 /* DataQueue.swift */ = {isa = PBXFileReference; fileEncoding = 4; lastKnownFileType = sourcecode.swift; path = DataQueue.swift; sourceTree = "<group>"; };
 		BB1D756324A3E07F00269B45 /* DataQueueService.swift */ = {isa = PBXFileReference; fileEncoding = 4; lastKnownFileType = sourcecode.swift; path = DataQueueService.swift; sourceTree = "<group>"; };
@@ -547,11 +537,8 @@
 		76297427242941EE005CCC73 /* utility */ = {
 			isa = PBXGroup;
 			children = (
-<<<<<<< HEAD
 				78A64263249020C2004B4E46 /* unzip */,
-=======
 				214A24C82497FEBF002C310A /* URLEncoder.swift */,
->>>>>>> 25626c63
 				76850D1924313181003922F4 /* OperationOrderer.swift */,
 				21DB7093242BEBB800568A4C /* ThreadSafeDictionary.swift */,
 				21599655243E4EEB00E202B1 /* AnyCodable.swift */,
@@ -608,13 +595,7 @@
 		78D754D72437F93E00DB9124 /* ServicesTests */ = {
 			isa = PBXGroup;
 			children = (
-<<<<<<< HEAD
-				D4000F202458E08C0052C536 /* NetworkServiceTests.swift */,
-				78D754E32441192700DB9124 /* SystemInfoServiceTest.swift */,
-				78D754D82437F93E00DB9124 /* NamedKeyValueStoreTest.swift */,
-				785220D5245CA92F00B46E90 /* NamedKeyValueServiceTest.swift */,
 				78A6425E248983D6004B4E46 /* UnzipperTest.swift */,
-=======
 				BB1D756E24A3E09100269B45 /* AEPDataQueueService+Testable.swift */,
 				BB1D757224A3E09100269B45 /* AEPDataQueueServiceTests.swift */,
 				BB1D756F24A3E09100269B45 /* AEPDataQueueTests.swift */,
@@ -626,7 +607,6 @@
 				BB1D757424A3E09100269B45 /* SystemInfoServiceTest.swift */,
 				2181730424A526600053439A /* DiskCacheServiceTests.swift */,
 				BBB2015724B62334000A3250 /* LogLevelTest.swift */,
->>>>>>> 25626c63
 			);
 			path = ServicesTests;
 			sourceTree = "<group>";
@@ -794,11 +774,8 @@
 			buildActionMask = 2147483647;
 			files = (
 				213C8C0824297773009F780A /* EventHubError.swift in Sources */,
-<<<<<<< HEAD
 				7869CE0224BCC21D00128625 /* FileManager+ZIP.swift in Sources */,
-=======
 				BB1D756924A3E07F00269B45 /* DataQueueService.swift in Sources */,
->>>>>>> 25626c63
 				76850D1A24313181003922F4 /* OperationOrderer.swift in Sources */,
 				2179F183246490140004A7C0 /* Lifecycle.swift in Sources */,
 				213C8BC8242426DC009F780A /* Extension.swift in Sources */,
@@ -837,7 +814,6 @@
 				BB1D756C24A3E07F00269B45 /* AEPDataQueue.swift in Sources */,
 				2157951E24A2A9F00012ED28 /* CacheService.swift in Sources */,
 				21FBA54A2463DFCE00A2A009 /* Configuration.swift in Sources */,
-<<<<<<< HEAD
 				7869CE0424BCC21D00128625 /* ZipEntry.swift in Sources */,
 				7869CE0524BCC21D00128625 /* FileUnzipper.swift in Sources */,
 				7869CE0124BCC21D00128625 /* FileUnzipperConstants.swift in Sources */,
@@ -845,7 +821,6 @@
 				213C8BC6242426A1009F780A /* EventHub.swift in Sources */,
 				D4000F162458DEA20052C536 /* HttpMethod.swift in Sources */,
 				7869CDFB24BCC13F00128625 /* LifecycleMetricsBuilder.swift in Sources */,
-=======
 				BBF4D16B24B5227D00E51CE6 /* AEPLoggingService.swift in Sources */,
 				7629742C24294215005CCC73 /* SharedState.swift in Sources */,
 				213C8BC6242426A1009F780A /* EventHub.swift in Sources */,
@@ -854,7 +829,6 @@
 				78E2AC8C2476FFA900E49D64 /* LifecycleMetricsBuilder.swift in Sources */,
 				213F66302492A808000184DE /* MID.swift in Sources */,
 				2181948B2489F66D004F869A /* Identity.swift in Sources */,
->>>>>>> 25626c63
 				78D754F42445227D00DB9124 /* ApplicationSystemInfoService.swift in Sources */,
 				21CAC0F424229CDB00C11388 /* EventSource.swift in Sources */,
 				21FBA5502463DFFF00A2A009 /* ConfigurationConstants.swift in Sources */,
@@ -931,11 +905,8 @@
 				7629742F24294249005CCC73 /* SharedStateTest.swift in Sources */,
 				213E87B92433E9BD00033447 /* SharedStateTestHelper.swift in Sources */,
 				21F361A2246DE4C9009AB88B /* LifecycleMetricsTests.swift in Sources */,
-<<<<<<< HEAD
 				78A6425F248983D6004B4E46 /* UnzipperTest.swift in Sources */,
-=======
 				78A642592486DABB004B4E46 /* ThreadSafeArrayTests.swift in Sources */,
->>>>>>> 25626c63
 				21599659243E4F0B00E202B1 /* AnyCodableTests.swift in Sources */,
 				2131A1B22465D81400F1392D /* AEPCore+ConfigurationTests.swift in Sources */,
 				BB1D757A24A3E09100269B45 /* NetworkServiceTests.swift in Sources */,
