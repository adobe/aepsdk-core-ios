// !$*UTF8*$!
{
	archiveVersion = 1;
	classes = {
	};
	objectVersion = 50;
	objects = {

/* Begin PBXBuildFile section */
		211728912491680000BB7BD3 /* NetworkService+IdentityTests.swift in Sources */ = {isa = PBXBuildFile; fileRef = 211728902491680000BB7BD3 /* NetworkService+IdentityTests.swift */; };
		21172895249177FC00BB7BD3 /* Identifiable.swift in Sources */ = {isa = PBXBuildFile; fileRef = 21172894249177FC00BB7BD3 /* Identifiable.swift */; };
		212760FB24B4E1C5003AAC41 /* IdentityStateTests.swift in Sources */ = {isa = PBXBuildFile; fileRef = 212760FA24B4E1C5003AAC41 /* IdentityStateTests.swift */; };
		21315BB524575ED200D1B254 /* AEPCore.swift in Sources */ = {isa = PBXBuildFile; fileRef = 21315BB424575ED200D1B254 /* AEPCore.swift */; };
		21315BBA24579C4A00D1B254 /* AtomicCounter.swift in Sources */ = {isa = PBXBuildFile; fileRef = 21315BB924579C4A00D1B254 /* AtomicCounter.swift */; };
		21315BBB24579F1800D1B254 /* AtomicCounter.swift in Sources */ = {isa = PBXBuildFile; fileRef = 21315BB924579C4A00D1B254 /* AtomicCounter.swift */; };
		2131A1B22465D81400F1392D /* AEPCore+ConfigurationTests.swift in Sources */ = {isa = PBXBuildFile; fileRef = 2131A1B12465D81400F1392D /* AEPCore+ConfigurationTests.swift */; };
		2131A1B42465D81E00F1392D /* EventHub+Testable.swift in Sources */ = {isa = PBXBuildFile; fileRef = 2131A1B32465D81E00F1392D /* EventHub+Testable.swift */; };
		2137BA112498311600F01D04 /* URLQueryItem+Identity.swift in Sources */ = {isa = PBXBuildFile; fileRef = 2137BA102498311600F01D04 /* URLQueryItem+Identity.swift */; };
		2137BA132498314000F01D04 /* URL+Identity.swift in Sources */ = {isa = PBXBuildFile; fileRef = 2137BA122498314000F01D04 /* URL+Identity.swift */; };
		2137BA152498317500F01D04 /* URL+IdentityTests.swift in Sources */ = {isa = PBXBuildFile; fileRef = 2137BA142498317500F01D04 /* URL+IdentityTests.swift */; };
		2137BA172498318300F01D04 /* URLQueryItem+IdentityTests.swift in Sources */ = {isa = PBXBuildFile; fileRef = 2137BA162498318300F01D04 /* URLQueryItem+IdentityTests.swift */; };
		213C8BC8242426DC009F780A /* Extension.swift in Sources */ = {isa = PBXBuildFile; fileRef = 213C8BC7242426DC009F780A /* Extension.swift */; };
		213C8BCA242521BC009F780A /* EventHubTests.swift in Sources */ = {isa = PBXBuildFile; fileRef = 213C8BC9242521BC009F780A /* EventHubTests.swift */; };
		213C8BD524252302009F780A /* MockExtension.swift in Sources */ = {isa = PBXBuildFile; fileRef = 213C8BD424252302009F780A /* MockExtension.swift */; };
		213C8BD72428822A009F780A /* EventListenerContainer.swift in Sources */ = {isa = PBXBuildFile; fileRef = 213C8BD62428822A009F780A /* EventListenerContainer.swift */; };
		213C8C0824297773009F780A /* EventHubError.swift in Sources */ = {isa = PBXBuildFile; fileRef = 213C8C0724297773009F780A /* EventHubError.swift */; };
		213E87B92433E9BD00033447 /* SharedStateTestHelper.swift in Sources */ = {isa = PBXBuildFile; fileRef = 213E87B82433E9BD00033447 /* SharedStateTestHelper.swift */; };
		213F662E2492A36A000184DE /* AEPError.swift in Sources */ = {isa = PBXBuildFile; fileRef = 213F662D2492A36A000184DE /* AEPError.swift */; };
		213F66302492A808000184DE /* MID.swift in Sources */ = {isa = PBXBuildFile; fileRef = 213F662F2492A808000184DE /* MID.swift */; };
		213F66322492A8B9000184DE /* MIDTests.swift in Sources */ = {isa = PBXBuildFile; fileRef = 213F66312492A8B9000184DE /* MIDTests.swift */; };
		213F66342492C06B000184DE /* IdentityProperties.swift in Sources */ = {isa = PBXBuildFile; fileRef = 213F66332492C06B000184DE /* IdentityProperties.swift */; };
		214149C72429A39B00FCE512 /* SlowMockExtension.swift in Sources */ = {isa = PBXBuildFile; fileRef = 214149C52429A39B00FCE512 /* SlowMockExtension.swift */; };
		214A24C92497FEBF002C310A /* URLEncoder.swift in Sources */ = {isa = PBXBuildFile; fileRef = 214A24C82497FEBF002C310A /* URLEncoder.swift */; };
		214A24CB2497FFC2002C310A /* URLEncoderTests.swift in Sources */ = {isa = PBXBuildFile; fileRef = 214A24CA2497FFC1002C310A /* URLEncoderTests.swift */; };
		214B5221248AB1710034BF22 /* Event+Configuration.swift in Sources */ = {isa = PBXBuildFile; fileRef = 214B5220248AB1710034BF22 /* Event+Configuration.swift */; };
		214B5223248ABC710034BF22 /* AEPIdentity.swift in Sources */ = {isa = PBXBuildFile; fileRef = 214B5222248ABC710034BF22 /* AEPIdentity.swift */; };
		214B5225248ABCEB0034BF22 /* AEPIdentity+Identity.swift in Sources */ = {isa = PBXBuildFile; fileRef = 214B5224248ABCEB0034BF22 /* AEPIdentity+Identity.swift */; };
		214B5227248ABD5D0034BF22 /* IdentityConstants.swift in Sources */ = {isa = PBXBuildFile; fileRef = 214B5226248ABD5D0034BF22 /* IdentityConstants.swift */; };
		214B522A248AE66C0034BF22 /* AEPIdentity+IdentityTests.swift in Sources */ = {isa = PBXBuildFile; fileRef = 214B5229248AE66C0034BF22 /* AEPIdentity+IdentityTests.swift */; };
		2157951E24A2A9F00012ED28 /* CacheService.swift in Sources */ = {isa = PBXBuildFile; fileRef = 2157951D24A2A9F00012ED28 /* CacheService.swift */; };
		2157952024A2A9FE0012ED28 /* DiskCacheService.swift in Sources */ = {isa = PBXBuildFile; fileRef = 2157951F24A2A9FE0012ED28 /* DiskCacheService.swift */; };
		2157952224A2AA050012ED28 /* Cache.swift in Sources */ = {isa = PBXBuildFile; fileRef = 2157952124A2AA050012ED28 /* Cache.swift */; };
		2157952424A3D9E30012ED28 /* CacheExpiry.swift in Sources */ = {isa = PBXBuildFile; fileRef = 2157952324A3D9E30012ED28 /* CacheExpiry.swift */; };
		2157952624A3DC410012ED28 /* CacheEntry.swift in Sources */ = {isa = PBXBuildFile; fileRef = 2157952524A3DC410012ED28 /* CacheEntry.swift */; };
		2157EDBB24BCED01008F6A8B /* HitProcessable.swift in Sources */ = {isa = PBXBuildFile; fileRef = 2157EDBA24BCED01008F6A8B /* HitProcessable.swift */; };
		2157EDBD24BCED11008F6A8B /* HitQueuing.swift in Sources */ = {isa = PBXBuildFile; fileRef = 2157EDBC24BCED11008F6A8B /* HitQueuing.swift */; };
		2157EDBF24BCED31008F6A8B /* PersistentHitQueue.swift in Sources */ = {isa = PBXBuildFile; fileRef = 2157EDBE24BCED31008F6A8B /* PersistentHitQueue.swift */; };
		2157EDC124BCED63008F6A8B /* MockDataQueue.swift in Sources */ = {isa = PBXBuildFile; fileRef = 2157EDC024BCED63008F6A8B /* MockDataQueue.swift */; };
		2157EDC324BCED97008F6A8B /* PersistentHitQueueTests.swift in Sources */ = {isa = PBXBuildFile; fileRef = 2157EDC224BCED97008F6A8B /* PersistentHitQueueTests.swift */; };
		21599656243E4EEB00E202B1 /* AnyCodable.swift in Sources */ = {isa = PBXBuildFile; fileRef = 21599655243E4EEB00E202B1 /* AnyCodable.swift */; };
		21599659243E4F0B00E202B1 /* AnyCodableTests.swift in Sources */ = {isa = PBXBuildFile; fileRef = 21599658243E4F0B00E202B1 /* AnyCodableTests.swift */; };
		2159F4282493FF3C0008851C /* IdentityPropertiesTests.swift in Sources */ = {isa = PBXBuildFile; fileRef = 2159F4272493FF3C0008851C /* IdentityPropertiesTests.swift */; };
		215AA61D2465DFE200CEB4F4 /* CachedConfiguration.swift in Sources */ = {isa = PBXBuildFile; fileRef = 215AA61C2465DFE200CEB4F4 /* CachedConfiguration.swift */; };
		215AA61F2465DFF900CEB4F4 /* ConfigurationDownloader.swift in Sources */ = {isa = PBXBuildFile; fileRef = 215AA61E2465DFF900CEB4F4 /* ConfigurationDownloader.swift */; };
		215AA6212465E02C00CEB4F4 /* ConfigurationDownloaderTests.swift in Sources */ = {isa = PBXBuildFile; fileRef = 215AA6202465E02C00CEB4F4 /* ConfigurationDownloaderTests.swift */; };
		215AA6232465E06600CEB4F4 /* ADBMobileConfig.json in Resources */ = {isa = PBXBuildFile; fileRef = 215AA6222465E06600CEB4F4 /* ADBMobileConfig.json */; };
		215CA8152481C9430078D778 /* LifecycleState.swift in Sources */ = {isa = PBXBuildFile; fileRef = 215CA8142481C9430078D778 /* LifecycleState.swift */; };
		215CA8172481C9610078D778 /* LifecycleContextData.swift in Sources */ = {isa = PBXBuildFile; fileRef = 215CA8162481C9610078D778 /* LifecycleContextData.swift */; };
		215CA8192481CA780078D778 /* LifecycleStateTests.swift in Sources */ = {isa = PBXBuildFile; fileRef = 215CA8182481CA780078D778 /* LifecycleStateTests.swift */; };
		21629DAC2461CA88009D05BF /* LifecycleConstants.swift in Sources */ = {isa = PBXBuildFile; fileRef = 21629DAB2461CA88009D05BF /* LifecycleConstants.swift */; };
		21629DB02461CAD0009D05BF /* AEPCore+Lifecycle.swift in Sources */ = {isa = PBXBuildFile; fileRef = 21629DAF2461CAD0009D05BF /* AEPCore+Lifecycle.swift */; };
		21629DB22461CC48009D05BF /* AEPCore+LifecycleTests.swift in Sources */ = {isa = PBXBuildFile; fileRef = 21629DB12461CC48009D05BF /* AEPCore+LifecycleTests.swift */; };
		21649561249BD24E00B24F81 /* MobileIdentities.swift in Sources */ = {isa = PBXBuildFile; fileRef = 21649560249BD24E00B24F81 /* MobileIdentities.swift */; };
		21649563249BECE600B24F81 /* MobileIdentitiesTests.swift in Sources */ = {isa = PBXBuildFile; fileRef = 21649562249BECE600B24F81 /* MobileIdentitiesTests.swift */; };
		216CD93524BE2D1A00C4E060 /* Event+Lifecycle.swift in Sources */ = {isa = PBXBuildFile; fileRef = 21629DAD2461CABE009D05BF /* Event+Lifecycle.swift */; };
		2179F183246490140004A7C0 /* Lifecycle.swift in Sources */ = {isa = PBXBuildFile; fileRef = 21629DA92461CA3F009D05BF /* Lifecycle.swift */; };
		2181730524A526600053439A /* DiskCacheServiceTests.swift in Sources */ = {isa = PBXBuildFile; fileRef = 2181730424A526600053439A /* DiskCacheServiceTests.swift */; };
		2181947E2489CFEF004F869A /* LifecycleContextDataTests.swift in Sources */ = {isa = PBXBuildFile; fileRef = 2181947D2489CFEF004F869A /* LifecycleContextDataTests.swift */; };
		218194832489D3B7004F869A /* LifecycleFunctionalTests.swift in Sources */ = {isa = PBXBuildFile; fileRef = 218194822489D3B7004F869A /* LifecycleFunctionalTests.swift */; };
		218194882489D419004F869A /* AEPLifecycle.swift in Sources */ = {isa = PBXBuildFile; fileRef = 218194862489D40C004F869A /* AEPLifecycle.swift */; };
		2181948B2489F66D004F869A /* Identity.swift in Sources */ = {isa = PBXBuildFile; fileRef = 2181948A2489F66D004F869A /* Identity.swift */; };
		2181948D2489FA40004F869A /* MobileVisitorAuthenticationState.swift in Sources */ = {isa = PBXBuildFile; fileRef = 2181948C2489FA40004F869A /* MobileVisitorAuthenticationState.swift */; };
		2181948F2489FC97004F869A /* CustomIdentity.swift in Sources */ = {isa = PBXBuildFile; fileRef = 2181948E2489FC97004F869A /* CustomIdentity.swift */; };
		218208ED247EED6D003D3591 /* ConfigurationFunctionalTests.swift in Sources */ = {isa = PBXBuildFile; fileRef = 218208EC247EED6D003D3591 /* ConfigurationFunctionalTests.swift */; };
		2182778D24B792F9005A468A /* URLAppender.swift in Sources */ = {isa = PBXBuildFile; fileRef = 2182778C24B792F9005A468A /* URLAppender.swift */; };
		2182778F24B79320005A468A /* URLAppenderTests.swift in Sources */ = {isa = PBXBuildFile; fileRef = 2182778E24B79320005A468A /* URLAppenderTests.swift */; };
		218CAD7524744A6D004DA1E8 /* NetworkServiceConstants.swift in Sources */ = {isa = PBXBuildFile; fileRef = 218CAD7424744A6D004DA1E8 /* NetworkServiceConstants.swift */; };
		21A10255248170E5009AB015 /* MockConfigurationDownloaderNetworkService.swift in Sources */ = {isa = PBXBuildFile; fileRef = 21A10254248170E5009AB015 /* MockConfigurationDownloaderNetworkService.swift */; };
		21ABCAF324B39073008C4EDF /* MockDataStore.swift in Sources */ = {isa = PBXBuildFile; fileRef = 2181730224A51BD20053439A /* MockDataStore.swift */; };
		21B0B61924B3A6C8002A1B1A /* Event+Identity.swift in Sources */ = {isa = PBXBuildFile; fileRef = 21B0B61824B3A6C8002A1B1A /* Event+Identity.swift */; };
		21B0B61B24B3A7B7002A1B1A /* IdentityState.swift in Sources */ = {isa = PBXBuildFile; fileRef = 21B0B61A24B3A7B7002A1B1A /* IdentityState.swift */; };
		21C754B324785E52007B8871 /* ThreadSafeDictionaryTests.swift in Sources */ = {isa = PBXBuildFile; fileRef = 21C754B224785E52007B8871 /* ThreadSafeDictionaryTests.swift */; };
		21CAC0E02422917600C11388 /* AEPCore.framework in Frameworks */ = {isa = PBXBuildFile; fileRef = 21CAC0D62422917600C11388 /* AEPCore.framework */; };
		21CAC0E52422917600C11388 /* AEPCoreTests.swift in Sources */ = {isa = PBXBuildFile; fileRef = 21CAC0E42422917600C11388 /* AEPCoreTests.swift */; };
		21CAC0E72422917600C11388 /* AEPCore.h in Headers */ = {isa = PBXBuildFile; fileRef = 21CAC0D92422917600C11388 /* AEPCore.h */; settings = {ATTRIBUTES = (Public, ); }; };
		21CAC0F424229CDB00C11388 /* EventSource.swift in Sources */ = {isa = PBXBuildFile; fileRef = 21CAC0F124229CDB00C11388 /* EventSource.swift */; };
		21CAC0F524229CDB00C11388 /* Event.swift in Sources */ = {isa = PBXBuildFile; fileRef = 21CAC0F224229CDB00C11388 /* Event.swift */; };
		21CAC0F624229CDB00C11388 /* EventType.swift in Sources */ = {isa = PBXBuildFile; fileRef = 21CAC0F324229CDB00C11388 /* EventType.swift */; };
		21CD2B23246C7B7F0041E1A2 /* MockSystemInfoService.swift in Sources */ = {isa = PBXBuildFile; fileRef = 21CD2B22246C7B7F0041E1A2 /* MockSystemInfoService.swift */; };
		21DB708D242AAD3D00568A4C /* ExtensionContainer.swift in Sources */ = {isa = PBXBuildFile; fileRef = 21DB708C242AAD3D00568A4C /* ExtensionContainer.swift */; };
		21DB7094242BEBB800568A4C /* ThreadSafeDictionary.swift in Sources */ = {isa = PBXBuildFile; fileRef = 21DB7093242BEBB800568A4C /* ThreadSafeDictionary.swift */; };
		21F02C2F2476F44300D25528 /* LifecycleSessionTests.swift in Sources */ = {isa = PBXBuildFile; fileRef = 21F02C2E2476F44300D25528 /* LifecycleSessionTests.swift */; };
		21F02C322476F49F00D25528 /* LifecycleSession.swift in Sources */ = {isa = PBXBuildFile; fileRef = 21F02C302476F45B00D25528 /* LifecycleSession.swift */; };
		21F02C342477066800D25528 /* ConfigurationState.swift in Sources */ = {isa = PBXBuildFile; fileRef = 21F02C332477066800D25528 /* ConfigurationState.swift */; };
		21F02C362477067900D25528 /* LaunchIDManager.swift in Sources */ = {isa = PBXBuildFile; fileRef = 21F02C352477067900D25528 /* LaunchIDManager.swift */; };
		21F02C382477077600D25528 /* ConfigurationStateTests.swift in Sources */ = {isa = PBXBuildFile; fileRef = 21F02C372477077600D25528 /* ConfigurationStateTests.swift */; };
		21F02C3A247707D800D25528 /* LaunchIDManagerTests.swift in Sources */ = {isa = PBXBuildFile; fileRef = 21F02C39247707D800D25528 /* LaunchIDManagerTests.swift */; };
		21F02C3E2477819100D25528 /* MockConfigurationDownloader.swift in Sources */ = {isa = PBXBuildFile; fileRef = 21F02C3D2477819100D25528 /* MockConfigurationDownloader.swift */; };
		21F235BD24325A6200C3E59A /* EventHubConstants.swift in Sources */ = {isa = PBXBuildFile; fileRef = 21F235BC24325A6200C3E59A /* EventHubConstants.swift */; };
		21F361A0246DE4B5009AB88B /* LifecycleMetrics.swift in Sources */ = {isa = PBXBuildFile; fileRef = 21F3619F246DE4B5009AB88B /* LifecycleMetrics.swift */; };
		21F361A2246DE4C9009AB88B /* LifecycleMetricsTests.swift in Sources */ = {isa = PBXBuildFile; fileRef = 21F361A1246DE4C9009AB88B /* LifecycleMetricsTests.swift */; };
		21F9174C2433E429000743E3 /* MockExtensionTwo.swift in Sources */ = {isa = PBXBuildFile; fileRef = 21F9174B2433E429000743E3 /* MockExtensionTwo.swift */; };
		21FB910E247639EE00074BF9 /* ConfigurationDownloadable.swift in Sources */ = {isa = PBXBuildFile; fileRef = 21FB910D247639EE00074BF9 /* ConfigurationDownloadable.swift */; };
		21FBA54A2463DFCE00A2A009 /* Configuration.swift in Sources */ = {isa = PBXBuildFile; fileRef = 21FBA5492463DFCE00A2A009 /* Configuration.swift */; };
		21FBA54C2463DFDB00A2A009 /* AEPCore+Configuration.swift in Sources */ = {isa = PBXBuildFile; fileRef = 21FBA54B2463DFDB00A2A009 /* AEPCore+Configuration.swift */; };
		21FBA54E2463DFE800A2A009 /* PrivacyStatus.swift in Sources */ = {isa = PBXBuildFile; fileRef = 21FBA54D2463DFE800A2A009 /* PrivacyStatus.swift */; };
		21FBA5502463DFFF00A2A009 /* ConfigurationConstants.swift in Sources */ = {isa = PBXBuildFile; fileRef = 21FBA54F2463DFFF00A2A009 /* ConfigurationConstants.swift */; };
		21FBA5522463E55200A2A009 /* AEPConfiguration.swift in Sources */ = {isa = PBXBuildFile; fileRef = 21FBA5512463E55200A2A009 /* AEPConfiguration.swift */; };
		21FBBB252491553100C66506 /* NetworkService+Identity.swift in Sources */ = {isa = PBXBuildFile; fileRef = 21FBBB242491553100C66506 /* NetworkService+Identity.swift */; };
		3F03976524BE43650019F095 /* TestableExtensionRuntime.swift in Sources */ = {isa = PBXBuildFile; fileRef = 3FC9665424B4D7620096F572 /* TestableExtensionRuntime.swift */; };
		3FC9665324B3E4EE0096F572 /* ExtensionRuntime.swift in Sources */ = {isa = PBXBuildFile; fileRef = 3FC9665224B3E4EE0096F572 /* ExtensionRuntime.swift */; };
		7629742F24294249005CCC73 /* SharedStateTest.swift in Sources */ = {isa = PBXBuildFile; fileRef = 7629742E24294249005CCC73 /* SharedStateTest.swift */; };
		76850D18242EDE58003922F4 /* OperationOrdererTests.swift in Sources */ = {isa = PBXBuildFile; fileRef = 76850D17242EDE58003922F4 /* OperationOrdererTests.swift */; };
		76850D1A24313181003922F4 /* OperationOrderer.swift in Sources */ = {isa = PBXBuildFile; fileRef = 76850D1924313181003922F4 /* OperationOrderer.swift */; };
		785220D4245C921D00B46E90 /* NamedUserDefaultKeyValueService.swift in Sources */ = {isa = PBXBuildFile; fileRef = 785220D3245C921D00B46E90 /* NamedUserDefaultKeyValueService.swift */; };
		7861450024BCD5C2004CB317 /* SharedState.swift in Sources */ = {isa = PBXBuildFile; fileRef = 786144FF24BCD5C1004CB317 /* SharedState.swift */; };
		7861450624BCD6A1004CB317 /* EventHub.swift in Sources */ = {isa = PBXBuildFile; fileRef = 7861450524BCD6A1004CB317 /* EventHub.swift */; };
		7861450824BCD6B9004CB317 /* HttpMethod.swift in Sources */ = {isa = PBXBuildFile; fileRef = 7861450724BCD6B9004CB317 /* HttpMethod.swift */; };
		7869CDFB24BCC13F00128625 /* LifecycleMetricsBuilder.swift in Sources */ = {isa = PBXBuildFile; fileRef = 7869CDFA24BCC13F00128625 /* LifecycleMetricsBuilder.swift */; };
		7869CE0124BCC21D00128625 /* FileUnzipperConstants.swift in Sources */ = {isa = PBXBuildFile; fileRef = 7869CDFC24BCC21D00128625 /* FileUnzipperConstants.swift */; };
		7869CE0224BCC21D00128625 /* FileManager+ZIP.swift in Sources */ = {isa = PBXBuildFile; fileRef = 7869CDFD24BCC21D00128625 /* FileManager+ZIP.swift */; };
		7869CE0324BCC21D00128625 /* ZipArchive.swift in Sources */ = {isa = PBXBuildFile; fileRef = 7869CDFE24BCC21D00128625 /* ZipArchive.swift */; };
		7869CE0424BCC21D00128625 /* ZipEntry.swift in Sources */ = {isa = PBXBuildFile; fileRef = 7869CDFF24BCC21D00128625 /* ZipEntry.swift */; };
		7869CE0524BCC21D00128625 /* FileUnzipper.swift in Sources */ = {isa = PBXBuildFile; fileRef = 7869CE0024BCC21D00128625 /* FileUnzipper.swift */; };
		78A642572486C98E004B4E46 /* ThreadSafeArray.swift in Sources */ = {isa = PBXBuildFile; fileRef = 78A642562486C98E004B4E46 /* ThreadSafeArray.swift */; };
		78A642592486DABB004B4E46 /* ThreadSafeArrayTests.swift in Sources */ = {isa = PBXBuildFile; fileRef = 78A642582486DABB004B4E46 /* ThreadSafeArrayTests.swift */; };
		78A6425D2489817A004B4E46 /* TestRules.zip in Resources */ = {isa = PBXBuildFile; fileRef = 78A6425C2489817A004B4E46 /* TestRules.zip */; };
		78A6425F248983D6004B4E46 /* UnzipperTest.swift in Sources */ = {isa = PBXBuildFile; fileRef = 78A6425E248983D6004B4E46 /* UnzipperTest.swift */; };
		78D754D52437F92300DB9124 /* NamedKeyValueService.swift in Sources */ = {isa = PBXBuildFile; fileRef = 78D754D42437F92300DB9124 /* NamedKeyValueService.swift */; };
		78D754DB243B7E1A00DB9124 /* NamedKeyValueStore.swift in Sources */ = {isa = PBXBuildFile; fileRef = 78D754DA243B7E1900DB9124 /* NamedKeyValueStore.swift */; };
		78D754DF243BC34100DB9124 /* SystemInfoService.swift in Sources */ = {isa = PBXBuildFile; fileRef = 78D754DE243BC34100DB9124 /* SystemInfoService.swift */; };
		78D754F2244511D100DB9124 /* TestConfig.json in Resources */ = {isa = PBXBuildFile; fileRef = 78D754F1244511D100DB9124 /* TestConfig.json */; };
		78D754F42445227D00DB9124 /* ApplicationSystemInfoService.swift in Sources */ = {isa = PBXBuildFile; fileRef = 78D754F32445227D00DB9124 /* ApplicationSystemInfoService.swift */; };
		78DEFEF1244A183400D7E9FB /* TestImage.png in Resources */ = {isa = PBXBuildFile; fileRef = 78DEFEF0244A183400D7E9FB /* TestImage.png */; };
		78DEFEF324509E3C00D7E9FB /* AEPServiceProvider.swift in Sources */ = {isa = PBXBuildFile; fileRef = 78DEFEF224509E3C00D7E9FB /* AEPServiceProvider.swift */; };
		78E2AC8E247700F400E49D64 /* LifecycleMetricsBuilderTests.swift in Sources */ = {isa = PBXBuildFile; fileRef = 78E2AC8D247700F400E49D64 /* LifecycleMetricsBuilderTests.swift */; };
		BB1D756824A3E07F00269B45 /* DataQueue.swift in Sources */ = {isa = PBXBuildFile; fileRef = BB1D756224A3E07F00269B45 /* DataQueue.swift */; };
		BB1D756924A3E07F00269B45 /* DataQueueService.swift in Sources */ = {isa = PBXBuildFile; fileRef = BB1D756324A3E07F00269B45 /* DataQueueService.swift */; };
		BB1D756A24A3E07F00269B45 /* AEPDataQueueService.swift in Sources */ = {isa = PBXBuildFile; fileRef = BB1D756424A3E07F00269B45 /* AEPDataQueueService.swift */; };
		BB1D756B24A3E07F00269B45 /* DataEntity.swift in Sources */ = {isa = PBXBuildFile; fileRef = BB1D756524A3E07F00269B45 /* DataEntity.swift */; };
		BB1D756C24A3E07F00269B45 /* AEPDataQueue.swift in Sources */ = {isa = PBXBuildFile; fileRef = BB1D756624A3E07F00269B45 /* AEPDataQueue.swift */; };
		BB1D756D24A3E07F00269B45 /* SQLiteWrapper.swift in Sources */ = {isa = PBXBuildFile; fileRef = BB1D756724A3E07F00269B45 /* SQLiteWrapper.swift */; };
		BB1D757724A3E09100269B45 /* AEPDataQueueService+Testable.swift in Sources */ = {isa = PBXBuildFile; fileRef = BB1D756E24A3E09100269B45 /* AEPDataQueueService+Testable.swift */; };
		BB1D757824A3E09100269B45 /* AEPDataQueueTests.swift in Sources */ = {isa = PBXBuildFile; fileRef = BB1D756F24A3E09100269B45 /* AEPDataQueueTests.swift */; };
		BB1D757A24A3E09100269B45 /* NetworkServiceTests.swift in Sources */ = {isa = PBXBuildFile; fileRef = BB1D757124A3E09100269B45 /* NetworkServiceTests.swift */; };
		BB1D757B24A3E09100269B45 /* AEPDataQueueServiceTests.swift in Sources */ = {isa = PBXBuildFile; fileRef = BB1D757224A3E09100269B45 /* AEPDataQueueServiceTests.swift */; };
		BB1D757C24A3E09100269B45 /* SQLiteWrapperTests.swift in Sources */ = {isa = PBXBuildFile; fileRef = BB1D757324A3E09100269B45 /* SQLiteWrapperTests.swift */; };
		BB1D757D24A3E09100269B45 /* SystemInfoServiceTest.swift in Sources */ = {isa = PBXBuildFile; fileRef = BB1D757424A3E09100269B45 /* SystemInfoServiceTest.swift */; };
		BB1D757E24A3E09100269B45 /* NamedKeyValueStoreTest.swift in Sources */ = {isa = PBXBuildFile; fileRef = BB1D757524A3E09100269B45 /* NamedKeyValueStoreTest.swift */; };
		BB1D757F24A3E09100269B45 /* NamedKeyValueServiceTest.swift in Sources */ = {isa = PBXBuildFile; fileRef = BB1D757624A3E09100269B45 /* NamedKeyValueServiceTest.swift */; };
		BB55A81224B39CE700A23251 /* Log.swift in Sources */ = {isa = PBXBuildFile; fileRef = BB55A81124B39CE700A23251 /* Log.swift */; };
		BB55A81424B39D3800A23251 /* LoggingService.swift in Sources */ = {isa = PBXBuildFile; fileRef = BB55A81324B39D3800A23251 /* LoggingService.swift */; };
		BBB2015824B62334000A3250 /* LogLevelTest.swift in Sources */ = {isa = PBXBuildFile; fileRef = BBB2015724B62334000A3250 /* LogLevelTest.swift */; };
		BBB2015A24B624B7000A3250 /* LogLevel.swift in Sources */ = {isa = PBXBuildFile; fileRef = BBB2015924B624B7000A3250 /* LogLevel.swift */; };
		BBB2016124BE1E70000A3250 /* URLService.swift in Sources */ = {isa = PBXBuildFile; fileRef = BBB2015F24BE1E70000A3250 /* URLService.swift */; };
		BBB2016224BE1E70000A3250 /* AEPURLService.swift in Sources */ = {isa = PBXBuildFile; fileRef = BBB2016024BE1E70000A3250 /* AEPURLService.swift */; };
		BBB2016524BE28BA000A3250 /* AEPURLServiceTest.swift in Sources */ = {isa = PBXBuildFile; fileRef = BBB2016424BE28BA000A3250 /* AEPURLServiceTest.swift */; };
		BBF4D16B24B5227D00E51CE6 /* AEPLoggingService.swift in Sources */ = {isa = PBXBuildFile; fileRef = BBF4D16A24B5227D00E51CE6 /* AEPLoggingService.swift */; };
		D4000F122458DE700052C536 /* NetworkService.swift in Sources */ = {isa = PBXBuildFile; fileRef = D4000F112458DE700052C536 /* NetworkService.swift */; };
		D4000F142458DE8E0052C536 /* AEPNetworkService.swift in Sources */ = {isa = PBXBuildFile; fileRef = D4000F132458DE8E0052C536 /* AEPNetworkService.swift */; };
		D4000F182458DEB60052C536 /* HttpConnection.swift in Sources */ = {isa = PBXBuildFile; fileRef = D4000F172458DEB60052C536 /* HttpConnection.swift */; };
		D4000F1A2458DEDE0052C536 /* NetworkRequest.swift in Sources */ = {isa = PBXBuildFile; fileRef = D4000F192458DEDE0052C536 /* NetworkRequest.swift */; };
		D4000F252458E10D0052C536 /* MockURLSession.swift in Sources */ = {isa = PBXBuildFile; fileRef = D4000F242458E10D0052C536 /* MockURLSession.swift */; };
		D4000F272458E1240052C536 /* MockTask.swift in Sources */ = {isa = PBXBuildFile; fileRef = D4000F262458E1240052C536 /* MockTask.swift */; };
		D4000F2C2458E8350052C536 /* MockNetworkServiceOverrider.swift in Sources */ = {isa = PBXBuildFile; fileRef = D4000F2B2458E8350052C536 /* MockNetworkServiceOverrider.swift */; };
/* End PBXBuildFile section */

/* Begin PBXContainerItemProxy section */
		21CAC0E12422917600C11388 /* PBXContainerItemProxy */ = {
			isa = PBXContainerItemProxy;
			containerPortal = 21CAC0CD2422917600C11388 /* Project object */;
			proxyType = 1;
			remoteGlobalIDString = 21CAC0D52422917600C11388;
			remoteInfo = AEPCore;
		};
/* End PBXContainerItemProxy section */

/* Begin PBXFileReference section */
		211728902491680000BB7BD3 /* NetworkService+IdentityTests.swift */ = {isa = PBXFileReference; lastKnownFileType = sourcecode.swift; path = "NetworkService+IdentityTests.swift"; sourceTree = "<group>"; };
		21172894249177FC00BB7BD3 /* Identifiable.swift */ = {isa = PBXFileReference; lastKnownFileType = sourcecode.swift; path = Identifiable.swift; sourceTree = "<group>"; };
		212760FA24B4E1C5003AAC41 /* IdentityStateTests.swift */ = {isa = PBXFileReference; lastKnownFileType = sourcecode.swift; path = IdentityStateTests.swift; sourceTree = "<group>"; };
		21315BB424575ED200D1B254 /* AEPCore.swift */ = {isa = PBXFileReference; lastKnownFileType = sourcecode.swift; name = AEPCore.swift; path = Sources/AEPCore.swift; sourceTree = "<group>"; };
		21315BB924579C4A00D1B254 /* AtomicCounter.swift */ = {isa = PBXFileReference; lastKnownFileType = sourcecode.swift; path = AtomicCounter.swift; sourceTree = "<group>"; };
		2131A1B12465D81400F1392D /* AEPCore+ConfigurationTests.swift */ = {isa = PBXFileReference; fileEncoding = 4; lastKnownFileType = sourcecode.swift; path = "AEPCore+ConfigurationTests.swift"; sourceTree = "<group>"; };
		2131A1B32465D81E00F1392D /* EventHub+Testable.swift */ = {isa = PBXFileReference; fileEncoding = 4; lastKnownFileType = sourcecode.swift; path = "EventHub+Testable.swift"; sourceTree = "<group>"; };
		2137BA102498311600F01D04 /* URLQueryItem+Identity.swift */ = {isa = PBXFileReference; lastKnownFileType = sourcecode.swift; path = "URLQueryItem+Identity.swift"; sourceTree = "<group>"; };
		2137BA122498314000F01D04 /* URL+Identity.swift */ = {isa = PBXFileReference; lastKnownFileType = sourcecode.swift; path = "URL+Identity.swift"; sourceTree = "<group>"; };
		2137BA142498317500F01D04 /* URL+IdentityTests.swift */ = {isa = PBXFileReference; lastKnownFileType = sourcecode.swift; path = "URL+IdentityTests.swift"; sourceTree = "<group>"; };
		2137BA162498318300F01D04 /* URLQueryItem+IdentityTests.swift */ = {isa = PBXFileReference; lastKnownFileType = sourcecode.swift; path = "URLQueryItem+IdentityTests.swift"; sourceTree = "<group>"; };
		213C8BC7242426DC009F780A /* Extension.swift */ = {isa = PBXFileReference; lastKnownFileType = sourcecode.swift; path = Extension.swift; sourceTree = "<group>"; };
		213C8BC9242521BC009F780A /* EventHubTests.swift */ = {isa = PBXFileReference; lastKnownFileType = sourcecode.swift; path = EventHubTests.swift; sourceTree = "<group>"; };
		213C8BD424252302009F780A /* MockExtension.swift */ = {isa = PBXFileReference; lastKnownFileType = sourcecode.swift; path = MockExtension.swift; sourceTree = "<group>"; };
		213C8BD62428822A009F780A /* EventListenerContainer.swift */ = {isa = PBXFileReference; lastKnownFileType = sourcecode.swift; path = EventListenerContainer.swift; sourceTree = "<group>"; };
		213C8C0724297773009F780A /* EventHubError.swift */ = {isa = PBXFileReference; lastKnownFileType = sourcecode.swift; path = EventHubError.swift; sourceTree = "<group>"; };
		213E87B82433E9BD00033447 /* SharedStateTestHelper.swift */ = {isa = PBXFileReference; lastKnownFileType = sourcecode.swift; path = SharedStateTestHelper.swift; sourceTree = "<group>"; };
		213F662D2492A36A000184DE /* AEPError.swift */ = {isa = PBXFileReference; lastKnownFileType = sourcecode.swift; name = AEPError.swift; path = Sources/AEPError.swift; sourceTree = "<group>"; };
		213F662F2492A808000184DE /* MID.swift */ = {isa = PBXFileReference; lastKnownFileType = sourcecode.swift; path = MID.swift; sourceTree = "<group>"; };
		213F66312492A8B9000184DE /* MIDTests.swift */ = {isa = PBXFileReference; lastKnownFileType = sourcecode.swift; path = MIDTests.swift; sourceTree = "<group>"; };
		213F66332492C06B000184DE /* IdentityProperties.swift */ = {isa = PBXFileReference; lastKnownFileType = sourcecode.swift; path = IdentityProperties.swift; sourceTree = "<group>"; };
		214149C52429A39B00FCE512 /* SlowMockExtension.swift */ = {isa = PBXFileReference; lastKnownFileType = sourcecode.swift; path = SlowMockExtension.swift; sourceTree = "<group>"; };
		214A24C82497FEBF002C310A /* URLEncoder.swift */ = {isa = PBXFileReference; lastKnownFileType = sourcecode.swift; path = URLEncoder.swift; sourceTree = "<group>"; };
		214A24CA2497FFC1002C310A /* URLEncoderTests.swift */ = {isa = PBXFileReference; lastKnownFileType = sourcecode.swift; path = URLEncoderTests.swift; sourceTree = "<group>"; };
		214B5220248AB1710034BF22 /* Event+Configuration.swift */ = {isa = PBXFileReference; fileEncoding = 4; lastKnownFileType = sourcecode.swift; name = "Event+Configuration.swift"; path = "Sources/configuration/Event+Configuration.swift"; sourceTree = SOURCE_ROOT; };
		214B5222248ABC710034BF22 /* AEPIdentity.swift */ = {isa = PBXFileReference; lastKnownFileType = sourcecode.swift; path = AEPIdentity.swift; sourceTree = "<group>"; };
		214B5224248ABCEB0034BF22 /* AEPIdentity+Identity.swift */ = {isa = PBXFileReference; lastKnownFileType = sourcecode.swift; path = "AEPIdentity+Identity.swift"; sourceTree = "<group>"; };
		214B5226248ABD5D0034BF22 /* IdentityConstants.swift */ = {isa = PBXFileReference; lastKnownFileType = sourcecode.swift; path = IdentityConstants.swift; sourceTree = "<group>"; };
		214B5229248AE66C0034BF22 /* AEPIdentity+IdentityTests.swift */ = {isa = PBXFileReference; lastKnownFileType = sourcecode.swift; path = "AEPIdentity+IdentityTests.swift"; sourceTree = "<group>"; };
		2157951D24A2A9F00012ED28 /* CacheService.swift */ = {isa = PBXFileReference; lastKnownFileType = sourcecode.swift; path = CacheService.swift; sourceTree = "<group>"; };
		2157951F24A2A9FE0012ED28 /* DiskCacheService.swift */ = {isa = PBXFileReference; lastKnownFileType = sourcecode.swift; path = DiskCacheService.swift; sourceTree = "<group>"; };
		2157952124A2AA050012ED28 /* Cache.swift */ = {isa = PBXFileReference; lastKnownFileType = sourcecode.swift; path = Cache.swift; sourceTree = "<group>"; };
		2157952324A3D9E30012ED28 /* CacheExpiry.swift */ = {isa = PBXFileReference; lastKnownFileType = sourcecode.swift; path = CacheExpiry.swift; sourceTree = "<group>"; };
		2157952524A3DC410012ED28 /* CacheEntry.swift */ = {isa = PBXFileReference; lastKnownFileType = sourcecode.swift; path = CacheEntry.swift; sourceTree = "<group>"; };
		2157EDBA24BCED01008F6A8B /* HitProcessable.swift */ = {isa = PBXFileReference; lastKnownFileType = sourcecode.swift; path = HitProcessable.swift; sourceTree = "<group>"; };
		2157EDBC24BCED11008F6A8B /* HitQueuing.swift */ = {isa = PBXFileReference; lastKnownFileType = sourcecode.swift; path = HitQueuing.swift; sourceTree = "<group>"; };
		2157EDBE24BCED31008F6A8B /* PersistentHitQueue.swift */ = {isa = PBXFileReference; lastKnownFileType = sourcecode.swift; path = PersistentHitQueue.swift; sourceTree = "<group>"; };
		2157EDC024BCED63008F6A8B /* MockDataQueue.swift */ = {isa = PBXFileReference; lastKnownFileType = sourcecode.swift; path = MockDataQueue.swift; sourceTree = "<group>"; };
		2157EDC224BCED97008F6A8B /* PersistentHitQueueTests.swift */ = {isa = PBXFileReference; lastKnownFileType = sourcecode.swift; path = PersistentHitQueueTests.swift; sourceTree = "<group>"; };
		21599655243E4EEB00E202B1 /* AnyCodable.swift */ = {isa = PBXFileReference; lastKnownFileType = sourcecode.swift; path = AnyCodable.swift; sourceTree = "<group>"; };
		21599658243E4F0B00E202B1 /* AnyCodableTests.swift */ = {isa = PBXFileReference; lastKnownFileType = sourcecode.swift; path = AnyCodableTests.swift; sourceTree = "<group>"; };
		2159F4272493FF3C0008851C /* IdentityPropertiesTests.swift */ = {isa = PBXFileReference; lastKnownFileType = sourcecode.swift; path = IdentityPropertiesTests.swift; sourceTree = "<group>"; };
		215AA61C2465DFE200CEB4F4 /* CachedConfiguration.swift */ = {isa = PBXFileReference; lastKnownFileType = sourcecode.swift; name = CachedConfiguration.swift; path = Sources/configuration/CachedConfiguration.swift; sourceTree = SOURCE_ROOT; };
		215AA61E2465DFF900CEB4F4 /* ConfigurationDownloader.swift */ = {isa = PBXFileReference; lastKnownFileType = sourcecode.swift; name = ConfigurationDownloader.swift; path = Sources/configuration/ConfigurationDownloader.swift; sourceTree = SOURCE_ROOT; };
		215AA6202465E02C00CEB4F4 /* ConfigurationDownloaderTests.swift */ = {isa = PBXFileReference; lastKnownFileType = sourcecode.swift; path = ConfigurationDownloaderTests.swift; sourceTree = "<group>"; };
		215AA6222465E06600CEB4F4 /* ADBMobileConfig.json */ = {isa = PBXFileReference; lastKnownFileType = text.json; path = ADBMobileConfig.json; sourceTree = "<group>"; };
		215CA8142481C9430078D778 /* LifecycleState.swift */ = {isa = PBXFileReference; lastKnownFileType = sourcecode.swift; name = LifecycleState.swift; path = Sources/Lifecycle/LifecycleState.swift; sourceTree = SOURCE_ROOT; };
		215CA8162481C9610078D778 /* LifecycleContextData.swift */ = {isa = PBXFileReference; lastKnownFileType = sourcecode.swift; name = LifecycleContextData.swift; path = Sources/Lifecycle/LifecycleContextData.swift; sourceTree = SOURCE_ROOT; };
		215CA8182481CA780078D778 /* LifecycleStateTests.swift */ = {isa = PBXFileReference; lastKnownFileType = sourcecode.swift; path = LifecycleStateTests.swift; sourceTree = "<group>"; };
		21629DA92461CA3F009D05BF /* Lifecycle.swift */ = {isa = PBXFileReference; lastKnownFileType = sourcecode.swift; name = Lifecycle.swift; path = Sources/Lifecycle/Lifecycle.swift; sourceTree = SOURCE_ROOT; };
		21629DAB2461CA88009D05BF /* LifecycleConstants.swift */ = {isa = PBXFileReference; lastKnownFileType = sourcecode.swift; name = LifecycleConstants.swift; path = Sources/Lifecycle/LifecycleConstants.swift; sourceTree = SOURCE_ROOT; };
		21629DAD2461CABE009D05BF /* Event+Lifecycle.swift */ = {isa = PBXFileReference; lastKnownFileType = sourcecode.swift; name = "Event+Lifecycle.swift"; path = "Sources/Lifecycle/Event+Lifecycle.swift"; sourceTree = SOURCE_ROOT; };
		21629DAF2461CAD0009D05BF /* AEPCore+Lifecycle.swift */ = {isa = PBXFileReference; lastKnownFileType = sourcecode.swift; name = "AEPCore+Lifecycle.swift"; path = "Sources/Lifecycle/AEPCore+Lifecycle.swift"; sourceTree = SOURCE_ROOT; };
		21629DB12461CC48009D05BF /* AEPCore+LifecycleTests.swift */ = {isa = PBXFileReference; lastKnownFileType = sourcecode.swift; path = "AEPCore+LifecycleTests.swift"; sourceTree = "<group>"; };
		21649560249BD24E00B24F81 /* MobileIdentities.swift */ = {isa = PBXFileReference; lastKnownFileType = sourcecode.swift; name = MobileIdentities.swift; path = Sources/configuration/MobileIdentities.swift; sourceTree = SOURCE_ROOT; };
		21649562249BECE600B24F81 /* MobileIdentitiesTests.swift */ = {isa = PBXFileReference; lastKnownFileType = sourcecode.swift; path = MobileIdentitiesTests.swift; sourceTree = "<group>"; };
		2181730224A51BD20053439A /* MockDataStore.swift */ = {isa = PBXFileReference; lastKnownFileType = sourcecode.swift; path = MockDataStore.swift; sourceTree = "<group>"; };
		2181730424A526600053439A /* DiskCacheServiceTests.swift */ = {isa = PBXFileReference; lastKnownFileType = sourcecode.swift; path = DiskCacheServiceTests.swift; sourceTree = "<group>"; };
		2181947D2489CFEF004F869A /* LifecycleContextDataTests.swift */ = {isa = PBXFileReference; lastKnownFileType = sourcecode.swift; path = LifecycleContextDataTests.swift; sourceTree = "<group>"; };
		2181947F2489D303004F869A /* Event+Lifecycle.swift */ = {isa = PBXFileReference; lastKnownFileType = sourcecode.swift; name = "Event+Lifecycle.swift"; path = "Sources/Lifecycle/Event+Lifecycle.swift"; sourceTree = SOURCE_ROOT; };
		218194822489D3B7004F869A /* LifecycleFunctionalTests.swift */ = {isa = PBXFileReference; lastKnownFileType = sourcecode.swift; path = LifecycleFunctionalTests.swift; sourceTree = "<group>"; };
		218194842489D3D7004F869A /* MockDataStore.swift */ = {isa = PBXFileReference; lastKnownFileType = sourcecode.swift; path = MockDataStore.swift; sourceTree = "<group>"; };
		218194862489D40C004F869A /* AEPLifecycle.swift */ = {isa = PBXFileReference; fileEncoding = 4; lastKnownFileType = sourcecode.swift; name = AEPLifecycle.swift; path = Sources/Lifecycle/AEPLifecycle.swift; sourceTree = SOURCE_ROOT; };
		2181948A2489F66D004F869A /* Identity.swift */ = {isa = PBXFileReference; lastKnownFileType = sourcecode.swift; path = Identity.swift; sourceTree = "<group>"; };
		2181948C2489FA40004F869A /* MobileVisitorAuthenticationState.swift */ = {isa = PBXFileReference; lastKnownFileType = sourcecode.swift; path = MobileVisitorAuthenticationState.swift; sourceTree = "<group>"; };
		2181948E2489FC97004F869A /* CustomIdentity.swift */ = {isa = PBXFileReference; lastKnownFileType = sourcecode.swift; path = CustomIdentity.swift; sourceTree = "<group>"; };
		218208EC247EED6D003D3591 /* ConfigurationFunctionalTests.swift */ = {isa = PBXFileReference; lastKnownFileType = sourcecode.swift; path = ConfigurationFunctionalTests.swift; sourceTree = "<group>"; };
		2182778C24B792F9005A468A /* URLAppender.swift */ = {isa = PBXFileReference; lastKnownFileType = sourcecode.swift; path = URLAppender.swift; sourceTree = "<group>"; };
		2182778E24B79320005A468A /* URLAppenderTests.swift */ = {isa = PBXFileReference; lastKnownFileType = sourcecode.swift; path = URLAppenderTests.swift; sourceTree = "<group>"; };
		218CAD7424744A6D004DA1E8 /* NetworkServiceConstants.swift */ = {isa = PBXFileReference; lastKnownFileType = sourcecode.swift; path = NetworkServiceConstants.swift; sourceTree = "<group>"; };
		21A10254248170E5009AB015 /* MockConfigurationDownloaderNetworkService.swift */ = {isa = PBXFileReference; lastKnownFileType = sourcecode.swift; path = MockConfigurationDownloaderNetworkService.swift; sourceTree = "<group>"; };
		21B0B61824B3A6C8002A1B1A /* Event+Identity.swift */ = {isa = PBXFileReference; lastKnownFileType = sourcecode.swift; path = "Event+Identity.swift"; sourceTree = "<group>"; };
		21B0B61A24B3A7B7002A1B1A /* IdentityState.swift */ = {isa = PBXFileReference; lastKnownFileType = sourcecode.swift; path = IdentityState.swift; sourceTree = "<group>"; };
		21C754B224785E52007B8871 /* ThreadSafeDictionaryTests.swift */ = {isa = PBXFileReference; lastKnownFileType = sourcecode.swift; path = ThreadSafeDictionaryTests.swift; sourceTree = "<group>"; };
		21CAC0D62422917600C11388 /* AEPCore.framework */ = {isa = PBXFileReference; explicitFileType = wrapper.framework; includeInIndex = 0; path = AEPCore.framework; sourceTree = BUILT_PRODUCTS_DIR; };
		21CAC0D92422917600C11388 /* AEPCore.h */ = {isa = PBXFileReference; lastKnownFileType = sourcecode.c.h; path = AEPCore.h; sourceTree = "<group>"; };
		21CAC0DA2422917600C11388 /* Info.plist */ = {isa = PBXFileReference; lastKnownFileType = text.plist; path = Info.plist; sourceTree = "<group>"; };
		21CAC0DF2422917600C11388 /* AEPCoreTests.xctest */ = {isa = PBXFileReference; explicitFileType = wrapper.cfbundle; includeInIndex = 0; path = AEPCoreTests.xctest; sourceTree = BUILT_PRODUCTS_DIR; };
		21CAC0E42422917600C11388 /* AEPCoreTests.swift */ = {isa = PBXFileReference; lastKnownFileType = sourcecode.swift; path = AEPCoreTests.swift; sourceTree = "<group>"; };
		21CAC0E62422917600C11388 /* Info.plist */ = {isa = PBXFileReference; lastKnownFileType = text.plist.xml; path = Info.plist; sourceTree = "<group>"; };
		21CAC0F124229CDB00C11388 /* EventSource.swift */ = {isa = PBXFileReference; fileEncoding = 4; lastKnownFileType = sourcecode.swift; path = EventSource.swift; sourceTree = "<group>"; };
		21CAC0F224229CDB00C11388 /* Event.swift */ = {isa = PBXFileReference; fileEncoding = 4; lastKnownFileType = sourcecode.swift; path = Event.swift; sourceTree = "<group>"; };
		21CAC0F324229CDB00C11388 /* EventType.swift */ = {isa = PBXFileReference; fileEncoding = 4; lastKnownFileType = sourcecode.swift; path = EventType.swift; sourceTree = "<group>"; };
		21CD2B22246C7B7F0041E1A2 /* MockSystemInfoService.swift */ = {isa = PBXFileReference; lastKnownFileType = sourcecode.swift; name = MockSystemInfoService.swift; path = ../ServicesTests/MockSystemInfoService.swift; sourceTree = "<group>"; };
		21DB708C242AAD3D00568A4C /* ExtensionContainer.swift */ = {isa = PBXFileReference; lastKnownFileType = sourcecode.swift; path = ExtensionContainer.swift; sourceTree = "<group>"; };
		21DB7093242BEBB800568A4C /* ThreadSafeDictionary.swift */ = {isa = PBXFileReference; fileEncoding = 4; lastKnownFileType = sourcecode.swift; path = ThreadSafeDictionary.swift; sourceTree = "<group>"; };
		21F02C2E2476F44300D25528 /* LifecycleSessionTests.swift */ = {isa = PBXFileReference; lastKnownFileType = sourcecode.swift; path = LifecycleSessionTests.swift; sourceTree = "<group>"; };
		21F02C302476F45B00D25528 /* LifecycleSession.swift */ = {isa = PBXFileReference; lastKnownFileType = sourcecode.swift; name = LifecycleSession.swift; path = AEPCoreTests/LifecycleTests/LifecycleSession.swift; sourceTree = SOURCE_ROOT; };
		21F02C332477066800D25528 /* ConfigurationState.swift */ = {isa = PBXFileReference; lastKnownFileType = sourcecode.swift; name = ConfigurationState.swift; path = Sources/configuration/ConfigurationState.swift; sourceTree = SOURCE_ROOT; };
		21F02C352477067900D25528 /* LaunchIDManager.swift */ = {isa = PBXFileReference; lastKnownFileType = sourcecode.swift; name = LaunchIDManager.swift; path = Sources/configuration/LaunchIDManager.swift; sourceTree = SOURCE_ROOT; };
		21F02C372477077600D25528 /* ConfigurationStateTests.swift */ = {isa = PBXFileReference; lastKnownFileType = sourcecode.swift; path = ConfigurationStateTests.swift; sourceTree = "<group>"; };
		21F02C39247707D800D25528 /* LaunchIDManagerTests.swift */ = {isa = PBXFileReference; lastKnownFileType = sourcecode.swift; path = LaunchIDManagerTests.swift; sourceTree = "<group>"; };
		21F02C3D2477819100D25528 /* MockConfigurationDownloader.swift */ = {isa = PBXFileReference; lastKnownFileType = sourcecode.swift; path = MockConfigurationDownloader.swift; sourceTree = "<group>"; };
		21F235BC24325A6200C3E59A /* EventHubConstants.swift */ = {isa = PBXFileReference; lastKnownFileType = sourcecode.swift; path = EventHubConstants.swift; sourceTree = "<group>"; };
		21F3619F246DE4B5009AB88B /* LifecycleMetrics.swift */ = {isa = PBXFileReference; fileEncoding = 4; lastKnownFileType = sourcecode.swift; name = LifecycleMetrics.swift; path = Sources/Lifecycle/LifecycleMetrics.swift; sourceTree = SOURCE_ROOT; };
		21F361A1246DE4C9009AB88B /* LifecycleMetricsTests.swift */ = {isa = PBXFileReference; fileEncoding = 4; lastKnownFileType = sourcecode.swift; path = LifecycleMetricsTests.swift; sourceTree = "<group>"; };
		21F9174B2433E429000743E3 /* MockExtensionTwo.swift */ = {isa = PBXFileReference; lastKnownFileType = sourcecode.swift; path = MockExtensionTwo.swift; sourceTree = "<group>"; };
		21FB910D247639EE00074BF9 /* ConfigurationDownloadable.swift */ = {isa = PBXFileReference; lastKnownFileType = sourcecode.swift; name = ConfigurationDownloadable.swift; path = Sources/configuration/ConfigurationDownloadable.swift; sourceTree = SOURCE_ROOT; };
		21FBA5492463DFCE00A2A009 /* Configuration.swift */ = {isa = PBXFileReference; lastKnownFileType = sourcecode.swift; name = Configuration.swift; path = Sources/configuration/Configuration.swift; sourceTree = SOURCE_ROOT; };
		21FBA54B2463DFDB00A2A009 /* AEPCore+Configuration.swift */ = {isa = PBXFileReference; lastKnownFileType = sourcecode.swift; name = "AEPCore+Configuration.swift"; path = "Sources/configuration/AEPCore+Configuration.swift"; sourceTree = SOURCE_ROOT; };
		21FBA54D2463DFE800A2A009 /* PrivacyStatus.swift */ = {isa = PBXFileReference; lastKnownFileType = sourcecode.swift; name = PrivacyStatus.swift; path = Sources/configuration/PrivacyStatus.swift; sourceTree = SOURCE_ROOT; };
		21FBA54F2463DFFF00A2A009 /* ConfigurationConstants.swift */ = {isa = PBXFileReference; lastKnownFileType = sourcecode.swift; name = ConfigurationConstants.swift; path = Sources/configuration/ConfigurationConstants.swift; sourceTree = SOURCE_ROOT; };
		21FBA5512463E55200A2A009 /* AEPConfiguration.swift */ = {isa = PBXFileReference; lastKnownFileType = sourcecode.swift; name = AEPConfiguration.swift; path = Sources/configuration/AEPConfiguration.swift; sourceTree = SOURCE_ROOT; };
		21FBBB242491553100C66506 /* NetworkService+Identity.swift */ = {isa = PBXFileReference; lastKnownFileType = sourcecode.swift; path = "NetworkService+Identity.swift"; sourceTree = "<group>"; };
		3FC9665224B3E4EE0096F572 /* ExtensionRuntime.swift */ = {isa = PBXFileReference; lastKnownFileType = sourcecode.swift; path = ExtensionRuntime.swift; sourceTree = "<group>"; };
		3FC9665424B4D7620096F572 /* TestableExtensionRuntime.swift */ = {isa = PBXFileReference; lastKnownFileType = sourcecode.swift; path = TestableExtensionRuntime.swift; sourceTree = "<group>"; };
		7629742E24294249005CCC73 /* SharedStateTest.swift */ = {isa = PBXFileReference; fileEncoding = 4; lastKnownFileType = sourcecode.swift; path = SharedStateTest.swift; sourceTree = "<group>"; };
		76850D17242EDE58003922F4 /* OperationOrdererTests.swift */ = {isa = PBXFileReference; lastKnownFileType = sourcecode.swift; path = OperationOrdererTests.swift; sourceTree = "<group>"; };
		76850D1924313181003922F4 /* OperationOrderer.swift */ = {isa = PBXFileReference; fileEncoding = 4; lastKnownFileType = sourcecode.swift; path = OperationOrderer.swift; sourceTree = "<group>"; };
		785220D3245C921D00B46E90 /* NamedUserDefaultKeyValueService.swift */ = {isa = PBXFileReference; lastKnownFileType = sourcecode.swift; path = NamedUserDefaultKeyValueService.swift; sourceTree = "<group>"; };
		786144FF24BCD5C1004CB317 /* SharedState.swift */ = {isa = PBXFileReference; fileEncoding = 4; lastKnownFileType = sourcecode.swift; path = SharedState.swift; sourceTree = "<group>"; };
		7861450524BCD6A1004CB317 /* EventHub.swift */ = {isa = PBXFileReference; fileEncoding = 4; lastKnownFileType = sourcecode.swift; path = EventHub.swift; sourceTree = "<group>"; };
		7861450724BCD6B9004CB317 /* HttpMethod.swift */ = {isa = PBXFileReference; fileEncoding = 4; lastKnownFileType = sourcecode.swift; path = HttpMethod.swift; sourceTree = "<group>"; };
		7869CDFA24BCC13F00128625 /* LifecycleMetricsBuilder.swift */ = {isa = PBXFileReference; fileEncoding = 4; lastKnownFileType = sourcecode.swift; name = LifecycleMetricsBuilder.swift; path = Sources/Lifecycle/LifecycleMetricsBuilder.swift; sourceTree = SOURCE_ROOT; };
		7869CDFC24BCC21D00128625 /* FileUnzipperConstants.swift */ = {isa = PBXFileReference; fileEncoding = 4; lastKnownFileType = sourcecode.swift; name = FileUnzipperConstants.swift; path = Sources/utility/unzip/FileUnzipperConstants.swift; sourceTree = SOURCE_ROOT; };
		7869CDFD24BCC21D00128625 /* FileManager+ZIP.swift */ = {isa = PBXFileReference; fileEncoding = 4; lastKnownFileType = sourcecode.swift; name = "FileManager+ZIP.swift"; path = "Sources/utility/unzip/FileManager+ZIP.swift"; sourceTree = SOURCE_ROOT; };
		7869CDFE24BCC21D00128625 /* ZipArchive.swift */ = {isa = PBXFileReference; fileEncoding = 4; lastKnownFileType = sourcecode.swift; name = ZipArchive.swift; path = Sources/utility/unzip/ZipArchive.swift; sourceTree = SOURCE_ROOT; };
		7869CDFF24BCC21D00128625 /* ZipEntry.swift */ = {isa = PBXFileReference; fileEncoding = 4; lastKnownFileType = sourcecode.swift; name = ZipEntry.swift; path = Sources/utility/unzip/ZipEntry.swift; sourceTree = SOURCE_ROOT; };
		7869CE0024BCC21D00128625 /* FileUnzipper.swift */ = {isa = PBXFileReference; fileEncoding = 4; lastKnownFileType = sourcecode.swift; name = FileUnzipper.swift; path = Sources/utility/unzip/FileUnzipper.swift; sourceTree = SOURCE_ROOT; };
		78A642562486C98E004B4E46 /* ThreadSafeArray.swift */ = {isa = PBXFileReference; lastKnownFileType = sourcecode.swift; path = ThreadSafeArray.swift; sourceTree = "<group>"; };
		78A642582486DABB004B4E46 /* ThreadSafeArrayTests.swift */ = {isa = PBXFileReference; lastKnownFileType = sourcecode.swift; path = ThreadSafeArrayTests.swift; sourceTree = "<group>"; };
		78A6425C2489817A004B4E46 /* TestRules.zip */ = {isa = PBXFileReference; lastKnownFileType = archive.zip; path = TestRules.zip; sourceTree = "<group>"; };
		78A6425E248983D6004B4E46 /* UnzipperTest.swift */ = {isa = PBXFileReference; lastKnownFileType = sourcecode.swift; path = UnzipperTest.swift; sourceTree = "<group>"; };
		78D754D42437F92300DB9124 /* NamedKeyValueService.swift */ = {isa = PBXFileReference; fileEncoding = 4; lastKnownFileType = sourcecode.swift; path = NamedKeyValueService.swift; sourceTree = "<group>"; };
		78D754DA243B7E1900DB9124 /* NamedKeyValueStore.swift */ = {isa = PBXFileReference; lastKnownFileType = sourcecode.swift; path = NamedKeyValueStore.swift; sourceTree = "<group>"; };
		78D754DE243BC34100DB9124 /* SystemInfoService.swift */ = {isa = PBXFileReference; lastKnownFileType = sourcecode.swift; path = SystemInfoService.swift; sourceTree = "<group>"; };
		78D754F1244511D100DB9124 /* TestConfig.json */ = {isa = PBXFileReference; lastKnownFileType = text.json; path = TestConfig.json; sourceTree = "<group>"; };
		78D754F32445227D00DB9124 /* ApplicationSystemInfoService.swift */ = {isa = PBXFileReference; lastKnownFileType = sourcecode.swift; path = ApplicationSystemInfoService.swift; sourceTree = "<group>"; };
		78DEFEF0244A183400D7E9FB /* TestImage.png */ = {isa = PBXFileReference; lastKnownFileType = image.png; path = TestImage.png; sourceTree = "<group>"; };
		78DEFEF224509E3C00D7E9FB /* AEPServiceProvider.swift */ = {isa = PBXFileReference; lastKnownFileType = sourcecode.swift; path = AEPServiceProvider.swift; sourceTree = "<group>"; };
		78E2AC8D247700F400E49D64 /* LifecycleMetricsBuilderTests.swift */ = {isa = PBXFileReference; lastKnownFileType = sourcecode.swift; path = LifecycleMetricsBuilderTests.swift; sourceTree = "<group>"; };
		BB1D756224A3E07F00269B45 /* DataQueue.swift */ = {isa = PBXFileReference; fileEncoding = 4; lastKnownFileType = sourcecode.swift; path = DataQueue.swift; sourceTree = "<group>"; };
		BB1D756324A3E07F00269B45 /* DataQueueService.swift */ = {isa = PBXFileReference; fileEncoding = 4; lastKnownFileType = sourcecode.swift; path = DataQueueService.swift; sourceTree = "<group>"; };
		BB1D756424A3E07F00269B45 /* AEPDataQueueService.swift */ = {isa = PBXFileReference; fileEncoding = 4; lastKnownFileType = sourcecode.swift; path = AEPDataQueueService.swift; sourceTree = "<group>"; };
		BB1D756524A3E07F00269B45 /* DataEntity.swift */ = {isa = PBXFileReference; fileEncoding = 4; lastKnownFileType = sourcecode.swift; path = DataEntity.swift; sourceTree = "<group>"; };
		BB1D756624A3E07F00269B45 /* AEPDataQueue.swift */ = {isa = PBXFileReference; fileEncoding = 4; lastKnownFileType = sourcecode.swift; path = AEPDataQueue.swift; sourceTree = "<group>"; };
		BB1D756724A3E07F00269B45 /* SQLiteWrapper.swift */ = {isa = PBXFileReference; fileEncoding = 4; lastKnownFileType = sourcecode.swift; path = SQLiteWrapper.swift; sourceTree = "<group>"; };
		BB1D756E24A3E09100269B45 /* AEPDataQueueService+Testable.swift */ = {isa = PBXFileReference; fileEncoding = 4; lastKnownFileType = sourcecode.swift; path = "AEPDataQueueService+Testable.swift"; sourceTree = "<group>"; };
		BB1D756F24A3E09100269B45 /* AEPDataQueueTests.swift */ = {isa = PBXFileReference; fileEncoding = 4; lastKnownFileType = sourcecode.swift; path = AEPDataQueueTests.swift; sourceTree = "<group>"; };
		BB1D757024A3E09100269B45 /* MockSystemInfoService.swift */ = {isa = PBXFileReference; fileEncoding = 4; lastKnownFileType = sourcecode.swift; path = MockSystemInfoService.swift; sourceTree = "<group>"; };
		BB1D757124A3E09100269B45 /* NetworkServiceTests.swift */ = {isa = PBXFileReference; fileEncoding = 4; lastKnownFileType = sourcecode.swift; path = NetworkServiceTests.swift; sourceTree = "<group>"; };
		BB1D757224A3E09100269B45 /* AEPDataQueueServiceTests.swift */ = {isa = PBXFileReference; fileEncoding = 4; lastKnownFileType = sourcecode.swift; path = AEPDataQueueServiceTests.swift; sourceTree = "<group>"; };
		BB1D757324A3E09100269B45 /* SQLiteWrapperTests.swift */ = {isa = PBXFileReference; fileEncoding = 4; lastKnownFileType = sourcecode.swift; path = SQLiteWrapperTests.swift; sourceTree = "<group>"; };
		BB1D757424A3E09100269B45 /* SystemInfoServiceTest.swift */ = {isa = PBXFileReference; fileEncoding = 4; lastKnownFileType = sourcecode.swift; path = SystemInfoServiceTest.swift; sourceTree = "<group>"; };
		BB1D757524A3E09100269B45 /* NamedKeyValueStoreTest.swift */ = {isa = PBXFileReference; fileEncoding = 4; lastKnownFileType = sourcecode.swift; path = NamedKeyValueStoreTest.swift; sourceTree = "<group>"; };
		BB1D757624A3E09100269B45 /* NamedKeyValueServiceTest.swift */ = {isa = PBXFileReference; fileEncoding = 4; lastKnownFileType = sourcecode.swift; path = NamedKeyValueServiceTest.swift; sourceTree = "<group>"; };
		BB55A81124B39CE700A23251 /* Log.swift */ = {isa = PBXFileReference; lastKnownFileType = sourcecode.swift; path = Log.swift; sourceTree = "<group>"; };
		BB55A81324B39D3800A23251 /* LoggingService.swift */ = {isa = PBXFileReference; lastKnownFileType = sourcecode.swift; path = LoggingService.swift; sourceTree = "<group>"; };
		BBB2015724B62334000A3250 /* LogLevelTest.swift */ = {isa = PBXFileReference; lastKnownFileType = sourcecode.swift; path = LogLevelTest.swift; sourceTree = "<group>"; };
		BBB2015924B624B7000A3250 /* LogLevel.swift */ = {isa = PBXFileReference; lastKnownFileType = sourcecode.swift; path = LogLevel.swift; sourceTree = "<group>"; };
		BBB2015F24BE1E70000A3250 /* URLService.swift */ = {isa = PBXFileReference; fileEncoding = 4; lastKnownFileType = sourcecode.swift; path = URLService.swift; sourceTree = "<group>"; };
		BBB2016024BE1E70000A3250 /* AEPURLService.swift */ = {isa = PBXFileReference; fileEncoding = 4; lastKnownFileType = sourcecode.swift; path = AEPURLService.swift; sourceTree = "<group>"; };
		BBB2016424BE28BA000A3250 /* AEPURLServiceTest.swift */ = {isa = PBXFileReference; fileEncoding = 4; lastKnownFileType = sourcecode.swift; path = AEPURLServiceTest.swift; sourceTree = "<group>"; };
		BBF4D16A24B5227D00E51CE6 /* AEPLoggingService.swift */ = {isa = PBXFileReference; lastKnownFileType = sourcecode.swift; path = AEPLoggingService.swift; sourceTree = "<group>"; };
		D4000F112458DE700052C536 /* NetworkService.swift */ = {isa = PBXFileReference; lastKnownFileType = sourcecode.swift; path = NetworkService.swift; sourceTree = "<group>"; };
		D4000F132458DE8E0052C536 /* AEPNetworkService.swift */ = {isa = PBXFileReference; lastKnownFileType = sourcecode.swift; path = AEPNetworkService.swift; sourceTree = "<group>"; };
		D4000F172458DEB60052C536 /* HttpConnection.swift */ = {isa = PBXFileReference; lastKnownFileType = sourcecode.swift; path = HttpConnection.swift; sourceTree = "<group>"; };
		D4000F192458DEDE0052C536 /* NetworkRequest.swift */ = {isa = PBXFileReference; lastKnownFileType = sourcecode.swift; path = NetworkRequest.swift; sourceTree = "<group>"; };
		D4000F242458E10D0052C536 /* MockURLSession.swift */ = {isa = PBXFileReference; lastKnownFileType = sourcecode.swift; path = MockURLSession.swift; sourceTree = "<group>"; };
		D4000F262458E1240052C536 /* MockTask.swift */ = {isa = PBXFileReference; lastKnownFileType = sourcecode.swift; path = MockTask.swift; sourceTree = "<group>"; };
		D4000F2B2458E8350052C536 /* MockNetworkServiceOverrider.swift */ = {isa = PBXFileReference; lastKnownFileType = sourcecode.swift; path = MockNetworkServiceOverrider.swift; sourceTree = "<group>"; };
/* End PBXFileReference section */

/* Begin PBXFrameworksBuildPhase section */
		21CAC0D32422917600C11388 /* Frameworks */ = {
			isa = PBXFrameworksBuildPhase;
			buildActionMask = 2147483647;
			files = (
			);
			runOnlyForDeploymentPostprocessing = 0;
		};
		21CAC0DC2422917600C11388 /* Frameworks */ = {
			isa = PBXFrameworksBuildPhase;
			buildActionMask = 2147483647;
			files = (
				21CAC0E02422917600C11388 /* AEPCore.framework in Frameworks */,
			);
			runOnlyForDeploymentPostprocessing = 0;
		};
/* End PBXFrameworksBuildPhase section */

/* Begin PBXGroup section */
		2131A1B02465D7EC00F1392D /* ConfigurationTests */ = {
			isa = PBXGroup;
			children = (
				2131A1B12465D81400F1392D /* AEPCore+ConfigurationTests.swift */,
				21F02C372477077600D25528 /* ConfigurationStateTests.swift */,
				21F02C39247707D800D25528 /* LaunchIDManagerTests.swift */,
				215AA6202465E02C00CEB4F4 /* ConfigurationDownloaderTests.swift */,
				218208EC247EED6D003D3591 /* ConfigurationFunctionalTests.swift */,
				21649562249BECE600B24F81 /* MobileIdentitiesTests.swift */,
				3FC9665424B4D7620096F572 /* TestableExtensionRuntime.swift */,
			);
			path = ConfigurationTests;
			sourceTree = "<group>";
		};
		213E87B72433E9B000033447 /* TestHelpers */ = {
			isa = PBXGroup;
			children = (
				21CD2B22246C7B7F0041E1A2 /* MockSystemInfoService.swift */,
				2131A1B32465D81E00F1392D /* EventHub+Testable.swift */,
				213E87B82433E9BD00033447 /* SharedStateTestHelper.swift */,
				D4000F242458E10D0052C536 /* MockURLSession.swift */,
				D4000F262458E1240052C536 /* MockTask.swift */,
				D4000F2B2458E8350052C536 /* MockNetworkServiceOverrider.swift */,
				21F02C3D2477819100D25528 /* MockConfigurationDownloader.swift */,
				21A10254248170E5009AB015 /* MockConfigurationDownloaderNetworkService.swift */,
				2181730224A51BD20053439A /* MockDataStore.swift */,
				2157EDC024BCED63008F6A8B /* MockDataQueue.swift */,
			);
			path = TestHelpers;
			sourceTree = "<group>";
		};
		214149C82429A3D000FCE512 /* MockExtensions */ = {
			isa = PBXGroup;
			children = (
				213C8BD424252302009F780A /* MockExtension.swift */,
				21F9174B2433E429000743E3 /* MockExtensionTwo.swift */,
				214149C52429A39B00FCE512 /* SlowMockExtension.swift */,
			);
			path = MockExtensions;
			sourceTree = "<group>";
		};
		214B5228248AE6460034BF22 /* IdentityTests */ = {
			isa = PBXGroup;
			children = (
				214B5229248AE66C0034BF22 /* AEPIdentity+IdentityTests.swift */,
				213F66312492A8B9000184DE /* MIDTests.swift */,
				2159F4272493FF3C0008851C /* IdentityPropertiesTests.swift */,
				211728902491680000BB7BD3 /* NetworkService+IdentityTests.swift */,
				2137BA142498317500F01D04 /* URL+IdentityTests.swift */,
				2137BA162498318300F01D04 /* URLQueryItem+IdentityTests.swift */,
				2182778E24B79320005A468A /* URLAppenderTests.swift */,
				212760FA24B4E1C5003AAC41 /* IdentityStateTests.swift */,
			);
			path = IdentityTests;
			sourceTree = "<group>";
		};
		2157951C24A2A9E30012ED28 /* cache */ = {
			isa = PBXGroup;
			children = (
				2157951D24A2A9F00012ED28 /* CacheService.swift */,
				2157951F24A2A9FE0012ED28 /* DiskCacheService.swift */,
				2157952124A2AA050012ED28 /* Cache.swift */,
				2157952324A3D9E30012ED28 /* CacheExpiry.swift */,
				2157952524A3DC410012ED28 /* CacheEntry.swift */,
			);
			path = cache;
			sourceTree = "<group>";
		};
		2157EDB924BCECEF008F6A8B /* hit processor */ = {
			isa = PBXGroup;
			children = (
				2157EDBA24BCED01008F6A8B /* HitProcessable.swift */,
				2157EDBC24BCED11008F6A8B /* HitQueuing.swift */,
				2157EDBE24BCED31008F6A8B /* PersistentHitQueue.swift */,
			);
			path = "hit processor";
			sourceTree = "<group>";
		};
		21629DA82461C8EC009D05BF /* Lifecycle */ = {
			isa = PBXGroup;
			children = (
				21629DA92461CA3F009D05BF /* Lifecycle.swift */,
				218194862489D40C004F869A /* AEPLifecycle.swift */,
				21629DAB2461CA88009D05BF /* LifecycleConstants.swift */,
				21629DAD2461CABE009D05BF /* Event+Lifecycle.swift */,
				21629DAF2461CAD0009D05BF /* AEPCore+Lifecycle.swift */,
				21F3619F246DE4B5009AB88B /* LifecycleMetrics.swift */,
				7869CDFA24BCC13F00128625 /* LifecycleMetricsBuilder.swift */,
				21F02C302476F45B00D25528 /* LifecycleSession.swift */,
				215CA8142481C9430078D778 /* LifecycleState.swift */,
				215CA8162481C9610078D778 /* LifecycleContextData.swift */,
				2181947F2489D303004F869A /* Event+Lifecycle.swift */,
			);
			path = Lifecycle;
			sourceTree = "<group>";
		};
		218194892489F65D004F869A /* identity */ = {
			isa = PBXGroup;
			children = (
				2181948A2489F66D004F869A /* Identity.swift */,
				214B5222248ABC710034BF22 /* AEPIdentity.swift */,
				214B5224248ABCEB0034BF22 /* AEPIdentity+Identity.swift */,
				21B0B61824B3A6C8002A1B1A /* Event+Identity.swift */,
				21B0B61A24B3A7B7002A1B1A /* IdentityState.swift */,
				214B5226248ABD5D0034BF22 /* IdentityConstants.swift */,
				2181948C2489FA40004F869A /* MobileVisitorAuthenticationState.swift */,
				2181948E2489FC97004F869A /* CustomIdentity.swift */,
				21172894249177FC00BB7BD3 /* Identifiable.swift */,
				213F662F2492A808000184DE /* MID.swift */,
				213F66332492C06B000184DE /* IdentityProperties.swift */,
				21FBBB242491553100C66506 /* NetworkService+Identity.swift */,
				2137BA122498314000F01D04 /* URL+Identity.swift */,
				2137BA102498311600F01D04 /* URLQueryItem+Identity.swift */,
				2182778C24B792F9005A468A /* URLAppender.swift */,
			);
			name = identity;
			path = Sources/identity;
			sourceTree = "<group>";
		};
		21ABCAF224B38EEB008C4EDF /* Recovered References */ = {
			isa = PBXGroup;
			children = (
				218194842489D3D7004F869A /* MockDataStore.swift */,
			);
			name = "Recovered References";
			sourceTree = "<group>";
		};
		21CAC0CC2422917600C11388 = {
			isa = PBXGroup;
			children = (
				21CAC0D82422917600C11388 /* AEPCore */,
				21CAC0E32422917600C11388 /* AEPCoreTests */,
				21CAC0D72422917600C11388 /* Products */,
				21ABCAF224B38EEB008C4EDF /* Recovered References */,
			);
			sourceTree = "<group>";
		};
		21CAC0D72422917600C11388 /* Products */ = {
			isa = PBXGroup;
			children = (
				21CAC0D62422917600C11388 /* AEPCore.framework */,
				21CAC0DF2422917600C11388 /* AEPCoreTests.xctest */,
			);
			name = Products;
			sourceTree = "<group>";
		};
		21CAC0D82422917600C11388 /* AEPCore */ = {
			isa = PBXGroup;
			children = (
				21315BB424575ED200D1B254 /* AEPCore.swift */,
				213F662D2492A36A000184DE /* AEPError.swift */,
				218194892489F65D004F869A /* identity */,
				21629DA82461C8EC009D05BF /* Lifecycle */,
				21FBA5482463DFA100A2A009 /* configuration */,
				78D754D32437F92300DB9124 /* services */,
				76297427242941EE005CCC73 /* utility */,
				21CAC0F024229C9B00C11388 /* Event Hub */,
				21CAC0D92422917600C11388 /* AEPCore.h */,
				21CAC0DA2422917600C11388 /* Info.plist */,
			);
			name = AEPCore;
			sourceTree = "<group>";
		};
		21CAC0E32422917600C11388 /* AEPCoreTests */ = {
			isa = PBXGroup;
			children = (
				214B5228248AE6460034BF22 /* IdentityTests */,
				2131A1B02465D7EC00F1392D /* ConfigurationTests */,
				21D4A658246D991200DFCD02 /* LifecycleTests */,
				78D754F02445115200DB9124 /* TestResources */,
				78D754D72437F93E00DB9124 /* ServicesTests */,
				76850D10242C1E7D003922F4 /* UtilityTests */,
				7629742E24294249005CCC73 /* SharedStateTest.swift */,
				21CAC0E42422917600C11388 /* AEPCoreTests.swift */,
				213C8BC9242521BC009F780A /* EventHubTests.swift */,
				214149C82429A3D000FCE512 /* MockExtensions */,
				21CAC0E62422917600C11388 /* Info.plist */,
				213E87B72433E9B000033447 /* TestHelpers */,
			);
			path = AEPCoreTests;
			sourceTree = "<group>";
		};
		21CAC0F024229C9B00C11388 /* Event Hub */ = {
			isa = PBXGroup;
			children = (
				7861450524BCD6A1004CB317 /* EventHub.swift */,
				786144FF24BCD5C1004CB317 /* SharedState.swift */,
				21F235BC24325A6200C3E59A /* EventHubConstants.swift */,
				213C8C0724297773009F780A /* EventHubError.swift */,
				21CAC0F224229CDB00C11388 /* Event.swift */,
				21CAC0F124229CDB00C11388 /* EventSource.swift */,
				21CAC0F324229CDB00C11388 /* EventType.swift */,
				213C8BD62428822A009F780A /* EventListenerContainer.swift */,
				21DB708C242AAD3D00568A4C /* ExtensionContainer.swift */,
				213C8BC7242426DC009F780A /* Extension.swift */,
				3FC9665224B3E4EE0096F572 /* ExtensionRuntime.swift */,
			);
			name = "Event Hub";
			path = Sources/eventhub;
			sourceTree = "<group>";
		};
		21D4A658246D991200DFCD02 /* LifecycleTests */ = {
			isa = PBXGroup;
			children = (
				21F361A1246DE4C9009AB88B /* LifecycleMetricsTests.swift */,
				218194822489D3B7004F869A /* LifecycleFunctionalTests.swift */,
				21F02C2E2476F44300D25528 /* LifecycleSessionTests.swift */,
				21629DB12461CC48009D05BF /* AEPCore+LifecycleTests.swift */,
				78E2AC8D247700F400E49D64 /* LifecycleMetricsBuilderTests.swift */,
				215CA8182481CA780078D778 /* LifecycleStateTests.swift */,
				2181947D2489CFEF004F869A /* LifecycleContextDataTests.swift */,
			);
			path = LifecycleTests;
			sourceTree = "<group>";
		};
		21FBA5482463DFA100A2A009 /* configuration */ = {
			isa = PBXGroup;
			children = (
				21FBA5492463DFCE00A2A009 /* Configuration.swift */,
				21FBA5512463E55200A2A009 /* AEPConfiguration.swift */,
				21FBA54B2463DFDB00A2A009 /* AEPCore+Configuration.swift */,
				21FBA54D2463DFE800A2A009 /* PrivacyStatus.swift */,
				21FBA54F2463DFFF00A2A009 /* ConfigurationConstants.swift */,
				215AA61C2465DFE200CEB4F4 /* CachedConfiguration.swift */,
				215AA61E2465DFF900CEB4F4 /* ConfigurationDownloader.swift */,
				21FB910D247639EE00074BF9 /* ConfigurationDownloadable.swift */,
				21F02C332477066800D25528 /* ConfigurationState.swift */,
				21F02C352477067900D25528 /* LaunchIDManager.swift */,
				214B5220248AB1710034BF22 /* Event+Configuration.swift */,
				21649560249BD24E00B24F81 /* MobileIdentities.swift */,
			);
			path = configuration;
			sourceTree = "<group>";
		};
		76297427242941EE005CCC73 /* utility */ = {
			isa = PBXGroup;
			children = (
<<<<<<< HEAD
				2157EDB924BCECEF008F6A8B /* hit processor */,
=======
				78A64263249020C2004B4E46 /* unzip */,
>>>>>>> 6d6e664d
				214A24C82497FEBF002C310A /* URLEncoder.swift */,
				76850D1924313181003922F4 /* OperationOrderer.swift */,
				21DB7093242BEBB800568A4C /* ThreadSafeDictionary.swift */,
				21599655243E4EEB00E202B1 /* AnyCodable.swift */,
				21315BB924579C4A00D1B254 /* AtomicCounter.swift */,
				78A642562486C98E004B4E46 /* ThreadSafeArray.swift */,
			);
			name = utility;
			path = Sources/utility;
			sourceTree = "<group>";
		};
		76850D10242C1E7D003922F4 /* UtilityTests */ = {
			isa = PBXGroup;
			children = (
				214A24CA2497FFC1002C310A /* URLEncoderTests.swift */,
				76850D17242EDE58003922F4 /* OperationOrdererTests.swift */,
				21599658243E4F0B00E202B1 /* AnyCodableTests.swift */,
				21C754B224785E52007B8871 /* ThreadSafeDictionaryTests.swift */,
				78A642582486DABB004B4E46 /* ThreadSafeArrayTests.swift */,
				2157EDC224BCED97008F6A8B /* PersistentHitQueueTests.swift */,
			);
			path = UtilityTests;
			sourceTree = "<group>";
		};
		78A64263249020C2004B4E46 /* unzip */ = {
			isa = PBXGroup;
			children = (
				7869CDFD24BCC21D00128625 /* FileManager+ZIP.swift */,
				7869CE0024BCC21D00128625 /* FileUnzipper.swift */,
				7869CDFC24BCC21D00128625 /* FileUnzipperConstants.swift */,
				7869CDFE24BCC21D00128625 /* ZipArchive.swift */,
				7869CDFF24BCC21D00128625 /* ZipEntry.swift */,
			);
			name = unzip;
			path = services;
			sourceTree = "<group>";
		};
		78D754D32437F92300DB9124 /* services */ = {
			isa = PBXGroup;
			children = (
				BB55A81024B39CC900A23251 /* LoggingService */,
				BB1D756124A3E06200269B45 /* DataQueueService */,
				2157951C24A2A9E30012ED28 /* cache */,
				78DEFEF224509E3C00D7E9FB /* AEPServiceProvider.swift */,
				78D754DE243BC34100DB9124 /* SystemInfoService.swift */,
				78D754F32445227D00DB9124 /* ApplicationSystemInfoService.swift */,
				78D754D42437F92300DB9124 /* NamedKeyValueService.swift */,
				78D754DA243B7E1900DB9124 /* NamedKeyValueStore.swift */,
				785220D3245C921D00B46E90 /* NamedUserDefaultKeyValueService.swift */,
				BBB2016024BE1E70000A3250 /* AEPURLService.swift */,
				BBB2015F24BE1E70000A3250 /* URLService.swift */,
				D4000F2A2458E6EE0052C536 /* NetworkService */,
			);
			name = services;
			path = Sources/services;
			sourceTree = "<group>";
		};
		78D754D72437F93E00DB9124 /* ServicesTests */ = {
			isa = PBXGroup;
			children = (
				78A6425E248983D6004B4E46 /* UnzipperTest.swift */,
				BB1D756E24A3E09100269B45 /* AEPDataQueueService+Testable.swift */,
				BB1D757224A3E09100269B45 /* AEPDataQueueServiceTests.swift */,
				BB1D756F24A3E09100269B45 /* AEPDataQueueTests.swift */,
				BB1D757024A3E09100269B45 /* MockSystemInfoService.swift */,
				BB1D757624A3E09100269B45 /* NamedKeyValueServiceTest.swift */,
				BB1D757524A3E09100269B45 /* NamedKeyValueStoreTest.swift */,
				BB1D757124A3E09100269B45 /* NetworkServiceTests.swift */,
				BB1D757324A3E09100269B45 /* SQLiteWrapperTests.swift */,
				BB1D757424A3E09100269B45 /* SystemInfoServiceTest.swift */,
				2181730424A526600053439A /* DiskCacheServiceTests.swift */,
				BBB2016424BE28BA000A3250 /* AEPURLServiceTest.swift */,
				BBB2015724B62334000A3250 /* LogLevelTest.swift */,
			);
			path = ServicesTests;
			sourceTree = "<group>";
		};
		78D754F02445115200DB9124 /* TestResources */ = {
			isa = PBXGroup;
			children = (
				78A6425C2489817A004B4E46 /* TestRules.zip */,
				78DEFEF0244A183400D7E9FB /* TestImage.png */,
				78D754F1244511D100DB9124 /* TestConfig.json */,
				215AA6222465E06600CEB4F4 /* ADBMobileConfig.json */,
			);
			path = TestResources;
			sourceTree = "<group>";
		};
		BB1D756124A3E06200269B45 /* DataQueueService */ = {
			isa = PBXGroup;
			children = (
				BB1D756624A3E07F00269B45 /* AEPDataQueue.swift */,
				BB1D756424A3E07F00269B45 /* AEPDataQueueService.swift */,
				BB1D756524A3E07F00269B45 /* DataEntity.swift */,
				BB1D756224A3E07F00269B45 /* DataQueue.swift */,
				BB1D756324A3E07F00269B45 /* DataQueueService.swift */,
				BB1D756724A3E07F00269B45 /* SQLiteWrapper.swift */,
			);
			name = DataQueueService;
			sourceTree = "<group>";
		};
		BB55A81024B39CC900A23251 /* LoggingService */ = {
			isa = PBXGroup;
			children = (
				BB55A81124B39CE700A23251 /* Log.swift */,
				BB55A81324B39D3800A23251 /* LoggingService.swift */,
				BBF4D16A24B5227D00E51CE6 /* AEPLoggingService.swift */,
				BBB2015924B624B7000A3250 /* LogLevel.swift */,
			);
			name = LoggingService;
			sourceTree = "<group>";
		};
		D4000F2A2458E6EE0052C536 /* NetworkService */ = {
			isa = PBXGroup;
			children = (
				D4000F132458DE8E0052C536 /* AEPNetworkService.swift */,
				D4000F172458DEB60052C536 /* HttpConnection.swift */,
				D4000F192458DEDE0052C536 /* NetworkRequest.swift */,
				D4000F112458DE700052C536 /* NetworkService.swift */,
				218CAD7424744A6D004DA1E8 /* NetworkServiceConstants.swift */,
				7861450724BCD6B9004CB317 /* HttpMethod.swift */,
			);
			name = NetworkService;
			sourceTree = "<group>";
		};
/* End PBXGroup section */

/* Begin PBXHeadersBuildPhase section */
		21CAC0D12422917600C11388 /* Headers */ = {
			isa = PBXHeadersBuildPhase;
			buildActionMask = 2147483647;
			files = (
				21CAC0E72422917600C11388 /* AEPCore.h in Headers */,
			);
			runOnlyForDeploymentPostprocessing = 0;
		};
/* End PBXHeadersBuildPhase section */

/* Begin PBXNativeTarget section */
		21CAC0D52422917600C11388 /* AEPCore */ = {
			isa = PBXNativeTarget;
			buildConfigurationList = 21CAC0EA2422917600C11388 /* Build configuration list for PBXNativeTarget "AEPCore" */;
			buildPhases = (
				21CAC0D12422917600C11388 /* Headers */,
				21CAC0D22422917600C11388 /* Sources */,
				21CAC0D32422917600C11388 /* Frameworks */,
				21CAC0D42422917600C11388 /* Resources */,
			);
			buildRules = (
			);
			dependencies = (
			);
			name = AEPCore;
			productName = AEPCore;
			productReference = 21CAC0D62422917600C11388 /* AEPCore.framework */;
			productType = "com.apple.product-type.framework";
		};
		21CAC0DE2422917600C11388 /* AEPCoreTests */ = {
			isa = PBXNativeTarget;
			buildConfigurationList = 21CAC0ED2422917600C11388 /* Build configuration list for PBXNativeTarget "AEPCoreTests" */;
			buildPhases = (
				21CAC0DB2422917600C11388 /* Sources */,
				21CAC0DC2422917600C11388 /* Frameworks */,
				21CAC0DD2422917600C11388 /* Resources */,
			);
			buildRules = (
			);
			dependencies = (
				21CAC0E22422917600C11388 /* PBXTargetDependency */,
			);
			name = AEPCoreTests;
			productName = AEPCoreTests;
			productReference = 21CAC0DF2422917600C11388 /* AEPCoreTests.xctest */;
			productType = "com.apple.product-type.bundle.unit-test";
		};
/* End PBXNativeTarget section */

/* Begin PBXProject section */
		21CAC0CD2422917600C11388 /* Project object */ = {
			isa = PBXProject;
			attributes = {
				LastSwiftUpdateCheck = 1130;
				LastUpgradeCheck = 1130;
				ORGANIZATIONNAME = Adobe;
				TargetAttributes = {
					21CAC0D52422917600C11388 = {
						CreatedOnToolsVersion = 11.3.1;
						LastSwiftMigration = 1130;
					};
					21CAC0DE2422917600C11388 = {
						CreatedOnToolsVersion = 11.3.1;
					};
				};
			};
			buildConfigurationList = 21CAC0D02422917600C11388 /* Build configuration list for PBXProject "AEPCore" */;
			compatibilityVersion = "Xcode 9.3";
			developmentRegion = en;
			hasScannedForEncodings = 0;
			knownRegions = (
				en,
				Base,
			);
			mainGroup = 21CAC0CC2422917600C11388;
			productRefGroup = 21CAC0D72422917600C11388 /* Products */;
			projectDirPath = "";
			projectRoot = "";
			targets = (
				21CAC0D52422917600C11388 /* AEPCore */,
				21CAC0DE2422917600C11388 /* AEPCoreTests */,
			);
		};
/* End PBXProject section */

/* Begin PBXResourcesBuildPhase section */
		21CAC0D42422917600C11388 /* Resources */ = {
			isa = PBXResourcesBuildPhase;
			buildActionMask = 2147483647;
			files = (
			);
			runOnlyForDeploymentPostprocessing = 0;
		};
		21CAC0DD2422917600C11388 /* Resources */ = {
			isa = PBXResourcesBuildPhase;
			buildActionMask = 2147483647;
			files = (
				78D754F2244511D100DB9124 /* TestConfig.json in Resources */,
				215AA6232465E06600CEB4F4 /* ADBMobileConfig.json in Resources */,
				78DEFEF1244A183400D7E9FB /* TestImage.png in Resources */,
				78A6425D2489817A004B4E46 /* TestRules.zip in Resources */,
			);
			runOnlyForDeploymentPostprocessing = 0;
		};
/* End PBXResourcesBuildPhase section */

/* Begin PBXSourcesBuildPhase section */
		21CAC0D22422917600C11388 /* Sources */ = {
			isa = PBXSourcesBuildPhase;
			buildActionMask = 2147483647;
			files = (
				213C8C0824297773009F780A /* EventHubError.swift in Sources */,
				7869CE0224BCC21D00128625 /* FileManager+ZIP.swift in Sources */,
				BB1D756924A3E07F00269B45 /* DataQueueService.swift in Sources */,
				76850D1A24313181003922F4 /* OperationOrderer.swift in Sources */,
				2179F183246490140004A7C0 /* Lifecycle.swift in Sources */,
				213C8BC8242426DC009F780A /* Extension.swift in Sources */,
				21CAC0F524229CDB00C11388 /* Event.swift in Sources */,
				2181948F2489FC97004F869A /* CustomIdentity.swift in Sources */,
				BBB2016224BE1E70000A3250 /* AEPURLService.swift in Sources */,
				D4000F122458DE700052C536 /* NetworkService.swift in Sources */,
				D4000F182458DEB60052C536 /* HttpConnection.swift in Sources */,
				21F02C322476F49F00D25528 /* LifecycleSession.swift in Sources */,
				213F662E2492A36A000184DE /* AEPError.swift in Sources */,
				21B0B61924B3A6C8002A1B1A /* Event+Identity.swift in Sources */,
				D4000F142458DE8E0052C536 /* AEPNetworkService.swift in Sources */,
				2157952624A3DC410012ED28 /* CacheEntry.swift in Sources */,
				D4000F1A2458DEDE0052C536 /* NetworkRequest.swift in Sources */,
				2137BA112498311600F01D04 /* URLQueryItem+Identity.swift in Sources */,
				21649561249BD24E00B24F81 /* MobileIdentities.swift in Sources */,
				21315BBA24579C4A00D1B254 /* AtomicCounter.swift in Sources */,
				213C8BD72428822A009F780A /* EventListenerContainer.swift in Sources */,
				214B5225248ABCEB0034BF22 /* AEPIdentity+Identity.swift in Sources */,
				BBB2015A24B624B7000A3250 /* LogLevel.swift in Sources */,
				785220D4245C921D00B46E90 /* NamedUserDefaultKeyValueService.swift in Sources */,
				78A642572486C98E004B4E46 /* ThreadSafeArray.swift in Sources */,
				BB1D756824A3E07F00269B45 /* DataQueue.swift in Sources */,
				2157EDBB24BCED01008F6A8B /* HitProcessable.swift in Sources */,
				2157952024A2A9FE0012ED28 /* DiskCacheService.swift in Sources */,
				BB55A81424B39D3800A23251 /* LoggingService.swift in Sources */,
<<<<<<< HEAD
				2179F1842464901A0004A7C0 /* AEPLifecycle.swift in Sources */,
				2157EDBD24BCED11008F6A8B /* HitQueuing.swift in Sources */,
=======
				3FC9665324B3E4EE0096F572 /* ExtensionRuntime.swift in Sources */,
>>>>>>> 6d6e664d
				BB1D756D24A3E07F00269B45 /* SQLiteWrapper.swift in Sources */,
				216CD93524BE2D1A00C4E060 /* Event+Lifecycle.swift in Sources */,
				21DB708D242AAD3D00568A4C /* ExtensionContainer.swift in Sources */,
				21172895249177FC00BB7BD3 /* Identifiable.swift in Sources */,
				78D754DF243BC34100DB9124 /* SystemInfoService.swift in Sources */,
				21629DAC2461CA88009D05BF /* LifecycleConstants.swift in Sources */,
				21629DB02461CAD0009D05BF /* AEPCore+Lifecycle.swift in Sources */,
				21CAC0F624229CDB00C11388 /* EventType.swift in Sources */,
				21FB910E247639EE00074BF9 /* ConfigurationDownloadable.swift in Sources */,
				BB55A81224B39CE700A23251 /* Log.swift in Sources */,
				214A24C92497FEBF002C310A /* URLEncoder.swift in Sources */,
				21FBBB252491553100C66506 /* NetworkService+Identity.swift in Sources */,
				BB1D756C24A3E07F00269B45 /* AEPDataQueue.swift in Sources */,
				2157951E24A2A9F00012ED28 /* CacheService.swift in Sources */,
				21FBA54A2463DFCE00A2A009 /* Configuration.swift in Sources */,
				7869CE0424BCC21D00128625 /* ZipEntry.swift in Sources */,
				7869CE0524BCC21D00128625 /* FileUnzipper.swift in Sources */,
				7869CE0124BCC21D00128625 /* FileUnzipperConstants.swift in Sources */,
				7869CDFB24BCC13F00128625 /* LifecycleMetricsBuilder.swift in Sources */,
				BBF4D16B24B5227D00E51CE6 /* AEPLoggingService.swift in Sources */,
				214B5221248AB1710034BF22 /* Event+Configuration.swift in Sources */,
				213F66302492A808000184DE /* MID.swift in Sources */,
				2181948B2489F66D004F869A /* Identity.swift in Sources */,
				78D754F42445227D00DB9124 /* ApplicationSystemInfoService.swift in Sources */,
				7861450024BCD5C2004CB317 /* SharedState.swift in Sources */,
				21CAC0F424229CDB00C11388 /* EventSource.swift in Sources */,
				7861450824BCD6B9004CB317 /* HttpMethod.swift in Sources */,
				BBB2016124BE1E70000A3250 /* URLService.swift in Sources */,
				21FBA5502463DFFF00A2A009 /* ConfigurationConstants.swift in Sources */,
				214B5223248ABC710034BF22 /* AEPIdentity.swift in Sources */,
				78DEFEF324509E3C00D7E9FB /* AEPServiceProvider.swift in Sources */,
				218194882489D419004F869A /* AEPLifecycle.swift in Sources */,
				21FBA5522463E55200A2A009 /* AEPConfiguration.swift in Sources */,
				7869CE0324BCC21D00128625 /* ZipArchive.swift in Sources */,
				21FBA54E2463DFE800A2A009 /* PrivacyStatus.swift in Sources */,
				215AA61D2465DFE200CEB4F4 /* CachedConfiguration.swift in Sources */,
				215CA8172481C9610078D778 /* LifecycleContextData.swift in Sources */,
				21DB7094242BEBB800568A4C /* ThreadSafeDictionary.swift in Sources */,
				215AA61F2465DFF900CEB4F4 /* ConfigurationDownloader.swift in Sources */,
				21FBA54C2463DFDB00A2A009 /* AEPCore+Configuration.swift in Sources */,
				21F02C342477066800D25528 /* ConfigurationState.swift in Sources */,
				7861450624BCD6A1004CB317 /* EventHub.swift in Sources */,
				218CAD7524744A6D004DA1E8 /* NetworkServiceConstants.swift in Sources */,
				2137BA132498314000F01D04 /* URL+Identity.swift in Sources */,
				78D754D52437F92300DB9124 /* NamedKeyValueService.swift in Sources */,
				21599656243E4EEB00E202B1 /* AnyCodable.swift in Sources */,
				BB1D756A24A3E07F00269B45 /* AEPDataQueueService.swift in Sources */,
				21F361A0246DE4B5009AB88B /* LifecycleMetrics.swift in Sources */,
				214B5227248ABD5D0034BF22 /* IdentityConstants.swift in Sources */,
				21B0B61B24B3A7B7002A1B1A /* IdentityState.swift in Sources */,
				2181948D2489FA40004F869A /* MobileVisitorAuthenticationState.swift in Sources */,
				213F66342492C06B000184DE /* IdentityProperties.swift in Sources */,
				2182778D24B792F9005A468A /* URLAppender.swift in Sources */,
				2157952224A2AA050012ED28 /* Cache.swift in Sources */,
				215CA8152481C9430078D778 /* LifecycleState.swift in Sources */,
				78D754DB243B7E1A00DB9124 /* NamedKeyValueStore.swift in Sources */,
				2157EDBF24BCED31008F6A8B /* PersistentHitQueue.swift in Sources */,
				BB1D756B24A3E07F00269B45 /* DataEntity.swift in Sources */,
				21315BB524575ED200D1B254 /* AEPCore.swift in Sources */,
				2157952424A3D9E30012ED28 /* CacheExpiry.swift in Sources */,
				21F02C362477067900D25528 /* LaunchIDManager.swift in Sources */,
				21F235BD24325A6200C3E59A /* EventHubConstants.swift in Sources */,
			);
			runOnlyForDeploymentPostprocessing = 0;
		};
		21CAC0DB2422917600C11388 /* Sources */ = {
			isa = PBXSourcesBuildPhase;
			buildActionMask = 2147483647;
			files = (
				218194832489D3B7004F869A /* LifecycleFunctionalTests.swift in Sources */,
				21F02C3A247707D800D25528 /* LaunchIDManagerTests.swift in Sources */,
				215AA6212465E02C00CEB4F4 /* ConfigurationDownloaderTests.swift in Sources */,
				D4000F2C2458E8350052C536 /* MockNetworkServiceOverrider.swift in Sources */,
<<<<<<< HEAD
				2181730324A51BD20053439A /* MockDataStore.swift in Sources */,
				2157EDC124BCED63008F6A8B /* MockDataQueue.swift in Sources */,
=======
				3F03976524BE43650019F095 /* TestableExtensionRuntime.swift in Sources */,
>>>>>>> 6d6e664d
				21C754B324785E52007B8871 /* ThreadSafeDictionaryTests.swift in Sources */,
				BB1D757C24A3E09100269B45 /* SQLiteWrapperTests.swift in Sources */,
				BB1D757724A3E09100269B45 /* AEPDataQueueService+Testable.swift in Sources */,
				D4000F272458E1240052C536 /* MockTask.swift in Sources */,
				BBB2015824B62334000A3250 /* LogLevelTest.swift in Sources */,
				BB1D757B24A3E09100269B45 /* AEPDataQueueServiceTests.swift in Sources */,
				BB1D757E24A3E09100269B45 /* NamedKeyValueStoreTest.swift in Sources */,
				D4000F252458E10D0052C536 /* MockURLSession.swift in Sources */,
				BB1D757824A3E09100269B45 /* AEPDataQueueTests.swift in Sources */,
				21CD2B23246C7B7F0041E1A2 /* MockSystemInfoService.swift in Sources */,
				78E2AC8E247700F400E49D64 /* LifecycleMetricsBuilderTests.swift in Sources */,
				21F02C2F2476F44300D25528 /* LifecycleSessionTests.swift in Sources */,
				BBB2016524BE28BA000A3250 /* AEPURLServiceTest.swift in Sources */,
				214B522A248AE66C0034BF22 /* AEPIdentity+IdentityTests.swift in Sources */,
				2157EDC324BCED97008F6A8B /* PersistentHitQueueTests.swift in Sources */,
				2131A1B42465D81E00F1392D /* EventHub+Testable.swift in Sources */,
				2137BA152498317500F01D04 /* URL+IdentityTests.swift in Sources */,
				21CAC0E52422917600C11388 /* AEPCoreTests.swift in Sources */,
				2159F4282493FF3C0008851C /* IdentityPropertiesTests.swift in Sources */,
				76850D18242EDE58003922F4 /* OperationOrdererTests.swift in Sources */,
				21629DB22461CC48009D05BF /* AEPCore+LifecycleTests.swift in Sources */,
				2137BA172498318300F01D04 /* URLQueryItem+IdentityTests.swift in Sources */,
				2182778F24B79320005A468A /* URLAppenderTests.swift in Sources */,
				21649563249BECE600B24F81 /* MobileIdentitiesTests.swift in Sources */,
				21F9174C2433E429000743E3 /* MockExtensionTwo.swift in Sources */,
				21ABCAF324B39073008C4EDF /* MockDataStore.swift in Sources */,
				2181947E2489CFEF004F869A /* LifecycleContextDataTests.swift in Sources */,
				213F66322492A8B9000184DE /* MIDTests.swift in Sources */,
				21A10255248170E5009AB015 /* MockConfigurationDownloaderNetworkService.swift in Sources */,
				218208ED247EED6D003D3591 /* ConfigurationFunctionalTests.swift in Sources */,
				211728912491680000BB7BD3 /* NetworkService+IdentityTests.swift in Sources */,
				BB1D757F24A3E09100269B45 /* NamedKeyValueServiceTest.swift in Sources */,
				BB1D757D24A3E09100269B45 /* SystemInfoServiceTest.swift in Sources */,
				7629742F24294249005CCC73 /* SharedStateTest.swift in Sources */,
				213E87B92433E9BD00033447 /* SharedStateTestHelper.swift in Sources */,
				21F361A2246DE4C9009AB88B /* LifecycleMetricsTests.swift in Sources */,
				78A6425F248983D6004B4E46 /* UnzipperTest.swift in Sources */,
				78A642592486DABB004B4E46 /* ThreadSafeArrayTests.swift in Sources */,
				21599659243E4F0B00E202B1 /* AnyCodableTests.swift in Sources */,
				2131A1B22465D81400F1392D /* AEPCore+ConfigurationTests.swift in Sources */,
				BB1D757A24A3E09100269B45 /* NetworkServiceTests.swift in Sources */,
				213C8BD524252302009F780A /* MockExtension.swift in Sources */,
				212760FB24B4E1C5003AAC41 /* IdentityStateTests.swift in Sources */,
				213C8BCA242521BC009F780A /* EventHubTests.swift in Sources */,
				21F02C382477077600D25528 /* ConfigurationStateTests.swift in Sources */,
				21315BBB24579F1800D1B254 /* AtomicCounter.swift in Sources */,
				2181730524A526600053439A /* DiskCacheServiceTests.swift in Sources */,
				215CA8192481CA780078D778 /* LifecycleStateTests.swift in Sources */,
				214A24CB2497FFC2002C310A /* URLEncoderTests.swift in Sources */,
				214149C72429A39B00FCE512 /* SlowMockExtension.swift in Sources */,
				21F02C3E2477819100D25528 /* MockConfigurationDownloader.swift in Sources */,
			);
			runOnlyForDeploymentPostprocessing = 0;
		};
/* End PBXSourcesBuildPhase section */

/* Begin PBXTargetDependency section */
		21CAC0E22422917600C11388 /* PBXTargetDependency */ = {
			isa = PBXTargetDependency;
			target = 21CAC0D52422917600C11388 /* AEPCore */;
			targetProxy = 21CAC0E12422917600C11388 /* PBXContainerItemProxy */;
		};
/* End PBXTargetDependency section */

/* Begin XCBuildConfiguration section */
		21CAC0E82422917600C11388 /* Debug */ = {
			isa = XCBuildConfiguration;
			buildSettings = {
				ALWAYS_SEARCH_USER_PATHS = NO;
				CLANG_ANALYZER_NONNULL = YES;
				CLANG_ANALYZER_NUMBER_OBJECT_CONVERSION = YES_AGGRESSIVE;
				CLANG_CXX_LANGUAGE_STANDARD = "gnu++14";
				CLANG_CXX_LIBRARY = "libc++";
				CLANG_ENABLE_MODULES = YES;
				CLANG_ENABLE_OBJC_ARC = YES;
				CLANG_ENABLE_OBJC_WEAK = YES;
				CLANG_WARN_BLOCK_CAPTURE_AUTORELEASING = YES;
				CLANG_WARN_BOOL_CONVERSION = YES;
				CLANG_WARN_COMMA = YES;
				CLANG_WARN_CONSTANT_CONVERSION = YES;
				CLANG_WARN_DEPRECATED_OBJC_IMPLEMENTATIONS = YES;
				CLANG_WARN_DIRECT_OBJC_ISA_USAGE = YES_ERROR;
				CLANG_WARN_DOCUMENTATION_COMMENTS = YES;
				CLANG_WARN_EMPTY_BODY = YES;
				CLANG_WARN_ENUM_CONVERSION = YES;
				CLANG_WARN_INFINITE_RECURSION = YES;
				CLANG_WARN_INT_CONVERSION = YES;
				CLANG_WARN_NON_LITERAL_NULL_CONVERSION = YES;
				CLANG_WARN_OBJC_IMPLICIT_RETAIN_SELF = YES;
				CLANG_WARN_OBJC_LITERAL_CONVERSION = YES;
				CLANG_WARN_OBJC_ROOT_CLASS = YES_ERROR;
				CLANG_WARN_RANGE_LOOP_ANALYSIS = YES;
				CLANG_WARN_STRICT_PROTOTYPES = YES;
				CLANG_WARN_SUSPICIOUS_MOVE = YES;
				CLANG_WARN_UNGUARDED_AVAILABILITY = YES_AGGRESSIVE;
				CLANG_WARN_UNREACHABLE_CODE = YES;
				CLANG_WARN__DUPLICATE_METHOD_MATCH = YES;
				COPY_PHASE_STRIP = NO;
				CURRENT_PROJECT_VERSION = 1;
				DEBUG_INFORMATION_FORMAT = dwarf;
				ENABLE_STRICT_OBJC_MSGSEND = YES;
				ENABLE_TESTABILITY = YES;
				GCC_C_LANGUAGE_STANDARD = gnu11;
				GCC_DYNAMIC_NO_PIC = NO;
				GCC_NO_COMMON_BLOCKS = YES;
				GCC_OPTIMIZATION_LEVEL = 0;
				GCC_PREPROCESSOR_DEFINITIONS = (
					"DEBUG=1",
					"$(inherited)",
				);
				GCC_WARN_64_TO_32_BIT_CONVERSION = YES;
				GCC_WARN_ABOUT_RETURN_TYPE = YES_ERROR;
				GCC_WARN_UNDECLARED_SELECTOR = YES;
				GCC_WARN_UNINITIALIZED_AUTOS = YES_AGGRESSIVE;
				GCC_WARN_UNUSED_FUNCTION = YES;
				GCC_WARN_UNUSED_VARIABLE = YES;
				IPHONEOS_DEPLOYMENT_TARGET = 13.2;
				MTL_ENABLE_DEBUG_INFO = INCLUDE_SOURCE;
				MTL_FAST_MATH = YES;
				ONLY_ACTIVE_ARCH = YES;
				SDKROOT = iphoneos;
				SWIFT_ACTIVE_COMPILATION_CONDITIONS = DEBUG;
				SWIFT_OPTIMIZATION_LEVEL = "-Onone";
				VERSIONING_SYSTEM = "apple-generic";
				VERSION_INFO_PREFIX = "";
			};
			name = Debug;
		};
		21CAC0E92422917600C11388 /* Release */ = {
			isa = XCBuildConfiguration;
			buildSettings = {
				ALWAYS_SEARCH_USER_PATHS = NO;
				CLANG_ANALYZER_NONNULL = YES;
				CLANG_ANALYZER_NUMBER_OBJECT_CONVERSION = YES_AGGRESSIVE;
				CLANG_CXX_LANGUAGE_STANDARD = "gnu++14";
				CLANG_CXX_LIBRARY = "libc++";
				CLANG_ENABLE_MODULES = YES;
				CLANG_ENABLE_OBJC_ARC = YES;
				CLANG_ENABLE_OBJC_WEAK = YES;
				CLANG_WARN_BLOCK_CAPTURE_AUTORELEASING = YES;
				CLANG_WARN_BOOL_CONVERSION = YES;
				CLANG_WARN_COMMA = YES;
				CLANG_WARN_CONSTANT_CONVERSION = YES;
				CLANG_WARN_DEPRECATED_OBJC_IMPLEMENTATIONS = YES;
				CLANG_WARN_DIRECT_OBJC_ISA_USAGE = YES_ERROR;
				CLANG_WARN_DOCUMENTATION_COMMENTS = YES;
				CLANG_WARN_EMPTY_BODY = YES;
				CLANG_WARN_ENUM_CONVERSION = YES;
				CLANG_WARN_INFINITE_RECURSION = YES;
				CLANG_WARN_INT_CONVERSION = YES;
				CLANG_WARN_NON_LITERAL_NULL_CONVERSION = YES;
				CLANG_WARN_OBJC_IMPLICIT_RETAIN_SELF = YES;
				CLANG_WARN_OBJC_LITERAL_CONVERSION = YES;
				CLANG_WARN_OBJC_ROOT_CLASS = YES_ERROR;
				CLANG_WARN_RANGE_LOOP_ANALYSIS = YES;
				CLANG_WARN_STRICT_PROTOTYPES = YES;
				CLANG_WARN_SUSPICIOUS_MOVE = YES;
				CLANG_WARN_UNGUARDED_AVAILABILITY = YES_AGGRESSIVE;
				CLANG_WARN_UNREACHABLE_CODE = YES;
				CLANG_WARN__DUPLICATE_METHOD_MATCH = YES;
				COPY_PHASE_STRIP = NO;
				CURRENT_PROJECT_VERSION = 1;
				DEBUG_INFORMATION_FORMAT = "dwarf-with-dsym";
				ENABLE_NS_ASSERTIONS = NO;
				ENABLE_STRICT_OBJC_MSGSEND = YES;
				GCC_C_LANGUAGE_STANDARD = gnu11;
				GCC_NO_COMMON_BLOCKS = YES;
				GCC_WARN_64_TO_32_BIT_CONVERSION = YES;
				GCC_WARN_ABOUT_RETURN_TYPE = YES_ERROR;
				GCC_WARN_UNDECLARED_SELECTOR = YES;
				GCC_WARN_UNINITIALIZED_AUTOS = YES_AGGRESSIVE;
				GCC_WARN_UNUSED_FUNCTION = YES;
				GCC_WARN_UNUSED_VARIABLE = YES;
				IPHONEOS_DEPLOYMENT_TARGET = 13.2;
				MTL_ENABLE_DEBUG_INFO = NO;
				MTL_FAST_MATH = YES;
				SDKROOT = iphoneos;
				SWIFT_COMPILATION_MODE = wholemodule;
				SWIFT_OPTIMIZATION_LEVEL = "-O";
				VALIDATE_PRODUCT = YES;
				VERSIONING_SYSTEM = "apple-generic";
				VERSION_INFO_PREFIX = "";
			};
			name = Release;
		};
		21CAC0EB2422917600C11388 /* Debug */ = {
			isa = XCBuildConfiguration;
			buildSettings = {
				CLANG_ENABLE_MODULES = YES;
				CODE_SIGN_STYLE = Automatic;
				DEFINES_MODULE = YES;
				DEVELOPMENT_TEAM = 66USX5VV9D;
				DYLIB_COMPATIBILITY_VERSION = 1;
				DYLIB_CURRENT_VERSION = 1;
				DYLIB_INSTALL_NAME_BASE = "@rpath";
				INFOPLIST_FILE = "$(SRCROOT)/Info.plist";
				INSTALL_PATH = "$(LOCAL_LIBRARY_DIR)/Frameworks";
				IPHONEOS_DEPLOYMENT_TARGET = 10.0;
				LD_RUNPATH_SEARCH_PATHS = (
					"$(inherited)",
					"@executable_path/Frameworks",
					"@loader_path/Frameworks",
				);
				PRODUCT_BUNDLE_IDENTIFIER = Adobe.AEPCore;
				PRODUCT_NAME = "$(TARGET_NAME:c99extidentifier)";
				SKIP_INSTALL = YES;
				SUPPORTS_MACCATALYST = NO;
				SWIFT_OPTIMIZATION_LEVEL = "-Onone";
				SWIFT_VERSION = 5.0;
				TARGETED_DEVICE_FAMILY = "1,2";
			};
			name = Debug;
		};
		21CAC0EC2422917600C11388 /* Release */ = {
			isa = XCBuildConfiguration;
			buildSettings = {
				CLANG_ENABLE_MODULES = YES;
				CODE_SIGN_STYLE = Automatic;
				DEFINES_MODULE = YES;
				DEVELOPMENT_TEAM = 66USX5VV9D;
				DYLIB_COMPATIBILITY_VERSION = 1;
				DYLIB_CURRENT_VERSION = 1;
				DYLIB_INSTALL_NAME_BASE = "@rpath";
				INFOPLIST_FILE = "$(SRCROOT)/Info.plist";
				INSTALL_PATH = "$(LOCAL_LIBRARY_DIR)/Frameworks";
				IPHONEOS_DEPLOYMENT_TARGET = 10.0;
				LD_RUNPATH_SEARCH_PATHS = (
					"$(inherited)",
					"@executable_path/Frameworks",
					"@loader_path/Frameworks",
				);
				PRODUCT_BUNDLE_IDENTIFIER = Adobe.AEPCore;
				PRODUCT_NAME = "$(TARGET_NAME:c99extidentifier)";
				SKIP_INSTALL = YES;
				SUPPORTS_MACCATALYST = NO;
				SWIFT_VERSION = 5.0;
				TARGETED_DEVICE_FAMILY = "1,2";
			};
			name = Release;
		};
		21CAC0EE2422917600C11388 /* Debug */ = {
			isa = XCBuildConfiguration;
			buildSettings = {
				ALWAYS_EMBED_SWIFT_STANDARD_LIBRARIES = YES;
				CODE_SIGN_STYLE = Automatic;
				DEVELOPMENT_TEAM = GP6Z9HB7H4;
				INFOPLIST_FILE = AEPCoreTests/Info.plist;
				IPHONEOS_DEPLOYMENT_TARGET = 10.0;
				LD_RUNPATH_SEARCH_PATHS = (
					"$(inherited)",
					"@executable_path/Frameworks",
					"@loader_path/Frameworks",
				);
				PRODUCT_BUNDLE_IDENTIFIER = Adobe.AEPCoreTests;
				PRODUCT_NAME = "$(TARGET_NAME)";
				SWIFT_VERSION = 5.0;
				TARGETED_DEVICE_FAMILY = "1,2";
			};
			name = Debug;
		};
		21CAC0EF2422917600C11388 /* Release */ = {
			isa = XCBuildConfiguration;
			buildSettings = {
				ALWAYS_EMBED_SWIFT_STANDARD_LIBRARIES = YES;
				CODE_SIGN_STYLE = Automatic;
				DEVELOPMENT_TEAM = GP6Z9HB7H4;
				INFOPLIST_FILE = AEPCoreTests/Info.plist;
				IPHONEOS_DEPLOYMENT_TARGET = 10.0;
				LD_RUNPATH_SEARCH_PATHS = (
					"$(inherited)",
					"@executable_path/Frameworks",
					"@loader_path/Frameworks",
				);
				PRODUCT_BUNDLE_IDENTIFIER = Adobe.AEPCoreTests;
				PRODUCT_NAME = "$(TARGET_NAME)";
				SWIFT_VERSION = 5.0;
				TARGETED_DEVICE_FAMILY = "1,2";
			};
			name = Release;
		};
/* End XCBuildConfiguration section */

/* Begin XCConfigurationList section */
		21CAC0D02422917600C11388 /* Build configuration list for PBXProject "AEPCore" */ = {
			isa = XCConfigurationList;
			buildConfigurations = (
				21CAC0E82422917600C11388 /* Debug */,
				21CAC0E92422917600C11388 /* Release */,
			);
			defaultConfigurationIsVisible = 0;
			defaultConfigurationName = Release;
		};
		21CAC0EA2422917600C11388 /* Build configuration list for PBXNativeTarget "AEPCore" */ = {
			isa = XCConfigurationList;
			buildConfigurations = (
				21CAC0EB2422917600C11388 /* Debug */,
				21CAC0EC2422917600C11388 /* Release */,
			);
			defaultConfigurationIsVisible = 0;
			defaultConfigurationName = Release;
		};
		21CAC0ED2422917600C11388 /* Build configuration list for PBXNativeTarget "AEPCoreTests" */ = {
			isa = XCConfigurationList;
			buildConfigurations = (
				21CAC0EE2422917600C11388 /* Debug */,
				21CAC0EF2422917600C11388 /* Release */,
			);
			defaultConfigurationIsVisible = 0;
			defaultConfigurationName = Release;
		};
/* End XCConfigurationList section */
	};
	rootObject = 21CAC0CD2422917600C11388 /* Project object */;
}<|MERGE_RESOLUTION|>--- conflicted
+++ resolved
@@ -595,11 +595,8 @@
 		76297427242941EE005CCC73 /* utility */ = {
 			isa = PBXGroup;
 			children = (
-<<<<<<< HEAD
+				78A64263249020C2004B4E46 /* unzip */,
 				2157EDB924BCECEF008F6A8B /* hit processor */,
-=======
-				78A64263249020C2004B4E46 /* unzip */,
->>>>>>> 6d6e664d
 				214A24C82497FEBF002C310A /* URLEncoder.swift */,
 				76850D1924313181003922F4 /* OperationOrderer.swift */,
 				21DB7093242BEBB800568A4C /* ThreadSafeDictionary.swift */,
@@ -868,12 +865,9 @@
 				2157EDBB24BCED01008F6A8B /* HitProcessable.swift in Sources */,
 				2157952024A2A9FE0012ED28 /* DiskCacheService.swift in Sources */,
 				BB55A81424B39D3800A23251 /* LoggingService.swift in Sources */,
-<<<<<<< HEAD
+				3FC9665324B3E4EE0096F572 /* ExtensionRuntime.swift in Sources */,
 				2179F1842464901A0004A7C0 /* AEPLifecycle.swift in Sources */,
 				2157EDBD24BCED11008F6A8B /* HitQueuing.swift in Sources */,
-=======
-				3FC9665324B3E4EE0096F572 /* ExtensionRuntime.swift in Sources */,
->>>>>>> 6d6e664d
 				BB1D756D24A3E07F00269B45 /* SQLiteWrapper.swift in Sources */,
 				216CD93524BE2D1A00C4E060 /* Event+Lifecycle.swift in Sources */,
 				21DB708D242AAD3D00568A4C /* ExtensionContainer.swift in Sources */,
@@ -947,12 +941,9 @@
 				21F02C3A247707D800D25528 /* LaunchIDManagerTests.swift in Sources */,
 				215AA6212465E02C00CEB4F4 /* ConfigurationDownloaderTests.swift in Sources */,
 				D4000F2C2458E8350052C536 /* MockNetworkServiceOverrider.swift in Sources */,
-<<<<<<< HEAD
+				3F03976524BE43650019F095 /* TestableExtensionRuntime.swift in Sources */,
 				2181730324A51BD20053439A /* MockDataStore.swift in Sources */,
 				2157EDC124BCED63008F6A8B /* MockDataQueue.swift in Sources */,
-=======
-				3F03976524BE43650019F095 /* TestableExtensionRuntime.swift in Sources */,
->>>>>>> 6d6e664d
 				21C754B324785E52007B8871 /* ThreadSafeDictionaryTests.swift in Sources */,
 				BB1D757C24A3E09100269B45 /* SQLiteWrapperTests.swift in Sources */,
 				BB1D757724A3E09100269B45 /* AEPDataQueueService+Testable.swift in Sources */,
