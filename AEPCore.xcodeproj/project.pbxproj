--- conflicted
+++ resolved
@@ -237,17 +237,14 @@
 		3FE6DE8224C643620065EA05 /* IdentityTests.swift in Sources */ = {isa = PBXBuildFile; fileRef = 3FE6DE7624C643620065EA05 /* IdentityTests.swift */; };
 		3FE6DE8324C643620065EA05 /* IdentityPropertiesTests.swift in Sources */ = {isa = PBXBuildFile; fileRef = 3FE6DE7724C643620065EA05 /* IdentityPropertiesTests.swift */; };
 		3FE6DE8824C643EA0065EA05 /* TestableExtensionRuntime.swift in Sources */ = {isa = PBXBuildFile; fileRef = 3FE6DE8724C643EA0065EA05 /* TestableExtensionRuntime.swift */; };
-<<<<<<< HEAD
 		3FF8171624D89B500064DFA1 /* Event+Timestamp.swift in Sources */ = {isa = PBXBuildFile; fileRef = 3FF8171224D89B500064DFA1 /* Event+Timestamp.swift */; };
 		3FF8171724D89B500064DFA1 /* AEPCoreMocks.h in Headers */ = {isa = PBXBuildFile; fileRef = 3FF8171324D89B500064DFA1 /* AEPCoreMocks.h */; settings = {ATTRIBUTES = (Public, ); }; };
 		3FF8171924D89B500064DFA1 /* TestableExtensionRuntime.swift in Sources */ = {isa = PBXBuildFile; fileRef = 3FF8171524D89B500064DFA1 /* TestableExtensionRuntime.swift */; };
 		3FF8171C24D89B8F0064DFA1 /* AEPCoreMocks.framework in Frameworks */ = {isa = PBXBuildFile; fileRef = 3FF8170A24D89B160064DFA1 /* AEPCoreMocks.framework */; };
 		3FF8172024D89F450064DFA1 /* UserDefaults+Clear.swift in Sources */ = {isa = PBXBuildFile; fileRef = 3FF8171F24D89F450064DFA1 /* UserDefaults+Clear.swift */; };
 		3FF8172324D8ABF80064DFA1 /* AEPCoreMocks.framework in Frameworks */ = {isa = PBXBuildFile; fileRef = 3FF8170A24D89B160064DFA1 /* AEPCoreMocks.framework */; };
-=======
 		78B73EBF24CA04D400893AA6 /* Dictionary+MergeOverwrite.swift in Sources */ = {isa = PBXBuildFile; fileRef = 78B73EBE24CA04D400893AA6 /* Dictionary+MergeOverwrite.swift */; };
 		78B73EC124CF3FE500893AA6 /* DictionaryMergeOverwriteTests.swift in Sources */ = {isa = PBXBuildFile; fileRef = 78B73EC024CF3FE500893AA6 /* DictionaryMergeOverwriteTests.swift */; };
->>>>>>> f69ec572
 		BB59402B24CF6E1D00EE0C6C /* AEPRulesEngineTests.swift in Sources */ = {isa = PBXBuildFile; fileRef = BB59402924CF6CA200EE0C6C /* AEPRulesEngineTests.swift */; };
 /* End PBXBuildFile section */
 
@@ -657,17 +654,14 @@
 		3FE6DE7624C643620065EA05 /* IdentityTests.swift */ = {isa = PBXFileReference; fileEncoding = 4; lastKnownFileType = sourcecode.swift; path = IdentityTests.swift; sourceTree = "<group>"; };
 		3FE6DE7724C643620065EA05 /* IdentityPropertiesTests.swift */ = {isa = PBXFileReference; fileEncoding = 4; lastKnownFileType = sourcecode.swift; path = IdentityPropertiesTests.swift; sourceTree = "<group>"; };
 		3FE6DE8724C643EA0065EA05 /* TestableExtensionRuntime.swift */ = {isa = PBXFileReference; fileEncoding = 4; lastKnownFileType = sourcecode.swift; path = TestableExtensionRuntime.swift; sourceTree = "<group>"; };
-<<<<<<< HEAD
 		3FF8170A24D89B160064DFA1 /* AEPCoreMocks.framework */ = {isa = PBXFileReference; explicitFileType = wrapper.framework; includeInIndex = 0; path = AEPCoreMocks.framework; sourceTree = BUILT_PRODUCTS_DIR; };
 		3FF8171224D89B500064DFA1 /* Event+Timestamp.swift */ = {isa = PBXFileReference; fileEncoding = 4; lastKnownFileType = sourcecode.swift; name = "Event+Timestamp.swift"; path = "AEPCore/Mocks/Event+Timestamp.swift"; sourceTree = SOURCE_ROOT; };
 		3FF8171324D89B500064DFA1 /* AEPCoreMocks.h */ = {isa = PBXFileReference; fileEncoding = 4; lastKnownFileType = sourcecode.c.h; name = AEPCoreMocks.h; path = AEPCore/Mocks/AEPCoreMocks.h; sourceTree = SOURCE_ROOT; };
 		3FF8171424D89B500064DFA1 /* Info.plist */ = {isa = PBXFileReference; lastKnownFileType = text.plist; name = Info.plist; path = AEPCore/Mocks/Info.plist; sourceTree = SOURCE_ROOT; };
 		3FF8171524D89B500064DFA1 /* TestableExtensionRuntime.swift */ = {isa = PBXFileReference; fileEncoding = 4; lastKnownFileType = sourcecode.swift; name = TestableExtensionRuntime.swift; path = AEPCore/Mocks/TestableExtensionRuntime.swift; sourceTree = SOURCE_ROOT; };
 		3FF8171F24D89F450064DFA1 /* UserDefaults+Clear.swift */ = {isa = PBXFileReference; lastKnownFileType = sourcecode.swift; path = "UserDefaults+Clear.swift"; sourceTree = "<group>"; };
-=======
 		78B73EBE24CA04D400893AA6 /* Dictionary+MergeOverwrite.swift */ = {isa = PBXFileReference; lastKnownFileType = sourcecode.swift; path = "Dictionary+MergeOverwrite.swift"; sourceTree = "<group>"; };
 		78B73EC024CF3FE500893AA6 /* DictionaryMergeOverwriteTests.swift */ = {isa = PBXFileReference; lastKnownFileType = sourcecode.swift; path = DictionaryMergeOverwriteTests.swift; sourceTree = "<group>"; };
->>>>>>> f69ec572
 		BB59402924CF6CA200EE0C6C /* AEPRulesEngineTests.swift */ = {isa = PBXFileReference; lastKnownFileType = sourcecode.swift; path = AEPRulesEngineTests.swift; sourceTree = "<group>"; };
 /* End PBXFileReference section */
 
@@ -795,12 +789,9 @@
 				3FE6DDD924C62EE60065EA05 /* AEPLifecycleTests.xctest */,
 				3FE6DE2F24C642330065EA05 /* AEPIdentity.framework */,
 				3FE6DE3724C642330065EA05 /* AEPIdentityTests.xctest */,
-<<<<<<< HEAD
 				3FF8170A24D89B160064DFA1 /* AEPCoreMocks.framework */,
-=======
 				24B4934F24D4C31100AA38D9 /* AEPSignal.framework */,
 				24B4935724D4C31100AA38D9 /* AEPSignalTests.xctest */,
->>>>>>> f69ec572
 			);
 			name = Products;
 			sourceTree = "<group>";
@@ -2680,6 +2671,43 @@
 			};
 			name = Release;
 		};
+		3F03986124C0008D0019F095 /* Debug */ = {
+			isa = XCBuildConfiguration;
+			buildSettings = {
+				CODE_SIGN_STYLE = Automatic;
+				INFOPLIST_FILE = AEPEventHub/Tests/Info.plist;
+				IPHONEOS_DEPLOYMENT_TARGET = 13.2;
+				LD_RUNPATH_SEARCH_PATHS = (
+					"$(inherited)",
+					"@executable_path/Frameworks",
+					"@loader_path/Frameworks",
+				);
+				PRODUCT_BUNDLE_IDENTIFIER = com.adobe.mobile.AEPEventHubTests;
+				PRODUCT_NAME = "$(TARGET_NAME)";
+				SWIFT_VERSION = 5.0;
+				TARGETED_DEVICE_FAMILY = "1,2";
+			};
+			name = Debug;
+		};
+		3F03986224C0008D0019F095 /* Release */ = {
+			isa = XCBuildConfiguration;
+			buildSettings = {
+				ALWAYS_EMBED_SWIFT_STANDARD_LIBRARIES = YES;
+				CODE_SIGN_STYLE = Automatic;
+				INFOPLIST_FILE = AEPServices/Tests/Info.plist;
+				IPHONEOS_DEPLOYMENT_TARGET = 10.0;
+				LD_RUNPATH_SEARCH_PATHS = (
+					"$(inherited)",
+					"@executable_path/Frameworks",
+					"@loader_path/Frameworks",
+				);
+				PRODUCT_BUNDLE_IDENTIFIER = com.adobe.mobile.AEPServicesTests;
+				PRODUCT_NAME = "$(TARGET_NAME)";
+				SWIFT_VERSION = 5.0;
+				TARGETED_DEVICE_FAMILY = "1,2";
+			};
+			name = Release;
+		};
 		3F39152324CA34BA00B58C3E /* Debug */ = {
 			isa = XCBuildConfiguration;
 			buildSettings = {
