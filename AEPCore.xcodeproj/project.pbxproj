// !$*UTF8*$!
{
	archiveVersion = 1;
	classes = {
	};
	objectVersion = 52;
	objects = {

/* Begin PBXAggregateTarget section */
		3F39152124CA34BA00B58C3E /* AEP-All */ = {
			isa = PBXAggregateTarget;
			buildConfigurationList = 3F39152224CA34BA00B58C3E /* Build configuration list for PBXAggregateTarget "AEP-All" */;
			buildPhases = (
			);
			dependencies = (
				3F39152624CA34CA00B58C3E /* PBXTargetDependency */,
				3F39152824CA34CA00B58C3E /* PBXTargetDependency */,
				3F39152A24CA34CA00B58C3E /* PBXTargetDependency */,
				3F39152C24CA34CA00B58C3E /* PBXTargetDependency */,
				24B4936D24D4C6D200AA38D9 /* PBXTargetDependency */,
			);
			name = "AEP-All";
			productName = "AEP-All";
		};
/* End PBXAggregateTarget section */

/* Begin PBXBuildFile section */
		2107F02624C9FDFE002935CF /* PushIDManageable.swift in Sources */ = {isa = PBXBuildFile; fileRef = 2107F02524C9FDFE002935CF /* PushIDManageable.swift */; };
		2107F02824C9FE1B002935CF /* PushIDManager.swift in Sources */ = {isa = PBXBuildFile; fileRef = 2107F02724C9FE1B002935CF /* PushIDManager.swift */; };
		2107F02A24C9FF46002935CF /* PushIDManagerTests.swift in Sources */ = {isa = PBXBuildFile; fileRef = 2107F02924C9FF46002935CF /* PushIDManagerTests.swift */; };
		2107F02C24C9FF62002935CF /* MockPushIDManager.swift in Sources */ = {isa = PBXBuildFile; fileRef = 2107F02B24C9FF62002935CF /* MockPushIDManager.swift */; };
		2107F02E24C9FF88002935CF /* SHA256.swift in Sources */ = {isa = PBXBuildFile; fileRef = 2107F02D24C9FF88002935CF /* SHA256.swift */; };
		2107F03024C9FFB2002935CF /* SHA256Tests.swift in Sources */ = {isa = PBXBuildFile; fileRef = 2107F02F24C9FFB2002935CF /* SHA256Tests.swift */; };
		21377D4124E3383E004BAC01 /* V4Migrator.swift in Sources */ = {isa = PBXBuildFile; fileRef = 21377D4024E3383E004BAC01 /* V4Migrator.swift */; };
		213F8A0424D8DC5A0003B8AF /* WrapperType.swift in Sources */ = {isa = PBXBuildFile; fileRef = 213F8A0324D8DC5A0003B8AF /* WrapperType.swift */; };
		215A6CE224ED92C500FE0657 /* V4MigrationConstants.swift in Sources */ = {isa = PBXBuildFile; fileRef = 215A6CE124ED92C500FE0657 /* V4MigrationConstants.swift */; };
		215C859D24C6492800CCCD26 /* MockHitQueue.swift in Sources */ = {isa = PBXBuildFile; fileRef = 215C859B24C6492800CCCD26 /* MockHitQueue.swift */; };
		215C859E24C6492800CCCD26 /* MockHitProcessor.swift in Sources */ = {isa = PBXBuildFile; fileRef = 215C859C24C6492800CCCD26 /* MockHitProcessor.swift */; };
		215C8EAA24F45C9600A00EFF /* IdentityPublicAPITests.swift in Sources */ = {isa = PBXBuildFile; fileRef = 21FE151F24F03254008A82FF /* IdentityPublicAPITests.swift */; };
		215C8EAB24F45CD000A00EFF /* AEPCoreMocks.framework in Frameworks */ = {isa = PBXBuildFile; fileRef = 3FF8170A24D89B160064DFA1 /* AEPCoreMocks.framework */; };
		21629DB22461CC48009D05BF /* AEPCore+LifecycleTests.swift in Sources */ = {isa = PBXBuildFile; fileRef = 21629DB12461CC48009D05BF /* AEPCore+LifecycleTests.swift */; };
		217E220524D1FD7900B70B3E /* SharedStateResult.swift in Sources */ = {isa = PBXBuildFile; fileRef = 217E220424D1FD7900B70B3E /* SharedStateResult.swift */; };
		218C813B24EC3EBC009B4F31 /* V5Migrator.swift in Sources */ = {isa = PBXBuildFile; fileRef = 218C813A24EC3EBC009B4F31 /* V5Migrator.swift */; };
		218C813E24EC4101009B4F31 /* V5MigrationConstants.swift in Sources */ = {isa = PBXBuildFile; fileRef = 218C813D24EC4101009B4F31 /* V5MigrationConstants.swift */; };
		218E01C024C7595000BEC470 /* HitQueuing+PrivacyTests.swift in Sources */ = {isa = PBXBuildFile; fileRef = 218E01BF24C7595000BEC470 /* HitQueuing+PrivacyTests.swift */; };
		21CAC0E02422917600C11388 /* AEPCore.framework in Frameworks */ = {isa = PBXBuildFile; fileRef = 21CAC0D62422917600C11388 /* AEPCore.framework */; };
		21CAC0E72422917600C11388 /* AEPCore.h in Headers */ = {isa = PBXBuildFile; fileRef = 21CAC0D92422917600C11388 /* AEPCore.h */; settings = {ATTRIBUTES = (Public, ); }; };
		21CD581124EC7B8900D9D590 /* V5MigratorTests.swift in Sources */ = {isa = PBXBuildFile; fileRef = 21CD581024EC7B8900D9D590 /* V5MigratorTests.swift */; };
		21F79AB724E704C5003204C3 /* IDParser.swift in Sources */ = {isa = PBXBuildFile; fileRef = 21F79AB624E704C5003204C3 /* IDParser.swift */; };
		21F79ABB24E70CDC003204C3 /* IDParsing.swift in Sources */ = {isa = PBXBuildFile; fileRef = 21F79ABA24E70CDC003204C3 /* IDParsing.swift */; };
		21F79ABF24E71B03003204C3 /* IDParserTests.swift in Sources */ = {isa = PBXBuildFile; fileRef = 21F79ABD24E7144F003204C3 /* IDParserTests.swift */; };
		21F79AC124E72204003204C3 /* V4MigratorTests.swift in Sources */ = {isa = PBXBuildFile; fileRef = 21F79AC024E72204003204C3 /* V4MigratorTests.swift */; };
		21FE152124F0335E008A82FF /* MockExtension.swift in Sources */ = {isa = PBXBuildFile; fileRef = 3F3951F524CA096100F7325B /* MockExtension.swift */; };
		21FE152224F03386008A82FF /* EventHub+Testable.swift in Sources */ = {isa = PBXBuildFile; fileRef = 3F3951FC24CA096100F7325B /* EventHub+Testable.swift */; };
		2420365224E35EEB0069C89D /* SignalHitProcessorTests.swift in Sources */ = {isa = PBXBuildFile; fileRef = 2420365124E35EEB0069C89D /* SignalHitProcessorTests.swift */; };
		243DCE4724C7AA2800E99AD9 /* AEPServices.h in Headers */ = {isa = PBXBuildFile; fileRef = 243DCE4624C7AA2800E99AD9 /* AEPServices.h */; };
		243DCE4824C7AA7C00E99AD9 /* AEPServices.h in Headers */ = {isa = PBXBuildFile; fileRef = 243DCE4624C7AA2800E99AD9 /* AEPServices.h */; settings = {ATTRIBUTES = (Public, ); }; };
		24543A1424E1DAFC002D8D9A /* MockURLService.swift in Sources */ = {isa = PBXBuildFile; fileRef = 24543A1324E1DAFC002D8D9A /* MockURLService.swift */; };
		24543A1524E1DC8E002D8D9A /* MockDiskCache.swift in Sources */ = {isa = PBXBuildFile; fileRef = 2467E43B24CB54B70022F6BE /* MockDiskCache.swift */; };
		24543A1624E1DC95002D8D9A /* MockUnzipper.swift in Sources */ = {isa = PBXBuildFile; fileRef = 2467E43C24CB54B70022F6BE /* MockUnzipper.swift */; };
		2467E43A24CA4DE20022F6BE /* Unzipping.swift in Sources */ = {isa = PBXBuildFile; fileRef = 2467E43924CA4DE20022F6BE /* Unzipping.swift */; };
		247FBD7D24E331A600FA6505 /* Event+SignalTests.swift in Sources */ = {isa = PBXBuildFile; fileRef = 247FBD7C24E331A600FA6505 /* Event+SignalTests.swift */; };
		24B4935824D4C31100AA38D9 /* AEPSignal.framework in Frameworks */ = {isa = PBXBuildFile; fileRef = 24B4934F24D4C31100AA38D9 /* AEPSignal.framework */; };
		24B4935D24D4C31100AA38D9 /* SignalTests.swift in Sources */ = {isa = PBXBuildFile; fileRef = 24B4935C24D4C31100AA38D9 /* SignalTests.swift */; };
		24B4935F24D4C31100AA38D9 /* AEPSignal.h in Headers */ = {isa = PBXBuildFile; fileRef = 24B4935124D4C31100AA38D9 /* AEPSignal.h */; settings = {ATTRIBUTES = (Public, ); }; };
		24B4936F24D4C6F900AA38D9 /* Signal.swift in Sources */ = {isa = PBXBuildFile; fileRef = 24B4936E24D4C6F900AA38D9 /* Signal.swift */; };
		24B4937124D4C86C00AA38D9 /* SignalConstants.swift in Sources */ = {isa = PBXBuildFile; fileRef = 24B4937024D4C86C00AA38D9 /* SignalConstants.swift */; };
		24B4937624D8AAAF00AA38D9 /* Event+Signal.swift in Sources */ = {isa = PBXBuildFile; fileRef = 24B4937524D8AAAF00AA38D9 /* Event+Signal.swift */; };
		24B4937824D8CEAC00AA38D9 /* SignalHitProcessor.swift in Sources */ = {isa = PBXBuildFile; fileRef = 24B4937724D8CEAC00AA38D9 /* SignalHitProcessor.swift */; };
		24B4937A24DA18BE00AA38D9 /* SignalHit.swift in Sources */ = {isa = PBXBuildFile; fileRef = 24B4937924DA18BE00AA38D9 /* SignalHit.swift */; };
		24D2A3D524DB5B370079DCCF /* HitQueuing+PrivacyStatus.swift in Sources */ = {isa = PBXBuildFile; fileRef = 24D2A3D424DB5B370079DCCF /* HitQueuing+PrivacyStatus.swift */; };
		3F03979024BE5DD30019F095 /* AEPServices.framework in Frameworks */ = {isa = PBXBuildFile; fileRef = 3F03978724BE5DD30019F095 /* AEPServices.framework */; };
		3F0397C324BE5FF30019F095 /* Caching.swift in Sources */ = {isa = PBXBuildFile; fileRef = 3F0397A024BE5FF30019F095 /* Caching.swift */; };
		3F0397C424BE5FF30019F095 /* Cache.swift in Sources */ = {isa = PBXBuildFile; fileRef = 3F0397A124BE5FF30019F095 /* Cache.swift */; };
		3F0397C524BE5FF30019F095 /* CacheEntry.swift in Sources */ = {isa = PBXBuildFile; fileRef = 3F0397A224BE5FF30019F095 /* CacheEntry.swift */; };
		3F0397C624BE5FF30019F095 /* DiskCacheService.swift in Sources */ = {isa = PBXBuildFile; fileRef = 3F0397A324BE5FF30019F095 /* DiskCacheService.swift */; };
		3F0397C724BE5FF30019F095 /* CacheExpiry.swift in Sources */ = {isa = PBXBuildFile; fileRef = 3F0397A424BE5FF30019F095 /* CacheExpiry.swift */; };
		3F0397C824BE5FF30019F095 /* ServiceProvider.swift in Sources */ = {isa = PBXBuildFile; fileRef = 3F0397A524BE5FF30019F095 /* ServiceProvider.swift */; };
		3F0397C924BE5FF30019F095 /* Logging.swift in Sources */ = {isa = PBXBuildFile; fileRef = 3F0397A724BE5FF30019F095 /* Logging.swift */; };
		3F0397CA24BE5FF30019F095 /* Log.swift in Sources */ = {isa = PBXBuildFile; fileRef = 3F0397A824BE5FF30019F095 /* Log.swift */; };
		3F0397CB24BE5FF30019F095 /* LogLevel.swift in Sources */ = {isa = PBXBuildFile; fileRef = 3F0397A924BE5FF30019F095 /* LogLevel.swift */; };
		3F0397CC24BE5FF30019F095 /* NetworkService.swift in Sources */ = {isa = PBXBuildFile; fileRef = 3F0397AB24BE5FF30019F095 /* NetworkService.swift */; };
		3F0397CD24BE5FF30019F095 /* NetworkServiceConstants.swift in Sources */ = {isa = PBXBuildFile; fileRef = 3F0397AC24BE5FF30019F095 /* NetworkServiceConstants.swift */; };
		3F0397CE24BE5FF30019F095 /* LoggingService.swift in Sources */ = {isa = PBXBuildFile; fileRef = 3F0397AD24BE5FF30019F095 /* LoggingService.swift */; };
		3F0397CF24BE5FF30019F095 /* Networking.swift in Sources */ = {isa = PBXBuildFile; fileRef = 3F0397AE24BE5FF30019F095 /* Networking.swift */; };
		3F0397D024BE5FF30019F095 /* HttpMethod.swift in Sources */ = {isa = PBXBuildFile; fileRef = 3F0397AF24BE5FF30019F095 /* HttpMethod.swift */; };
		3F0397D124BE5FF30019F095 /* HttpConnection.swift in Sources */ = {isa = PBXBuildFile; fileRef = 3F0397B024BE5FF30019F095 /* HttpConnection.swift */; };
		3F0397D224BE5FF30019F095 /* NetworkRequest.swift in Sources */ = {isa = PBXBuildFile; fileRef = 3F0397B124BE5FF30019F095 /* NetworkRequest.swift */; };
		3F0397D324BE5FF30019F095 /* SQLiteDataQueue.swift in Sources */ = {isa = PBXBuildFile; fileRef = 3F0397B324BE5FF30019F095 /* SQLiteDataQueue.swift */; };
		3F0397D424BE5FF30019F095 /* SQLiteWrapper.swift in Sources */ = {isa = PBXBuildFile; fileRef = 3F0397B424BE5FF30019F095 /* SQLiteWrapper.swift */; };
		3F0397D524BE5FF30019F095 /* DataQueue.swift in Sources */ = {isa = PBXBuildFile; fileRef = 3F0397B524BE5FF30019F095 /* DataQueue.swift */; };
		3F0397D624BE5FF30019F095 /* DataEntity.swift in Sources */ = {isa = PBXBuildFile; fileRef = 3F0397B624BE5FF30019F095 /* DataEntity.swift */; };
		3F0397D724BE5FF30019F095 /* DataQueueService.swift in Sources */ = {isa = PBXBuildFile; fileRef = 3F0397B724BE5FF30019F095 /* DataQueueService.swift */; };
		3F0397D824BE5FF30019F095 /* DataQueuing.swift in Sources */ = {isa = PBXBuildFile; fileRef = 3F0397B824BE5FF30019F095 /* DataQueuing.swift */; };
		3F0397DA24BE5FF30019F095 /* NamedCollectionProcessing.swift in Sources */ = {isa = PBXBuildFile; fileRef = 3F0397BB24BE5FF30019F095 /* NamedCollectionProcessing.swift */; };
		3F0397DB24BE5FF30019F095 /* NamedCollectionDataStore.swift in Sources */ = {isa = PBXBuildFile; fileRef = 3F0397BC24BE5FF30019F095 /* NamedCollectionDataStore.swift */; };
		3F0397DC24BE5FF30019F095 /* UserDefaultsNamedCollection.swift in Sources */ = {isa = PBXBuildFile; fileRef = 3F0397BD24BE5FF30019F095 /* UserDefaultsNamedCollection.swift */; };
		3F0397DD24BE5FF30019F095 /* ApplicationSystemInfoService.swift in Sources */ = {isa = PBXBuildFile; fileRef = 3F0397BE24BE5FF30019F095 /* ApplicationSystemInfoService.swift */; };
		3F0397DE24BE5FF30019F095 /* SystemInfoService.swift in Sources */ = {isa = PBXBuildFile; fileRef = 3F0397BF24BE5FF30019F095 /* SystemInfoService.swift */; };
		3F0397DF24BE5FF30019F095 /* URLOpening.swift in Sources */ = {isa = PBXBuildFile; fileRef = 3F0397C024BE5FF30019F095 /* URLOpening.swift */; };
		3F0397E024BE5FF30019F095 /* URLService.swift in Sources */ = {isa = PBXBuildFile; fileRef = 3F0397C124BE5FF30019F095 /* URLService.swift */; };
		3F0397F224BE60910019F095 /* HitProcessing.swift in Sources */ = {isa = PBXBuildFile; fileRef = 3F0397E324BE60910019F095 /* HitProcessing.swift */; };
		3F0397F324BE60910019F095 /* PersistentHitQueue.swift in Sources */ = {isa = PBXBuildFile; fileRef = 3F0397E424BE60910019F095 /* PersistentHitQueue.swift */; };
		3F0397F424BE60910019F095 /* HitQueuing.swift in Sources */ = {isa = PBXBuildFile; fileRef = 3F0397E524BE60910019F095 /* HitQueuing.swift */; };
		3F0397F524BE60910019F095 /* AtomicCounter.swift in Sources */ = {isa = PBXBuildFile; fileRef = 3F0397E624BE60910019F095 /* AtomicCounter.swift */; };
		3F0397F624BE60910019F095 /* FileUnzipper.swift in Sources */ = {isa = PBXBuildFile; fileRef = 3F0397E824BE60910019F095 /* FileUnzipper.swift */; };
		3F0397F724BE60910019F095 /* ZipArchive.swift in Sources */ = {isa = PBXBuildFile; fileRef = 3F0397E924BE60910019F095 /* ZipArchive.swift */; };
		3F0397F824BE60910019F095 /* ZipEntry.swift in Sources */ = {isa = PBXBuildFile; fileRef = 3F0397EA24BE60910019F095 /* ZipEntry.swift */; };
		3F0397F924BE60910019F095 /* FileManager+ZIP.swift in Sources */ = {isa = PBXBuildFile; fileRef = 3F0397EB24BE60910019F095 /* FileManager+ZIP.swift */; };
		3F0397FA24BE60910019F095 /* FileUnzipperConstants.swift in Sources */ = {isa = PBXBuildFile; fileRef = 3F0397EC24BE60910019F095 /* FileUnzipperConstants.swift */; };
		3F0397FB24BE60910019F095 /* ThreadSafeArray.swift in Sources */ = {isa = PBXBuildFile; fileRef = 3F0397ED24BE60910019F095 /* ThreadSafeArray.swift */; };
		3F0397FC24BE60910019F095 /* OperationOrderer.swift in Sources */ = {isa = PBXBuildFile; fileRef = 3F0397EE24BE60910019F095 /* OperationOrderer.swift */; };
		3F0397FD24BE60910019F095 /* ThreadSafeDictionary.swift in Sources */ = {isa = PBXBuildFile; fileRef = 3F0397EF24BE60910019F095 /* ThreadSafeDictionary.swift */; };
		3F0397FE24BE60910019F095 /* URLEncoder.swift in Sources */ = {isa = PBXBuildFile; fileRef = 3F0397F024BE60910019F095 /* URLEncoder.swift */; };
		3F0397FF24BE60910019F095 /* AnyCodable.swift in Sources */ = {isa = PBXBuildFile; fileRef = 3F0397F124BE60910019F095 /* AnyCodable.swift */; };
		3F03981524BE61520019F095 /* UnzipperTest.swift in Sources */ = {isa = PBXBuildFile; fileRef = 3F03980124BE61520019F095 /* UnzipperTest.swift */; };
		3F03981624BE61520019F095 /* SystemInfoServiceTest.swift in Sources */ = {isa = PBXBuildFile; fileRef = 3F03980224BE61520019F095 /* SystemInfoServiceTest.swift */; };
		3F03981724BE61520019F095 /* DataQueueService+Testable.swift in Sources */ = {isa = PBXBuildFile; fileRef = 3F03980324BE61520019F095 /* DataQueueService+Testable.swift */; };
		3F03981824BE61520019F095 /* DataQueueServiceTests.swift in Sources */ = {isa = PBXBuildFile; fileRef = 3F03980424BE61520019F095 /* DataQueueServiceTests.swift */; };
		3F03981924BE61520019F095 /* URLServiceTest.swift in Sources */ = {isa = PBXBuildFile; fileRef = 3F03980524BE61520019F095 /* URLServiceTest.swift */; };
		3F03981A24BE61520019F095 /* DiskCacheServiceTests.swift in Sources */ = {isa = PBXBuildFile; fileRef = 3F03980624BE61520019F095 /* DiskCacheServiceTests.swift */; };
		3F03981B24BE61520019F095 /* UserDefaultsNamedCollectionTest.swift in Sources */ = {isa = PBXBuildFile; fileRef = 3F03980724BE61520019F095 /* UserDefaultsNamedCollectionTest.swift */; };
		3F03981C24BE61520019F095 /* SQLiteWrapperTests.swift in Sources */ = {isa = PBXBuildFile; fileRef = 3F03980824BE61520019F095 /* SQLiteWrapperTests.swift */; };
		3F03981D24BE61520019F095 /* MockSystemInfoService.swift in Sources */ = {isa = PBXBuildFile; fileRef = 3F03980924BE61520019F095 /* MockSystemInfoService.swift */; };
		3F03981E24BE61520019F095 /* DataQueueTests.swift in Sources */ = {isa = PBXBuildFile; fileRef = 3F03980A24BE61520019F095 /* DataQueueTests.swift */; };
		3F03981F24BE61520019F095 /* NetworkServiceTests.swift in Sources */ = {isa = PBXBuildFile; fileRef = 3F03980B24BE61520019F095 /* NetworkServiceTests.swift */; };
		3F03982024BE61520019F095 /* LogLevelTest.swift in Sources */ = {isa = PBXBuildFile; fileRef = 3F03980C24BE61520019F095 /* LogLevelTest.swift */; };
		3F03982124BE61520019F095 /* NamedCollectionDataStoreTest.swift in Sources */ = {isa = PBXBuildFile; fileRef = 3F03980D24BE61520019F095 /* NamedCollectionDataStoreTest.swift */; };
		3F03982224BE61520019F095 /* OperationOrdererTests.swift in Sources */ = {isa = PBXBuildFile; fileRef = 3F03980F24BE61520019F095 /* OperationOrdererTests.swift */; };
		3F03982324BE61520019F095 /* PersistentHitQueueTests.swift in Sources */ = {isa = PBXBuildFile; fileRef = 3F03981024BE61520019F095 /* PersistentHitQueueTests.swift */; };
		3F03982424BE61520019F095 /* AnyCodableTests.swift in Sources */ = {isa = PBXBuildFile; fileRef = 3F03981124BE61520019F095 /* AnyCodableTests.swift */; };
		3F03982524BE61520019F095 /* ThreadSafeArrayTests.swift in Sources */ = {isa = PBXBuildFile; fileRef = 3F03981224BE61520019F095 /* ThreadSafeArrayTests.swift */; };
		3F03982624BE61520019F095 /* URLEncoderTests.swift in Sources */ = {isa = PBXBuildFile; fileRef = 3F03981324BE61520019F095 /* URLEncoderTests.swift */; };
		3F03982724BE61520019F095 /* ThreadSafeDictionaryTests.swift in Sources */ = {isa = PBXBuildFile; fileRef = 3F03981424BE61520019F095 /* ThreadSafeDictionaryTests.swift */; };
		3F03983824BE62AA0019F095 /* TestRules.zip in Resources */ = {isa = PBXBuildFile; fileRef = 3F03983424BE62AA0019F095 /* TestRules.zip */; };
		3F03983924BE62AA0019F095 /* TestImage.png in Resources */ = {isa = PBXBuildFile; fileRef = 3F03983524BE62AA0019F095 /* TestImage.png */; };
		3F03983A24BE62AA0019F095 /* ADBMobileConfig.json in Resources */ = {isa = PBXBuildFile; fileRef = 3F03983624BE62AA0019F095 /* ADBMobileConfig.json */; };
		3F03983B24BE62AA0019F095 /* TestConfig.json in Resources */ = {isa = PBXBuildFile; fileRef = 3F03983724BE62AA0019F095 /* TestConfig.json */; };
		3F03984224BE65170019F095 /* AEPServices.framework in Frameworks */ = {isa = PBXBuildFile; fileRef = 3F03978724BE5DD30019F095 /* AEPServices.framework */; };
		3F08FF9524D9F1D200D34DE3 /* EventDataMerger.swift in Sources */ = {isa = PBXBuildFile; fileRef = 3F08FF9424D9F1D200D34DE3 /* EventDataMerger.swift */; };
		3F08FF9724D9F1F300D34DE3 /* EventDataMergeTests.swift in Sources */ = {isa = PBXBuildFile; fileRef = 3F08FF9624D9F1F300D34DE3 /* EventDataMergeTests.swift */; };
		3F08FF9924DA03F000D34DE3 /* RulesEngineFunctionalTests.swift in Sources */ = {isa = PBXBuildFile; fileRef = 3F08FF9824DA03F000D34DE3 /* RulesEngineFunctionalTests.swift */; };
		3F08FF9B24DA0DA100D34DE3 /* rules_functional_1.zip in Resources */ = {isa = PBXBuildFile; fileRef = 3F08FF9A24DA0DA100D34DE3 /* rules_functional_1.zip */; };
		3F08FF9D24DA0DCF00D34DE3 /* RulesDownloaderTests.swift in Sources */ = {isa = PBXBuildFile; fileRef = 3F08FF9C24DA0DCF00D34DE3 /* RulesDownloaderTests.swift */; };
		3F08FFA924DBBDD700D34DE3 /* UserDefaults+Clear.swift in Sources */ = {isa = PBXBuildFile; fileRef = 3F08FFA724DBBDD700D34DE3 /* UserDefaults+Clear.swift */; };
		3F08FFAA24DBBDD700D34DE3 /* TestableNetworkService.swift in Sources */ = {isa = PBXBuildFile; fileRef = 3F08FFA824DBBDD700D34DE3 /* TestableNetworkService.swift */; };
		3F16761424E1B0630041B970 /* RulesConstants.swift in Sources */ = {isa = PBXBuildFile; fileRef = 3F16761324E1B0630041B970 /* RulesConstants.swift */; };
		3F16762824F031A00041B970 /* EventHubContractTests.swift in Sources */ = {isa = PBXBuildFile; fileRef = 3F16762724F031A00041B970 /* EventHubContractTests.swift */; };
		3F16762A24F032C60041B970 /* ContractExtensionOne.swift in Sources */ = {isa = PBXBuildFile; fileRef = 3F16762924F032C60041B970 /* ContractExtensionOne.swift */; };
		3F16762C24F032E60041B970 /* ContractExtensionTwo.swift in Sources */ = {isa = PBXBuildFile; fileRef = 3F16762B24F032E60041B970 /* ContractExtensionTwo.swift */; };
		3F39153024CA47B600B58C3E /* JSONRulesParserTests.swift in Sources */ = {isa = PBXBuildFile; fileRef = 3F39152F24CA47B600B58C3E /* JSONRulesParserTests.swift */; };
		3F39153324CB7E2400B58C3E /* MobileCore+IdentityTests.swift in Sources */ = {isa = PBXBuildFile; fileRef = 3F39153224CB7E2400B58C3E /* MobileCore+IdentityTests.swift */; };
		3F39520724CA096100F7325B /* MobileCoreTests.swift in Sources */ = {isa = PBXBuildFile; fileRef = 3F3951E824CA096100F7325B /* MobileCoreTests.swift */; };
		3F39520824CA096100F7325B /* SharedStateTest.swift in Sources */ = {isa = PBXBuildFile; fileRef = 3F3951EA24CA096100F7325B /* SharedStateTest.swift */; };
		3F39520924CA096100F7325B /* EventHubTests.swift in Sources */ = {isa = PBXBuildFile; fileRef = 3F3951EB24CA096100F7325B /* EventHubTests.swift */; };
		3F39520A24CA096100F7325B /* TestRules.zip in Resources */ = {isa = PBXBuildFile; fileRef = 3F3951ED24CA096100F7325B /* TestRules.zip */; };
		3F39520B24CA096100F7325B /* TestImage.png in Resources */ = {isa = PBXBuildFile; fileRef = 3F3951EE24CA096100F7325B /* TestImage.png */; };
		3F39520C24CA096100F7325B /* rules_1.json in Resources */ = {isa = PBXBuildFile; fileRef = 3F3951EF24CA096100F7325B /* rules_1.json */; };
		3F39520D24CA096100F7325B /* ADBMobileConfig.json in Resources */ = {isa = PBXBuildFile; fileRef = 3F3951F024CA096100F7325B /* ADBMobileConfig.json */; };
		3F39520E24CA096100F7325B /* TestConfig.json in Resources */ = {isa = PBXBuildFile; fileRef = 3F3951F124CA096100F7325B /* TestConfig.json */; };
		3F39520F24CA096100F7325B /* testRulesDownloader.zip in Resources */ = {isa = PBXBuildFile; fileRef = 3F3951F224CA096100F7325B /* testRulesDownloader.zip */; };
		3F39521024CA096100F7325B /* SlowMockExtension.swift in Sources */ = {isa = PBXBuildFile; fileRef = 3F3951F424CA096100F7325B /* SlowMockExtension.swift */; };
		3F39521224CA096100F7325B /* MockExtensionTwo.swift in Sources */ = {isa = PBXBuildFile; fileRef = 3F3951F624CA096100F7325B /* MockExtensionTwo.swift */; };
		3F39521324CA096100F7325B /* MobileCore+ConfigurationTests.swift in Sources */ = {isa = PBXBuildFile; fileRef = 3F3951F724CA096100F7325B /* MobileCore+ConfigurationTests.swift */; };
		3F39521524CA096200F7325B /* MockConfigurationDownloader.swift in Sources */ = {isa = PBXBuildFile; fileRef = 3F3951FA24CA096100F7325B /* MockConfigurationDownloader.swift */; };
		3F39521624CA096200F7325B /* MockNetworkServiceOverrider.swift in Sources */ = {isa = PBXBuildFile; fileRef = 3F3951FB24CA096100F7325B /* MockNetworkServiceOverrider.swift */; };
		3F39521824CA096200F7325B /* MockRulesDownloaderNetworkService.swift in Sources */ = {isa = PBXBuildFile; fileRef = 3F3951FD24CA096100F7325B /* MockRulesDownloaderNetworkService.swift */; };
		3F39521924CA096200F7325B /* SharedStateTestHelper.swift in Sources */ = {isa = PBXBuildFile; fileRef = 3F3951FE24CA096100F7325B /* SharedStateTestHelper.swift */; };
		3F39521A24CA096200F7325B /* MockConfigurationDownloaderNetworkService.swift in Sources */ = {isa = PBXBuildFile; fileRef = 3F3951FF24CA096100F7325B /* MockConfigurationDownloaderNetworkService.swift */; };
		3F39521D24CA096200F7325B /* ConfigurationStateTests.swift in Sources */ = {isa = PBXBuildFile; fileRef = 3F39520324CA096100F7325B /* ConfigurationStateTests.swift */; };
		3F39521E24CA096200F7325B /* ConfigurationDownloaderTests.swift in Sources */ = {isa = PBXBuildFile; fileRef = 3F39520424CA096100F7325B /* ConfigurationDownloaderTests.swift */; };
		3F39522024CA096200F7325B /* LaunchIDManagerTests.swift in Sources */ = {isa = PBXBuildFile; fileRef = 3F39520624CA096100F7325B /* LaunchIDManagerTests.swift */; };
		3FB5F7D024D2848900F0F6DF /* ConfigurationFunctionalTests.swift in Sources */ = {isa = PBXBuildFile; fileRef = 3FB5F7CF24D2848900F0F6DF /* ConfigurationFunctionalTests.swift */; };
		3FB66A9C24CA003700502CAF /* SwiftRulesEngine in Frameworks */ = {isa = PBXBuildFile; productRef = 3FB66A9B24CA003700502CAF /* SwiftRulesEngine */; };
		3FB66AC524CA004400502CAF /* CoreConstants.swift in Sources */ = {isa = PBXBuildFile; fileRef = 3FB66A9E24CA004400502CAF /* CoreConstants.swift */; };
		3FB66AC624CA004400502CAF /* MobileCore.swift in Sources */ = {isa = PBXBuildFile; fileRef = 3FB66A9F24CA004400502CAF /* MobileCore.swift */; };
		3FB66AC724CA004400502CAF /* Extension+Register.swift in Sources */ = {isa = PBXBuildFile; fileRef = 3FB66AA024CA004400502CAF /* Extension+Register.swift */; };
		3FB66AC924CA004400502CAF /* MobileCore+Configuration.swift in Sources */ = {isa = PBXBuildFile; fileRef = 3FB66AA224CA004400502CAF /* MobileCore+Configuration.swift */; };
		3FB66ACA24CA004400502CAF /* MobileCore+Lifecycle.swift in Sources */ = {isa = PBXBuildFile; fileRef = 3FB66AA324CA004400502CAF /* MobileCore+Lifecycle.swift */; };
		3FB66ACC24CA004400502CAF /* EventHubPlaceholderExtension.swift in Sources */ = {isa = PBXBuildFile; fileRef = 3FB66AA624CA004400502CAF /* EventHubPlaceholderExtension.swift */; };
		3FB66ACD24CA004400502CAF /* EventHubConstants.swift in Sources */ = {isa = PBXBuildFile; fileRef = 3FB66AA724CA004400502CAF /* EventHubConstants.swift */; };
		3FB66ACE24CA004400502CAF /* ExtensionContainer.swift in Sources */ = {isa = PBXBuildFile; fileRef = 3FB66AA824CA004400502CAF /* ExtensionContainer.swift */; };
		3FB66ACF24CA004400502CAF /* Event.swift in Sources */ = {isa = PBXBuildFile; fileRef = 3FB66AA924CA004400502CAF /* Event.swift */; };
		3FB66AD024CA004400502CAF /* AEPError.swift in Sources */ = {isa = PBXBuildFile; fileRef = 3FB66AAA24CA004400502CAF /* AEPError.swift */; };
		3FB66AD124CA004400502CAF /* SharedState.swift in Sources */ = {isa = PBXBuildFile; fileRef = 3FB66AAB24CA004400502CAF /* SharedState.swift */; };
		3FB66AD224CA004400502CAF /* EventHub.swift in Sources */ = {isa = PBXBuildFile; fileRef = 3FB66AAC24CA004400502CAF /* EventHub.swift */; };
		3FB66AD324CA004400502CAF /* ExtensionRuntime.swift in Sources */ = {isa = PBXBuildFile; fileRef = 3FB66AAD24CA004400502CAF /* ExtensionRuntime.swift */; };
		3FB66AD424CA004400502CAF /* EventType.swift in Sources */ = {isa = PBXBuildFile; fileRef = 3FB66AAE24CA004400502CAF /* EventType.swift */; };
		3FB66AD524CA004400502CAF /* EventHubError.swift in Sources */ = {isa = PBXBuildFile; fileRef = 3FB66AAF24CA004400502CAF /* EventHubError.swift */; };
		3FB66AD624CA004400502CAF /* EventSource.swift in Sources */ = {isa = PBXBuildFile; fileRef = 3FB66AB024CA004400502CAF /* EventSource.swift */; };
		3FB66AD724CA004400502CAF /* EventListenerContainer.swift in Sources */ = {isa = PBXBuildFile; fileRef = 3FB66AB124CA004400502CAF /* EventListenerContainer.swift */; };
		3FB66AD824CA004400502CAF /* Extension.swift in Sources */ = {isa = PBXBuildFile; fileRef = 3FB66AB224CA004400502CAF /* Extension.swift */; };
		3FB66AD924CA004400502CAF /* LaunchRule.swift in Sources */ = {isa = PBXBuildFile; fileRef = 3FB66AB424CA004400502CAF /* LaunchRule.swift */; };
		3FB66ADA24CA004400502CAF /* RulesDownloader.swift in Sources */ = {isa = PBXBuildFile; fileRef = 3FB66AB524CA004400502CAF /* RulesDownloader.swift */; };
		3FB66ADB24CA004400502CAF /* LaunchRulesEngine.swift in Sources */ = {isa = PBXBuildFile; fileRef = 3FB66AB624CA004400502CAF /* LaunchRulesEngine.swift */; };
		3FB66ADC24CA004400502CAF /* RulesLoader.swift in Sources */ = {isa = PBXBuildFile; fileRef = 3FB66AB724CA004400502CAF /* RulesLoader.swift */; };
		3FB66ADD24CA004400502CAF /* JSONRulesParser.swift in Sources */ = {isa = PBXBuildFile; fileRef = 3FB66AB824CA004400502CAF /* JSONRulesParser.swift */; };
		3FB66ADE24CA004400502CAF /* Configuration.swift in Sources */ = {isa = PBXBuildFile; fileRef = 3FB66ABA24CA004400502CAF /* Configuration.swift */; };
		3FB66ADF24CA004400502CAF /* ConfigurationConstants.swift in Sources */ = {isa = PBXBuildFile; fileRef = 3FB66ABB24CA004400502CAF /* ConfigurationConstants.swift */; };
		3FB66AE024CA004400502CAF /* ConfigurationState.swift in Sources */ = {isa = PBXBuildFile; fileRef = 3FB66ABC24CA004400502CAF /* ConfigurationState.swift */; };
		3FB66AE124CA004400502CAF /* LaunchIDManager.swift in Sources */ = {isa = PBXBuildFile; fileRef = 3FB66ABD24CA004400502CAF /* LaunchIDManager.swift */; };
		3FB66AE224CA004400502CAF /* Event+Configuration.swift in Sources */ = {isa = PBXBuildFile; fileRef = 3FB66ABE24CA004400502CAF /* Event+Configuration.swift */; };
		3FB66AE324CA004400502CAF /* ConfigurationDownloadable.swift in Sources */ = {isa = PBXBuildFile; fileRef = 3FB66ABF24CA004400502CAF /* ConfigurationDownloadable.swift */; };
		3FB66AE424CA004400502CAF /* CachedRules.swift in Sources */ = {isa = PBXBuildFile; fileRef = 3FB66AC024CA004400502CAF /* CachedRules.swift */; };
		3FB66AE524CA004400502CAF /* CachedConfiguration.swift in Sources */ = {isa = PBXBuildFile; fileRef = 3FB66AC124CA004400502CAF /* CachedConfiguration.swift */; };
		3FB66AE624CA004400502CAF /* ConfigurationDownloader.swift in Sources */ = {isa = PBXBuildFile; fileRef = 3FB66AC224CA004400502CAF /* ConfigurationDownloader.swift */; };
		3FB66AE724CA004400502CAF /* PrivacyStatus.swift in Sources */ = {isa = PBXBuildFile; fileRef = 3FB66AC324CA004400502CAF /* PrivacyStatus.swift */; };
		3FB66AE824CA004400502CAF /* Cacheable.swift in Sources */ = {isa = PBXBuildFile; fileRef = 3FB66AC424CA004400502CAF /* Cacheable.swift */; };
		3FE6DDBA24C62CAF0065EA05 /* AEPServicesMocks.framework in Frameworks */ = {isa = PBXBuildFile; fileRef = 3FE6DDA924C62C090065EA05 /* AEPServicesMocks.framework */; };
		3FE6DDBC24C62DA80065EA05 /* AEPServicesMocks.framework in Frameworks */ = {isa = PBXBuildFile; fileRef = 3FE6DDA924C62C090065EA05 /* AEPServicesMocks.framework */; };
		3FE6DDDA24C62EE60065EA05 /* AEPLifecycle.framework in Frameworks */ = {isa = PBXBuildFile; fileRef = 3FE6DDD124C62EE60065EA05 /* AEPLifecycle.framework */; };
		3FE6DDE124C62EE60065EA05 /* AEPLifecycle.h in Headers */ = {isa = PBXBuildFile; fileRef = 3FE6DDD324C62EE60065EA05 /* AEPLifecycle.h */; settings = {ATTRIBUTES = (Public, ); }; };
		3FE6DDF024C62F610065EA05 /* AEPServicesMock.h in Headers */ = {isa = PBXBuildFile; fileRef = 3FE6DDE824C62F610065EA05 /* AEPServicesMock.h */; settings = {ATTRIBUTES = (Public, ); }; };
		3FE6DDF124C62F610065EA05 /* MockNetworkServiceOverrider.swift in Sources */ = {isa = PBXBuildFile; fileRef = 3FE6DDE924C62F610065EA05 /* MockNetworkServiceOverrider.swift */; };
		3FE6DDF224C62F610065EA05 /* MockTask.swift in Sources */ = {isa = PBXBuildFile; fileRef = 3FE6DDEA24C62F610065EA05 /* MockTask.swift */; };
		3FE6DDF324C62F610065EA05 /* MockDataStore.swift in Sources */ = {isa = PBXBuildFile; fileRef = 3FE6DDEB24C62F610065EA05 /* MockDataStore.swift */; };
		3FE6DDF524C62F620065EA05 /* MockURLSession.swift in Sources */ = {isa = PBXBuildFile; fileRef = 3FE6DDED24C62F610065EA05 /* MockURLSession.swift */; };
		3FE6DDF624C62F620065EA05 /* MockSystemInfoService.swift in Sources */ = {isa = PBXBuildFile; fileRef = 3FE6DDEE24C62F610065EA05 /* MockSystemInfoService.swift */; };
		3FE6DDF724C62F620065EA05 /* MockDataQueue.swift in Sources */ = {isa = PBXBuildFile; fileRef = 3FE6DDEF24C62F610065EA05 /* MockDataQueue.swift */; };
		3FE6DDFF24C630DF0065EA05 /* LifecycleMetricsBuilderTests.swift in Sources */ = {isa = PBXBuildFile; fileRef = 3FE6DDF824C630DE0065EA05 /* LifecycleMetricsBuilderTests.swift */; };
		3FE6DE0024C630DF0065EA05 /* LifecycleContextDataTests.swift in Sources */ = {isa = PBXBuildFile; fileRef = 3FE6DDF924C630DE0065EA05 /* LifecycleContextDataTests.swift */; };
		3FE6DE0224C630DF0065EA05 /* LifecycleMetricsTests.swift in Sources */ = {isa = PBXBuildFile; fileRef = 3FE6DDFB24C630DE0065EA05 /* LifecycleMetricsTests.swift */; };
		3FE6DE0324C630DF0065EA05 /* LifecycleFunctionalTests.swift in Sources */ = {isa = PBXBuildFile; fileRef = 3FE6DDFC24C630DE0065EA05 /* LifecycleFunctionalTests.swift */; };
		3FE6DE0424C630DF0065EA05 /* LifecycleStateTests.swift in Sources */ = {isa = PBXBuildFile; fileRef = 3FE6DDFD24C630DE0065EA05 /* LifecycleStateTests.swift */; };
		3FE6DE0524C630DF0065EA05 /* LifecycleSessionTests.swift in Sources */ = {isa = PBXBuildFile; fileRef = 3FE6DDFE24C630DE0065EA05 /* LifecycleSessionTests.swift */; };
		3FE6DE0E24C630EB0065EA05 /* LifecycleState.swift in Sources */ = {isa = PBXBuildFile; fileRef = 3FE6DE0624C630EA0065EA05 /* LifecycleState.swift */; };
		3FE6DE0F24C630EB0065EA05 /* LifecycleMetrics.swift in Sources */ = {isa = PBXBuildFile; fileRef = 3FE6DE0724C630EB0065EA05 /* LifecycleMetrics.swift */; };
		3FE6DE1024C630EB0065EA05 /* Event+Lifecycle.swift in Sources */ = {isa = PBXBuildFile; fileRef = 3FE6DE0824C630EB0065EA05 /* Event+Lifecycle.swift */; };
		3FE6DE1224C630EB0065EA05 /* Lifecycle.swift in Sources */ = {isa = PBXBuildFile; fileRef = 3FE6DE0A24C630EB0065EA05 /* Lifecycle.swift */; };
		3FE6DE1324C630EB0065EA05 /* LifecycleContextData.swift in Sources */ = {isa = PBXBuildFile; fileRef = 3FE6DE0B24C630EB0065EA05 /* LifecycleContextData.swift */; };
		3FE6DE1424C630EB0065EA05 /* LifecycleConstants.swift in Sources */ = {isa = PBXBuildFile; fileRef = 3FE6DE0C24C630EB0065EA05 /* LifecycleConstants.swift */; };
		3FE6DE1524C630EB0065EA05 /* LifecycleMetricsBuilder.swift in Sources */ = {isa = PBXBuildFile; fileRef = 3FE6DE0D24C630EB0065EA05 /* LifecycleMetricsBuilder.swift */; };
		3FE6DE1724C631100065EA05 /* LifecycleSession.swift in Sources */ = {isa = PBXBuildFile; fileRef = 3FE6DE1624C631100065EA05 /* LifecycleSession.swift */; };
		3FE6DE3824C642330065EA05 /* AEPIdentity.framework in Frameworks */ = {isa = PBXBuildFile; fileRef = 3FE6DE2F24C642330065EA05 /* AEPIdentity.framework */; };
		3FE6DE3F24C642330065EA05 /* AEPIdentity.h in Headers */ = {isa = PBXBuildFile; fileRef = 3FE6DE3124C642330065EA05 /* AEPIdentity.h */; settings = {ATTRIBUTES = (Public, ); }; };
		3FE6DE5924C643060065EA05 /* MobileVisitorAuthenticationState.swift in Sources */ = {isa = PBXBuildFile; fileRef = 3FE6DE4624C643050065EA05 /* MobileVisitorAuthenticationState.swift */; };
		3FE6DE5A24C643060065EA05 /* URLQueryItem+Identity.swift in Sources */ = {isa = PBXBuildFile; fileRef = 3FE6DE4724C643050065EA05 /* URLQueryItem+Identity.swift */; };
		3FE6DE5B24C643060065EA05 /* IdentityProperties.swift in Sources */ = {isa = PBXBuildFile; fileRef = 3FE6DE4824C643050065EA05 /* IdentityProperties.swift */; };
		3FE6DE5C24C643060065EA05 /* Identity+PublicAPI.swift in Sources */ = {isa = PBXBuildFile; fileRef = 3FE6DE4924C643050065EA05 /* Identity+PublicAPI.swift */; };
		3FE6DE5D24C643060065EA05 /* IdentityConstants.swift in Sources */ = {isa = PBXBuildFile; fileRef = 3FE6DE4A24C643050065EA05 /* IdentityConstants.swift */; };
		3FE6DE5F24C643060065EA05 /* Networking+Identity.swift in Sources */ = {isa = PBXBuildFile; fileRef = 3FE6DE4C24C643050065EA05 /* Networking+Identity.swift */; };
		3FE6DE6024C643060065EA05 /* IdentityState.swift in Sources */ = {isa = PBXBuildFile; fileRef = 3FE6DE4D24C643050065EA05 /* IdentityState.swift */; };
		3FE6DE6124C643060065EA05 /* MID.swift in Sources */ = {isa = PBXBuildFile; fileRef = 3FE6DE4E24C643060065EA05 /* MID.swift */; };
		3FE6DE6224C643060065EA05 /* Event+Identity.swift in Sources */ = {isa = PBXBuildFile; fileRef = 3FE6DE4F24C643060065EA05 /* Event+Identity.swift */; };
		3FE6DE6324C643060065EA05 /* CustomIdentity.swift in Sources */ = {isa = PBXBuildFile; fileRef = 3FE6DE5024C643060065EA05 /* CustomIdentity.swift */; };
		3FE6DE6424C643060065EA05 /* IdentityHit.swift in Sources */ = {isa = PBXBuildFile; fileRef = 3FE6DE5124C643060065EA05 /* IdentityHit.swift */; };
		3FE6DE6524C643060065EA05 /* URLAppender.swift in Sources */ = {isa = PBXBuildFile; fileRef = 3FE6DE5224C643060065EA05 /* URLAppender.swift */; };
		3FE6DE6624C643060065EA05 /* MobileIdentities.swift in Sources */ = {isa = PBXBuildFile; fileRef = 3FE6DE5324C643060065EA05 /* MobileIdentities.swift */; };
		3FE6DE6724C643060065EA05 /* IdentityHitResponse.swift in Sources */ = {isa = PBXBuildFile; fileRef = 3FE6DE5424C643060065EA05 /* IdentityHitResponse.swift */; };
		3FE6DE6824C643060065EA05 /* IdentityHitProcessor.swift in Sources */ = {isa = PBXBuildFile; fileRef = 3FE6DE5524C643060065EA05 /* IdentityHitProcessor.swift */; };
		3FE6DE6924C643060065EA05 /* Identity.swift in Sources */ = {isa = PBXBuildFile; fileRef = 3FE6DE5624C643060065EA05 /* Identity.swift */; };
		3FE6DE6A24C643060065EA05 /* Identifiable.swift in Sources */ = {isa = PBXBuildFile; fileRef = 3FE6DE5724C643060065EA05 /* Identifiable.swift */; };
		3FE6DE6B24C643060065EA05 /* URL+Identity.swift in Sources */ = {isa = PBXBuildFile; fileRef = 3FE6DE5824C643060065EA05 /* URL+Identity.swift */; };
		3FE6DE7824C643620065EA05 /* MIDTests.swift in Sources */ = {isa = PBXBuildFile; fileRef = 3FE6DE6C24C643610065EA05 /* MIDTests.swift */; };
		3FE6DE7924C643620065EA05 /* MobileIdentitiesTests.swift in Sources */ = {isa = PBXBuildFile; fileRef = 3FE6DE6D24C643610065EA05 /* MobileIdentitiesTests.swift */; };
		3FE6DE7A24C643620065EA05 /* URL+IdentityTests.swift in Sources */ = {isa = PBXBuildFile; fileRef = 3FE6DE6E24C643610065EA05 /* URL+IdentityTests.swift */; };
		3FE6DE7B24C643620065EA05 /* URLQueryItem+IdentityTests.swift in Sources */ = {isa = PBXBuildFile; fileRef = 3FE6DE6F24C643610065EA05 /* URLQueryItem+IdentityTests.swift */; };
		3FE6DE7C24C643620065EA05 /* IdentityStateTests.swift in Sources */ = {isa = PBXBuildFile; fileRef = 3FE6DE7024C643620065EA05 /* IdentityStateTests.swift */; };
		3FE6DE7D24C643620065EA05 /* IdentityFunctionalTests.swift in Sources */ = {isa = PBXBuildFile; fileRef = 3FE6DE7124C643620065EA05 /* IdentityFunctionalTests.swift */; };
		3FE6DE7E24C643620065EA05 /* URLAppenderTests.swift in Sources */ = {isa = PBXBuildFile; fileRef = 3FE6DE7224C643620065EA05 /* URLAppenderTests.swift */; };
		3FE6DE7F24C643620065EA05 /* IdentityHitProcessorTests.swift in Sources */ = {isa = PBXBuildFile; fileRef = 3FE6DE7324C643620065EA05 /* IdentityHitProcessorTests.swift */; };
		3FE6DE8024C643620065EA05 /* IdentityHitResponseTests.swift in Sources */ = {isa = PBXBuildFile; fileRef = 3FE6DE7424C643620065EA05 /* IdentityHitResponseTests.swift */; };
		3FE6DE8124C643620065EA05 /* NetworkService+IdentityTests.swift in Sources */ = {isa = PBXBuildFile; fileRef = 3FE6DE7524C643620065EA05 /* NetworkService+IdentityTests.swift */; };
		3FE6DE8224C643620065EA05 /* IdentityTests.swift in Sources */ = {isa = PBXBuildFile; fileRef = 3FE6DE7624C643620065EA05 /* IdentityTests.swift */; };
		3FE6DE8324C643620065EA05 /* IdentityPropertiesTests.swift in Sources */ = {isa = PBXBuildFile; fileRef = 3FE6DE7724C643620065EA05 /* IdentityPropertiesTests.swift */; };
		3FE6DE8824C643EA0065EA05 /* TestableExtensionRuntime.swift in Sources */ = {isa = PBXBuildFile; fileRef = 3FE6DE8724C643EA0065EA05 /* TestableExtensionRuntime.swift */; };
		3FF8171624D89B500064DFA1 /* Event+Timestamp.swift in Sources */ = {isa = PBXBuildFile; fileRef = 3FF8171224D89B500064DFA1 /* Event+Timestamp.swift */; };
		3FF8171724D89B500064DFA1 /* AEPCoreMocks.h in Headers */ = {isa = PBXBuildFile; fileRef = 3FF8171324D89B500064DFA1 /* AEPCoreMocks.h */; settings = {ATTRIBUTES = (Public, ); }; };
		3FF8171924D89B500064DFA1 /* TestableExtensionRuntime.swift in Sources */ = {isa = PBXBuildFile; fileRef = 3FF8171524D89B500064DFA1 /* TestableExtensionRuntime.swift */; };
		3FF8171C24D89B8F0064DFA1 /* AEPCoreMocks.framework in Frameworks */ = {isa = PBXBuildFile; fileRef = 3FF8170A24D89B160064DFA1 /* AEPCoreMocks.framework */; };
		3FF8172324D8ABF80064DFA1 /* AEPCoreMocks.framework in Frameworks */ = {isa = PBXBuildFile; fileRef = 3FF8170A24D89B160064DFA1 /* AEPCoreMocks.framework */; };
		BB00E26824D8C94600C578C1 /* TokenFinder.swift in Sources */ = {isa = PBXBuildFile; fileRef = BB00E26624D8C94600C578C1 /* TokenFinder.swift */; };
		BB00E26924D8C94600C578C1 /* Dictionary+Flatten.swift in Sources */ = {isa = PBXBuildFile; fileRef = BB00E26724D8C94600C578C1 /* Dictionary+Flatten.swift */; };
		BB00E26B24D8C9A600C578C1 /* Date+Format.swift in Sources */ = {isa = PBXBuildFile; fileRef = BB00E26A24D8C9A600C578C1 /* Date+Format.swift */; };
		BB00E26D24D9BF6C00C578C1 /* URLUtility.swift in Sources */ = {isa = PBXBuildFile; fileRef = BB00E26C24D9BF6C00C578C1 /* URLUtility.swift */; };
		BB00E26E24D9BFB700C578C1 /* URLUtility.swift in Sources */ = {isa = PBXBuildFile; fileRef = BB00E26C24D9BF6C00C578C1 /* URLUtility.swift */; };
		BB3E86DE24F86B6700E39C53 /* rules_testUrlenc.json in Resources */ = {isa = PBXBuildFile; fileRef = BB3E86DC24F86B4100E39C53 /* rules_testUrlenc.json */; };
		BB3E86E024F86E6200E39C53 /* rules_testUrlenc_invalidFnName.json in Resources */ = {isa = PBXBuildFile; fileRef = BB3E86DF24F86E6200E39C53 /* rules_testUrlenc_invalidFnName.json */; };
<<<<<<< HEAD
		BB3E86E224F975E000E39C53 /* rules_testMatcherWithDifferentTypesOfParameters.json in Resources */ = {isa = PBXBuildFile; fileRef = BB3E86E124F975E000E39C53 /* rules_testMatcherWithDifferentTypesOfParameters.json */; };
=======
>>>>>>> 8859daf8
		BB59402B24CF6E1D00EE0C6C /* LaunchRulesEngineTests.swift in Sources */ = {isa = PBXBuildFile; fileRef = BB59402924CF6CA200EE0C6C /* LaunchRulesEngineTests.swift */; };
		BBA5129924F46C770030DAD1 /* rules_testGroupLogicalOperators.json in Resources */ = {isa = PBXBuildFile; fileRef = BBA5129724F4588E0030DAD1 /* rules_testGroupLogicalOperators.json */; };
		BBA5129B24F477550030DAD1 /* rules_testMatcherNe.json in Resources */ = {isa = PBXBuildFile; fileRef = BBA5129A24F477550030DAD1 /* rules_testMatcherNe.json */; };
		BBA5129D24F4899B0030DAD1 /* rules_testMatcherGt.json in Resources */ = {isa = PBXBuildFile; fileRef = BBA5129C24F4899B0030DAD1 /* rules_testMatcherGt.json */; };
		BBA5129F24F4A14C0030DAD1 /* rules_testMatcherGe.json in Resources */ = {isa = PBXBuildFile; fileRef = BBA5129E24F4A14C0030DAD1 /* rules_testMatcherGe.json */; };
		BBA512A124F4A15C0030DAD1 /* rules_testMatcherLt.json in Resources */ = {isa = PBXBuildFile; fileRef = BBA512A024F4A15C0030DAD1 /* rules_testMatcherLt.json */; };
		BBA512A324F4A16A0030DAD1 /* rules_testMatcherLe.json in Resources */ = {isa = PBXBuildFile; fileRef = BBA512A224F4A16A0030DAD1 /* rules_testMatcherLe.json */; };
		BBA512A524F4A1790030DAD1 /* rules_testMatcherCo.json in Resources */ = {isa = PBXBuildFile; fileRef = BBA512A424F4A1790030DAD1 /* rules_testMatcherCo.json */; };
		BBA512A724F4A18B0030DAD1 /* rules_testMatcherNc.json in Resources */ = {isa = PBXBuildFile; fileRef = BBA512A624F4A18B0030DAD1 /* rules_testMatcherNc.json */; };
		BBA512A924F4A7EE0030DAD1 /* rules_testMatcherNx.json in Resources */ = {isa = PBXBuildFile; fileRef = BBA512A824F4A7EE0030DAD1 /* rules_testMatcherNx.json */; };
		BBA512B324F5CF380030DAD1 /* rules_testAttachData.json in Resources */ = {isa = PBXBuildFile; fileRef = BBA512B124F5CF380030DAD1 /* rules_testAttachData.json */; };
		BBA512B424F5CF380030DAD1 /* rules_testModifyData.json in Resources */ = {isa = PBXBuildFile; fileRef = BBA512B224F5CF380030DAD1 /* rules_testModifyData.json */; };
		BBA512B524F5D0CC0030DAD1 /* EventHub+Testable.swift in Sources */ = {isa = PBXBuildFile; fileRef = 3F3951FC24CA096100F7325B /* EventHub+Testable.swift */; };
		BBA512B724F6C4D90030DAD1 /* rules_testAttachData_invalidJson.json in Resources */ = {isa = PBXBuildFile; fileRef = BBA512B624F6C4D90030DAD1 /* rules_testAttachData_invalidJson.json */; };
		BBA512BB24F6C6CA0030DAD1 /* rules_testModifyData_invalidJson.json in Resources */ = {isa = PBXBuildFile; fileRef = BBA512BA24F6C6CA0030DAD1 /* rules_testModifyData_invalidJson.json */; };
		BBE1294F24DBBBD60045CD8D /* Dictionary+FlattenTests.swift in Sources */ = {isa = PBXBuildFile; fileRef = BBE1294E24DBBBD60045CD8D /* Dictionary+FlattenTests.swift */; };
		BBE1295124DBCE870045CD8D /* TokenFinderTests.swift in Sources */ = {isa = PBXBuildFile; fileRef = BBE1295024DBCE870045CD8D /* TokenFinderTests.swift */; };
/* End PBXBuildFile section */

/* Begin PBXContainerItemProxy section */
		21CAC0E12422917600C11388 /* PBXContainerItemProxy */ = {
			isa = PBXContainerItemProxy;
			containerPortal = 21CAC0CD2422917600C11388 /* Project object */;
			proxyType = 1;
			remoteGlobalIDString = 21CAC0D52422917600C11388;
			remoteInfo = AEPCore;
		};
		24B4935924D4C31100AA38D9 /* PBXContainerItemProxy */ = {
			isa = PBXContainerItemProxy;
			containerPortal = 21CAC0CD2422917600C11388 /* Project object */;
			proxyType = 1;
			remoteGlobalIDString = 24B4934E24D4C31100AA38D9;
			remoteInfo = AEPSignal;
		};
		24B4936824D4C3C400AA38D9 /* PBXContainerItemProxy */ = {
			isa = PBXContainerItemProxy;
			containerPortal = 21CAC0CD2422917600C11388 /* Project object */;
			proxyType = 1;
			remoteGlobalIDString = 21CAC0D52422917600C11388;
			remoteInfo = AEPCore;
		};
		24B4936A24D4C3C400AA38D9 /* PBXContainerItemProxy */ = {
			isa = PBXContainerItemProxy;
			containerPortal = 21CAC0CD2422917600C11388 /* Project object */;
			proxyType = 1;
			remoteGlobalIDString = 3F03978624BE5DD30019F095;
			remoteInfo = AEPServices;
		};
		24B4936C24D4C6D200AA38D9 /* PBXContainerItemProxy */ = {
			isa = PBXContainerItemProxy;
			containerPortal = 21CAC0CD2422917600C11388 /* Project object */;
			proxyType = 1;
			remoteGlobalIDString = 24B4934E24D4C31100AA38D9;
			remoteInfo = AEPSignal;
		};
		24D2A3DB24DCB2540079DCCF /* PBXContainerItemProxy */ = {
			isa = PBXContainerItemProxy;
			containerPortal = 21CAC0CD2422917600C11388 /* Project object */;
			proxyType = 1;
			remoteGlobalIDString = 3FF8170924D89B160064DFA1;
			remoteInfo = AEPCoreMocks;
		};
		24D2A3DD24DCB2540079DCCF /* PBXContainerItemProxy */ = {
			isa = PBXContainerItemProxy;
			containerPortal = 21CAC0CD2422917600C11388 /* Project object */;
			proxyType = 1;
			remoteGlobalIDString = 3FE6DDA824C62C090065EA05;
			remoteInfo = AEPServicesMock;
		};
		3F03979124BE5DD30019F095 /* PBXContainerItemProxy */ = {
			isa = PBXContainerItemProxy;
			containerPortal = 21CAC0CD2422917600C11388 /* Project object */;
			proxyType = 1;
			remoteGlobalIDString = 3F03978624BE5DD30019F095;
			remoteInfo = AEPServices;
		};
		3F03983C24BE63570019F095 /* PBXContainerItemProxy */ = {
			isa = PBXContainerItemProxy;
			containerPortal = 21CAC0CD2422917600C11388 /* Project object */;
			proxyType = 1;
			remoteGlobalIDString = 3F03978624BE5DD30019F095;
			remoteInfo = AEPServices;
		};
		3F03984024BE65120019F095 /* PBXContainerItemProxy */ = {
			isa = PBXContainerItemProxy;
			containerPortal = 21CAC0CD2422917600C11388 /* Project object */;
			proxyType = 1;
			remoteGlobalIDString = 3F03978624BE5DD30019F095;
			remoteInfo = AEPServices;
		};
		3F39152524CA34CA00B58C3E /* PBXContainerItemProxy */ = {
			isa = PBXContainerItemProxy;
			containerPortal = 21CAC0CD2422917600C11388 /* Project object */;
			proxyType = 1;
			remoteGlobalIDString = 21CAC0D52422917600C11388;
			remoteInfo = AEPCore;
		};
		3F39152724CA34CA00B58C3E /* PBXContainerItemProxy */ = {
			isa = PBXContainerItemProxy;
			containerPortal = 21CAC0CD2422917600C11388 /* Project object */;
			proxyType = 1;
			remoteGlobalIDString = 3FE6DE2E24C642330065EA05;
			remoteInfo = AEPIdentity;
		};
		3F39152924CA34CA00B58C3E /* PBXContainerItemProxy */ = {
			isa = PBXContainerItemProxy;
			containerPortal = 21CAC0CD2422917600C11388 /* Project object */;
			proxyType = 1;
			remoteGlobalIDString = 3FE6DDD024C62EE60065EA05;
			remoteInfo = AEPLifecycle;
		};
		3F39152B24CA34CA00B58C3E /* PBXContainerItemProxy */ = {
			isa = PBXContainerItemProxy;
			containerPortal = 21CAC0CD2422917600C11388 /* Project object */;
			proxyType = 1;
			remoteGlobalIDString = 3F03978624BE5DD30019F095;
			remoteInfo = AEPServices;
		};
		3F39522124CA1CBF00F7325B /* PBXContainerItemProxy */ = {
			isa = PBXContainerItemProxy;
			containerPortal = 21CAC0CD2422917600C11388 /* Project object */;
			proxyType = 1;
			remoteGlobalIDString = 21CAC0D52422917600C11388;
			remoteInfo = AEPCore;
		};
		3F39522324CA1CC500F7325B /* PBXContainerItemProxy */ = {
			isa = PBXContainerItemProxy;
			containerPortal = 21CAC0CD2422917600C11388 /* Project object */;
			proxyType = 1;
			remoteGlobalIDString = 21CAC0D52422917600C11388;
			remoteInfo = AEPCore;
		};
		3FE6DDBD24C62DAB0065EA05 /* PBXContainerItemProxy */ = {
			isa = PBXContainerItemProxy;
			containerPortal = 21CAC0CD2422917600C11388 /* Project object */;
			proxyType = 1;
			remoteGlobalIDString = 3FE6DDA824C62C090065EA05;
			remoteInfo = AEPServicesMock;
		};
		3FE6DDDB24C62EE60065EA05 /* PBXContainerItemProxy */ = {
			isa = PBXContainerItemProxy;
			containerPortal = 21CAC0CD2422917600C11388 /* Project object */;
			proxyType = 1;
			remoteGlobalIDString = 3FE6DDD024C62EE60065EA05;
			remoteInfo = AEPLifecycle;
		};
		3FE6DE2024C6345A0065EA05 /* PBXContainerItemProxy */ = {
			isa = PBXContainerItemProxy;
			containerPortal = 21CAC0CD2422917600C11388 /* Project object */;
			proxyType = 1;
			remoteGlobalIDString = 3F03978624BE5DD30019F095;
			remoteInfo = AEPServices;
		};
		3FE6DE2424C634660065EA05 /* PBXContainerItemProxy */ = {
			isa = PBXContainerItemProxy;
			containerPortal = 21CAC0CD2422917600C11388 /* Project object */;
			proxyType = 1;
			remoteGlobalIDString = 3F03978624BE5DD30019F095;
			remoteInfo = AEPServices;
		};
		3FE6DE2624C634B50065EA05 /* PBXContainerItemProxy */ = {
			isa = PBXContainerItemProxy;
			containerPortal = 21CAC0CD2422917600C11388 /* Project object */;
			proxyType = 1;
			remoteGlobalIDString = 3FE6DDA824C62C090065EA05;
			remoteInfo = AEPServicesMock;
		};
		3FE6DE3924C642330065EA05 /* PBXContainerItemProxy */ = {
			isa = PBXContainerItemProxy;
			containerPortal = 21CAC0CD2422917600C11388 /* Project object */;
			proxyType = 1;
			remoteGlobalIDString = 3FE6DE2E24C642330065EA05;
			remoteInfo = AEPIdentity;
		};
		3FE6DE8424C6437F0065EA05 /* PBXContainerItemProxy */ = {
			isa = PBXContainerItemProxy;
			containerPortal = 21CAC0CD2422917600C11388 /* Project object */;
			proxyType = 1;
			remoteGlobalIDString = 3FE6DDA824C62C090065EA05;
			remoteInfo = AEPServicesMock;
		};
		3FE6DE8924C646360065EA05 /* PBXContainerItemProxy */ = {
			isa = PBXContainerItemProxy;
			containerPortal = 21CAC0CD2422917600C11388 /* Project object */;
			proxyType = 1;
			remoteGlobalIDString = 3F03978624BE5DD30019F095;
			remoteInfo = AEPServices;
		};
		3FF8171A24D89B8A0064DFA1 /* PBXContainerItemProxy */ = {
			isa = PBXContainerItemProxy;
			containerPortal = 21CAC0CD2422917600C11388 /* Project object */;
			proxyType = 1;
			remoteGlobalIDString = 3FF8170924D89B160064DFA1;
			remoteInfo = AEPCoreMocks;
		};
		3FF8171D24D89BCD0064DFA1 /* PBXContainerItemProxy */ = {
			isa = PBXContainerItemProxy;
			containerPortal = 21CAC0CD2422917600C11388 /* Project object */;
			proxyType = 1;
			remoteGlobalIDString = 21CAC0D52422917600C11388;
			remoteInfo = AEPCore;
		};
		3FF8172124D8ABF20064DFA1 /* PBXContainerItemProxy */ = {
			isa = PBXContainerItemProxy;
			containerPortal = 21CAC0CD2422917600C11388 /* Project object */;
			proxyType = 1;
			remoteGlobalIDString = 3FF8170924D89B160064DFA1;
			remoteInfo = AEPCoreMocks;
		};
/* End PBXContainerItemProxy section */

/* Begin PBXFileReference section */
		2107F02524C9FDFE002935CF /* PushIDManageable.swift */ = {isa = PBXFileReference; lastKnownFileType = sourcecode.swift; path = PushIDManageable.swift; sourceTree = "<group>"; };
		2107F02724C9FE1B002935CF /* PushIDManager.swift */ = {isa = PBXFileReference; lastKnownFileType = sourcecode.swift; path = PushIDManager.swift; sourceTree = "<group>"; };
		2107F02924C9FF46002935CF /* PushIDManagerTests.swift */ = {isa = PBXFileReference; lastKnownFileType = sourcecode.swift; path = PushIDManagerTests.swift; sourceTree = "<group>"; };
		2107F02B24C9FF62002935CF /* MockPushIDManager.swift */ = {isa = PBXFileReference; lastKnownFileType = sourcecode.swift; path = MockPushIDManager.swift; sourceTree = "<group>"; };
		2107F02D24C9FF88002935CF /* SHA256.swift */ = {isa = PBXFileReference; lastKnownFileType = sourcecode.swift; path = SHA256.swift; sourceTree = "<group>"; };
		2107F02F24C9FFB2002935CF /* SHA256Tests.swift */ = {isa = PBXFileReference; lastKnownFileType = sourcecode.swift; path = SHA256Tests.swift; sourceTree = "<group>"; };
		21377D4024E3383E004BAC01 /* V4Migrator.swift */ = {isa = PBXFileReference; lastKnownFileType = sourcecode.swift; path = V4Migrator.swift; sourceTree = "<group>"; };
		213F8A0324D8DC5A0003B8AF /* WrapperType.swift */ = {isa = PBXFileReference; lastKnownFileType = sourcecode.swift; path = WrapperType.swift; sourceTree = "<group>"; };
		215A6CE124ED92C500FE0657 /* V4MigrationConstants.swift */ = {isa = PBXFileReference; fileEncoding = 4; lastKnownFileType = sourcecode.swift; path = V4MigrationConstants.swift; sourceTree = "<group>"; };
		215C859B24C6492800CCCD26 /* MockHitQueue.swift */ = {isa = PBXFileReference; fileEncoding = 4; lastKnownFileType = sourcecode.swift; name = MockHitQueue.swift; path = AEPServices/Mocks/MockHitQueue.swift; sourceTree = SOURCE_ROOT; };
		215C859C24C6492800CCCD26 /* MockHitProcessor.swift */ = {isa = PBXFileReference; fileEncoding = 4; lastKnownFileType = sourcecode.swift; name = MockHitProcessor.swift; path = AEPServices/Mocks/MockHitProcessor.swift; sourceTree = SOURCE_ROOT; };
		21629DB12461CC48009D05BF /* AEPCore+LifecycleTests.swift */ = {isa = PBXFileReference; lastKnownFileType = sourcecode.swift; path = "AEPCore+LifecycleTests.swift"; sourceTree = "<group>"; };
		217E220424D1FD7900B70B3E /* SharedStateResult.swift */ = {isa = PBXFileReference; lastKnownFileType = sourcecode.swift; path = SharedStateResult.swift; sourceTree = "<group>"; };
		218C813A24EC3EBC009B4F31 /* V5Migrator.swift */ = {isa = PBXFileReference; lastKnownFileType = sourcecode.swift; path = V5Migrator.swift; sourceTree = "<group>"; };
		218C813D24EC4101009B4F31 /* V5MigrationConstants.swift */ = {isa = PBXFileReference; lastKnownFileType = sourcecode.swift; path = V5MigrationConstants.swift; sourceTree = "<group>"; };
		218E01BF24C7595000BEC470 /* HitQueuing+PrivacyTests.swift */ = {isa = PBXFileReference; lastKnownFileType = sourcecode.swift; path = "HitQueuing+PrivacyTests.swift"; sourceTree = "<group>"; };
		21CAC0D62422917600C11388 /* AEPCore.framework */ = {isa = PBXFileReference; explicitFileType = wrapper.framework; includeInIndex = 0; path = AEPCore.framework; sourceTree = BUILT_PRODUCTS_DIR; };
		21CAC0D92422917600C11388 /* AEPCore.h */ = {isa = PBXFileReference; lastKnownFileType = sourcecode.c.h; path = AEPCore.h; sourceTree = "<group>"; };
		21CAC0DA2422917600C11388 /* Info.plist */ = {isa = PBXFileReference; lastKnownFileType = text.plist.xml; path = Info.plist; sourceTree = "<group>"; };
		21CAC0DF2422917600C11388 /* AEPCoreTests.xctest */ = {isa = PBXFileReference; explicitFileType = wrapper.cfbundle; includeInIndex = 0; path = AEPCoreTests.xctest; sourceTree = BUILT_PRODUCTS_DIR; };
		21CAC0E62422917600C11388 /* Info.plist */ = {isa = PBXFileReference; lastKnownFileType = text.plist.xml; path = Info.plist; sourceTree = "<group>"; };
		21CD581024EC7B8900D9D590 /* V5MigratorTests.swift */ = {isa = PBXFileReference; lastKnownFileType = sourcecode.swift; path = V5MigratorTests.swift; sourceTree = "<group>"; };
		21F79AB624E704C5003204C3 /* IDParser.swift */ = {isa = PBXFileReference; lastKnownFileType = sourcecode.swift; path = IDParser.swift; sourceTree = "<group>"; };
		21F79ABA24E70CDC003204C3 /* IDParsing.swift */ = {isa = PBXFileReference; lastKnownFileType = sourcecode.swift; path = IDParsing.swift; sourceTree = "<group>"; };
		21F79ABD24E7144F003204C3 /* IDParserTests.swift */ = {isa = PBXFileReference; lastKnownFileType = sourcecode.swift; path = IDParserTests.swift; sourceTree = "<group>"; };
		21F79AC024E72204003204C3 /* V4MigratorTests.swift */ = {isa = PBXFileReference; lastKnownFileType = sourcecode.swift; path = V4MigratorTests.swift; sourceTree = "<group>"; };
		21FE151F24F03254008A82FF /* IdentityPublicAPITests.swift */ = {isa = PBXFileReference; lastKnownFileType = sourcecode.swift; path = IdentityPublicAPITests.swift; sourceTree = "<group>"; };
		2420365124E35EEB0069C89D /* SignalHitProcessorTests.swift */ = {isa = PBXFileReference; lastKnownFileType = sourcecode.swift; path = SignalHitProcessorTests.swift; sourceTree = "<group>"; };
		243DCE4624C7AA2800E99AD9 /* AEPServices.h */ = {isa = PBXFileReference; fileEncoding = 4; lastKnownFileType = sourcecode.c.h; path = AEPServices.h; sourceTree = "<group>"; };
		24543A1324E1DAFC002D8D9A /* MockURLService.swift */ = {isa = PBXFileReference; fileEncoding = 4; lastKnownFileType = sourcecode.swift; name = MockURLService.swift; path = AEPServices/Mocks/MockURLService.swift; sourceTree = SOURCE_ROOT; };
		2467E43924CA4DE20022F6BE /* Unzipping.swift */ = {isa = PBXFileReference; lastKnownFileType = sourcecode.swift; path = Unzipping.swift; sourceTree = "<group>"; };
		2467E43B24CB54B70022F6BE /* MockDiskCache.swift */ = {isa = PBXFileReference; fileEncoding = 4; lastKnownFileType = sourcecode.swift; name = MockDiskCache.swift; path = AEPServices/Mocks/MockDiskCache.swift; sourceTree = SOURCE_ROOT; };
		2467E43C24CB54B70022F6BE /* MockUnzipper.swift */ = {isa = PBXFileReference; fileEncoding = 4; lastKnownFileType = sourcecode.swift; name = MockUnzipper.swift; path = AEPServices/Mocks/MockUnzipper.swift; sourceTree = SOURCE_ROOT; };
		247FBD7C24E331A600FA6505 /* Event+SignalTests.swift */ = {isa = PBXFileReference; lastKnownFileType = sourcecode.swift; path = "Event+SignalTests.swift"; sourceTree = "<group>"; };
		2499461B24E5E67700D3F7B2 /* Package.swift */ = {isa = PBXFileReference; lastKnownFileType = sourcecode.swift; path = Package.swift; sourceTree = "<group>"; };
		24B4934F24D4C31100AA38D9 /* AEPSignal.framework */ = {isa = PBXFileReference; explicitFileType = wrapper.framework; includeInIndex = 0; path = AEPSignal.framework; sourceTree = BUILT_PRODUCTS_DIR; };
		24B4935124D4C31100AA38D9 /* AEPSignal.h */ = {isa = PBXFileReference; lastKnownFileType = sourcecode.c.h; path = AEPSignal.h; sourceTree = "<group>"; };
		24B4935224D4C31100AA38D9 /* Info.plist */ = {isa = PBXFileReference; lastKnownFileType = text.plist.xml; path = Info.plist; sourceTree = "<group>"; };
		24B4935724D4C31100AA38D9 /* AEPSignalTests.xctest */ = {isa = PBXFileReference; explicitFileType = wrapper.cfbundle; includeInIndex = 0; path = AEPSignalTests.xctest; sourceTree = BUILT_PRODUCTS_DIR; };
		24B4935C24D4C31100AA38D9 /* SignalTests.swift */ = {isa = PBXFileReference; lastKnownFileType = sourcecode.swift; path = SignalTests.swift; sourceTree = "<group>"; };
		24B4935E24D4C31100AA38D9 /* Info.plist */ = {isa = PBXFileReference; lastKnownFileType = text.plist.xml; path = Info.plist; sourceTree = "<group>"; };
		24B4936E24D4C6F900AA38D9 /* Signal.swift */ = {isa = PBXFileReference; lastKnownFileType = sourcecode.swift; path = Signal.swift; sourceTree = "<group>"; };
		24B4937024D4C86C00AA38D9 /* SignalConstants.swift */ = {isa = PBXFileReference; lastKnownFileType = sourcecode.swift; path = SignalConstants.swift; sourceTree = "<group>"; };
		24B4937524D8AAAF00AA38D9 /* Event+Signal.swift */ = {isa = PBXFileReference; lastKnownFileType = sourcecode.swift; path = "Event+Signal.swift"; sourceTree = "<group>"; };
		24B4937724D8CEAC00AA38D9 /* SignalHitProcessor.swift */ = {isa = PBXFileReference; lastKnownFileType = sourcecode.swift; path = SignalHitProcessor.swift; sourceTree = "<group>"; };
		24B4937924DA18BE00AA38D9 /* SignalHit.swift */ = {isa = PBXFileReference; lastKnownFileType = sourcecode.swift; path = SignalHit.swift; sourceTree = "<group>"; };
		24D2A3D424DB5B370079DCCF /* HitQueuing+PrivacyStatus.swift */ = {isa = PBXFileReference; lastKnownFileType = sourcecode.swift; path = "HitQueuing+PrivacyStatus.swift"; sourceTree = "<group>"; };
		3F03978724BE5DD30019F095 /* AEPServices.framework */ = {isa = PBXFileReference; explicitFileType = wrapper.framework; includeInIndex = 0; path = AEPServices.framework; sourceTree = BUILT_PRODUCTS_DIR; };
		3F03978F24BE5DD30019F095 /* AEPServicesTests.xctest */ = {isa = PBXFileReference; explicitFileType = wrapper.cfbundle; includeInIndex = 0; path = AEPServicesTests.xctest; sourceTree = BUILT_PRODUCTS_DIR; };
		3F03979624BE5DD30019F095 /* Info.plist */ = {isa = PBXFileReference; lastKnownFileType = text.plist.xml; path = Info.plist; sourceTree = "<group>"; };
		3F0397A024BE5FF30019F095 /* Caching.swift */ = {isa = PBXFileReference; fileEncoding = 4; lastKnownFileType = sourcecode.swift; path = Caching.swift; sourceTree = "<group>"; };
		3F0397A124BE5FF30019F095 /* Cache.swift */ = {isa = PBXFileReference; fileEncoding = 4; lastKnownFileType = sourcecode.swift; path = Cache.swift; sourceTree = "<group>"; };
		3F0397A224BE5FF30019F095 /* CacheEntry.swift */ = {isa = PBXFileReference; fileEncoding = 4; lastKnownFileType = sourcecode.swift; path = CacheEntry.swift; sourceTree = "<group>"; };
		3F0397A324BE5FF30019F095 /* DiskCacheService.swift */ = {isa = PBXFileReference; fileEncoding = 4; lastKnownFileType = sourcecode.swift; path = DiskCacheService.swift; sourceTree = "<group>"; };
		3F0397A424BE5FF30019F095 /* CacheExpiry.swift */ = {isa = PBXFileReference; fileEncoding = 4; lastKnownFileType = sourcecode.swift; path = CacheExpiry.swift; sourceTree = "<group>"; };
		3F0397A524BE5FF30019F095 /* ServiceProvider.swift */ = {isa = PBXFileReference; fileEncoding = 4; lastKnownFileType = sourcecode.swift; path = ServiceProvider.swift; sourceTree = "<group>"; };
		3F0397A724BE5FF30019F095 /* Logging.swift */ = {isa = PBXFileReference; fileEncoding = 4; lastKnownFileType = sourcecode.swift; path = Logging.swift; sourceTree = "<group>"; };
		3F0397A824BE5FF30019F095 /* Log.swift */ = {isa = PBXFileReference; fileEncoding = 4; lastKnownFileType = sourcecode.swift; path = Log.swift; sourceTree = "<group>"; };
		3F0397A924BE5FF30019F095 /* LogLevel.swift */ = {isa = PBXFileReference; fileEncoding = 4; lastKnownFileType = sourcecode.swift; path = LogLevel.swift; sourceTree = "<group>"; };
		3F0397AB24BE5FF30019F095 /* NetworkService.swift */ = {isa = PBXFileReference; fileEncoding = 4; lastKnownFileType = sourcecode.swift; path = NetworkService.swift; sourceTree = "<group>"; };
		3F0397AC24BE5FF30019F095 /* NetworkServiceConstants.swift */ = {isa = PBXFileReference; fileEncoding = 4; lastKnownFileType = sourcecode.swift; path = NetworkServiceConstants.swift; sourceTree = "<group>"; };
		3F0397AD24BE5FF30019F095 /* LoggingService.swift */ = {isa = PBXFileReference; fileEncoding = 4; lastKnownFileType = sourcecode.swift; path = LoggingService.swift; sourceTree = "<group>"; };
		3F0397AE24BE5FF30019F095 /* Networking.swift */ = {isa = PBXFileReference; fileEncoding = 4; lastKnownFileType = sourcecode.swift; path = Networking.swift; sourceTree = "<group>"; };
		3F0397AF24BE5FF30019F095 /* HttpMethod.swift */ = {isa = PBXFileReference; fileEncoding = 4; lastKnownFileType = sourcecode.swift; path = HttpMethod.swift; sourceTree = "<group>"; };
		3F0397B024BE5FF30019F095 /* HttpConnection.swift */ = {isa = PBXFileReference; fileEncoding = 4; lastKnownFileType = sourcecode.swift; path = HttpConnection.swift; sourceTree = "<group>"; };
		3F0397B124BE5FF30019F095 /* NetworkRequest.swift */ = {isa = PBXFileReference; fileEncoding = 4; lastKnownFileType = sourcecode.swift; path = NetworkRequest.swift; sourceTree = "<group>"; };
		3F0397B324BE5FF30019F095 /* SQLiteDataQueue.swift */ = {isa = PBXFileReference; fileEncoding = 4; lastKnownFileType = sourcecode.swift; path = SQLiteDataQueue.swift; sourceTree = "<group>"; };
		3F0397B424BE5FF30019F095 /* SQLiteWrapper.swift */ = {isa = PBXFileReference; fileEncoding = 4; lastKnownFileType = sourcecode.swift; path = SQLiteWrapper.swift; sourceTree = "<group>"; };
		3F0397B524BE5FF30019F095 /* DataQueue.swift */ = {isa = PBXFileReference; fileEncoding = 4; lastKnownFileType = sourcecode.swift; path = DataQueue.swift; sourceTree = "<group>"; };
		3F0397B624BE5FF30019F095 /* DataEntity.swift */ = {isa = PBXFileReference; fileEncoding = 4; lastKnownFileType = sourcecode.swift; path = DataEntity.swift; sourceTree = "<group>"; };
		3F0397B724BE5FF30019F095 /* DataQueueService.swift */ = {isa = PBXFileReference; fileEncoding = 4; lastKnownFileType = sourcecode.swift; path = DataQueueService.swift; sourceTree = "<group>"; };
		3F0397B824BE5FF30019F095 /* DataQueuing.swift */ = {isa = PBXFileReference; fileEncoding = 4; lastKnownFileType = sourcecode.swift; path = DataQueuing.swift; sourceTree = "<group>"; };
		3F0397B924BE5FF30019F095 /* Info.plist */ = {isa = PBXFileReference; fileEncoding = 4; lastKnownFileType = text.plist.xml; path = Info.plist; sourceTree = "<group>"; };
		3F0397BB24BE5FF30019F095 /* NamedCollectionProcessing.swift */ = {isa = PBXFileReference; fileEncoding = 4; lastKnownFileType = sourcecode.swift; path = NamedCollectionProcessing.swift; sourceTree = "<group>"; };
		3F0397BC24BE5FF30019F095 /* NamedCollectionDataStore.swift */ = {isa = PBXFileReference; fileEncoding = 4; lastKnownFileType = sourcecode.swift; path = NamedCollectionDataStore.swift; sourceTree = "<group>"; };
		3F0397BD24BE5FF30019F095 /* UserDefaultsNamedCollection.swift */ = {isa = PBXFileReference; fileEncoding = 4; lastKnownFileType = sourcecode.swift; path = UserDefaultsNamedCollection.swift; sourceTree = "<group>"; };
		3F0397BE24BE5FF30019F095 /* ApplicationSystemInfoService.swift */ = {isa = PBXFileReference; fileEncoding = 4; lastKnownFileType = sourcecode.swift; path = ApplicationSystemInfoService.swift; sourceTree = "<group>"; };
		3F0397BF24BE5FF30019F095 /* SystemInfoService.swift */ = {isa = PBXFileReference; fileEncoding = 4; lastKnownFileType = sourcecode.swift; path = SystemInfoService.swift; sourceTree = "<group>"; };
		3F0397C024BE5FF30019F095 /* URLOpening.swift */ = {isa = PBXFileReference; fileEncoding = 4; lastKnownFileType = sourcecode.swift; path = URLOpening.swift; sourceTree = "<group>"; };
		3F0397C124BE5FF30019F095 /* URLService.swift */ = {isa = PBXFileReference; fileEncoding = 4; lastKnownFileType = sourcecode.swift; path = URLService.swift; sourceTree = "<group>"; };
		3F0397E324BE60910019F095 /* HitProcessing.swift */ = {isa = PBXFileReference; fileEncoding = 4; lastKnownFileType = sourcecode.swift; path = HitProcessing.swift; sourceTree = "<group>"; };
		3F0397E424BE60910019F095 /* PersistentHitQueue.swift */ = {isa = PBXFileReference; fileEncoding = 4; lastKnownFileType = sourcecode.swift; path = PersistentHitQueue.swift; sourceTree = "<group>"; };
		3F0397E524BE60910019F095 /* HitQueuing.swift */ = {isa = PBXFileReference; fileEncoding = 4; lastKnownFileType = sourcecode.swift; path = HitQueuing.swift; sourceTree = "<group>"; };
		3F0397E624BE60910019F095 /* AtomicCounter.swift */ = {isa = PBXFileReference; fileEncoding = 4; lastKnownFileType = sourcecode.swift; path = AtomicCounter.swift; sourceTree = "<group>"; };
		3F0397E824BE60910019F095 /* FileUnzipper.swift */ = {isa = PBXFileReference; fileEncoding = 4; lastKnownFileType = sourcecode.swift; path = FileUnzipper.swift; sourceTree = "<group>"; };
		3F0397E924BE60910019F095 /* ZipArchive.swift */ = {isa = PBXFileReference; fileEncoding = 4; lastKnownFileType = sourcecode.swift; path = ZipArchive.swift; sourceTree = "<group>"; };
		3F0397EA24BE60910019F095 /* ZipEntry.swift */ = {isa = PBXFileReference; fileEncoding = 4; lastKnownFileType = sourcecode.swift; path = ZipEntry.swift; sourceTree = "<group>"; };
		3F0397EB24BE60910019F095 /* FileManager+ZIP.swift */ = {isa = PBXFileReference; fileEncoding = 4; lastKnownFileType = sourcecode.swift; path = "FileManager+ZIP.swift"; sourceTree = "<group>"; };
		3F0397EC24BE60910019F095 /* FileUnzipperConstants.swift */ = {isa = PBXFileReference; fileEncoding = 4; lastKnownFileType = sourcecode.swift; path = FileUnzipperConstants.swift; sourceTree = "<group>"; };
		3F0397ED24BE60910019F095 /* ThreadSafeArray.swift */ = {isa = PBXFileReference; fileEncoding = 4; lastKnownFileType = sourcecode.swift; path = ThreadSafeArray.swift; sourceTree = "<group>"; };
		3F0397EE24BE60910019F095 /* OperationOrderer.swift */ = {isa = PBXFileReference; fileEncoding = 4; lastKnownFileType = sourcecode.swift; path = OperationOrderer.swift; sourceTree = "<group>"; };
		3F0397EF24BE60910019F095 /* ThreadSafeDictionary.swift */ = {isa = PBXFileReference; fileEncoding = 4; lastKnownFileType = sourcecode.swift; path = ThreadSafeDictionary.swift; sourceTree = "<group>"; };
		3F0397F024BE60910019F095 /* URLEncoder.swift */ = {isa = PBXFileReference; fileEncoding = 4; lastKnownFileType = sourcecode.swift; path = URLEncoder.swift; sourceTree = "<group>"; };
		3F0397F124BE60910019F095 /* AnyCodable.swift */ = {isa = PBXFileReference; fileEncoding = 4; lastKnownFileType = sourcecode.swift; path = AnyCodable.swift; sourceTree = "<group>"; };
		3F03980124BE61520019F095 /* UnzipperTest.swift */ = {isa = PBXFileReference; fileEncoding = 4; lastKnownFileType = sourcecode.swift; path = UnzipperTest.swift; sourceTree = "<group>"; };
		3F03980224BE61520019F095 /* SystemInfoServiceTest.swift */ = {isa = PBXFileReference; fileEncoding = 4; lastKnownFileType = sourcecode.swift; path = SystemInfoServiceTest.swift; sourceTree = "<group>"; };
		3F03980324BE61520019F095 /* DataQueueService+Testable.swift */ = {isa = PBXFileReference; fileEncoding = 4; lastKnownFileType = sourcecode.swift; path = "DataQueueService+Testable.swift"; sourceTree = "<group>"; };
		3F03980424BE61520019F095 /* DataQueueServiceTests.swift */ = {isa = PBXFileReference; fileEncoding = 4; lastKnownFileType = sourcecode.swift; path = DataQueueServiceTests.swift; sourceTree = "<group>"; };
		3F03980524BE61520019F095 /* URLServiceTest.swift */ = {isa = PBXFileReference; fileEncoding = 4; lastKnownFileType = sourcecode.swift; path = URLServiceTest.swift; sourceTree = "<group>"; };
		3F03980624BE61520019F095 /* DiskCacheServiceTests.swift */ = {isa = PBXFileReference; fileEncoding = 4; lastKnownFileType = sourcecode.swift; path = DiskCacheServiceTests.swift; sourceTree = "<group>"; };
		3F03980724BE61520019F095 /* UserDefaultsNamedCollectionTest.swift */ = {isa = PBXFileReference; fileEncoding = 4; lastKnownFileType = sourcecode.swift; path = UserDefaultsNamedCollectionTest.swift; sourceTree = "<group>"; };
		3F03980824BE61520019F095 /* SQLiteWrapperTests.swift */ = {isa = PBXFileReference; fileEncoding = 4; lastKnownFileType = sourcecode.swift; path = SQLiteWrapperTests.swift; sourceTree = "<group>"; };
		3F03980924BE61520019F095 /* MockSystemInfoService.swift */ = {isa = PBXFileReference; fileEncoding = 4; lastKnownFileType = sourcecode.swift; path = MockSystemInfoService.swift; sourceTree = "<group>"; };
		3F03980A24BE61520019F095 /* DataQueueTests.swift */ = {isa = PBXFileReference; fileEncoding = 4; lastKnownFileType = sourcecode.swift; path = DataQueueTests.swift; sourceTree = "<group>"; };
		3F03980B24BE61520019F095 /* NetworkServiceTests.swift */ = {isa = PBXFileReference; fileEncoding = 4; lastKnownFileType = sourcecode.swift; path = NetworkServiceTests.swift; sourceTree = "<group>"; };
		3F03980C24BE61520019F095 /* LogLevelTest.swift */ = {isa = PBXFileReference; fileEncoding = 4; lastKnownFileType = sourcecode.swift; path = LogLevelTest.swift; sourceTree = "<group>"; };
		3F03980D24BE61520019F095 /* NamedCollectionDataStoreTest.swift */ = {isa = PBXFileReference; fileEncoding = 4; lastKnownFileType = sourcecode.swift; path = NamedCollectionDataStoreTest.swift; sourceTree = "<group>"; };
		3F03980F24BE61520019F095 /* OperationOrdererTests.swift */ = {isa = PBXFileReference; fileEncoding = 4; lastKnownFileType = sourcecode.swift; path = OperationOrdererTests.swift; sourceTree = "<group>"; };
		3F03981024BE61520019F095 /* PersistentHitQueueTests.swift */ = {isa = PBXFileReference; fileEncoding = 4; lastKnownFileType = sourcecode.swift; path = PersistentHitQueueTests.swift; sourceTree = "<group>"; };
		3F03981124BE61520019F095 /* AnyCodableTests.swift */ = {isa = PBXFileReference; fileEncoding = 4; lastKnownFileType = sourcecode.swift; path = AnyCodableTests.swift; sourceTree = "<group>"; };
		3F03981224BE61520019F095 /* ThreadSafeArrayTests.swift */ = {isa = PBXFileReference; fileEncoding = 4; lastKnownFileType = sourcecode.swift; path = ThreadSafeArrayTests.swift; sourceTree = "<group>"; };
		3F03981324BE61520019F095 /* URLEncoderTests.swift */ = {isa = PBXFileReference; fileEncoding = 4; lastKnownFileType = sourcecode.swift; path = URLEncoderTests.swift; sourceTree = "<group>"; };
		3F03981424BE61520019F095 /* ThreadSafeDictionaryTests.swift */ = {isa = PBXFileReference; fileEncoding = 4; lastKnownFileType = sourcecode.swift; path = ThreadSafeDictionaryTests.swift; sourceTree = "<group>"; };
		3F03983424BE62AA0019F095 /* TestRules.zip */ = {isa = PBXFileReference; lastKnownFileType = archive.zip; path = TestRules.zip; sourceTree = "<group>"; };
		3F03983524BE62AA0019F095 /* TestImage.png */ = {isa = PBXFileReference; lastKnownFileType = image.png; path = TestImage.png; sourceTree = "<group>"; };
		3F03983624BE62AA0019F095 /* ADBMobileConfig.json */ = {isa = PBXFileReference; fileEncoding = 4; lastKnownFileType = text.json; path = ADBMobileConfig.json; sourceTree = "<group>"; };
		3F03983724BE62AA0019F095 /* TestConfig.json */ = {isa = PBXFileReference; fileEncoding = 4; lastKnownFileType = text.json; path = TestConfig.json; sourceTree = "<group>"; };
		3F08FF9424D9F1D200D34DE3 /* EventDataMerger.swift */ = {isa = PBXFileReference; fileEncoding = 4; lastKnownFileType = sourcecode.swift; path = EventDataMerger.swift; sourceTree = "<group>"; };
		3F08FF9624D9F1F300D34DE3 /* EventDataMergeTests.swift */ = {isa = PBXFileReference; fileEncoding = 4; lastKnownFileType = sourcecode.swift; path = EventDataMergeTests.swift; sourceTree = "<group>"; };
		3F08FF9824DA03F000D34DE3 /* RulesEngineFunctionalTests.swift */ = {isa = PBXFileReference; lastKnownFileType = sourcecode.swift; path = RulesEngineFunctionalTests.swift; sourceTree = "<group>"; };
		3F08FF9A24DA0DA100D34DE3 /* rules_functional_1.zip */ = {isa = PBXFileReference; lastKnownFileType = archive.zip; path = rules_functional_1.zip; sourceTree = "<group>"; };
		3F08FF9C24DA0DCF00D34DE3 /* RulesDownloaderTests.swift */ = {isa = PBXFileReference; fileEncoding = 4; lastKnownFileType = sourcecode.swift; path = RulesDownloaderTests.swift; sourceTree = "<group>"; };
		3F08FFA724DBBDD700D34DE3 /* UserDefaults+Clear.swift */ = {isa = PBXFileReference; fileEncoding = 4; lastKnownFileType = sourcecode.swift; name = "UserDefaults+Clear.swift"; path = "AEPCore/Mocks/UserDefaults+Clear.swift"; sourceTree = SOURCE_ROOT; };
		3F08FFA824DBBDD700D34DE3 /* TestableNetworkService.swift */ = {isa = PBXFileReference; fileEncoding = 4; lastKnownFileType = sourcecode.swift; name = TestableNetworkService.swift; path = AEPCore/Mocks/TestableNetworkService.swift; sourceTree = SOURCE_ROOT; };
		3F16761324E1B0630041B970 /* RulesConstants.swift */ = {isa = PBXFileReference; lastKnownFileType = sourcecode.swift; path = RulesConstants.swift; sourceTree = "<group>"; };
		3F16762724F031A00041B970 /* EventHubContractTests.swift */ = {isa = PBXFileReference; fileEncoding = 4; lastKnownFileType = sourcecode.swift; path = EventHubContractTests.swift; sourceTree = "<group>"; };
		3F16762924F032C60041B970 /* ContractExtensionOne.swift */ = {isa = PBXFileReference; lastKnownFileType = sourcecode.swift; path = ContractExtensionOne.swift; sourceTree = "<group>"; };
		3F16762B24F032E60041B970 /* ContractExtensionTwo.swift */ = {isa = PBXFileReference; lastKnownFileType = sourcecode.swift; path = ContractExtensionTwo.swift; sourceTree = "<group>"; };
		3F39152F24CA47B600B58C3E /* JSONRulesParserTests.swift */ = {isa = PBXFileReference; fileEncoding = 4; lastKnownFileType = sourcecode.swift; path = JSONRulesParserTests.swift; sourceTree = "<group>"; };
		3F39153224CB7E2400B58C3E /* MobileCore+IdentityTests.swift */ = {isa = PBXFileReference; lastKnownFileType = sourcecode.swift; path = "MobileCore+IdentityTests.swift"; sourceTree = "<group>"; };
		3F3951E824CA096100F7325B /* MobileCoreTests.swift */ = {isa = PBXFileReference; fileEncoding = 4; lastKnownFileType = sourcecode.swift; path = MobileCoreTests.swift; sourceTree = "<group>"; };
		3F3951EA24CA096100F7325B /* SharedStateTest.swift */ = {isa = PBXFileReference; fileEncoding = 4; lastKnownFileType = sourcecode.swift; path = SharedStateTest.swift; sourceTree = "<group>"; };
		3F3951EB24CA096100F7325B /* EventHubTests.swift */ = {isa = PBXFileReference; fileEncoding = 4; lastKnownFileType = sourcecode.swift; path = EventHubTests.swift; sourceTree = "<group>"; };
		3F3951ED24CA096100F7325B /* TestRules.zip */ = {isa = PBXFileReference; lastKnownFileType = archive.zip; path = TestRules.zip; sourceTree = "<group>"; };
		3F3951EE24CA096100F7325B /* TestImage.png */ = {isa = PBXFileReference; lastKnownFileType = image.png; path = TestImage.png; sourceTree = "<group>"; };
		3F3951EF24CA096100F7325B /* rules_1.json */ = {isa = PBXFileReference; fileEncoding = 4; lastKnownFileType = text.json; path = rules_1.json; sourceTree = "<group>"; };
		3F3951F024CA096100F7325B /* ADBMobileConfig.json */ = {isa = PBXFileReference; fileEncoding = 4; lastKnownFileType = text.json; path = ADBMobileConfig.json; sourceTree = "<group>"; };
		3F3951F124CA096100F7325B /* TestConfig.json */ = {isa = PBXFileReference; fileEncoding = 4; lastKnownFileType = text.json; path = TestConfig.json; sourceTree = "<group>"; };
		3F3951F224CA096100F7325B /* testRulesDownloader.zip */ = {isa = PBXFileReference; lastKnownFileType = archive.zip; path = testRulesDownloader.zip; sourceTree = "<group>"; };
		3F3951F424CA096100F7325B /* SlowMockExtension.swift */ = {isa = PBXFileReference; fileEncoding = 4; lastKnownFileType = sourcecode.swift; path = SlowMockExtension.swift; sourceTree = "<group>"; };
		3F3951F524CA096100F7325B /* MockExtension.swift */ = {isa = PBXFileReference; fileEncoding = 4; lastKnownFileType = sourcecode.swift; path = MockExtension.swift; sourceTree = "<group>"; };
		3F3951F624CA096100F7325B /* MockExtensionTwo.swift */ = {isa = PBXFileReference; fileEncoding = 4; lastKnownFileType = sourcecode.swift; path = MockExtensionTwo.swift; sourceTree = "<group>"; };
		3F3951F724CA096100F7325B /* MobileCore+ConfigurationTests.swift */ = {isa = PBXFileReference; fileEncoding = 4; lastKnownFileType = sourcecode.swift; path = "MobileCore+ConfigurationTests.swift"; sourceTree = "<group>"; };
		3F3951FA24CA096100F7325B /* MockConfigurationDownloader.swift */ = {isa = PBXFileReference; fileEncoding = 4; lastKnownFileType = sourcecode.swift; path = MockConfigurationDownloader.swift; sourceTree = "<group>"; };
		3F3951FB24CA096100F7325B /* MockNetworkServiceOverrider.swift */ = {isa = PBXFileReference; fileEncoding = 4; lastKnownFileType = sourcecode.swift; path = MockNetworkServiceOverrider.swift; sourceTree = "<group>"; };
		3F3951FC24CA096100F7325B /* EventHub+Testable.swift */ = {isa = PBXFileReference; fileEncoding = 4; lastKnownFileType = sourcecode.swift; path = "EventHub+Testable.swift"; sourceTree = "<group>"; };
		3F3951FD24CA096100F7325B /* MockRulesDownloaderNetworkService.swift */ = {isa = PBXFileReference; fileEncoding = 4; lastKnownFileType = sourcecode.swift; path = MockRulesDownloaderNetworkService.swift; sourceTree = "<group>"; };
		3F3951FE24CA096100F7325B /* SharedStateTestHelper.swift */ = {isa = PBXFileReference; fileEncoding = 4; lastKnownFileType = sourcecode.swift; path = SharedStateTestHelper.swift; sourceTree = "<group>"; };
		3F3951FF24CA096100F7325B /* MockConfigurationDownloaderNetworkService.swift */ = {isa = PBXFileReference; fileEncoding = 4; lastKnownFileType = sourcecode.swift; path = MockConfigurationDownloaderNetworkService.swift; sourceTree = "<group>"; };
		3F39520124CA096100F7325B /* TestableExtensionRuntime.swift */ = {isa = PBXFileReference; fileEncoding = 4; lastKnownFileType = sourcecode.swift; path = TestableExtensionRuntime.swift; sourceTree = "<group>"; };
		3F39520324CA096100F7325B /* ConfigurationStateTests.swift */ = {isa = PBXFileReference; fileEncoding = 4; lastKnownFileType = sourcecode.swift; path = ConfigurationStateTests.swift; sourceTree = "<group>"; };
		3F39520424CA096100F7325B /* ConfigurationDownloaderTests.swift */ = {isa = PBXFileReference; fileEncoding = 4; lastKnownFileType = sourcecode.swift; path = ConfigurationDownloaderTests.swift; sourceTree = "<group>"; };
		3F39520624CA096100F7325B /* LaunchIDManagerTests.swift */ = {isa = PBXFileReference; fileEncoding = 4; lastKnownFileType = sourcecode.swift; path = LaunchIDManagerTests.swift; sourceTree = "<group>"; };
		3FB5F7CF24D2848900F0F6DF /* ConfigurationFunctionalTests.swift */ = {isa = PBXFileReference; lastKnownFileType = sourcecode.swift; path = ConfigurationFunctionalTests.swift; sourceTree = "<group>"; };
		3FB66A9E24CA004400502CAF /* CoreConstants.swift */ = {isa = PBXFileReference; fileEncoding = 4; lastKnownFileType = sourcecode.swift; path = CoreConstants.swift; sourceTree = "<group>"; };
		3FB66A9F24CA004400502CAF /* MobileCore.swift */ = {isa = PBXFileReference; fileEncoding = 4; lastKnownFileType = sourcecode.swift; path = MobileCore.swift; sourceTree = "<group>"; };
		3FB66AA024CA004400502CAF /* Extension+Register.swift */ = {isa = PBXFileReference; fileEncoding = 4; lastKnownFileType = sourcecode.swift; path = "Extension+Register.swift"; sourceTree = "<group>"; };
		3FB66AA224CA004400502CAF /* MobileCore+Configuration.swift */ = {isa = PBXFileReference; fileEncoding = 4; lastKnownFileType = sourcecode.swift; path = "MobileCore+Configuration.swift"; sourceTree = "<group>"; };
		3FB66AA324CA004400502CAF /* MobileCore+Lifecycle.swift */ = {isa = PBXFileReference; fileEncoding = 4; lastKnownFileType = sourcecode.swift; path = "MobileCore+Lifecycle.swift"; sourceTree = "<group>"; };
		3FB66AA624CA004400502CAF /* EventHubPlaceholderExtension.swift */ = {isa = PBXFileReference; fileEncoding = 4; lastKnownFileType = sourcecode.swift; path = EventHubPlaceholderExtension.swift; sourceTree = "<group>"; };
		3FB66AA724CA004400502CAF /* EventHubConstants.swift */ = {isa = PBXFileReference; fileEncoding = 4; lastKnownFileType = sourcecode.swift; path = EventHubConstants.swift; sourceTree = "<group>"; };
		3FB66AA824CA004400502CAF /* ExtensionContainer.swift */ = {isa = PBXFileReference; fileEncoding = 4; lastKnownFileType = sourcecode.swift; path = ExtensionContainer.swift; sourceTree = "<group>"; };
		3FB66AA924CA004400502CAF /* Event.swift */ = {isa = PBXFileReference; fileEncoding = 4; lastKnownFileType = sourcecode.swift; path = Event.swift; sourceTree = "<group>"; };
		3FB66AAA24CA004400502CAF /* AEPError.swift */ = {isa = PBXFileReference; fileEncoding = 4; lastKnownFileType = sourcecode.swift; path = AEPError.swift; sourceTree = "<group>"; };
		3FB66AAB24CA004400502CAF /* SharedState.swift */ = {isa = PBXFileReference; fileEncoding = 4; lastKnownFileType = sourcecode.swift; path = SharedState.swift; sourceTree = "<group>"; };
		3FB66AAC24CA004400502CAF /* EventHub.swift */ = {isa = PBXFileReference; fileEncoding = 4; lastKnownFileType = sourcecode.swift; path = EventHub.swift; sourceTree = "<group>"; };
		3FB66AAD24CA004400502CAF /* ExtensionRuntime.swift */ = {isa = PBXFileReference; fileEncoding = 4; lastKnownFileType = sourcecode.swift; path = ExtensionRuntime.swift; sourceTree = "<group>"; };
		3FB66AAE24CA004400502CAF /* EventType.swift */ = {isa = PBXFileReference; fileEncoding = 4; lastKnownFileType = sourcecode.swift; path = EventType.swift; sourceTree = "<group>"; };
		3FB66AAF24CA004400502CAF /* EventHubError.swift */ = {isa = PBXFileReference; fileEncoding = 4; lastKnownFileType = sourcecode.swift; path = EventHubError.swift; sourceTree = "<group>"; };
		3FB66AB024CA004400502CAF /* EventSource.swift */ = {isa = PBXFileReference; fileEncoding = 4; lastKnownFileType = sourcecode.swift; path = EventSource.swift; sourceTree = "<group>"; };
		3FB66AB124CA004400502CAF /* EventListenerContainer.swift */ = {isa = PBXFileReference; fileEncoding = 4; lastKnownFileType = sourcecode.swift; path = EventListenerContainer.swift; sourceTree = "<group>"; };
		3FB66AB224CA004400502CAF /* Extension.swift */ = {isa = PBXFileReference; fileEncoding = 4; lastKnownFileType = sourcecode.swift; path = Extension.swift; sourceTree = "<group>"; };
		3FB66AB424CA004400502CAF /* LaunchRule.swift */ = {isa = PBXFileReference; fileEncoding = 4; lastKnownFileType = sourcecode.swift; path = LaunchRule.swift; sourceTree = "<group>"; };
		3FB66AB524CA004400502CAF /* RulesDownloader.swift */ = {isa = PBXFileReference; fileEncoding = 4; lastKnownFileType = sourcecode.swift; path = RulesDownloader.swift; sourceTree = "<group>"; };
		3FB66AB624CA004400502CAF /* LaunchRulesEngine.swift */ = {isa = PBXFileReference; fileEncoding = 4; lastKnownFileType = sourcecode.swift; path = LaunchRulesEngine.swift; sourceTree = "<group>"; };
		3FB66AB724CA004400502CAF /* RulesLoader.swift */ = {isa = PBXFileReference; fileEncoding = 4; lastKnownFileType = sourcecode.swift; path = RulesLoader.swift; sourceTree = "<group>"; };
		3FB66AB824CA004400502CAF /* JSONRulesParser.swift */ = {isa = PBXFileReference; fileEncoding = 4; lastKnownFileType = sourcecode.swift; path = JSONRulesParser.swift; sourceTree = "<group>"; };
		3FB66ABA24CA004400502CAF /* Configuration.swift */ = {isa = PBXFileReference; fileEncoding = 4; lastKnownFileType = sourcecode.swift; path = Configuration.swift; sourceTree = "<group>"; };
		3FB66ABB24CA004400502CAF /* ConfigurationConstants.swift */ = {isa = PBXFileReference; fileEncoding = 4; lastKnownFileType = sourcecode.swift; path = ConfigurationConstants.swift; sourceTree = "<group>"; };
		3FB66ABC24CA004400502CAF /* ConfigurationState.swift */ = {isa = PBXFileReference; fileEncoding = 4; lastKnownFileType = sourcecode.swift; path = ConfigurationState.swift; sourceTree = "<group>"; };
		3FB66ABD24CA004400502CAF /* LaunchIDManager.swift */ = {isa = PBXFileReference; fileEncoding = 4; lastKnownFileType = sourcecode.swift; path = LaunchIDManager.swift; sourceTree = "<group>"; };
		3FB66ABE24CA004400502CAF /* Event+Configuration.swift */ = {isa = PBXFileReference; fileEncoding = 4; lastKnownFileType = sourcecode.swift; path = "Event+Configuration.swift"; sourceTree = "<group>"; };
		3FB66ABF24CA004400502CAF /* ConfigurationDownloadable.swift */ = {isa = PBXFileReference; fileEncoding = 4; lastKnownFileType = sourcecode.swift; path = ConfigurationDownloadable.swift; sourceTree = "<group>"; };
		3FB66AC024CA004400502CAF /* CachedRules.swift */ = {isa = PBXFileReference; fileEncoding = 4; lastKnownFileType = sourcecode.swift; path = CachedRules.swift; sourceTree = "<group>"; };
		3FB66AC124CA004400502CAF /* CachedConfiguration.swift */ = {isa = PBXFileReference; fileEncoding = 4; lastKnownFileType = sourcecode.swift; path = CachedConfiguration.swift; sourceTree = "<group>"; };
		3FB66AC224CA004400502CAF /* ConfigurationDownloader.swift */ = {isa = PBXFileReference; fileEncoding = 4; lastKnownFileType = sourcecode.swift; path = ConfigurationDownloader.swift; sourceTree = "<group>"; };
		3FB66AC324CA004400502CAF /* PrivacyStatus.swift */ = {isa = PBXFileReference; fileEncoding = 4; lastKnownFileType = sourcecode.swift; path = PrivacyStatus.swift; sourceTree = "<group>"; };
		3FB66AC424CA004400502CAF /* Cacheable.swift */ = {isa = PBXFileReference; fileEncoding = 4; lastKnownFileType = sourcecode.swift; path = Cacheable.swift; sourceTree = "<group>"; };
		3FE6DDA924C62C090065EA05 /* AEPServicesMocks.framework */ = {isa = PBXFileReference; explicitFileType = wrapper.framework; includeInIndex = 0; path = AEPServicesMocks.framework; sourceTree = BUILT_PRODUCTS_DIR; };
		3FE6DDD124C62EE60065EA05 /* AEPLifecycle.framework */ = {isa = PBXFileReference; explicitFileType = wrapper.framework; includeInIndex = 0; path = AEPLifecycle.framework; sourceTree = BUILT_PRODUCTS_DIR; };
		3FE6DDD324C62EE60065EA05 /* AEPLifecycle.h */ = {isa = PBXFileReference; lastKnownFileType = sourcecode.c.h; path = AEPLifecycle.h; sourceTree = "<group>"; };
		3FE6DDD424C62EE60065EA05 /* Info.plist */ = {isa = PBXFileReference; lastKnownFileType = text.plist.xml; path = Info.plist; sourceTree = "<group>"; };
		3FE6DDD924C62EE60065EA05 /* AEPLifecycleTests.xctest */ = {isa = PBXFileReference; explicitFileType = wrapper.cfbundle; includeInIndex = 0; path = AEPLifecycleTests.xctest; sourceTree = BUILT_PRODUCTS_DIR; };
		3FE6DDE024C62EE60065EA05 /* Info.plist */ = {isa = PBXFileReference; lastKnownFileType = text.plist.xml; path = Info.plist; sourceTree = "<group>"; };
		3FE6DDE824C62F610065EA05 /* AEPServicesMock.h */ = {isa = PBXFileReference; fileEncoding = 4; lastKnownFileType = sourcecode.c.h; name = AEPServicesMock.h; path = AEPServices/Mocks/AEPServicesMock.h; sourceTree = SOURCE_ROOT; };
		3FE6DDE924C62F610065EA05 /* MockNetworkServiceOverrider.swift */ = {isa = PBXFileReference; fileEncoding = 4; lastKnownFileType = sourcecode.swift; name = MockNetworkServiceOverrider.swift; path = AEPServices/Mocks/MockNetworkServiceOverrider.swift; sourceTree = SOURCE_ROOT; };
		3FE6DDEA24C62F610065EA05 /* MockTask.swift */ = {isa = PBXFileReference; fileEncoding = 4; lastKnownFileType = sourcecode.swift; name = MockTask.swift; path = AEPServices/Mocks/MockTask.swift; sourceTree = SOURCE_ROOT; };
		3FE6DDEB24C62F610065EA05 /* MockDataStore.swift */ = {isa = PBXFileReference; fileEncoding = 4; lastKnownFileType = sourcecode.swift; name = MockDataStore.swift; path = AEPServices/Mocks/MockDataStore.swift; sourceTree = SOURCE_ROOT; };
		3FE6DDEC24C62F610065EA05 /* Info.plist */ = {isa = PBXFileReference; lastKnownFileType = text.plist; name = Info.plist; path = AEPServices/Mocks/Info.plist; sourceTree = SOURCE_ROOT; };
		3FE6DDED24C62F610065EA05 /* MockURLSession.swift */ = {isa = PBXFileReference; fileEncoding = 4; lastKnownFileType = sourcecode.swift; name = MockURLSession.swift; path = AEPServices/Mocks/MockURLSession.swift; sourceTree = SOURCE_ROOT; };
		3FE6DDEE24C62F610065EA05 /* MockSystemInfoService.swift */ = {isa = PBXFileReference; fileEncoding = 4; lastKnownFileType = sourcecode.swift; name = MockSystemInfoService.swift; path = AEPServices/Mocks/MockSystemInfoService.swift; sourceTree = SOURCE_ROOT; };
		3FE6DDEF24C62F610065EA05 /* MockDataQueue.swift */ = {isa = PBXFileReference; fileEncoding = 4; lastKnownFileType = sourcecode.swift; name = MockDataQueue.swift; path = AEPServices/Mocks/MockDataQueue.swift; sourceTree = SOURCE_ROOT; };
		3FE6DDF824C630DE0065EA05 /* LifecycleMetricsBuilderTests.swift */ = {isa = PBXFileReference; fileEncoding = 4; lastKnownFileType = sourcecode.swift; path = LifecycleMetricsBuilderTests.swift; sourceTree = "<group>"; };
		3FE6DDF924C630DE0065EA05 /* LifecycleContextDataTests.swift */ = {isa = PBXFileReference; fileEncoding = 4; lastKnownFileType = sourcecode.swift; path = LifecycleContextDataTests.swift; sourceTree = "<group>"; };
		3FE6DDFB24C630DE0065EA05 /* LifecycleMetricsTests.swift */ = {isa = PBXFileReference; fileEncoding = 4; lastKnownFileType = sourcecode.swift; path = LifecycleMetricsTests.swift; sourceTree = "<group>"; };
		3FE6DDFC24C630DE0065EA05 /* LifecycleFunctionalTests.swift */ = {isa = PBXFileReference; fileEncoding = 4; lastKnownFileType = sourcecode.swift; path = LifecycleFunctionalTests.swift; sourceTree = "<group>"; };
		3FE6DDFD24C630DE0065EA05 /* LifecycleStateTests.swift */ = {isa = PBXFileReference; fileEncoding = 4; lastKnownFileType = sourcecode.swift; path = LifecycleStateTests.swift; sourceTree = "<group>"; };
		3FE6DDFE24C630DE0065EA05 /* LifecycleSessionTests.swift */ = {isa = PBXFileReference; fileEncoding = 4; lastKnownFileType = sourcecode.swift; path = LifecycleSessionTests.swift; sourceTree = "<group>"; };
		3FE6DE0624C630EA0065EA05 /* LifecycleState.swift */ = {isa = PBXFileReference; fileEncoding = 4; lastKnownFileType = sourcecode.swift; path = LifecycleState.swift; sourceTree = "<group>"; };
		3FE6DE0724C630EB0065EA05 /* LifecycleMetrics.swift */ = {isa = PBXFileReference; fileEncoding = 4; lastKnownFileType = sourcecode.swift; path = LifecycleMetrics.swift; sourceTree = "<group>"; };
		3FE6DE0824C630EB0065EA05 /* Event+Lifecycle.swift */ = {isa = PBXFileReference; fileEncoding = 4; lastKnownFileType = sourcecode.swift; path = "Event+Lifecycle.swift"; sourceTree = "<group>"; };
		3FE6DE0A24C630EB0065EA05 /* Lifecycle.swift */ = {isa = PBXFileReference; fileEncoding = 4; lastKnownFileType = sourcecode.swift; path = Lifecycle.swift; sourceTree = "<group>"; };
		3FE6DE0B24C630EB0065EA05 /* LifecycleContextData.swift */ = {isa = PBXFileReference; fileEncoding = 4; lastKnownFileType = sourcecode.swift; path = LifecycleContextData.swift; sourceTree = "<group>"; };
		3FE6DE0C24C630EB0065EA05 /* LifecycleConstants.swift */ = {isa = PBXFileReference; fileEncoding = 4; lastKnownFileType = sourcecode.swift; path = LifecycleConstants.swift; sourceTree = "<group>"; };
		3FE6DE0D24C630EB0065EA05 /* LifecycleMetricsBuilder.swift */ = {isa = PBXFileReference; fileEncoding = 4; lastKnownFileType = sourcecode.swift; path = LifecycleMetricsBuilder.swift; sourceTree = "<group>"; };
		3FE6DE1624C631100065EA05 /* LifecycleSession.swift */ = {isa = PBXFileReference; fileEncoding = 4; lastKnownFileType = sourcecode.swift; path = LifecycleSession.swift; sourceTree = "<group>"; };
		3FE6DE2F24C642330065EA05 /* AEPIdentity.framework */ = {isa = PBXFileReference; explicitFileType = wrapper.framework; includeInIndex = 0; path = AEPIdentity.framework; sourceTree = BUILT_PRODUCTS_DIR; };
		3FE6DE3124C642330065EA05 /* AEPIdentity.h */ = {isa = PBXFileReference; lastKnownFileType = sourcecode.c.h; path = AEPIdentity.h; sourceTree = "<group>"; };
		3FE6DE3224C642330065EA05 /* Info.plist */ = {isa = PBXFileReference; lastKnownFileType = text.plist.xml; path = Info.plist; sourceTree = "<group>"; };
		3FE6DE3724C642330065EA05 /* AEPIdentityTests.xctest */ = {isa = PBXFileReference; explicitFileType = wrapper.cfbundle; includeInIndex = 0; path = AEPIdentityTests.xctest; sourceTree = BUILT_PRODUCTS_DIR; };
		3FE6DE3E24C642330065EA05 /* Info.plist */ = {isa = PBXFileReference; lastKnownFileType = text.plist.xml; path = Info.plist; sourceTree = "<group>"; };
		3FE6DE4624C643050065EA05 /* MobileVisitorAuthenticationState.swift */ = {isa = PBXFileReference; fileEncoding = 4; lastKnownFileType = sourcecode.swift; path = MobileVisitorAuthenticationState.swift; sourceTree = "<group>"; };
		3FE6DE4724C643050065EA05 /* URLQueryItem+Identity.swift */ = {isa = PBXFileReference; fileEncoding = 4; lastKnownFileType = sourcecode.swift; path = "URLQueryItem+Identity.swift"; sourceTree = "<group>"; };
		3FE6DE4824C643050065EA05 /* IdentityProperties.swift */ = {isa = PBXFileReference; fileEncoding = 4; lastKnownFileType = sourcecode.swift; path = IdentityProperties.swift; sourceTree = "<group>"; };
		3FE6DE4924C643050065EA05 /* Identity+PublicAPI.swift */ = {isa = PBXFileReference; fileEncoding = 4; lastKnownFileType = sourcecode.swift; path = "Identity+PublicAPI.swift"; sourceTree = "<group>"; };
		3FE6DE4A24C643050065EA05 /* IdentityConstants.swift */ = {isa = PBXFileReference; fileEncoding = 4; lastKnownFileType = sourcecode.swift; path = IdentityConstants.swift; sourceTree = "<group>"; };
		3FE6DE4C24C643050065EA05 /* Networking+Identity.swift */ = {isa = PBXFileReference; fileEncoding = 4; lastKnownFileType = sourcecode.swift; path = "Networking+Identity.swift"; sourceTree = "<group>"; };
		3FE6DE4D24C643050065EA05 /* IdentityState.swift */ = {isa = PBXFileReference; fileEncoding = 4; lastKnownFileType = sourcecode.swift; path = IdentityState.swift; sourceTree = "<group>"; };
		3FE6DE4E24C643060065EA05 /* MID.swift */ = {isa = PBXFileReference; fileEncoding = 4; lastKnownFileType = sourcecode.swift; path = MID.swift; sourceTree = "<group>"; };
		3FE6DE4F24C643060065EA05 /* Event+Identity.swift */ = {isa = PBXFileReference; fileEncoding = 4; lastKnownFileType = sourcecode.swift; path = "Event+Identity.swift"; sourceTree = "<group>"; };
		3FE6DE5024C643060065EA05 /* CustomIdentity.swift */ = {isa = PBXFileReference; fileEncoding = 4; lastKnownFileType = sourcecode.swift; path = CustomIdentity.swift; sourceTree = "<group>"; };
		3FE6DE5124C643060065EA05 /* IdentityHit.swift */ = {isa = PBXFileReference; fileEncoding = 4; lastKnownFileType = sourcecode.swift; path = IdentityHit.swift; sourceTree = "<group>"; };
		3FE6DE5224C643060065EA05 /* URLAppender.swift */ = {isa = PBXFileReference; fileEncoding = 4; lastKnownFileType = sourcecode.swift; path = URLAppender.swift; sourceTree = "<group>"; };
		3FE6DE5324C643060065EA05 /* MobileIdentities.swift */ = {isa = PBXFileReference; fileEncoding = 4; lastKnownFileType = sourcecode.swift; path = MobileIdentities.swift; sourceTree = "<group>"; };
		3FE6DE5424C643060065EA05 /* IdentityHitResponse.swift */ = {isa = PBXFileReference; fileEncoding = 4; lastKnownFileType = sourcecode.swift; path = IdentityHitResponse.swift; sourceTree = "<group>"; };
		3FE6DE5524C643060065EA05 /* IdentityHitProcessor.swift */ = {isa = PBXFileReference; fileEncoding = 4; lastKnownFileType = sourcecode.swift; path = IdentityHitProcessor.swift; sourceTree = "<group>"; };
		3FE6DE5624C643060065EA05 /* Identity.swift */ = {isa = PBXFileReference; fileEncoding = 4; lastKnownFileType = sourcecode.swift; path = Identity.swift; sourceTree = "<group>"; };
		3FE6DE5724C643060065EA05 /* Identifiable.swift */ = {isa = PBXFileReference; fileEncoding = 4; lastKnownFileType = sourcecode.swift; path = Identifiable.swift; sourceTree = "<group>"; };
		3FE6DE5824C643060065EA05 /* URL+Identity.swift */ = {isa = PBXFileReference; fileEncoding = 4; lastKnownFileType = sourcecode.swift; path = "URL+Identity.swift"; sourceTree = "<group>"; };
		3FE6DE6C24C643610065EA05 /* MIDTests.swift */ = {isa = PBXFileReference; fileEncoding = 4; lastKnownFileType = sourcecode.swift; path = MIDTests.swift; sourceTree = "<group>"; };
		3FE6DE6D24C643610065EA05 /* MobileIdentitiesTests.swift */ = {isa = PBXFileReference; fileEncoding = 4; lastKnownFileType = sourcecode.swift; path = MobileIdentitiesTests.swift; sourceTree = "<group>"; };
		3FE6DE6E24C643610065EA05 /* URL+IdentityTests.swift */ = {isa = PBXFileReference; fileEncoding = 4; lastKnownFileType = sourcecode.swift; path = "URL+IdentityTests.swift"; sourceTree = "<group>"; };
		3FE6DE6F24C643610065EA05 /* URLQueryItem+IdentityTests.swift */ = {isa = PBXFileReference; fileEncoding = 4; lastKnownFileType = sourcecode.swift; path = "URLQueryItem+IdentityTests.swift"; sourceTree = "<group>"; };
		3FE6DE7024C643620065EA05 /* IdentityStateTests.swift */ = {isa = PBXFileReference; fileEncoding = 4; lastKnownFileType = sourcecode.swift; path = IdentityStateTests.swift; sourceTree = "<group>"; };
		3FE6DE7124C643620065EA05 /* IdentityFunctionalTests.swift */ = {isa = PBXFileReference; fileEncoding = 4; lastKnownFileType = sourcecode.swift; path = IdentityFunctionalTests.swift; sourceTree = "<group>"; };
		3FE6DE7224C643620065EA05 /* URLAppenderTests.swift */ = {isa = PBXFileReference; fileEncoding = 4; lastKnownFileType = sourcecode.swift; path = URLAppenderTests.swift; sourceTree = "<group>"; };
		3FE6DE7324C643620065EA05 /* IdentityHitProcessorTests.swift */ = {isa = PBXFileReference; fileEncoding = 4; lastKnownFileType = sourcecode.swift; path = IdentityHitProcessorTests.swift; sourceTree = "<group>"; };
		3FE6DE7424C643620065EA05 /* IdentityHitResponseTests.swift */ = {isa = PBXFileReference; fileEncoding = 4; lastKnownFileType = sourcecode.swift; path = IdentityHitResponseTests.swift; sourceTree = "<group>"; };
		3FE6DE7524C643620065EA05 /* NetworkService+IdentityTests.swift */ = {isa = PBXFileReference; fileEncoding = 4; lastKnownFileType = sourcecode.swift; path = "NetworkService+IdentityTests.swift"; sourceTree = "<group>"; };
		3FE6DE7624C643620065EA05 /* IdentityTests.swift */ = {isa = PBXFileReference; fileEncoding = 4; lastKnownFileType = sourcecode.swift; path = IdentityTests.swift; sourceTree = "<group>"; };
		3FE6DE7724C643620065EA05 /* IdentityPropertiesTests.swift */ = {isa = PBXFileReference; fileEncoding = 4; lastKnownFileType = sourcecode.swift; path = IdentityPropertiesTests.swift; sourceTree = "<group>"; };
		3FE6DE8724C643EA0065EA05 /* TestableExtensionRuntime.swift */ = {isa = PBXFileReference; fileEncoding = 4; lastKnownFileType = sourcecode.swift; path = TestableExtensionRuntime.swift; sourceTree = "<group>"; };
		3FF8170A24D89B160064DFA1 /* AEPCoreMocks.framework */ = {isa = PBXFileReference; explicitFileType = wrapper.framework; includeInIndex = 0; path = AEPCoreMocks.framework; sourceTree = BUILT_PRODUCTS_DIR; };
		3FF8171224D89B500064DFA1 /* Event+Timestamp.swift */ = {isa = PBXFileReference; fileEncoding = 4; lastKnownFileType = sourcecode.swift; name = "Event+Timestamp.swift"; path = "AEPCore/Mocks/Event+Timestamp.swift"; sourceTree = SOURCE_ROOT; };
		3FF8171324D89B500064DFA1 /* AEPCoreMocks.h */ = {isa = PBXFileReference; fileEncoding = 4; lastKnownFileType = sourcecode.c.h; name = AEPCoreMocks.h; path = AEPCore/Mocks/AEPCoreMocks.h; sourceTree = SOURCE_ROOT; };
		3FF8171424D89B500064DFA1 /* Info.plist */ = {isa = PBXFileReference; lastKnownFileType = text.plist; name = Info.plist; path = AEPCore/Mocks/Info.plist; sourceTree = SOURCE_ROOT; };
		3FF8171524D89B500064DFA1 /* TestableExtensionRuntime.swift */ = {isa = PBXFileReference; fileEncoding = 4; lastKnownFileType = sourcecode.swift; name = TestableExtensionRuntime.swift; path = AEPCore/Mocks/TestableExtensionRuntime.swift; sourceTree = SOURCE_ROOT; };
		BB00E26624D8C94600C578C1 /* TokenFinder.swift */ = {isa = PBXFileReference; fileEncoding = 4; lastKnownFileType = sourcecode.swift; path = TokenFinder.swift; sourceTree = "<group>"; };
		BB00E26724D8C94600C578C1 /* Dictionary+Flatten.swift */ = {isa = PBXFileReference; fileEncoding = 4; lastKnownFileType = sourcecode.swift; path = "Dictionary+Flatten.swift"; sourceTree = "<group>"; };
		BB00E26A24D8C9A600C578C1 /* Date+Format.swift */ = {isa = PBXFileReference; fileEncoding = 4; lastKnownFileType = sourcecode.swift; path = "Date+Format.swift"; sourceTree = "<group>"; };
		BB00E26C24D9BF6C00C578C1 /* URLUtility.swift */ = {isa = PBXFileReference; lastKnownFileType = sourcecode.swift; path = URLUtility.swift; sourceTree = "<group>"; };
		BB3E86DC24F86B4100E39C53 /* rules_testUrlenc.json */ = {isa = PBXFileReference; lastKnownFileType = text.json; path = rules_testUrlenc.json; sourceTree = "<group>"; };
		BB3E86DF24F86E6200E39C53 /* rules_testUrlenc_invalidFnName.json */ = {isa = PBXFileReference; fileEncoding = 4; lastKnownFileType = text.json; path = rules_testUrlenc_invalidFnName.json; sourceTree = "<group>"; };
<<<<<<< HEAD
		BB3E86E124F975E000E39C53 /* rules_testMatcherWithDifferentTypesOfParameters.json */ = {isa = PBXFileReference; fileEncoding = 4; lastKnownFileType = text.json; path = rules_testMatcherWithDifferentTypesOfParameters.json; sourceTree = "<group>"; };
=======
>>>>>>> 8859daf8
		BB59402924CF6CA200EE0C6C /* LaunchRulesEngineTests.swift */ = {isa = PBXFileReference; lastKnownFileType = sourcecode.swift; path = LaunchRulesEngineTests.swift; sourceTree = "<group>"; };
		BBA5129724F4588E0030DAD1 /* rules_testGroupLogicalOperators.json */ = {isa = PBXFileReference; lastKnownFileType = text.json; path = rules_testGroupLogicalOperators.json; sourceTree = "<group>"; };
		BBA5129A24F477550030DAD1 /* rules_testMatcherNe.json */ = {isa = PBXFileReference; lastKnownFileType = text.json; path = rules_testMatcherNe.json; sourceTree = "<group>"; };
		BBA5129C24F4899B0030DAD1 /* rules_testMatcherGt.json */ = {isa = PBXFileReference; lastKnownFileType = text.json; path = rules_testMatcherGt.json; sourceTree = "<group>"; };
		BBA5129E24F4A14C0030DAD1 /* rules_testMatcherGe.json */ = {isa = PBXFileReference; lastKnownFileType = text.json; path = rules_testMatcherGe.json; sourceTree = "<group>"; };
		BBA512A024F4A15C0030DAD1 /* rules_testMatcherLt.json */ = {isa = PBXFileReference; lastKnownFileType = text.json; path = rules_testMatcherLt.json; sourceTree = "<group>"; };
		BBA512A224F4A16A0030DAD1 /* rules_testMatcherLe.json */ = {isa = PBXFileReference; lastKnownFileType = text.json; path = rules_testMatcherLe.json; sourceTree = "<group>"; };
		BBA512A424F4A1790030DAD1 /* rules_testMatcherCo.json */ = {isa = PBXFileReference; lastKnownFileType = text.json; path = rules_testMatcherCo.json; sourceTree = "<group>"; };
		BBA512A624F4A18B0030DAD1 /* rules_testMatcherNc.json */ = {isa = PBXFileReference; lastKnownFileType = text.json; path = rules_testMatcherNc.json; sourceTree = "<group>"; };
		BBA512A824F4A7EE0030DAD1 /* rules_testMatcherNx.json */ = {isa = PBXFileReference; lastKnownFileType = text.json; path = rules_testMatcherNx.json; sourceTree = "<group>"; };
		BBA512B124F5CF380030DAD1 /* rules_testAttachData.json */ = {isa = PBXFileReference; fileEncoding = 4; lastKnownFileType = text.json; path = rules_testAttachData.json; sourceTree = "<group>"; };
		BBA512B224F5CF380030DAD1 /* rules_testModifyData.json */ = {isa = PBXFileReference; fileEncoding = 4; lastKnownFileType = text.json; path = rules_testModifyData.json; sourceTree = "<group>"; };
		BBA512B624F6C4D90030DAD1 /* rules_testAttachData_invalidJson.json */ = {isa = PBXFileReference; fileEncoding = 4; lastKnownFileType = text.json; path = rules_testAttachData_invalidJson.json; sourceTree = "<group>"; };
		BBA512BA24F6C6CA0030DAD1 /* rules_testModifyData_invalidJson.json */ = {isa = PBXFileReference; fileEncoding = 4; lastKnownFileType = text.json; path = rules_testModifyData_invalidJson.json; sourceTree = "<group>"; };
		BBE1294E24DBBBD60045CD8D /* Dictionary+FlattenTests.swift */ = {isa = PBXFileReference; lastKnownFileType = sourcecode.swift; path = "Dictionary+FlattenTests.swift"; sourceTree = "<group>"; };
		BBE1295024DBCE870045CD8D /* TokenFinderTests.swift */ = {isa = PBXFileReference; lastKnownFileType = sourcecode.swift; path = TokenFinderTests.swift; sourceTree = "<group>"; };
/* End PBXFileReference section */

/* Begin PBXFrameworksBuildPhase section */
		21CAC0D32422917600C11388 /* Frameworks */ = {
			isa = PBXFrameworksBuildPhase;
			buildActionMask = 2147483647;
			files = (
				3FB66A9C24CA003700502CAF /* SwiftRulesEngine in Frameworks */,
			);
			runOnlyForDeploymentPostprocessing = 0;
		};
		21CAC0DC2422917600C11388 /* Frameworks */ = {
			isa = PBXFrameworksBuildPhase;
			buildActionMask = 2147483647;
			files = (
				3FF8171C24D89B8F0064DFA1 /* AEPCoreMocks.framework in Frameworks */,
				3FE6DDBC24C62DA80065EA05 /* AEPServicesMocks.framework in Frameworks */,
				3F03984224BE65170019F095 /* AEPServices.framework in Frameworks */,
				21CAC0E02422917600C11388 /* AEPCore.framework in Frameworks */,
			);
			runOnlyForDeploymentPostprocessing = 0;
		};
		24B4934C24D4C31100AA38D9 /* Frameworks */ = {
			isa = PBXFrameworksBuildPhase;
			buildActionMask = 2147483647;
			files = (
			);
			runOnlyForDeploymentPostprocessing = 0;
		};
		24B4935424D4C31100AA38D9 /* Frameworks */ = {
			isa = PBXFrameworksBuildPhase;
			buildActionMask = 2147483647;
			files = (
				24B4935824D4C31100AA38D9 /* AEPSignal.framework in Frameworks */,
			);
			runOnlyForDeploymentPostprocessing = 0;
		};
		3F03978424BE5DD30019F095 /* Frameworks */ = {
			isa = PBXFrameworksBuildPhase;
			buildActionMask = 2147483647;
			files = (
			);
			runOnlyForDeploymentPostprocessing = 0;
		};
		3F03978C24BE5DD30019F095 /* Frameworks */ = {
			isa = PBXFrameworksBuildPhase;
			buildActionMask = 2147483647;
			files = (
				3FE6DDBA24C62CAF0065EA05 /* AEPServicesMocks.framework in Frameworks */,
				3F03979024BE5DD30019F095 /* AEPServices.framework in Frameworks */,
			);
			runOnlyForDeploymentPostprocessing = 0;
		};
		3FE6DDA624C62C090065EA05 /* Frameworks */ = {
			isa = PBXFrameworksBuildPhase;
			buildActionMask = 2147483647;
			files = (
			);
			runOnlyForDeploymentPostprocessing = 0;
		};
		3FE6DDCE24C62EE60065EA05 /* Frameworks */ = {
			isa = PBXFrameworksBuildPhase;
			buildActionMask = 2147483647;
			files = (
			);
			runOnlyForDeploymentPostprocessing = 0;
		};
		3FE6DDD624C62EE60065EA05 /* Frameworks */ = {
			isa = PBXFrameworksBuildPhase;
			buildActionMask = 2147483647;
			files = (
				3FF8172324D8ABF80064DFA1 /* AEPCoreMocks.framework in Frameworks */,
				3FE6DDDA24C62EE60065EA05 /* AEPLifecycle.framework in Frameworks */,
			);
			runOnlyForDeploymentPostprocessing = 0;
		};
		3FE6DE2C24C642330065EA05 /* Frameworks */ = {
			isa = PBXFrameworksBuildPhase;
			buildActionMask = 2147483647;
			files = (
				215C8EAB24F45CD000A00EFF /* AEPCoreMocks.framework in Frameworks */,
			);
			runOnlyForDeploymentPostprocessing = 0;
		};
		3FE6DE3424C642330065EA05 /* Frameworks */ = {
			isa = PBXFrameworksBuildPhase;
			buildActionMask = 2147483647;
			files = (
				3FE6DE3824C642330065EA05 /* AEPIdentity.framework in Frameworks */,
			);
			runOnlyForDeploymentPostprocessing = 0;
		};
		3FF8170724D89B160064DFA1 /* Frameworks */ = {
			isa = PBXFrameworksBuildPhase;
			buildActionMask = 2147483647;
			files = (
			);
			runOnlyForDeploymentPostprocessing = 0;
		};
/* End PBXFrameworksBuildPhase section */

/* Begin PBXGroup section */
		21377D3F24E33830004BAC01 /* migration */ = {
			isa = PBXGroup;
			children = (
				21377D4024E3383E004BAC01 /* V4Migrator.swift */,
				215A6CE124ED92C500FE0657 /* V4MigrationConstants.swift */,
				218C813A24EC3EBC009B4F31 /* V5Migrator.swift */,
				218C813D24EC4101009B4F31 /* V5MigrationConstants.swift */,
				21F79AB624E704C5003204C3 /* IDParser.swift */,
				21F79ABA24E70CDC003204C3 /* IDParsing.swift */,
			);
			path = migration;
			sourceTree = "<group>";
		};
		21CAC0CC2422917600C11388 = {
			isa = PBXGroup;
			children = (
				21CAC0D82422917600C11388 /* AEPCore */,
				3FE6DE3024C642330065EA05 /* AEPIdentity */,
				3FE6DDD224C62EE60065EA05 /* AEPLifecycle */,
				3F03978824BE5DD30019F095 /* AEPServices */,
				24B4935024D4C31100AA38D9 /* AEPSignal */,
				3F03983E24BE635D0019F095 /* Frameworks */,
				21CAC0D72422917600C11388 /* Products */,
				2499461B24E5E67700D3F7B2 /* Package.swift */,
			);
			sourceTree = "<group>";
		};
		21CAC0D72422917600C11388 /* Products */ = {
			isa = PBXGroup;
			children = (
				21CAC0D62422917600C11388 /* AEPCore.framework */,
				21CAC0DF2422917600C11388 /* AEPCoreTests.xctest */,
				3F03978724BE5DD30019F095 /* AEPServices.framework */,
				3F03978F24BE5DD30019F095 /* AEPServicesTests.xctest */,
				3FE6DDA924C62C090065EA05 /* AEPServicesMocks.framework */,
				3FE6DDD124C62EE60065EA05 /* AEPLifecycle.framework */,
				3FE6DDD924C62EE60065EA05 /* AEPLifecycleTests.xctest */,
				3FE6DE2F24C642330065EA05 /* AEPIdentity.framework */,
				3FE6DE3724C642330065EA05 /* AEPIdentityTests.xctest */,
				3FF8170A24D89B160064DFA1 /* AEPCoreMocks.framework */,
				24B4934F24D4C31100AA38D9 /* AEPSignal.framework */,
				24B4935724D4C31100AA38D9 /* AEPSignalTests.xctest */,
			);
			name = Products;
			sourceTree = "<group>";
		};
		21CAC0D82422917600C11388 /* AEPCore */ = {
			isa = PBXGroup;
			children = (
				3FF8170424D89AC50064DFA1 /* mocks */,
				24B4934124D2310700AA38D9 /* src */,
				24B4934224D231D800AA38D9 /* tests */,
			);
			name = AEPCore;
			sourceTree = "<group>";
		};
		21D4A658246D991200DFCD02 /* LifecycleTests */ = {
			isa = PBXGroup;
			children = (
				21629DB12461CC48009D05BF /* AEPCore+LifecycleTests.swift */,
			);
			path = LifecycleTests;
			sourceTree = "<group>";
		};
		21F79ABC24E71427003204C3 /* MigrationTests */ = {
			isa = PBXGroup;
			children = (
				21F79ABD24E7144F003204C3 /* IDParserTests.swift */,
				21F79AC024E72204003204C3 /* V4MigratorTests.swift */,
				21CD581024EC7B8900D9D590 /* V5MigratorTests.swift */,
			);
			path = MigrationTests;
			sourceTree = "<group>";
		};
		24B4934124D2310700AA38D9 /* src */ = {
			isa = PBXGroup;
			children = (
				21377D3F24E33830004BAC01 /* migration */,
				3FB66AB924CA004400502CAF /* configuration */,
				3FB66A9D24CA004400502CAF /* core */,
				3FB66AA524CA004400502CAF /* eventhub */,
				3FB66AB324CA004400502CAF /* rules */,
				21CAC0D92422917600C11388 /* AEPCore.h */,
				21CAC0DA2422917600C11388 /* Info.plist */,
			);
			name = src;
			path = AEPCore/Sources;
			sourceTree = "<group>";
		};
		24B4934224D231D800AA38D9 /* tests */ = {
			isa = PBXGroup;
			children = (
				21F79ABC24E71427003204C3 /* MigrationTests */,
				3F39520024CA096100F7325B /* ConfigurationTests */,
				3F3951E924CA096100F7325B /* EventHubTests */,
				21D4A658246D991200DFCD02 /* LifecycleTests */,
				3F3951F324CA096100F7325B /* MockExtensions */,
				3F39152E24CA47B600B58C3E /* RulesTests */,
				3F3951F824CA096100F7325B /* TestHelpers */,
				3F3951EC24CA096100F7325B /* TestResources */,
				3FB5F7CC24D283F300F0F6DF /* FunctionalTests */,
				3F3951F724CA096100F7325B /* MobileCore+ConfigurationTests.swift */,
				3F39153224CB7E2400B58C3E /* MobileCore+IdentityTests.swift */,
				3F3951E824CA096100F7325B /* MobileCoreTests.swift */,
				21CAC0E62422917600C11388 /* Info.plist */,
			);
			name = tests;
			path = AEPCore/Tests;
			sourceTree = "<group>";
		};
		24B4934324D2360700AA38D9 /* src */ = {
			isa = PBXGroup;
			children = (
				3FE6DE3124C642330065EA05 /* AEPIdentity.h */,
				3FE6DE5024C643060065EA05 /* CustomIdentity.swift */,
				3FE6DE4F24C643060065EA05 /* Event+Identity.swift */,
				3FE6DE5724C643060065EA05 /* Identifiable.swift */,
				3FE6DE5624C643060065EA05 /* Identity.swift */,
				3FE6DE4A24C643050065EA05 /* IdentityConstants.swift */,
				3FE6DE5124C643060065EA05 /* IdentityHit.swift */,
				3FE6DE5524C643060065EA05 /* IdentityHitProcessor.swift */,
				3FE6DE5424C643060065EA05 /* IdentityHitResponse.swift */,
				3FE6DE4824C643050065EA05 /* IdentityProperties.swift */,
				3FE6DE4D24C643050065EA05 /* IdentityState.swift */,
				3FE6DE4924C643050065EA05 /* Identity+PublicAPI.swift */,
				3FE6DE3224C642330065EA05 /* Info.plist */,
				3FE6DE4E24C643060065EA05 /* MID.swift */,
				3FE6DE5324C643060065EA05 /* MobileIdentities.swift */,
				3FE6DE4624C643050065EA05 /* MobileVisitorAuthenticationState.swift */,
				3FE6DE4C24C643050065EA05 /* Networking+Identity.swift */,
				2107F02524C9FDFE002935CF /* PushIDManageable.swift */,
				2107F02724C9FE1B002935CF /* PushIDManager.swift */,
				3FE6DE5224C643060065EA05 /* URLAppender.swift */,
				3FE6DE4724C643050065EA05 /* URLQueryItem+Identity.swift */,
				3FE6DE5824C643060065EA05 /* URL+Identity.swift */,
			);
			name = src;
			path = AEPIdentity/Sources;
			sourceTree = "<group>";
		};
		24B4934424D2361000AA38D9 /* tests */ = {
			isa = PBXGroup;
			children = (
				3FE6DE8624C643EA0065EA05 /* TestHelpers */,
				218E01BF24C7595000BEC470 /* HitQueuing+PrivacyTests.swift */,
				3FE6DE7124C643620065EA05 /* IdentityFunctionalTests.swift */,
				3FE6DE7324C643620065EA05 /* IdentityHitProcessorTests.swift */,
				3FE6DE7424C643620065EA05 /* IdentityHitResponseTests.swift */,
				3FE6DE7724C643620065EA05 /* IdentityPropertiesTests.swift */,
				3FE6DE7024C643620065EA05 /* IdentityStateTests.swift */,
				3FE6DE7624C643620065EA05 /* IdentityTests.swift */,
				3FE6DE3E24C642330065EA05 /* Info.plist */,
				3FE6DE6C24C643610065EA05 /* MIDTests.swift */,
				3FE6DE6D24C643610065EA05 /* MobileIdentitiesTests.swift */,
				3FE6DE7524C643620065EA05 /* NetworkService+IdentityTests.swift */,
				3FE6DE7224C643620065EA05 /* URLAppenderTests.swift */,
				3FE6DE6F24C643610065EA05 /* URLQueryItem+IdentityTests.swift */,
				3FE6DE6E24C643610065EA05 /* URL+IdentityTests.swift */,
				2107F02924C9FF46002935CF /* PushIDManagerTests.swift */,
				21FE151F24F03254008A82FF /* IdentityPublicAPITests.swift */,
			);
			name = tests;
			path = AEPIdentity/Tests;
			sourceTree = "<group>";
		};
		24B4934524D23AAB00AA38D9 /* tests */ = {
			isa = PBXGroup;
			children = (
				3F39153624CB823100B58C3E /* FunctionalTests */,
				3FE6DDE024C62EE60065EA05 /* Info.plist */,
				3FE6DDF924C630DE0065EA05 /* LifecycleContextDataTests.swift */,
				3FE6DDF824C630DE0065EA05 /* LifecycleMetricsBuilderTests.swift */,
				3FE6DDFB24C630DE0065EA05 /* LifecycleMetricsTests.swift */,
				3FE6DDFE24C630DE0065EA05 /* LifecycleSessionTests.swift */,
				3FE6DDFD24C630DE0065EA05 /* LifecycleStateTests.swift */,
			);
			name = tests;
			path = AEPLifecycle/Tests;
			sourceTree = "<group>";
		};
		24B4934624D23AB200AA38D9 /* src */ = {
			isa = PBXGroup;
			children = (
				3FE6DDD324C62EE60065EA05 /* AEPLifecycle.h */,
				3FE6DE0824C630EB0065EA05 /* Event+Lifecycle.swift */,
				3FE6DDD424C62EE60065EA05 /* Info.plist */,
				3FE6DE0A24C630EB0065EA05 /* Lifecycle.swift */,
				3FE6DE0C24C630EB0065EA05 /* LifecycleConstants.swift */,
				3FE6DE0B24C630EB0065EA05 /* LifecycleContextData.swift */,
				3FE6DE0724C630EB0065EA05 /* LifecycleMetrics.swift */,
				3FE6DE0D24C630EB0065EA05 /* LifecycleMetricsBuilder.swift */,
				3FE6DE1624C631100065EA05 /* LifecycleSession.swift */,
				3FE6DE0624C630EA0065EA05 /* LifecycleState.swift */,
			);
			name = src;
			path = AEPLifecycle/Sources;
			sourceTree = "<group>";
		};
		24B4934724D337A800AA38D9 /* tests */ = {
			isa = PBXGroup;
			children = (
				3F03983324BE62AA0019F095 /* resources */,
				3F03980024BE61520019F095 /* services */,
				3F03980E24BE61520019F095 /* utility */,
				3F03979624BE5DD30019F095 /* Info.plist */,
			);
			name = tests;
			path = AEPServices/Tests;
			sourceTree = "<group>";
		};
		24B4934824D337B300AA38D9 /* src */ = {
			isa = PBXGroup;
			children = (
				3F03979F24BE5FF30019F095 /* cache */,
				3F0397B224BE5FF30019F095 /* dataqueue */,
				3F0397A624BE5FF30019F095 /* log */,
				3F0397AA24BE5FF30019F095 /* network */,
				3F0397BA24BE5FF30019F095 /* storage */,
				3F0397E124BE60910019F095 /* utility */,
				243DCE4624C7AA2800E99AD9 /* AEPServices.h */,
				3F0397BE24BE5FF30019F095 /* ApplicationSystemInfoService.swift */,
				3F0397B924BE5FF30019F095 /* Info.plist */,
				3F0397A524BE5FF30019F095 /* ServiceProvider.swift */,
				3F0397BF24BE5FF30019F095 /* SystemInfoService.swift */,
				3F0397C024BE5FF30019F095 /* URLOpening.swift */,
				3F0397C124BE5FF30019F095 /* URLService.swift */,
			);
			name = src;
			path = AEPServices/Sources;
			sourceTree = "<group>";
		};
		24B4934924D3380400AA38D9 /* mock */ = {
			isa = PBXGroup;
			children = (
				3FE6DDE824C62F610065EA05 /* AEPServicesMock.h */,
				3FE6DDEC24C62F610065EA05 /* Info.plist */,
				3FE6DDEF24C62F610065EA05 /* MockDataQueue.swift */,
				3FE6DDEB24C62F610065EA05 /* MockDataStore.swift */,
				2467E43B24CB54B70022F6BE /* MockDiskCache.swift */,
				215C859C24C6492800CCCD26 /* MockHitProcessor.swift */,
				215C859B24C6492800CCCD26 /* MockHitQueue.swift */,
				3FE6DDE924C62F610065EA05 /* MockNetworkServiceOverrider.swift */,
				3FE6DDEE24C62F610065EA05 /* MockSystemInfoService.swift */,
				3FE6DDEA24C62F610065EA05 /* MockTask.swift */,
				2467E43C24CB54B70022F6BE /* MockUnzipper.swift */,
				24543A1324E1DAFC002D8D9A /* MockURLService.swift */,
				3FE6DDED24C62F610065EA05 /* MockURLSession.swift */,
			);
			name = mock;
			path = AEPServices/Mocks;
			sourceTree = "<group>";
		};
		24B4935024D4C31100AA38D9 /* AEPSignal */ = {
			isa = PBXGroup;
			children = (
				24B4936724D4C36200AA38D9 /* src */,
				24B4936624D4C35B00AA38D9 /* tests */,
			);
			name = AEPSignal;
			sourceTree = "<group>";
		};
		24B4936624D4C35B00AA38D9 /* tests */ = {
			isa = PBXGroup;
			children = (
				247FBD7C24E331A600FA6505 /* Event+SignalTests.swift */,
				2420365124E35EEB0069C89D /* SignalHitProcessorTests.swift */,
				24B4935C24D4C31100AA38D9 /* SignalTests.swift */,
				24B4935E24D4C31100AA38D9 /* Info.plist */,
			);
			name = tests;
			path = AEPSignal/Tests;
			sourceTree = "<group>";
		};
		24B4936724D4C36200AA38D9 /* src */ = {
			isa = PBXGroup;
			children = (
				24B4935124D4C31100AA38D9 /* AEPSignal.h */,
				24B4935224D4C31100AA38D9 /* Info.plist */,
				24B4937524D8AAAF00AA38D9 /* Event+Signal.swift */,
				24B4936E24D4C6F900AA38D9 /* Signal.swift */,
				24B4937024D4C86C00AA38D9 /* SignalConstants.swift */,
				24B4937924DA18BE00AA38D9 /* SignalHit.swift */,
				24B4937724D8CEAC00AA38D9 /* SignalHitProcessor.swift */,
			);
			name = src;
			path = AEPSignal/Sources;
			sourceTree = "<group>";
		};
		3F03978824BE5DD30019F095 /* AEPServices */ = {
			isa = PBXGroup;
			children = (
				24B4934924D3380400AA38D9 /* mock */,
				24B4934824D337B300AA38D9 /* src */,
				24B4934724D337A800AA38D9 /* tests */,
			);
			name = AEPServices;
			sourceTree = "<group>";
		};
		3F03979F24BE5FF30019F095 /* cache */ = {
			isa = PBXGroup;
			children = (
				3F0397A124BE5FF30019F095 /* Cache.swift */,
				3F0397A224BE5FF30019F095 /* CacheEntry.swift */,
				3F0397A424BE5FF30019F095 /* CacheExpiry.swift */,
				3F0397A024BE5FF30019F095 /* Caching.swift */,
				3F0397A324BE5FF30019F095 /* DiskCacheService.swift */,
			);
			path = cache;
			sourceTree = "<group>";
		};
		3F0397A624BE5FF30019F095 /* log */ = {
			isa = PBXGroup;
			children = (
				3F0397A824BE5FF30019F095 /* Log.swift */,
				3F0397A924BE5FF30019F095 /* LogLevel.swift */,
				3F0397A724BE5FF30019F095 /* Logging.swift */,
				3F0397AD24BE5FF30019F095 /* LoggingService.swift */,
			);
			path = log;
			sourceTree = "<group>";
		};
		3F0397AA24BE5FF30019F095 /* network */ = {
			isa = PBXGroup;
			children = (
				3F0397B024BE5FF30019F095 /* HttpConnection.swift */,
				3F0397AF24BE5FF30019F095 /* HttpMethod.swift */,
				3F0397B124BE5FF30019F095 /* NetworkRequest.swift */,
				3F0397AB24BE5FF30019F095 /* NetworkService.swift */,
				3F0397AC24BE5FF30019F095 /* NetworkServiceConstants.swift */,
				3F0397AE24BE5FF30019F095 /* Networking.swift */,
			);
			path = network;
			sourceTree = "<group>";
		};
		3F0397B224BE5FF30019F095 /* dataqueue */ = {
			isa = PBXGroup;
			children = (
				3F0397B624BE5FF30019F095 /* DataEntity.swift */,
				3F0397B524BE5FF30019F095 /* DataQueue.swift */,
				3F0397B824BE5FF30019F095 /* DataQueuing.swift */,
				3F0397B724BE5FF30019F095 /* DataQueueService.swift */,
				3F0397B324BE5FF30019F095 /* SQLiteDataQueue.swift */,
				3F0397B424BE5FF30019F095 /* SQLiteWrapper.swift */,
			);
			path = dataqueue;
			sourceTree = "<group>";
		};
		3F0397BA24BE5FF30019F095 /* storage */ = {
			isa = PBXGroup;
			children = (
				3F0397BC24BE5FF30019F095 /* NamedCollectionDataStore.swift */,
				3F0397BB24BE5FF30019F095 /* NamedCollectionProcessing.swift */,
				3F0397BD24BE5FF30019F095 /* UserDefaultsNamedCollection.swift */,
			);
			path = storage;
			sourceTree = "<group>";
		};
		3F0397E124BE60910019F095 /* utility */ = {
			isa = PBXGroup;
			children = (
				3F0397E224BE60910019F095 /* hitprocessor */,
				3F0397E724BE60910019F095 /* unzip */,
				3F0397F124BE60910019F095 /* AnyCodable.swift */,
				3F0397E624BE60910019F095 /* AtomicCounter.swift */,
				3F0397EE24BE60910019F095 /* OperationOrderer.swift */,
				2107F02D24C9FF88002935CF /* SHA256.swift */,
				3F0397ED24BE60910019F095 /* ThreadSafeArray.swift */,
				3F0397EF24BE60910019F095 /* ThreadSafeDictionary.swift */,
				3F0397F024BE60910019F095 /* URLEncoder.swift */,
				BB00E26A24D8C9A600C578C1 /* Date+Format.swift */,
			);
			path = utility;
			sourceTree = "<group>";
		};
		3F0397E224BE60910019F095 /* hitprocessor */ = {
			isa = PBXGroup;
			children = (
				3F0397E324BE60910019F095 /* HitProcessing.swift */,
				3F0397E524BE60910019F095 /* HitQueuing.swift */,
				3F0397E424BE60910019F095 /* PersistentHitQueue.swift */,
			);
			path = hitprocessor;
			sourceTree = "<group>";
		};
		3F0397E724BE60910019F095 /* unzip */ = {
			isa = PBXGroup;
			children = (
				3F0397EB24BE60910019F095 /* FileManager+ZIP.swift */,
				3F0397E824BE60910019F095 /* FileUnzipper.swift */,
				3F0397EC24BE60910019F095 /* FileUnzipperConstants.swift */,
				2467E43924CA4DE20022F6BE /* Unzipping.swift */,
				3F0397E924BE60910019F095 /* ZipArchive.swift */,
				3F0397EA24BE60910019F095 /* ZipEntry.swift */,
			);
			path = unzip;
			sourceTree = "<group>";
		};
		3F03980024BE61520019F095 /* services */ = {
			isa = PBXGroup;
			children = (
				3F03980424BE61520019F095 /* DataQueueServiceTests.swift */,
				3F03980324BE61520019F095 /* DataQueueService+Testable.swift */,
				3F03980A24BE61520019F095 /* DataQueueTests.swift */,
				3F03980624BE61520019F095 /* DiskCacheServiceTests.swift */,
				3F03980C24BE61520019F095 /* LogLevelTest.swift */,
				3F03980924BE61520019F095 /* MockSystemInfoService.swift */,
				3F03980D24BE61520019F095 /* NamedCollectionDataStoreTest.swift */,
				3F03980B24BE61520019F095 /* NetworkServiceTests.swift */,
				3F03980824BE61520019F095 /* SQLiteWrapperTests.swift */,
				3F03980224BE61520019F095 /* SystemInfoServiceTest.swift */,
				3F03980124BE61520019F095 /* UnzipperTest.swift */,
				3F03980524BE61520019F095 /* URLServiceTest.swift */,
				3F03980724BE61520019F095 /* UserDefaultsNamedCollectionTest.swift */,
			);
			path = services;
			sourceTree = "<group>";
		};
		3F03980E24BE61520019F095 /* utility */ = {
			isa = PBXGroup;
			children = (
				3F03981124BE61520019F095 /* AnyCodableTests.swift */,
				3F03980F24BE61520019F095 /* OperationOrdererTests.swift */,
				3F03981024BE61520019F095 /* PersistentHitQueueTests.swift */,
				2107F02F24C9FFB2002935CF /* SHA256Tests.swift */,
				3F03981224BE61520019F095 /* ThreadSafeArrayTests.swift */,
				3F03981424BE61520019F095 /* ThreadSafeDictionaryTests.swift */,
				3F03981324BE61520019F095 /* URLEncoderTests.swift */,
			);
			path = utility;
			sourceTree = "<group>";
		};
		3F03983324BE62AA0019F095 /* resources */ = {
			isa = PBXGroup;
			children = (
				3F03983624BE62AA0019F095 /* ADBMobileConfig.json */,
				3F03983724BE62AA0019F095 /* TestConfig.json */,
				3F03983524BE62AA0019F095 /* TestImage.png */,
				3F03983424BE62AA0019F095 /* TestRules.zip */,
			);
			path = resources;
			sourceTree = "<group>";
		};
		3F03983E24BE635D0019F095 /* Frameworks */ = {
			isa = PBXGroup;
			children = (
			);
			name = Frameworks;
			sourceTree = "<group>";
		};
		3F39152E24CA47B600B58C3E /* RulesTests */ = {
			isa = PBXGroup;
			children = (
				3F08FF9C24DA0DCF00D34DE3 /* RulesDownloaderTests.swift */,
				3F08FF9624D9F1F300D34DE3 /* EventDataMergeTests.swift */,
				3F39152F24CA47B600B58C3E /* JSONRulesParserTests.swift */,
				BB59402924CF6CA200EE0C6C /* LaunchRulesEngineTests.swift */,
				BBE1294E24DBBBD60045CD8D /* Dictionary+FlattenTests.swift */,
				BBE1295024DBCE870045CD8D /* TokenFinderTests.swift */,
			);
			path = RulesTests;
			sourceTree = "<group>";
		};
		3F39153624CB823100B58C3E /* FunctionalTests */ = {
			isa = PBXGroup;
			children = (
				3FE6DDFC24C630DE0065EA05 /* LifecycleFunctionalTests.swift */,
			);
			path = FunctionalTests;
			sourceTree = "<group>";
		};
		3F3951E924CA096100F7325B /* EventHubTests */ = {
			isa = PBXGroup;
			children = (
				3F3951EB24CA096100F7325B /* EventHubTests.swift */,
				3F3951EA24CA096100F7325B /* SharedStateTest.swift */,
			);
			path = EventHubTests;
			sourceTree = "<group>";
		};
		3F3951EC24CA096100F7325B /* TestResources */ = {
			isa = PBXGroup;
			children = (
				3F08FF9A24DA0DA100D34DE3 /* rules_functional_1.zip */,
				3F3951ED24CA096100F7325B /* TestRules.zip */,
				3F3951EE24CA096100F7325B /* TestImage.png */,
				3F3951EF24CA096100F7325B /* rules_1.json */,
				3F3951F024CA096100F7325B /* ADBMobileConfig.json */,
				3F3951F124CA096100F7325B /* TestConfig.json */,
				3F3951F224CA096100F7325B /* testRulesDownloader.zip */,
				BBA5129724F4588E0030DAD1 /* rules_testGroupLogicalOperators.json */,
				BBA5129A24F477550030DAD1 /* rules_testMatcherNe.json */,
				BBA5129C24F4899B0030DAD1 /* rules_testMatcherGt.json */,
				BBA5129E24F4A14C0030DAD1 /* rules_testMatcherGe.json */,
				BBA512A024F4A15C0030DAD1 /* rules_testMatcherLt.json */,
				BBA512A224F4A16A0030DAD1 /* rules_testMatcherLe.json */,
				BBA512A424F4A1790030DAD1 /* rules_testMatcherCo.json */,
				BBA512A624F4A18B0030DAD1 /* rules_testMatcherNc.json */,
				BBA512A824F4A7EE0030DAD1 /* rules_testMatcherNx.json */,
				BBA512B124F5CF380030DAD1 /* rules_testAttachData.json */,
				BBA512B624F6C4D90030DAD1 /* rules_testAttachData_invalidJson.json */,
				BBA512B224F5CF380030DAD1 /* rules_testModifyData.json */,
				BBA512BA24F6C6CA0030DAD1 /* rules_testModifyData_invalidJson.json */,
				BB3E86DC24F86B4100E39C53 /* rules_testUrlenc.json */,
				BB3E86DF24F86E6200E39C53 /* rules_testUrlenc_invalidFnName.json */,
<<<<<<< HEAD
				BB3E86E124F975E000E39C53 /* rules_testMatcherWithDifferentTypesOfParameters.json */,
=======
>>>>>>> 8859daf8
			);
			path = TestResources;
			sourceTree = "<group>";
		};
		3F3951F324CA096100F7325B /* MockExtensions */ = {
			isa = PBXGroup;
			children = (
				3F3951F424CA096100F7325B /* SlowMockExtension.swift */,
				3F3951F524CA096100F7325B /* MockExtension.swift */,
				3F3951F624CA096100F7325B /* MockExtensionTwo.swift */,
			);
			path = MockExtensions;
			sourceTree = "<group>";
		};
		3F3951F824CA096100F7325B /* TestHelpers */ = {
			isa = PBXGroup;
			children = (
				3F3951FA24CA096100F7325B /* MockConfigurationDownloader.swift */,
				3F3951FB24CA096100F7325B /* MockNetworkServiceOverrider.swift */,
				3F3951FC24CA096100F7325B /* EventHub+Testable.swift */,
				3F3951FD24CA096100F7325B /* MockRulesDownloaderNetworkService.swift */,
				3F3951FE24CA096100F7325B /* SharedStateTestHelper.swift */,
				3F3951FF24CA096100F7325B /* MockConfigurationDownloaderNetworkService.swift */,
			);
			path = TestHelpers;
			sourceTree = "<group>";
		};
		3F39520024CA096100F7325B /* ConfigurationTests */ = {
			isa = PBXGroup;
			children = (
				3F39520424CA096100F7325B /* ConfigurationDownloaderTests.swift */,
				3F39520324CA096100F7325B /* ConfigurationStateTests.swift */,
				3F39520624CA096100F7325B /* LaunchIDManagerTests.swift */,
				3F39520124CA096100F7325B /* TestableExtensionRuntime.swift */,
			);
			path = ConfigurationTests;
			sourceTree = "<group>";
		};
		3FB5F7CC24D283F300F0F6DF /* FunctionalTests */ = {
			isa = PBXGroup;
			children = (
				3F16762724F031A00041B970 /* EventHubContractTests.swift */,
				3F16762924F032C60041B970 /* ContractExtensionOne.swift */,
				3F16762B24F032E60041B970 /* ContractExtensionTwo.swift */,
				3FB5F7CF24D2848900F0F6DF /* ConfigurationFunctionalTests.swift */,
				3F08FF9824DA03F000D34DE3 /* RulesEngineFunctionalTests.swift */,
			);
			path = FunctionalTests;
			sourceTree = "<group>";
		};
		3FB66A9D24CA004400502CAF /* core */ = {
			isa = PBXGroup;
			children = (
				3FB66A9E24CA004400502CAF /* CoreConstants.swift */,
				3FB66AA024CA004400502CAF /* Extension+Register.swift */,
				3FB66A9F24CA004400502CAF /* MobileCore.swift */,
				3FB66AA224CA004400502CAF /* MobileCore+Configuration.swift */,
				3FB66AA324CA004400502CAF /* MobileCore+Lifecycle.swift */,
				213F8A0324D8DC5A0003B8AF /* WrapperType.swift */,
			);
			path = core;
			sourceTree = "<group>";
		};
		3FB66AA524CA004400502CAF /* eventhub */ = {
			isa = PBXGroup;
			children = (
				3FB66AAA24CA004400502CAF /* AEPError.swift */,
				3FB66AA924CA004400502CAF /* Event.swift */,
				3FB66AAC24CA004400502CAF /* EventHub.swift */,
				3FB66AA724CA004400502CAF /* EventHubConstants.swift */,
				3FB66AAF24CA004400502CAF /* EventHubError.swift */,
				3FB66AA624CA004400502CAF /* EventHubPlaceholderExtension.swift */,
				3FB66AB124CA004400502CAF /* EventListenerContainer.swift */,
				3FB66AB024CA004400502CAF /* EventSource.swift */,
				3FB66AAE24CA004400502CAF /* EventType.swift */,
				3FB66AB224CA004400502CAF /* Extension.swift */,
				3FB66AA824CA004400502CAF /* ExtensionContainer.swift */,
				3FB66AAD24CA004400502CAF /* ExtensionRuntime.swift */,
				3FB66AAB24CA004400502CAF /* SharedState.swift */,
				217E220424D1FD7900B70B3E /* SharedStateResult.swift */,
			);
			path = eventhub;
			sourceTree = "<group>";
		};
		3FB66AB324CA004400502CAF /* rules */ = {
			isa = PBXGroup;
			children = (
				3F08FF9424D9F1D200D34DE3 /* EventDataMerger.swift */,
				BB00E26724D8C94600C578C1 /* Dictionary+Flatten.swift */,
				BB00E26624D8C94600C578C1 /* TokenFinder.swift */,
				3FB66AB624CA004400502CAF /* LaunchRulesEngine.swift */,
				3FB66AB824CA004400502CAF /* JSONRulesParser.swift */,
				3FB66AB424CA004400502CAF /* LaunchRule.swift */,
				3FB66AB524CA004400502CAF /* RulesDownloader.swift */,
				3FB66AB724CA004400502CAF /* RulesLoader.swift */,
				BB00E26C24D9BF6C00C578C1 /* URLUtility.swift */,
				3F16761324E1B0630041B970 /* RulesConstants.swift */,
			);
			path = rules;
			sourceTree = "<group>";
		};
		3FB66AB924CA004400502CAF /* configuration */ = {
			isa = PBXGroup;
			children = (
				3FB66AC424CA004400502CAF /* Cacheable.swift */,
				3FB66AC124CA004400502CAF /* CachedConfiguration.swift */,
				3FB66AC024CA004400502CAF /* CachedRules.swift */,
				3FB66ABA24CA004400502CAF /* Configuration.swift */,
				3FB66ABB24CA004400502CAF /* ConfigurationConstants.swift */,
				3FB66ABF24CA004400502CAF /* ConfigurationDownloadable.swift */,
				3FB66AC224CA004400502CAF /* ConfigurationDownloader.swift */,
				3FB66ABC24CA004400502CAF /* ConfigurationState.swift */,
				3FB66ABE24CA004400502CAF /* Event+Configuration.swift */,
				24D2A3D424DB5B370079DCCF /* HitQueuing+PrivacyStatus.swift */,
				3FB66ABD24CA004400502CAF /* LaunchIDManager.swift */,
				3FB66AC324CA004400502CAF /* PrivacyStatus.swift */,
			);
			path = configuration;
			sourceTree = "<group>";
		};
		3FE6DDD224C62EE60065EA05 /* AEPLifecycle */ = {
			isa = PBXGroup;
			children = (
				24B4934624D23AB200AA38D9 /* src */,
				24B4934524D23AAB00AA38D9 /* tests */,
			);
			name = AEPLifecycle;
			sourceTree = "<group>";
		};
		3FE6DE3024C642330065EA05 /* AEPIdentity */ = {
			isa = PBXGroup;
			children = (
				24B4934324D2360700AA38D9 /* src */,
				24B4934424D2361000AA38D9 /* tests */,
			);
			name = AEPIdentity;
			sourceTree = "<group>";
		};
		3FE6DE8624C643EA0065EA05 /* TestHelpers */ = {
			isa = PBXGroup;
			children = (
				2107F02B24C9FF62002935CF /* MockPushIDManager.swift */,
				3FE6DE8724C643EA0065EA05 /* TestableExtensionRuntime.swift */,
			);
			path = TestHelpers;
			sourceTree = "<group>";
		};
		3FF8170424D89AC50064DFA1 /* mocks */ = {
			isa = PBXGroup;
			children = (
				3FF8171324D89B500064DFA1 /* AEPCoreMocks.h */,
				3FF8171224D89B500064DFA1 /* Event+Timestamp.swift */,
				3FF8171424D89B500064DFA1 /* Info.plist */,
				3FF8171524D89B500064DFA1 /* TestableExtensionRuntime.swift */,
				3F08FFA824DBBDD700D34DE3 /* TestableNetworkService.swift */,
				3F08FFA724DBBDD700D34DE3 /* UserDefaults+Clear.swift */,
			);
			path = mocks;
			sourceTree = "<group>";
		};
/* End PBXGroup section */

/* Begin PBXHeadersBuildPhase section */
		21CAC0D12422917600C11388 /* Headers */ = {
			isa = PBXHeadersBuildPhase;
			buildActionMask = 2147483647;
			files = (
				21CAC0E72422917600C11388 /* AEPCore.h in Headers */,
				243DCE4724C7AA2800E99AD9 /* AEPServices.h in Headers */,
			);
			runOnlyForDeploymentPostprocessing = 0;
		};
		24B4934A24D4C31100AA38D9 /* Headers */ = {
			isa = PBXHeadersBuildPhase;
			buildActionMask = 2147483647;
			files = (
				24B4935F24D4C31100AA38D9 /* AEPSignal.h in Headers */,
			);
			runOnlyForDeploymentPostprocessing = 0;
		};
		3F03978224BE5DD30019F095 /* Headers */ = {
			isa = PBXHeadersBuildPhase;
			buildActionMask = 2147483647;
			files = (
				243DCE4824C7AA7C00E99AD9 /* AEPServices.h in Headers */,
			);
			runOnlyForDeploymentPostprocessing = 0;
		};
		3FE6DDA424C62C090065EA05 /* Headers */ = {
			isa = PBXHeadersBuildPhase;
			buildActionMask = 2147483647;
			files = (
				3FE6DDF024C62F610065EA05 /* AEPServicesMock.h in Headers */,
			);
			runOnlyForDeploymentPostprocessing = 0;
		};
		3FE6DDCC24C62EE60065EA05 /* Headers */ = {
			isa = PBXHeadersBuildPhase;
			buildActionMask = 2147483647;
			files = (
				3FE6DDE124C62EE60065EA05 /* AEPLifecycle.h in Headers */,
			);
			runOnlyForDeploymentPostprocessing = 0;
		};
		3FE6DE2A24C642330065EA05 /* Headers */ = {
			isa = PBXHeadersBuildPhase;
			buildActionMask = 2147483647;
			files = (
				3FE6DE3F24C642330065EA05 /* AEPIdentity.h in Headers */,
			);
			runOnlyForDeploymentPostprocessing = 0;
		};
		3FF8170524D89B160064DFA1 /* Headers */ = {
			isa = PBXHeadersBuildPhase;
			buildActionMask = 2147483647;
			files = (
				3FF8171724D89B500064DFA1 /* AEPCoreMocks.h in Headers */,
			);
			runOnlyForDeploymentPostprocessing = 0;
		};
/* End PBXHeadersBuildPhase section */

/* Begin PBXNativeTarget section */
		21CAC0D52422917600C11388 /* AEPCore */ = {
			isa = PBXNativeTarget;
			buildConfigurationList = 21CAC0EA2422917600C11388 /* Build configuration list for PBXNativeTarget "AEPCore" */;
			buildPhases = (
				21CAC0D12422917600C11388 /* Headers */,
				21CAC0D22422917600C11388 /* Sources */,
				21CAC0D32422917600C11388 /* Frameworks */,
				21CAC0D42422917600C11388 /* Resources */,
				BB6812FF24E19B55007FDCF7 /* ShellScript */,
			);
			buildRules = (
			);
			dependencies = (
				3F03983D24BE63570019F095 /* PBXTargetDependency */,
			);
			name = AEPCore;
			packageProductDependencies = (
				3FB66A9B24CA003700502CAF /* SwiftRulesEngine */,
			);
			productName = AEPCore;
			productReference = 21CAC0D62422917600C11388 /* AEPCore.framework */;
			productType = "com.apple.product-type.framework";
		};
		21CAC0DE2422917600C11388 /* AEPCoreTests */ = {
			isa = PBXNativeTarget;
			buildConfigurationList = 21CAC0ED2422917600C11388 /* Build configuration list for PBXNativeTarget "AEPCoreTests" */;
			buildPhases = (
				21CAC0DB2422917600C11388 /* Sources */,
				21CAC0DC2422917600C11388 /* Frameworks */,
				21CAC0DD2422917600C11388 /* Resources */,
			);
			buildRules = (
			);
			dependencies = (
				3FF8171B24D89B8A0064DFA1 /* PBXTargetDependency */,
				3FE6DDBE24C62DAB0065EA05 /* PBXTargetDependency */,
				3F03984124BE65120019F095 /* PBXTargetDependency */,
				21CAC0E22422917600C11388 /* PBXTargetDependency */,
			);
			name = AEPCoreTests;
			productName = AEPCoreTests;
			productReference = 21CAC0DF2422917600C11388 /* AEPCoreTests.xctest */;
			productType = "com.apple.product-type.bundle.unit-test";
		};
		24B4934E24D4C31100AA38D9 /* AEPSignal */ = {
			isa = PBXNativeTarget;
			buildConfigurationList = 24B4936424D4C31100AA38D9 /* Build configuration list for PBXNativeTarget "AEPSignal" */;
			buildPhases = (
				24B4934A24D4C31100AA38D9 /* Headers */,
				24B4934B24D4C31100AA38D9 /* Sources */,
				24B4934C24D4C31100AA38D9 /* Frameworks */,
				24B4934D24D4C31100AA38D9 /* Resources */,
				BB68130724E19C32007FDCF7 /* ShellScript */,
			);
			buildRules = (
			);
			dependencies = (
				24B4936924D4C3C400AA38D9 /* PBXTargetDependency */,
				24B4936B24D4C3C400AA38D9 /* PBXTargetDependency */,
			);
			name = AEPSignal;
			productName = AEPSignal;
			productReference = 24B4934F24D4C31100AA38D9 /* AEPSignal.framework */;
			productType = "com.apple.product-type.framework";
		};
		24B4935624D4C31100AA38D9 /* AEPSignalTests */ = {
			isa = PBXNativeTarget;
			buildConfigurationList = 24B4936524D4C31100AA38D9 /* Build configuration list for PBXNativeTarget "AEPSignalTests" */;
			buildPhases = (
				24B4935324D4C31100AA38D9 /* Sources */,
				24B4935424D4C31100AA38D9 /* Frameworks */,
				24B4935524D4C31100AA38D9 /* Resources */,
			);
			buildRules = (
			);
			dependencies = (
				24D2A3DC24DCB2540079DCCF /* PBXTargetDependency */,
				24D2A3DE24DCB2540079DCCF /* PBXTargetDependency */,
				24B4935A24D4C31100AA38D9 /* PBXTargetDependency */,
			);
			name = AEPSignalTests;
			productName = AEPSignalTests;
			productReference = 24B4935724D4C31100AA38D9 /* AEPSignalTests.xctest */;
			productType = "com.apple.product-type.bundle.unit-test";
		};
		3F03978624BE5DD30019F095 /* AEPServices */ = {
			isa = PBXNativeTarget;
			buildConfigurationList = 3F03979C24BE5DD30019F095 /* Build configuration list for PBXNativeTarget "AEPServices" */;
			buildPhases = (
				3F03978224BE5DD30019F095 /* Headers */,
				3F03978324BE5DD30019F095 /* Sources */,
				3F03978424BE5DD30019F095 /* Frameworks */,
				3F03978524BE5DD30019F095 /* Resources */,
				BB68130424E19C23007FDCF7 /* ShellScript */,
			);
			buildRules = (
			);
			dependencies = (
			);
			name = AEPServices;
			productName = AEPServices;
			productReference = 3F03978724BE5DD30019F095 /* AEPServices.framework */;
			productType = "com.apple.product-type.framework";
		};
		3F03978E24BE5DD30019F095 /* AEPServicesTests */ = {
			isa = PBXNativeTarget;
			buildConfigurationList = 3F03979D24BE5DD30019F095 /* Build configuration list for PBXNativeTarget "AEPServicesTests" */;
			buildPhases = (
				3F03978B24BE5DD30019F095 /* Sources */,
				3F03978C24BE5DD30019F095 /* Frameworks */,
				3F03978D24BE5DD30019F095 /* Resources */,
			);
			buildRules = (
			);
			dependencies = (
				3F03979224BE5DD30019F095 /* PBXTargetDependency */,
			);
			name = AEPServicesTests;
			productName = AEPServicesTests;
			productReference = 3F03978F24BE5DD30019F095 /* AEPServicesTests.xctest */;
			productType = "com.apple.product-type.bundle.unit-test";
		};
		3FE6DDA824C62C090065EA05 /* AEPServicesMocks */ = {
			isa = PBXNativeTarget;
			buildConfigurationList = 3FE6DDAE24C62C090065EA05 /* Build configuration list for PBXNativeTarget "AEPServicesMocks" */;
			buildPhases = (
				3FE6DDA424C62C090065EA05 /* Headers */,
				3FE6DDA524C62C090065EA05 /* Sources */,
				3FE6DDA624C62C090065EA05 /* Frameworks */,
				3FE6DDA724C62C090065EA05 /* Resources */,
				BB68130624E19C2E007FDCF7 /* ShellScript */,
			);
			buildRules = (
			);
			dependencies = (
				3FE6DE2124C6345A0065EA05 /* PBXTargetDependency */,
			);
			name = AEPServicesMocks;
			productName = AEPServicesMock;
			productReference = 3FE6DDA924C62C090065EA05 /* AEPServicesMocks.framework */;
			productType = "com.apple.product-type.framework";
		};
		3FE6DDD024C62EE60065EA05 /* AEPLifecycle */ = {
			isa = PBXNativeTarget;
			buildConfigurationList = 3FE6DDE224C62EE60065EA05 /* Build configuration list for PBXNativeTarget "AEPLifecycle" */;
			buildPhases = (
				3FE6DDCC24C62EE60065EA05 /* Headers */,
				3FE6DDCD24C62EE60065EA05 /* Sources */,
				3FE6DDCE24C62EE60065EA05 /* Frameworks */,
				3FE6DDCF24C62EE60065EA05 /* Resources */,
				BB68130224E19C15007FDCF7 /* ShellScript */,
			);
			buildRules = (
			);
			dependencies = (
				3F39522424CA1CC500F7325B /* PBXTargetDependency */,
				3FE6DE2524C634660065EA05 /* PBXTargetDependency */,
			);
			name = AEPLifecycle;
			productName = AEPLifecycle;
			productReference = 3FE6DDD124C62EE60065EA05 /* AEPLifecycle.framework */;
			productType = "com.apple.product-type.framework";
		};
		3FE6DDD824C62EE60065EA05 /* AEPLifecycleTests */ = {
			isa = PBXNativeTarget;
			buildConfigurationList = 3FE6DDE524C62EE60065EA05 /* Build configuration list for PBXNativeTarget "AEPLifecycleTests" */;
			buildPhases = (
				3FE6DDD524C62EE60065EA05 /* Sources */,
				3FE6DDD624C62EE60065EA05 /* Frameworks */,
				3FE6DDD724C62EE60065EA05 /* Resources */,
			);
			buildRules = (
			);
			dependencies = (
				3FF8172224D8ABF20064DFA1 /* PBXTargetDependency */,
				3FE6DE2724C634B50065EA05 /* PBXTargetDependency */,
				3FE6DDDC24C62EE60065EA05 /* PBXTargetDependency */,
			);
			name = AEPLifecycleTests;
			productName = AEPLifecycleTests;
			productReference = 3FE6DDD924C62EE60065EA05 /* AEPLifecycleTests.xctest */;
			productType = "com.apple.product-type.bundle.unit-test";
		};
		3FE6DE2E24C642330065EA05 /* AEPIdentity */ = {
			isa = PBXNativeTarget;
			buildConfigurationList = 3FE6DE4024C642330065EA05 /* Build configuration list for PBXNativeTarget "AEPIdentity" */;
			buildPhases = (
				3FE6DE2A24C642330065EA05 /* Headers */,
				3FE6DE2B24C642330065EA05 /* Sources */,
				3FE6DE2C24C642330065EA05 /* Frameworks */,
				3FE6DE2D24C642330065EA05 /* Resources */,
				BB68130124E19C10007FDCF7 /* ShellScript */,
			);
			buildRules = (
			);
			dependencies = (
				3F39522224CA1CBF00F7325B /* PBXTargetDependency */,
				3FE6DE8A24C646360065EA05 /* PBXTargetDependency */,
			);
			name = AEPIdentity;
			productName = AEPIdentity;
			productReference = 3FE6DE2F24C642330065EA05 /* AEPIdentity.framework */;
			productType = "com.apple.product-type.framework";
		};
		3FE6DE3624C642330065EA05 /* AEPIdentityTests */ = {
			isa = PBXNativeTarget;
			buildConfigurationList = 3FE6DE4324C642330065EA05 /* Build configuration list for PBXNativeTarget "AEPIdentityTests" */;
			buildPhases = (
				3FE6DE3324C642330065EA05 /* Sources */,
				3FE6DE3424C642330065EA05 /* Frameworks */,
				3FE6DE3524C642330065EA05 /* Resources */,
			);
			buildRules = (
			);
			dependencies = (
				3FE6DE8524C6437F0065EA05 /* PBXTargetDependency */,
				3FE6DE3A24C642330065EA05 /* PBXTargetDependency */,
			);
			name = AEPIdentityTests;
			productName = AEPIdentityTests;
			productReference = 3FE6DE3724C642330065EA05 /* AEPIdentityTests.xctest */;
			productType = "com.apple.product-type.bundle.unit-test";
		};
		3FF8170924D89B160064DFA1 /* AEPCoreMocks */ = {
			isa = PBXNativeTarget;
			buildConfigurationList = 3FF8170F24D89B160064DFA1 /* Build configuration list for PBXNativeTarget "AEPCoreMocks" */;
			buildPhases = (
				3FF8170524D89B160064DFA1 /* Headers */,
				3FF8170624D89B160064DFA1 /* Sources */,
				3FF8170724D89B160064DFA1 /* Frameworks */,
				3FF8170824D89B160064DFA1 /* Resources */,
				BB68130024E19C06007FDCF7 /* ShellScript */,
			);
			buildRules = (
			);
			dependencies = (
				3FF8171E24D89BCD0064DFA1 /* PBXTargetDependency */,
			);
			name = AEPCoreMocks;
			productName = AEPCoreMocks;
			productReference = 3FF8170A24D89B160064DFA1 /* AEPCoreMocks.framework */;
			productType = "com.apple.product-type.framework";
		};
/* End PBXNativeTarget section */

/* Begin PBXProject section */
		21CAC0CD2422917600C11388 /* Project object */ = {
			isa = PBXProject;
			attributes = {
				LastSwiftUpdateCheck = 1160;
				LastUpgradeCheck = 1130;
				ORGANIZATIONNAME = Adobe;
				TargetAttributes = {
					21CAC0D52422917600C11388 = {
						CreatedOnToolsVersion = 11.3.1;
						LastSwiftMigration = 1130;
					};
					21CAC0DE2422917600C11388 = {
						CreatedOnToolsVersion = 11.3.1;
						LastSwiftMigration = 1160;
					};
					24B4934E24D4C31100AA38D9 = {
						CreatedOnToolsVersion = 11.6;
						LastSwiftMigration = 1160;
					};
					24B4935624D4C31100AA38D9 = {
						CreatedOnToolsVersion = 11.6;
					};
					3F03978624BE5DD30019F095 = {
						CreatedOnToolsVersion = 11.5;
						LastSwiftMigration = 1150;
					};
					3F03978E24BE5DD30019F095 = {
						CreatedOnToolsVersion = 11.5;
					};
					3F39152124CA34BA00B58C3E = {
						CreatedOnToolsVersion = 11.3.1;
					};
					3FE6DDA824C62C090065EA05 = {
						CreatedOnToolsVersion = 11.5;
						LastSwiftMigration = 1150;
					};
					3FE6DDD024C62EE60065EA05 = {
						CreatedOnToolsVersion = 11.5;
						LastSwiftMigration = 1150;
					};
					3FE6DDD824C62EE60065EA05 = {
						CreatedOnToolsVersion = 11.5;
						LastSwiftMigration = 1150;
					};
					3FE6DE2E24C642330065EA05 = {
						CreatedOnToolsVersion = 11.5;
						LastSwiftMigration = 1150;
					};
					3FE6DE3624C642330065EA05 = {
						CreatedOnToolsVersion = 11.5;
						LastSwiftMigration = 1150;
					};
					3FF8170924D89B160064DFA1 = {
						CreatedOnToolsVersion = 11.3.1;
						LastSwiftMigration = 1130;
					};
				};
			};
			buildConfigurationList = 21CAC0D02422917600C11388 /* Build configuration list for PBXProject "AEPCore" */;
			compatibilityVersion = "Xcode 9.3";
			developmentRegion = en;
			hasScannedForEncodings = 0;
			knownRegions = (
				en,
				Base,
			);
			mainGroup = 21CAC0CC2422917600C11388;
			packageReferences = (
				3FE6DE9324C64B8D0065EA05 /* XCRemoteSwiftPackageReference "aepsdk-rulesengine-ios" */,
			);
			productRefGroup = 21CAC0D72422917600C11388 /* Products */;
			projectDirPath = "";
			projectRoot = "";
			targets = (
				21CAC0D52422917600C11388 /* AEPCore */,
				3FF8170924D89B160064DFA1 /* AEPCoreMocks */,
				21CAC0DE2422917600C11388 /* AEPCoreTests */,
				3FE6DE2E24C642330065EA05 /* AEPIdentity */,
				3FE6DE3624C642330065EA05 /* AEPIdentityTests */,
				3FE6DDD024C62EE60065EA05 /* AEPLifecycle */,
				3FE6DDD824C62EE60065EA05 /* AEPLifecycleTests */,
				3F03978624BE5DD30019F095 /* AEPServices */,
				3FE6DDA824C62C090065EA05 /* AEPServicesMocks */,
				3F03978E24BE5DD30019F095 /* AEPServicesTests */,
				24B4934E24D4C31100AA38D9 /* AEPSignal */,
				24B4935624D4C31100AA38D9 /* AEPSignalTests */,
				3F39152124CA34BA00B58C3E /* AEP-All */,
			);
		};
/* End PBXProject section */

/* Begin PBXResourcesBuildPhase section */
		21CAC0D42422917600C11388 /* Resources */ = {
			isa = PBXResourcesBuildPhase;
			buildActionMask = 2147483647;
			files = (
			);
			runOnlyForDeploymentPostprocessing = 0;
		};
		21CAC0DD2422917600C11388 /* Resources */ = {
			isa = PBXResourcesBuildPhase;
			buildActionMask = 2147483647;
			files = (
				BB3E86DE24F86B6700E39C53 /* rules_testUrlenc.json in Resources */,
				BBA512A724F4A18B0030DAD1 /* rules_testMatcherNc.json in Resources */,
				BBA512B424F5CF380030DAD1 /* rules_testModifyData.json in Resources */,
				3F08FF9B24DA0DA100D34DE3 /* rules_functional_1.zip in Resources */,
				3F39520C24CA096100F7325B /* rules_1.json in Resources */,
				BBA512A524F4A1790030DAD1 /* rules_testMatcherCo.json in Resources */,
				BBA512A924F4A7EE0030DAD1 /* rules_testMatcherNx.json in Resources */,
				BBA512A124F4A15C0030DAD1 /* rules_testMatcherLt.json in Resources */,
				BB3E86E224F975E000E39C53 /* rules_testMatcherWithDifferentTypesOfParameters.json in Resources */,
				3F39520D24CA096100F7325B /* ADBMobileConfig.json in Resources */,
				BBA5129D24F4899B0030DAD1 /* rules_testMatcherGt.json in Resources */,
				3F39520F24CA096100F7325B /* testRulesDownloader.zip in Resources */,
				3F39520A24CA096100F7325B /* TestRules.zip in Resources */,
				3F39520E24CA096100F7325B /* TestConfig.json in Resources */,
				3F39520B24CA096100F7325B /* TestImage.png in Resources */,
				BBA512BB24F6C6CA0030DAD1 /* rules_testModifyData_invalidJson.json in Resources */,
				BB3E86E024F86E6200E39C53 /* rules_testUrlenc_invalidFnName.json in Resources */,
				BBA512A324F4A16A0030DAD1 /* rules_testMatcherLe.json in Resources */,
				BBA5129B24F477550030DAD1 /* rules_testMatcherNe.json in Resources */,
				BBA5129924F46C770030DAD1 /* rules_testGroupLogicalOperators.json in Resources */,
				BBA5129F24F4A14C0030DAD1 /* rules_testMatcherGe.json in Resources */,
				BBA512B724F6C4D90030DAD1 /* rules_testAttachData_invalidJson.json in Resources */,
				BBA512B324F5CF380030DAD1 /* rules_testAttachData.json in Resources */,
			);
			runOnlyForDeploymentPostprocessing = 0;
		};
		24B4934D24D4C31100AA38D9 /* Resources */ = {
			isa = PBXResourcesBuildPhase;
			buildActionMask = 2147483647;
			files = (
			);
			runOnlyForDeploymentPostprocessing = 0;
		};
		24B4935524D4C31100AA38D9 /* Resources */ = {
			isa = PBXResourcesBuildPhase;
			buildActionMask = 2147483647;
			files = (
			);
			runOnlyForDeploymentPostprocessing = 0;
		};
		3F03978524BE5DD30019F095 /* Resources */ = {
			isa = PBXResourcesBuildPhase;
			buildActionMask = 2147483647;
			files = (
			);
			runOnlyForDeploymentPostprocessing = 0;
		};
		3F03978D24BE5DD30019F095 /* Resources */ = {
			isa = PBXResourcesBuildPhase;
			buildActionMask = 2147483647;
			files = (
				3F03983824BE62AA0019F095 /* TestRules.zip in Resources */,
				3F03983B24BE62AA0019F095 /* TestConfig.json in Resources */,
				3F03983A24BE62AA0019F095 /* ADBMobileConfig.json in Resources */,
				3F03983924BE62AA0019F095 /* TestImage.png in Resources */,
			);
			runOnlyForDeploymentPostprocessing = 0;
		};
		3FE6DDA724C62C090065EA05 /* Resources */ = {
			isa = PBXResourcesBuildPhase;
			buildActionMask = 2147483647;
			files = (
			);
			runOnlyForDeploymentPostprocessing = 0;
		};
		3FE6DDCF24C62EE60065EA05 /* Resources */ = {
			isa = PBXResourcesBuildPhase;
			buildActionMask = 2147483647;
			files = (
			);
			runOnlyForDeploymentPostprocessing = 0;
		};
		3FE6DDD724C62EE60065EA05 /* Resources */ = {
			isa = PBXResourcesBuildPhase;
			buildActionMask = 2147483647;
			files = (
			);
			runOnlyForDeploymentPostprocessing = 0;
		};
		3FE6DE2D24C642330065EA05 /* Resources */ = {
			isa = PBXResourcesBuildPhase;
			buildActionMask = 2147483647;
			files = (
			);
			runOnlyForDeploymentPostprocessing = 0;
		};
		3FE6DE3524C642330065EA05 /* Resources */ = {
			isa = PBXResourcesBuildPhase;
			buildActionMask = 2147483647;
			files = (
			);
			runOnlyForDeploymentPostprocessing = 0;
		};
		3FF8170824D89B160064DFA1 /* Resources */ = {
			isa = PBXResourcesBuildPhase;
			buildActionMask = 2147483647;
			files = (
			);
			runOnlyForDeploymentPostprocessing = 0;
		};
/* End PBXResourcesBuildPhase section */

/* Begin PBXShellScriptBuildPhase section */
		BB6812FF24E19B55007FDCF7 /* ShellScript */ = {
			isa = PBXShellScriptBuildPhase;
			buildActionMask = 2147483647;
			files = (
			);
			inputFileListPaths = (
			);
			inputPaths = (
			);
			outputFileListPaths = (
			);
			outputPaths = (
			);
			runOnlyForDeploymentPostprocessing = 0;
			shellPath = /bin/zsh;
			shellScript = "cd ${PROJECT_DIR}\nif which swiftlint >/dev/null; then\n  swiftlint\nelse\n  echo \"error: SwiftLint not installed, download from https://github.com/realm/SwiftLint\"\nfi\nif which swiftformat >/dev/null; then\n   swiftformat .\nelse\necho \"error: SwiftFormat not installed, download from https://github.com/nicklockwood/SwiftFormat\"\nfi\n";
		};
		BB68130024E19C06007FDCF7 /* ShellScript */ = {
			isa = PBXShellScriptBuildPhase;
			buildActionMask = 2147483647;
			files = (
			);
			inputFileListPaths = (
			);
			inputPaths = (
			);
			outputFileListPaths = (
			);
			outputPaths = (
			);
			runOnlyForDeploymentPostprocessing = 0;
			shellPath = /bin/zsh;
			shellScript = "cd ${PROJECT_DIR}\nif which swiftlint >/dev/null; then\n  swiftlint\nelse\n  echo \"error: SwiftLint not installed, download from https://github.com/realm/SwiftLint\"\nfi\nif which swiftformat >/dev/null; then\n   swiftformat .\nelse\necho \"error: SwiftFormat not installed, download from https://github.com/nicklockwood/SwiftFormat\"\nfi\n\n";
		};
		BB68130124E19C10007FDCF7 /* ShellScript */ = {
			isa = PBXShellScriptBuildPhase;
			buildActionMask = 2147483647;
			files = (
			);
			inputFileListPaths = (
			);
			inputPaths = (
			);
			outputFileListPaths = (
			);
			outputPaths = (
			);
			runOnlyForDeploymentPostprocessing = 0;
			shellPath = /bin/zsh;
			shellScript = "cd ${PROJECT_DIR}\nif which swiftlint >/dev/null; then\n  swiftlint\nelse\n  echo \"error: SwiftLint not installed, download from https://github.com/realm/SwiftLint\"\nfi\nif which swiftformat >/dev/null; then\n   swiftformat .\nelse\necho \"error: SwiftFormat not installed, download from https://github.com/nicklockwood/SwiftFormat\"\nfi\n";
		};
		BB68130224E19C15007FDCF7 /* ShellScript */ = {
			isa = PBXShellScriptBuildPhase;
			buildActionMask = 2147483647;
			files = (
			);
			inputFileListPaths = (
			);
			inputPaths = (
			);
			outputFileListPaths = (
			);
			outputPaths = (
			);
			runOnlyForDeploymentPostprocessing = 0;
			shellPath = /bin/zsh;
			shellScript = "cd ${PROJECT_DIR}\nif which swiftlint >/dev/null; then\n  swiftlint\nelse\n  echo \"error: SwiftLint not installed, download from https://github.com/realm/SwiftLint\"\nfi\nif which swiftformat >/dev/null; then\n   swiftformat .\nelse\necho \"error: SwiftFormat not installed, download from https://github.com/nicklockwood/SwiftFormat\"\nfi\n";
		};
		BB68130424E19C23007FDCF7 /* ShellScript */ = {
			isa = PBXShellScriptBuildPhase;
			buildActionMask = 2147483647;
			files = (
			);
			inputFileListPaths = (
			);
			inputPaths = (
			);
			outputFileListPaths = (
			);
			outputPaths = (
			);
			runOnlyForDeploymentPostprocessing = 0;
			shellPath = /bin/zsh;
			shellScript = "cd ${PROJECT_DIR}\nif which swiftlint >/dev/null; then\n  swiftlint\nelse\n  echo \"error: SwiftLint not installed, download from https://github.com/realm/SwiftLint\"\nfi\nif which swiftformat >/dev/null; then\n   swiftformat .\nelse\necho \"error: SwiftFormat not installed, download from https://github.com/nicklockwood/SwiftFormat\"\nfi\n";
		};
		BB68130624E19C2E007FDCF7 /* ShellScript */ = {
			isa = PBXShellScriptBuildPhase;
			buildActionMask = 2147483647;
			files = (
			);
			inputFileListPaths = (
			);
			inputPaths = (
			);
			outputFileListPaths = (
			);
			outputPaths = (
			);
			runOnlyForDeploymentPostprocessing = 0;
			shellPath = /bin/zsh;
			shellScript = "cd ${PROJECT_DIR}\nif which swiftlint >/dev/null; then\n  swiftlint\nelse\n  echo \"error: SwiftLint not installed, download from https://github.com/realm/SwiftLint\"\nfi\nif which swiftformat >/dev/null; then\n   swiftformat .\nelse\necho \"error: SwiftFormat not installed, download from https://github.com/nicklockwood/SwiftFormat\"\nfi\n";
		};
		BB68130724E19C32007FDCF7 /* ShellScript */ = {
			isa = PBXShellScriptBuildPhase;
			buildActionMask = 2147483647;
			files = (
			);
			inputFileListPaths = (
			);
			inputPaths = (
			);
			outputFileListPaths = (
			);
			outputPaths = (
			);
			runOnlyForDeploymentPostprocessing = 0;
			shellPath = /bin/zsh;
			shellScript = "cd ${PROJECT_DIR}\nif which swiftlint >/dev/null; then\n  swiftlint\nelse\n  echo \"error: SwiftLint not installed, download from https://github.com/realm/SwiftLint\"\nfi\nif which swiftformat >/dev/null; then\n   swiftformat .\nelse\necho \"error: SwiftFormat not installed, download from https://github.com/nicklockwood/SwiftFormat\"\nfi\n";
		};
/* End PBXShellScriptBuildPhase section */

/* Begin PBXSourcesBuildPhase section */
		21CAC0D22422917600C11388 /* Sources */ = {
			isa = PBXSourcesBuildPhase;
			buildActionMask = 2147483647;
			files = (
				218C813B24EC3EBC009B4F31 /* V5Migrator.swift in Sources */,
				3FB66ACD24CA004400502CAF /* EventHubConstants.swift in Sources */,
				3FB66ADF24CA004400502CAF /* ConfigurationConstants.swift in Sources */,
				3FB66ADE24CA004400502CAF /* Configuration.swift in Sources */,
				3FB66ADD24CA004400502CAF /* JSONRulesParser.swift in Sources */,
				3FB66AE424CA004400502CAF /* CachedRules.swift in Sources */,
				3FB66AD624CA004400502CAF /* EventSource.swift in Sources */,
				218C813E24EC4101009B4F31 /* V5MigrationConstants.swift in Sources */,
				3F16761424E1B0630041B970 /* RulesConstants.swift in Sources */,
				BB00E26824D8C94600C578C1 /* TokenFinder.swift in Sources */,
				24D2A3D524DB5B370079DCCF /* HitQueuing+PrivacyStatus.swift in Sources */,
				3FB66AD924CA004400502CAF /* LaunchRule.swift in Sources */,
				21F79ABB24E70CDC003204C3 /* IDParsing.swift in Sources */,
				3FB66AE524CA004400502CAF /* CachedConfiguration.swift in Sources */,
				3FB66AC924CA004400502CAF /* MobileCore+Configuration.swift in Sources */,
				3FB66AC524CA004400502CAF /* CoreConstants.swift in Sources */,
				3FB66AE224CA004400502CAF /* Event+Configuration.swift in Sources */,
				3FB66AD124CA004400502CAF /* SharedState.swift in Sources */,
				215A6CE224ED92C500FE0657 /* V4MigrationConstants.swift in Sources */,
				217E220524D1FD7900B70B3E /* SharedStateResult.swift in Sources */,
				BB00E26924D8C94600C578C1 /* Dictionary+Flatten.swift in Sources */,
				3FB66AD524CA004400502CAF /* EventHubError.swift in Sources */,
				3FB66AD324CA004400502CAF /* ExtensionRuntime.swift in Sources */,
				3FB66AE324CA004400502CAF /* ConfigurationDownloadable.swift in Sources */,
				3FB66ADB24CA004400502CAF /* LaunchRulesEngine.swift in Sources */,
				21377D4124E3383E004BAC01 /* V4Migrator.swift in Sources */,
				3FB66ACA24CA004400502CAF /* MobileCore+Lifecycle.swift in Sources */,
				3FB66AE624CA004400502CAF /* ConfigurationDownloader.swift in Sources */,
				213F8A0424D8DC5A0003B8AF /* WrapperType.swift in Sources */,
				3FB66ACF24CA004400502CAF /* Event.swift in Sources */,
				3FB66ACE24CA004400502CAF /* ExtensionContainer.swift in Sources */,
				21F79AB724E704C5003204C3 /* IDParser.swift in Sources */,
				3FB66AE024CA004400502CAF /* ConfigurationState.swift in Sources */,
				3FB66AE724CA004400502CAF /* PrivacyStatus.swift in Sources */,
				3FB66AC624CA004400502CAF /* MobileCore.swift in Sources */,
				3FB66AD824CA004400502CAF /* Extension.swift in Sources */,
				BB00E26E24D9BFB700C578C1 /* URLUtility.swift in Sources */,
				3FB66AD724CA004400502CAF /* EventListenerContainer.swift in Sources */,
				3FB66AD224CA004400502CAF /* EventHub.swift in Sources */,
				3FB66ADC24CA004400502CAF /* RulesLoader.swift in Sources */,
				3FB66ACC24CA004400502CAF /* EventHubPlaceholderExtension.swift in Sources */,
				3FB66AE824CA004400502CAF /* Cacheable.swift in Sources */,
				3FB66ADA24CA004400502CAF /* RulesDownloader.swift in Sources */,
				3FB66AE124CA004400502CAF /* LaunchIDManager.swift in Sources */,
				3FB66AC724CA004400502CAF /* Extension+Register.swift in Sources */,
				3F08FF9524D9F1D200D34DE3 /* EventDataMerger.swift in Sources */,
				3FB66AD024CA004400502CAF /* AEPError.swift in Sources */,
				3FB66AD424CA004400502CAF /* EventType.swift in Sources */,
			);
			runOnlyForDeploymentPostprocessing = 0;
		};
		21CAC0DB2422917600C11388 /* Sources */ = {
			isa = PBXSourcesBuildPhase;
			buildActionMask = 2147483647;
			files = (
				BB59402B24CF6E1D00EE0C6C /* LaunchRulesEngineTests.swift in Sources */,
				3F39521324CA096100F7325B /* MobileCore+ConfigurationTests.swift in Sources */,
				BBA512B524F5D0CC0030DAD1 /* EventHub+Testable.swift in Sources */,
				21629DB22461CC48009D05BF /* AEPCore+LifecycleTests.swift in Sources */,
				3F08FF9924DA03F000D34DE3 /* RulesEngineFunctionalTests.swift in Sources */,
				3F16762C24F032E60041B970 /* ContractExtensionTwo.swift in Sources */,
				3F16762824F031A00041B970 /* EventHubContractTests.swift in Sources */,
				BBE1295124DBCE870045CD8D /* TokenFinderTests.swift in Sources */,
				3F39521624CA096200F7325B /* MockNetworkServiceOverrider.swift in Sources */,
				3F16762A24F032C60041B970 /* ContractExtensionOne.swift in Sources */,
				3F39521924CA096200F7325B /* SharedStateTestHelper.swift in Sources */,
				21CD581124EC7B8900D9D590 /* V5MigratorTests.swift in Sources */,
				3F08FF9724D9F1F300D34DE3 /* EventDataMergeTests.swift in Sources */,
				3F39520824CA096100F7325B /* SharedStateTest.swift in Sources */,
				21F79AC124E72204003204C3 /* V4MigratorTests.swift in Sources */,
				3F39522024CA096200F7325B /* LaunchIDManagerTests.swift in Sources */,
				3F08FF9D24DA0DCF00D34DE3 /* RulesDownloaderTests.swift in Sources */,
				BBE1294F24DBBBD60045CD8D /* Dictionary+FlattenTests.swift in Sources */,
				3F39521824CA096200F7325B /* MockRulesDownloaderNetworkService.swift in Sources */,
				3F39521224CA096100F7325B /* MockExtensionTwo.swift in Sources */,
				3F39520924CA096100F7325B /* EventHubTests.swift in Sources */,
				21F79ABF24E71B03003204C3 /* IDParserTests.swift in Sources */,
				3F39521E24CA096200F7325B /* ConfigurationDownloaderTests.swift in Sources */,
				3F39153324CB7E2400B58C3E /* MobileCore+IdentityTests.swift in Sources */,
				3F39521024CA096100F7325B /* SlowMockExtension.swift in Sources */,
				3F39520724CA096100F7325B /* MobileCoreTests.swift in Sources */,
				3F39521D24CA096200F7325B /* ConfigurationStateTests.swift in Sources */,
				3F39521524CA096200F7325B /* MockConfigurationDownloader.swift in Sources */,
				3F39153024CA47B600B58C3E /* JSONRulesParserTests.swift in Sources */,
				3F39521A24CA096200F7325B /* MockConfigurationDownloaderNetworkService.swift in Sources */,
				3FB5F7D024D2848900F0F6DF /* ConfigurationFunctionalTests.swift in Sources */,
			);
			runOnlyForDeploymentPostprocessing = 0;
		};
		24B4934B24D4C31100AA38D9 /* Sources */ = {
			isa = PBXSourcesBuildPhase;
			buildActionMask = 2147483647;
			files = (
				24B4936F24D4C6F900AA38D9 /* Signal.swift in Sources */,
				24B4937124D4C86C00AA38D9 /* SignalConstants.swift in Sources */,
				24B4937824D8CEAC00AA38D9 /* SignalHitProcessor.swift in Sources */,
				24B4937624D8AAAF00AA38D9 /* Event+Signal.swift in Sources */,
				24B4937A24DA18BE00AA38D9 /* SignalHit.swift in Sources */,
			);
			runOnlyForDeploymentPostprocessing = 0;
		};
		24B4935324D4C31100AA38D9 /* Sources */ = {
			isa = PBXSourcesBuildPhase;
			buildActionMask = 2147483647;
			files = (
				247FBD7D24E331A600FA6505 /* Event+SignalTests.swift in Sources */,
				24B4935D24D4C31100AA38D9 /* SignalTests.swift in Sources */,
				2420365224E35EEB0069C89D /* SignalHitProcessorTests.swift in Sources */,
			);
			runOnlyForDeploymentPostprocessing = 0;
		};
		3F03978324BE5DD30019F095 /* Sources */ = {
			isa = PBXSourcesBuildPhase;
			buildActionMask = 2147483647;
			files = (
				3F0397CE24BE5FF30019F095 /* LoggingService.swift in Sources */,
				3F0397C924BE5FF30019F095 /* Logging.swift in Sources */,
				3F0397D224BE5FF30019F095 /* NetworkRequest.swift in Sources */,
				3F0397F224BE60910019F095 /* HitProcessing.swift in Sources */,
				3F0397FB24BE60910019F095 /* ThreadSafeArray.swift in Sources */,
				3F0397DF24BE5FF30019F095 /* URLOpening.swift in Sources */,
				3F0397CC24BE5FF30019F095 /* NetworkService.swift in Sources */,
				3F0397C424BE5FF30019F095 /* Cache.swift in Sources */,
				3F0397D724BE5FF30019F095 /* DataQueueService.swift in Sources */,
				3F0397F324BE60910019F095 /* PersistentHitQueue.swift in Sources */,
				3F0397CD24BE5FF30019F095 /* NetworkServiceConstants.swift in Sources */,
				3F0397C724BE5FF30019F095 /* CacheExpiry.swift in Sources */,
				3F0397C624BE5FF30019F095 /* DiskCacheService.swift in Sources */,
				3F0397FC24BE60910019F095 /* OperationOrderer.swift in Sources */,
				3F0397D324BE5FF30019F095 /* SQLiteDataQueue.swift in Sources */,
				3F0397C324BE5FF30019F095 /* Caching.swift in Sources */,
				3F0397F924BE60910019F095 /* FileManager+ZIP.swift in Sources */,
				3F0397FD24BE60910019F095 /* ThreadSafeDictionary.swift in Sources */,
				3F0397F824BE60910019F095 /* ZipEntry.swift in Sources */,
				3F0397F424BE60910019F095 /* HitQueuing.swift in Sources */,
				3F0397DB24BE5FF30019F095 /* NamedCollectionDataStore.swift in Sources */,
				2107F02E24C9FF88002935CF /* SHA256.swift in Sources */,
				3F0397C524BE5FF30019F095 /* CacheEntry.swift in Sources */,
				3F0397F524BE60910019F095 /* AtomicCounter.swift in Sources */,
				3F0397DA24BE5FF30019F095 /* NamedCollectionProcessing.swift in Sources */,
				3F0397FE24BE60910019F095 /* URLEncoder.swift in Sources */,
				3F0397FF24BE60910019F095 /* AnyCodable.swift in Sources */,
				3F0397D124BE5FF30019F095 /* HttpConnection.swift in Sources */,
				3F0397D824BE5FF30019F095 /* DataQueuing.swift in Sources */,
				3F0397E024BE5FF30019F095 /* URLService.swift in Sources */,
				3F0397CA24BE5FF30019F095 /* Log.swift in Sources */,
				3F0397DC24BE5FF30019F095 /* UserDefaultsNamedCollection.swift in Sources */,
				3F0397D524BE5FF30019F095 /* DataQueue.swift in Sources */,
				BB00E26D24D9BF6C00C578C1 /* URLUtility.swift in Sources */,
				3F0397DE24BE5FF30019F095 /* SystemInfoService.swift in Sources */,
				3F0397F624BE60910019F095 /* FileUnzipper.swift in Sources */,
				3F0397D424BE5FF30019F095 /* SQLiteWrapper.swift in Sources */,
				3F0397D024BE5FF30019F095 /* HttpMethod.swift in Sources */,
				3F0397CB24BE5FF30019F095 /* LogLevel.swift in Sources */,
				BB00E26B24D8C9A600C578C1 /* Date+Format.swift in Sources */,
				3F0397FA24BE60910019F095 /* FileUnzipperConstants.swift in Sources */,
				3F0397CF24BE5FF30019F095 /* Networking.swift in Sources */,
				3F0397DD24BE5FF30019F095 /* ApplicationSystemInfoService.swift in Sources */,
				3F0397D624BE5FF30019F095 /* DataEntity.swift in Sources */,
				3F0397C824BE5FF30019F095 /* ServiceProvider.swift in Sources */,
				2467E43A24CA4DE20022F6BE /* Unzipping.swift in Sources */,
				3F0397F724BE60910019F095 /* ZipArchive.swift in Sources */,
			);
			runOnlyForDeploymentPostprocessing = 0;
		};
		3F03978B24BE5DD30019F095 /* Sources */ = {
			isa = PBXSourcesBuildPhase;
			buildActionMask = 2147483647;
			files = (
				3F03981624BE61520019F095 /* SystemInfoServiceTest.swift in Sources */,
				3F03981E24BE61520019F095 /* DataQueueTests.swift in Sources */,
				3F03981524BE61520019F095 /* UnzipperTest.swift in Sources */,
				3F03982424BE61520019F095 /* AnyCodableTests.swift in Sources */,
				3F03982224BE61520019F095 /* OperationOrdererTests.swift in Sources */,
				3F03982124BE61520019F095 /* NamedCollectionDataStoreTest.swift in Sources */,
				3F03982724BE61520019F095 /* ThreadSafeDictionaryTests.swift in Sources */,
				3F03982624BE61520019F095 /* URLEncoderTests.swift in Sources */,
				2107F03024C9FFB2002935CF /* SHA256Tests.swift in Sources */,
				3F03981924BE61520019F095 /* URLServiceTest.swift in Sources */,
				3F03982324BE61520019F095 /* PersistentHitQueueTests.swift in Sources */,
				3F03981724BE61520019F095 /* DataQueueService+Testable.swift in Sources */,
				3F03981824BE61520019F095 /* DataQueueServiceTests.swift in Sources */,
				3F03981B24BE61520019F095 /* UserDefaultsNamedCollectionTest.swift in Sources */,
				3F03981C24BE61520019F095 /* SQLiteWrapperTests.swift in Sources */,
				3F03981D24BE61520019F095 /* MockSystemInfoService.swift in Sources */,
				3F03982524BE61520019F095 /* ThreadSafeArrayTests.swift in Sources */,
				3F03981F24BE61520019F095 /* NetworkServiceTests.swift in Sources */,
				3F03982024BE61520019F095 /* LogLevelTest.swift in Sources */,
				3F03981A24BE61520019F095 /* DiskCacheServiceTests.swift in Sources */,
			);
			runOnlyForDeploymentPostprocessing = 0;
		};
		3FE6DDA524C62C090065EA05 /* Sources */ = {
			isa = PBXSourcesBuildPhase;
			buildActionMask = 2147483647;
			files = (
				215C859E24C6492800CCCD26 /* MockHitProcessor.swift in Sources */,
				24543A1524E1DC8E002D8D9A /* MockDiskCache.swift in Sources */,
				3FE6DDF524C62F620065EA05 /* MockURLSession.swift in Sources */,
				24543A1624E1DC95002D8D9A /* MockUnzipper.swift in Sources */,
				3FE6DDF724C62F620065EA05 /* MockDataQueue.swift in Sources */,
				215C859D24C6492800CCCD26 /* MockHitQueue.swift in Sources */,
				3FE6DDF224C62F610065EA05 /* MockTask.swift in Sources */,
				3FE6DDF324C62F610065EA05 /* MockDataStore.swift in Sources */,
				3FE6DDF624C62F620065EA05 /* MockSystemInfoService.swift in Sources */,
				24543A1424E1DAFC002D8D9A /* MockURLService.swift in Sources */,
				3FE6DDF124C62F610065EA05 /* MockNetworkServiceOverrider.swift in Sources */,
			);
			runOnlyForDeploymentPostprocessing = 0;
		};
		3FE6DDCD24C62EE60065EA05 /* Sources */ = {
			isa = PBXSourcesBuildPhase;
			buildActionMask = 2147483647;
			files = (
				3FE6DE0F24C630EB0065EA05 /* LifecycleMetrics.swift in Sources */,
				3FE6DE1424C630EB0065EA05 /* LifecycleConstants.swift in Sources */,
				3FE6DE1724C631100065EA05 /* LifecycleSession.swift in Sources */,
				3FE6DE1024C630EB0065EA05 /* Event+Lifecycle.swift in Sources */,
				3FE6DE1224C630EB0065EA05 /* Lifecycle.swift in Sources */,
				3FE6DE1324C630EB0065EA05 /* LifecycleContextData.swift in Sources */,
				3FE6DE1524C630EB0065EA05 /* LifecycleMetricsBuilder.swift in Sources */,
				3FE6DE0E24C630EB0065EA05 /* LifecycleState.swift in Sources */,
			);
			runOnlyForDeploymentPostprocessing = 0;
		};
		3FE6DDD524C62EE60065EA05 /* Sources */ = {
			isa = PBXSourcesBuildPhase;
			buildActionMask = 2147483647;
			files = (
				3FE6DE0324C630DF0065EA05 /* LifecycleFunctionalTests.swift in Sources */,
				3FE6DE0224C630DF0065EA05 /* LifecycleMetricsTests.swift in Sources */,
				3FE6DE0424C630DF0065EA05 /* LifecycleStateTests.swift in Sources */,
				3FE6DE0024C630DF0065EA05 /* LifecycleContextDataTests.swift in Sources */,
				3FE6DDFF24C630DF0065EA05 /* LifecycleMetricsBuilderTests.swift in Sources */,
				3FE6DE0524C630DF0065EA05 /* LifecycleSessionTests.swift in Sources */,
			);
			runOnlyForDeploymentPostprocessing = 0;
		};
		3FE6DE2B24C642330065EA05 /* Sources */ = {
			isa = PBXSourcesBuildPhase;
			buildActionMask = 2147483647;
			files = (
				3FE6DE5F24C643060065EA05 /* Networking+Identity.swift in Sources */,
				2107F02624C9FDFE002935CF /* PushIDManageable.swift in Sources */,
				3FE6DE6024C643060065EA05 /* IdentityState.swift in Sources */,
				3FE6DE5D24C643060065EA05 /* IdentityConstants.swift in Sources */,
				3FE6DE6424C643060065EA05 /* IdentityHit.swift in Sources */,
				3FE6DE6824C643060065EA05 /* IdentityHitProcessor.swift in Sources */,
				3FE6DE5924C643060065EA05 /* MobileVisitorAuthenticationState.swift in Sources */,
				3FE6DE5A24C643060065EA05 /* URLQueryItem+Identity.swift in Sources */,
				3FE6DE6724C643060065EA05 /* IdentityHitResponse.swift in Sources */,
				3FE6DE6224C643060065EA05 /* Event+Identity.swift in Sources */,
				3FE6DE6324C643060065EA05 /* CustomIdentity.swift in Sources */,
				3FE6DE5C24C643060065EA05 /* Identity+PublicAPI.swift in Sources */,
				3FE6DE6924C643060065EA05 /* Identity.swift in Sources */,
				3FE6DE6A24C643060065EA05 /* Identifiable.swift in Sources */,
				3FE6DE6124C643060065EA05 /* MID.swift in Sources */,
				3FE6DE6524C643060065EA05 /* URLAppender.swift in Sources */,
				2107F02824C9FE1B002935CF /* PushIDManager.swift in Sources */,
				3FE6DE5B24C643060065EA05 /* IdentityProperties.swift in Sources */,
				3FE6DE6624C643060065EA05 /* MobileIdentities.swift in Sources */,
				3FE6DE6B24C643060065EA05 /* URL+Identity.swift in Sources */,
			);
			runOnlyForDeploymentPostprocessing = 0;
		};
		3FE6DE3324C642330065EA05 /* Sources */ = {
			isa = PBXSourcesBuildPhase;
			buildActionMask = 2147483647;
			files = (
				3FE6DE8024C643620065EA05 /* IdentityHitResponseTests.swift in Sources */,
				3FE6DE7824C643620065EA05 /* MIDTests.swift in Sources */,
				3FE6DE8324C643620065EA05 /* IdentityPropertiesTests.swift in Sources */,
				3FE6DE7C24C643620065EA05 /* IdentityStateTests.swift in Sources */,
				215C8EAA24F45C9600A00EFF /* IdentityPublicAPITests.swift in Sources */,
				2107F02C24C9FF62002935CF /* MockPushIDManager.swift in Sources */,
				3FE6DE7D24C643620065EA05 /* IdentityFunctionalTests.swift in Sources */,
				2107F02A24C9FF46002935CF /* PushIDManagerTests.swift in Sources */,
				3FE6DE8124C643620065EA05 /* NetworkService+IdentityTests.swift in Sources */,
				3FE6DE8224C643620065EA05 /* IdentityTests.swift in Sources */,
				3FE6DE7A24C643620065EA05 /* URL+IdentityTests.swift in Sources */,
				3FE6DE7F24C643620065EA05 /* IdentityHitProcessorTests.swift in Sources */,
				3FE6DE8824C643EA0065EA05 /* TestableExtensionRuntime.swift in Sources */,
				3FE6DE7E24C643620065EA05 /* URLAppenderTests.swift in Sources */,
				218E01C024C7595000BEC470 /* HitQueuing+PrivacyTests.swift in Sources */,
				3FE6DE7B24C643620065EA05 /* URLQueryItem+IdentityTests.swift in Sources */,
				3FE6DE7924C643620065EA05 /* MobileIdentitiesTests.swift in Sources */,
			);
			runOnlyForDeploymentPostprocessing = 0;
		};
		3FF8170624D89B160064DFA1 /* Sources */ = {
			isa = PBXSourcesBuildPhase;
			buildActionMask = 2147483647;
			files = (
				3F08FFA924DBBDD700D34DE3 /* UserDefaults+Clear.swift in Sources */,
				3FF8171924D89B500064DFA1 /* TestableExtensionRuntime.swift in Sources */,
				21FE152224F03386008A82FF /* EventHub+Testable.swift in Sources */,
				3F08FFAA24DBBDD700D34DE3 /* TestableNetworkService.swift in Sources */,
				3FF8171624D89B500064DFA1 /* Event+Timestamp.swift in Sources */,
				21FE152124F0335E008A82FF /* MockExtension.swift in Sources */,
			);
			runOnlyForDeploymentPostprocessing = 0;
		};
/* End PBXSourcesBuildPhase section */

/* Begin PBXTargetDependency section */
		21CAC0E22422917600C11388 /* PBXTargetDependency */ = {
			isa = PBXTargetDependency;
			target = 21CAC0D52422917600C11388 /* AEPCore */;
			targetProxy = 21CAC0E12422917600C11388 /* PBXContainerItemProxy */;
		};
		24B4935A24D4C31100AA38D9 /* PBXTargetDependency */ = {
			isa = PBXTargetDependency;
			target = 24B4934E24D4C31100AA38D9 /* AEPSignal */;
			targetProxy = 24B4935924D4C31100AA38D9 /* PBXContainerItemProxy */;
		};
		24B4936924D4C3C400AA38D9 /* PBXTargetDependency */ = {
			isa = PBXTargetDependency;
			target = 21CAC0D52422917600C11388 /* AEPCore */;
			targetProxy = 24B4936824D4C3C400AA38D9 /* PBXContainerItemProxy */;
		};
		24B4936B24D4C3C400AA38D9 /* PBXTargetDependency */ = {
			isa = PBXTargetDependency;
			target = 3F03978624BE5DD30019F095 /* AEPServices */;
			targetProxy = 24B4936A24D4C3C400AA38D9 /* PBXContainerItemProxy */;
		};
		24B4936D24D4C6D200AA38D9 /* PBXTargetDependency */ = {
			isa = PBXTargetDependency;
			target = 24B4934E24D4C31100AA38D9 /* AEPSignal */;
			targetProxy = 24B4936C24D4C6D200AA38D9 /* PBXContainerItemProxy */;
		};
		24D2A3DC24DCB2540079DCCF /* PBXTargetDependency */ = {
			isa = PBXTargetDependency;
			target = 3FF8170924D89B160064DFA1 /* AEPCoreMocks */;
			targetProxy = 24D2A3DB24DCB2540079DCCF /* PBXContainerItemProxy */;
		};
		24D2A3DE24DCB2540079DCCF /* PBXTargetDependency */ = {
			isa = PBXTargetDependency;
			target = 3FE6DDA824C62C090065EA05 /* AEPServicesMocks */;
			targetProxy = 24D2A3DD24DCB2540079DCCF /* PBXContainerItemProxy */;
		};
		3F03979224BE5DD30019F095 /* PBXTargetDependency */ = {
			isa = PBXTargetDependency;
			target = 3F03978624BE5DD30019F095 /* AEPServices */;
			targetProxy = 3F03979124BE5DD30019F095 /* PBXContainerItemProxy */;
		};
		3F03983D24BE63570019F095 /* PBXTargetDependency */ = {
			isa = PBXTargetDependency;
			target = 3F03978624BE5DD30019F095 /* AEPServices */;
			targetProxy = 3F03983C24BE63570019F095 /* PBXContainerItemProxy */;
		};
		3F03984124BE65120019F095 /* PBXTargetDependency */ = {
			isa = PBXTargetDependency;
			target = 3F03978624BE5DD30019F095 /* AEPServices */;
			targetProxy = 3F03984024BE65120019F095 /* PBXContainerItemProxy */;
		};
		3F39152624CA34CA00B58C3E /* PBXTargetDependency */ = {
			isa = PBXTargetDependency;
			target = 21CAC0D52422917600C11388 /* AEPCore */;
			targetProxy = 3F39152524CA34CA00B58C3E /* PBXContainerItemProxy */;
		};
		3F39152824CA34CA00B58C3E /* PBXTargetDependency */ = {
			isa = PBXTargetDependency;
			target = 3FE6DE2E24C642330065EA05 /* AEPIdentity */;
			targetProxy = 3F39152724CA34CA00B58C3E /* PBXContainerItemProxy */;
		};
		3F39152A24CA34CA00B58C3E /* PBXTargetDependency */ = {
			isa = PBXTargetDependency;
			target = 3FE6DDD024C62EE60065EA05 /* AEPLifecycle */;
			targetProxy = 3F39152924CA34CA00B58C3E /* PBXContainerItemProxy */;
		};
		3F39152C24CA34CA00B58C3E /* PBXTargetDependency */ = {
			isa = PBXTargetDependency;
			target = 3F03978624BE5DD30019F095 /* AEPServices */;
			targetProxy = 3F39152B24CA34CA00B58C3E /* PBXContainerItemProxy */;
		};
		3F39522224CA1CBF00F7325B /* PBXTargetDependency */ = {
			isa = PBXTargetDependency;
			target = 21CAC0D52422917600C11388 /* AEPCore */;
			targetProxy = 3F39522124CA1CBF00F7325B /* PBXContainerItemProxy */;
		};
		3F39522424CA1CC500F7325B /* PBXTargetDependency */ = {
			isa = PBXTargetDependency;
			target = 21CAC0D52422917600C11388 /* AEPCore */;
			targetProxy = 3F39522324CA1CC500F7325B /* PBXContainerItemProxy */;
		};
		3FE6DDBE24C62DAB0065EA05 /* PBXTargetDependency */ = {
			isa = PBXTargetDependency;
			target = 3FE6DDA824C62C090065EA05 /* AEPServicesMocks */;
			targetProxy = 3FE6DDBD24C62DAB0065EA05 /* PBXContainerItemProxy */;
		};
		3FE6DDDC24C62EE60065EA05 /* PBXTargetDependency */ = {
			isa = PBXTargetDependency;
			target = 3FE6DDD024C62EE60065EA05 /* AEPLifecycle */;
			targetProxy = 3FE6DDDB24C62EE60065EA05 /* PBXContainerItemProxy */;
		};
		3FE6DE2124C6345A0065EA05 /* PBXTargetDependency */ = {
			isa = PBXTargetDependency;
			target = 3F03978624BE5DD30019F095 /* AEPServices */;
			targetProxy = 3FE6DE2024C6345A0065EA05 /* PBXContainerItemProxy */;
		};
		3FE6DE2524C634660065EA05 /* PBXTargetDependency */ = {
			isa = PBXTargetDependency;
			target = 3F03978624BE5DD30019F095 /* AEPServices */;
			targetProxy = 3FE6DE2424C634660065EA05 /* PBXContainerItemProxy */;
		};
		3FE6DE2724C634B50065EA05 /* PBXTargetDependency */ = {
			isa = PBXTargetDependency;
			target = 3FE6DDA824C62C090065EA05 /* AEPServicesMocks */;
			targetProxy = 3FE6DE2624C634B50065EA05 /* PBXContainerItemProxy */;
		};
		3FE6DE3A24C642330065EA05 /* PBXTargetDependency */ = {
			isa = PBXTargetDependency;
			target = 3FE6DE2E24C642330065EA05 /* AEPIdentity */;
			targetProxy = 3FE6DE3924C642330065EA05 /* PBXContainerItemProxy */;
		};
		3FE6DE8524C6437F0065EA05 /* PBXTargetDependency */ = {
			isa = PBXTargetDependency;
			target = 3FE6DDA824C62C090065EA05 /* AEPServicesMocks */;
			targetProxy = 3FE6DE8424C6437F0065EA05 /* PBXContainerItemProxy */;
		};
		3FE6DE8A24C646360065EA05 /* PBXTargetDependency */ = {
			isa = PBXTargetDependency;
			target = 3F03978624BE5DD30019F095 /* AEPServices */;
			targetProxy = 3FE6DE8924C646360065EA05 /* PBXContainerItemProxy */;
		};
		3FF8171B24D89B8A0064DFA1 /* PBXTargetDependency */ = {
			isa = PBXTargetDependency;
			target = 3FF8170924D89B160064DFA1 /* AEPCoreMocks */;
			targetProxy = 3FF8171A24D89B8A0064DFA1 /* PBXContainerItemProxy */;
		};
		3FF8171E24D89BCD0064DFA1 /* PBXTargetDependency */ = {
			isa = PBXTargetDependency;
			target = 21CAC0D52422917600C11388 /* AEPCore */;
			targetProxy = 3FF8171D24D89BCD0064DFA1 /* PBXContainerItemProxy */;
		};
		3FF8172224D8ABF20064DFA1 /* PBXTargetDependency */ = {
			isa = PBXTargetDependency;
			target = 3FF8170924D89B160064DFA1 /* AEPCoreMocks */;
			targetProxy = 3FF8172124D8ABF20064DFA1 /* PBXContainerItemProxy */;
		};
/* End PBXTargetDependency section */

/* Begin XCBuildConfiguration section */
		21CAC0E82422917600C11388 /* Debug */ = {
			isa = XCBuildConfiguration;
			buildSettings = {
				ALWAYS_SEARCH_USER_PATHS = NO;
				BUILD_LIBRARY_FOR_DISTRIBUTION = YES;
				CLANG_ANALYZER_NONNULL = YES;
				CLANG_ANALYZER_NUMBER_OBJECT_CONVERSION = YES_AGGRESSIVE;
				CLANG_CXX_LANGUAGE_STANDARD = "gnu++14";
				CLANG_CXX_LIBRARY = "libc++";
				CLANG_ENABLE_MODULES = YES;
				CLANG_ENABLE_OBJC_ARC = YES;
				CLANG_ENABLE_OBJC_WEAK = YES;
				CLANG_WARN_BLOCK_CAPTURE_AUTORELEASING = YES;
				CLANG_WARN_BOOL_CONVERSION = YES;
				CLANG_WARN_COMMA = YES;
				CLANG_WARN_CONSTANT_CONVERSION = YES;
				CLANG_WARN_DEPRECATED_OBJC_IMPLEMENTATIONS = YES;
				CLANG_WARN_DIRECT_OBJC_ISA_USAGE = YES_ERROR;
				CLANG_WARN_DOCUMENTATION_COMMENTS = YES;
				CLANG_WARN_EMPTY_BODY = YES;
				CLANG_WARN_ENUM_CONVERSION = YES;
				CLANG_WARN_INFINITE_RECURSION = YES;
				CLANG_WARN_INT_CONVERSION = YES;
				CLANG_WARN_NON_LITERAL_NULL_CONVERSION = YES;
				CLANG_WARN_OBJC_IMPLICIT_RETAIN_SELF = YES;
				CLANG_WARN_OBJC_LITERAL_CONVERSION = YES;
				CLANG_WARN_OBJC_ROOT_CLASS = YES_ERROR;
				CLANG_WARN_RANGE_LOOP_ANALYSIS = YES;
				CLANG_WARN_STRICT_PROTOTYPES = YES;
				CLANG_WARN_SUSPICIOUS_MOVE = YES;
				CLANG_WARN_UNGUARDED_AVAILABILITY = YES_AGGRESSIVE;
				CLANG_WARN_UNREACHABLE_CODE = YES;
				CLANG_WARN__DUPLICATE_METHOD_MATCH = YES;
				COPY_PHASE_STRIP = NO;
				CURRENT_PROJECT_VERSION = 1;
				DEBUG_INFORMATION_FORMAT = dwarf;
				ENABLE_STRICT_OBJC_MSGSEND = YES;
				ENABLE_TESTABILITY = YES;
				GCC_C_LANGUAGE_STANDARD = gnu11;
				GCC_DYNAMIC_NO_PIC = NO;
				GCC_NO_COMMON_BLOCKS = YES;
				GCC_OPTIMIZATION_LEVEL = 0;
				GCC_PREPROCESSOR_DEFINITIONS = (
					"DEBUG=1",
					"$(inherited)",
				);
				GCC_WARN_64_TO_32_BIT_CONVERSION = YES;
				GCC_WARN_ABOUT_RETURN_TYPE = YES_ERROR;
				GCC_WARN_UNDECLARED_SELECTOR = YES;
				GCC_WARN_UNINITIALIZED_AUTOS = YES_AGGRESSIVE;
				GCC_WARN_UNUSED_FUNCTION = YES;
				GCC_WARN_UNUSED_VARIABLE = YES;
				IPHONEOS_DEPLOYMENT_TARGET = 10.0;
				MTL_ENABLE_DEBUG_INFO = INCLUDE_SOURCE;
				MTL_FAST_MATH = YES;
				ONLY_ACTIVE_ARCH = YES;
				SDKROOT = iphoneos;
				SWIFT_ACTIVE_COMPILATION_CONDITIONS = DEBUG;
				SWIFT_OPTIMIZATION_LEVEL = "-Onone";
				VERSIONING_SYSTEM = "apple-generic";
				VERSION_INFO_PREFIX = "";
			};
			name = Debug;
		};
		21CAC0E92422917600C11388 /* Release */ = {
			isa = XCBuildConfiguration;
			buildSettings = {
				ALWAYS_SEARCH_USER_PATHS = NO;
				BUILD_LIBRARY_FOR_DISTRIBUTION = YES;
				CLANG_ANALYZER_NONNULL = YES;
				CLANG_ANALYZER_NUMBER_OBJECT_CONVERSION = YES_AGGRESSIVE;
				CLANG_CXX_LANGUAGE_STANDARD = "gnu++14";
				CLANG_CXX_LIBRARY = "libc++";
				CLANG_ENABLE_MODULES = YES;
				CLANG_ENABLE_OBJC_ARC = YES;
				CLANG_ENABLE_OBJC_WEAK = YES;
				CLANG_WARN_BLOCK_CAPTURE_AUTORELEASING = YES;
				CLANG_WARN_BOOL_CONVERSION = YES;
				CLANG_WARN_COMMA = YES;
				CLANG_WARN_CONSTANT_CONVERSION = YES;
				CLANG_WARN_DEPRECATED_OBJC_IMPLEMENTATIONS = YES;
				CLANG_WARN_DIRECT_OBJC_ISA_USAGE = YES_ERROR;
				CLANG_WARN_DOCUMENTATION_COMMENTS = YES;
				CLANG_WARN_EMPTY_BODY = YES;
				CLANG_WARN_ENUM_CONVERSION = YES;
				CLANG_WARN_INFINITE_RECURSION = YES;
				CLANG_WARN_INT_CONVERSION = YES;
				CLANG_WARN_NON_LITERAL_NULL_CONVERSION = YES;
				CLANG_WARN_OBJC_IMPLICIT_RETAIN_SELF = YES;
				CLANG_WARN_OBJC_LITERAL_CONVERSION = YES;
				CLANG_WARN_OBJC_ROOT_CLASS = YES_ERROR;
				CLANG_WARN_RANGE_LOOP_ANALYSIS = YES;
				CLANG_WARN_STRICT_PROTOTYPES = YES;
				CLANG_WARN_SUSPICIOUS_MOVE = YES;
				CLANG_WARN_UNGUARDED_AVAILABILITY = YES_AGGRESSIVE;
				CLANG_WARN_UNREACHABLE_CODE = YES;
				CLANG_WARN__DUPLICATE_METHOD_MATCH = YES;
				COPY_PHASE_STRIP = NO;
				CURRENT_PROJECT_VERSION = 1;
				DEBUG_INFORMATION_FORMAT = "dwarf-with-dsym";
				ENABLE_NS_ASSERTIONS = NO;
				ENABLE_STRICT_OBJC_MSGSEND = YES;
				GCC_C_LANGUAGE_STANDARD = gnu11;
				GCC_NO_COMMON_BLOCKS = YES;
				GCC_WARN_64_TO_32_BIT_CONVERSION = YES;
				GCC_WARN_ABOUT_RETURN_TYPE = YES_ERROR;
				GCC_WARN_UNDECLARED_SELECTOR = YES;
				GCC_WARN_UNINITIALIZED_AUTOS = YES_AGGRESSIVE;
				GCC_WARN_UNUSED_FUNCTION = YES;
				GCC_WARN_UNUSED_VARIABLE = YES;
				IPHONEOS_DEPLOYMENT_TARGET = 10.0;
				MTL_ENABLE_DEBUG_INFO = NO;
				MTL_FAST_MATH = YES;
				SDKROOT = iphoneos;
				SWIFT_COMPILATION_MODE = wholemodule;
				SWIFT_OPTIMIZATION_LEVEL = "-O";
				VALIDATE_PRODUCT = YES;
				VERSIONING_SYSTEM = "apple-generic";
				VERSION_INFO_PREFIX = "";
			};
			name = Release;
		};
		21CAC0EB2422917600C11388 /* Debug */ = {
			isa = XCBuildConfiguration;
			buildSettings = {
				CLANG_ENABLE_MODULES = YES;
				CODE_SIGN_STYLE = Automatic;
				DEFINES_MODULE = YES;
				DEVELOPMENT_TEAM = 66USX5VV9D;
				DYLIB_COMPATIBILITY_VERSION = 1;
				DYLIB_CURRENT_VERSION = 1;
				DYLIB_INSTALL_NAME_BASE = "@rpath";
				INFOPLIST_FILE = AEPCore/Sources/Info.plist;
				INSTALL_PATH = "$(LOCAL_LIBRARY_DIR)/Frameworks";
				IPHONEOS_DEPLOYMENT_TARGET = 10.0;
				LD_RUNPATH_SEARCH_PATHS = (
					"$(inherited)",
					"@executable_path/Frameworks",
					"@loader_path/Frameworks",
				);
				PRODUCT_BUNDLE_IDENTIFIER = Adobe.AEPCore;
				PRODUCT_NAME = "$(TARGET_NAME:c99extidentifier)";
				SKIP_INSTALL = YES;
				SUPPORTS_MACCATALYST = NO;
				SWIFT_OPTIMIZATION_LEVEL = "-Onone";
				SWIFT_VERSION = 5.0;
				TARGETED_DEVICE_FAMILY = "1,2";
			};
			name = Debug;
		};
		21CAC0EC2422917600C11388 /* Release */ = {
			isa = XCBuildConfiguration;
			buildSettings = {
				CLANG_ENABLE_MODULES = YES;
				CODE_SIGN_STYLE = Automatic;
				DEFINES_MODULE = YES;
				DEVELOPMENT_TEAM = 66USX5VV9D;
				DYLIB_COMPATIBILITY_VERSION = 1;
				DYLIB_CURRENT_VERSION = 1;
				DYLIB_INSTALL_NAME_BASE = "@rpath";
				INFOPLIST_FILE = AEPCore/Sources/Info.plist;
				INSTALL_PATH = "$(LOCAL_LIBRARY_DIR)/Frameworks";
				IPHONEOS_DEPLOYMENT_TARGET = 10.0;
				LD_RUNPATH_SEARCH_PATHS = (
					"$(inherited)",
					"@executable_path/Frameworks",
					"@loader_path/Frameworks",
				);
				PRODUCT_BUNDLE_IDENTIFIER = Adobe.AEPCore;
				PRODUCT_NAME = "$(TARGET_NAME:c99extidentifier)";
				SKIP_INSTALL = YES;
				SUPPORTS_MACCATALYST = NO;
				SWIFT_VERSION = 5.0;
				TARGETED_DEVICE_FAMILY = "1,2";
			};
			name = Release;
		};
		21CAC0EE2422917600C11388 /* Debug */ = {
			isa = XCBuildConfiguration;
			buildSettings = {
				ALWAYS_EMBED_SWIFT_STANDARD_LIBRARIES = YES;
				BUILD_LIBRARY_FOR_DISTRIBUTION = NO;
				CLANG_ENABLE_MODULES = YES;
				CODE_SIGN_STYLE = Automatic;
				DEVELOPMENT_TEAM = FKGEE875K4;
				INFOPLIST_FILE = AEPCore/Tests/Info.plist;
				IPHONEOS_DEPLOYMENT_TARGET = 10.0;
				LD_RUNPATH_SEARCH_PATHS = (
					"$(inherited)",
					"@executable_path/Frameworks",
					"@loader_path/Frameworks",
				);
				PRODUCT_BUNDLE_IDENTIFIER = Adobe.AEPCoreTests;
				PRODUCT_NAME = "$(TARGET_NAME)";
				SWIFT_OPTIMIZATION_LEVEL = "-Onone";
				SWIFT_VERSION = 5.0;
				TARGETED_DEVICE_FAMILY = "1,2";
			};
			name = Debug;
		};
		21CAC0EF2422917600C11388 /* Release */ = {
			isa = XCBuildConfiguration;
			buildSettings = {
				ALWAYS_EMBED_SWIFT_STANDARD_LIBRARIES = YES;
				BUILD_LIBRARY_FOR_DISTRIBUTION = NO;
				CLANG_ENABLE_MODULES = YES;
				CODE_SIGN_STYLE = Automatic;
				DEVELOPMENT_TEAM = FKGEE875K4;
				INFOPLIST_FILE = AEPCore/Tests/Info.plist;
				IPHONEOS_DEPLOYMENT_TARGET = 10.0;
				LD_RUNPATH_SEARCH_PATHS = (
					"$(inherited)",
					"@executable_path/Frameworks",
					"@loader_path/Frameworks",
				);
				PRODUCT_BUNDLE_IDENTIFIER = Adobe.AEPCoreTests;
				PRODUCT_NAME = "$(TARGET_NAME)";
				SWIFT_VERSION = 5.0;
				TARGETED_DEVICE_FAMILY = "1,2";
			};
			name = Release;
		};
		24B4936024D4C31100AA38D9 /* Debug */ = {
			isa = XCBuildConfiguration;
			buildSettings = {
				CLANG_ENABLE_MODULES = YES;
				CODE_SIGN_STYLE = Automatic;
				DEFINES_MODULE = YES;
				DYLIB_COMPATIBILITY_VERSION = 1;
				DYLIB_CURRENT_VERSION = 1;
				DYLIB_INSTALL_NAME_BASE = "@rpath";
				INFOPLIST_FILE = AEPSignal/Sources/Info.plist;
				INSTALL_PATH = "$(LOCAL_LIBRARY_DIR)/Frameworks";
				IPHONEOS_DEPLOYMENT_TARGET = 10.0;
				LD_RUNPATH_SEARCH_PATHS = (
					"$(inherited)",
					"@executable_path/Frameworks",
					"@loader_path/Frameworks",
				);
				PRODUCT_BUNDLE_IDENTIFIER = Adobe.AEPSignal;
				PRODUCT_NAME = "$(TARGET_NAME:c99extidentifier)";
				SKIP_INSTALL = YES;
				SUPPORTS_MACCATALYST = NO;
				SWIFT_OPTIMIZATION_LEVEL = "-Onone";
				SWIFT_VERSION = 5.0;
				TARGETED_DEVICE_FAMILY = "1,2";
			};
			name = Debug;
		};
		24B4936124D4C31100AA38D9 /* Release */ = {
			isa = XCBuildConfiguration;
			buildSettings = {
				CLANG_ENABLE_MODULES = YES;
				CODE_SIGN_STYLE = Automatic;
				DEFINES_MODULE = YES;
				DYLIB_COMPATIBILITY_VERSION = 1;
				DYLIB_CURRENT_VERSION = 1;
				DYLIB_INSTALL_NAME_BASE = "@rpath";
				INFOPLIST_FILE = AEPSignal/Sources/Info.plist;
				INSTALL_PATH = "$(LOCAL_LIBRARY_DIR)/Frameworks";
				IPHONEOS_DEPLOYMENT_TARGET = 10.0;
				LD_RUNPATH_SEARCH_PATHS = (
					"$(inherited)",
					"@executable_path/Frameworks",
					"@loader_path/Frameworks",
				);
				PRODUCT_BUNDLE_IDENTIFIER = Adobe.AEPSignal;
				PRODUCT_NAME = "$(TARGET_NAME:c99extidentifier)";
				SKIP_INSTALL = YES;
				SUPPORTS_MACCATALYST = NO;
				SWIFT_VERSION = 5.0;
				TARGETED_DEVICE_FAMILY = "1,2";
			};
			name = Release;
		};
		24B4936224D4C31100AA38D9 /* Debug */ = {
			isa = XCBuildConfiguration;
			buildSettings = {
				ALWAYS_EMBED_SWIFT_STANDARD_LIBRARIES = YES;
				CODE_SIGN_STYLE = Automatic;
				INFOPLIST_FILE = AEPSignal/Tests/Info.plist;
				IPHONEOS_DEPLOYMENT_TARGET = 13.6;
				LD_RUNPATH_SEARCH_PATHS = (
					"$(inherited)",
					"@executable_path/Frameworks",
					"@loader_path/Frameworks",
				);
				PRODUCT_BUNDLE_IDENTIFIER = com.adobe.AEPSignalTests;
				PRODUCT_NAME = "$(TARGET_NAME)";
				SWIFT_VERSION = 5.0;
				TARGETED_DEVICE_FAMILY = "1,2";
			};
			name = Debug;
		};
		24B4936324D4C31100AA38D9 /* Release */ = {
			isa = XCBuildConfiguration;
			buildSettings = {
				ALWAYS_EMBED_SWIFT_STANDARD_LIBRARIES = YES;
				CODE_SIGN_STYLE = Automatic;
				INFOPLIST_FILE = AEPSignal/Tests/Info.plist;
				IPHONEOS_DEPLOYMENT_TARGET = 13.6;
				LD_RUNPATH_SEARCH_PATHS = (
					"$(inherited)",
					"@executable_path/Frameworks",
					"@loader_path/Frameworks",
				);
				PRODUCT_BUNDLE_IDENTIFIER = com.adobe.AEPSignalTests;
				PRODUCT_NAME = "$(TARGET_NAME)";
				SWIFT_VERSION = 5.0;
				TARGETED_DEVICE_FAMILY = "1,2";
			};
			name = Release;
		};
		3F03979824BE5DD30019F095 /* Debug */ = {
			isa = XCBuildConfiguration;
			buildSettings = {
				CLANG_ENABLE_MODULES = YES;
				CODE_SIGN_STYLE = Automatic;
				DEFINES_MODULE = YES;
				DYLIB_COMPATIBILITY_VERSION = 1;
				DYLIB_CURRENT_VERSION = 1;
				DYLIB_INSTALL_NAME_BASE = "@rpath";
				INFOPLIST_FILE = AEPServices/Sources/Info.plist;
				INSTALL_PATH = "$(LOCAL_LIBRARY_DIR)/Frameworks";
				IPHONEOS_DEPLOYMENT_TARGET = 10.0;
				LD_RUNPATH_SEARCH_PATHS = (
					"$(inherited)",
					"@executable_path/Frameworks",
					"@loader_path/Frameworks",
				);
				PRODUCT_BUNDLE_IDENTIFIER = com.adobe.mobile.AEPServices;
				PRODUCT_NAME = "$(TARGET_NAME:c99extidentifier)";
				SKIP_INSTALL = YES;
				SWIFT_OPTIMIZATION_LEVEL = "-Onone";
				SWIFT_VERSION = 5.0;
				TARGETED_DEVICE_FAMILY = "1,2";
			};
			name = Debug;
		};
		3F03979924BE5DD30019F095 /* Release */ = {
			isa = XCBuildConfiguration;
			buildSettings = {
				CLANG_ENABLE_MODULES = YES;
				CODE_SIGN_STYLE = Automatic;
				DEFINES_MODULE = YES;
				DYLIB_COMPATIBILITY_VERSION = 1;
				DYLIB_CURRENT_VERSION = 1;
				DYLIB_INSTALL_NAME_BASE = "@rpath";
				INFOPLIST_FILE = AEPServices/Sources/Info.plist;
				INSTALL_PATH = "$(LOCAL_LIBRARY_DIR)/Frameworks";
				IPHONEOS_DEPLOYMENT_TARGET = 10.0;
				LD_RUNPATH_SEARCH_PATHS = (
					"$(inherited)",
					"@executable_path/Frameworks",
					"@loader_path/Frameworks",
				);
				PRODUCT_BUNDLE_IDENTIFIER = com.adobe.mobile.AEPServices;
				PRODUCT_NAME = "$(TARGET_NAME:c99extidentifier)";
				SKIP_INSTALL = YES;
				SWIFT_VERSION = 5.0;
				TARGETED_DEVICE_FAMILY = "1,2";
			};
			name = Release;
		};
		3F03979A24BE5DD30019F095 /* Debug */ = {
			isa = XCBuildConfiguration;
			buildSettings = {
				ALWAYS_EMBED_SWIFT_STANDARD_LIBRARIES = YES;
				CODE_SIGN_STYLE = Automatic;
				DEVELOPMENT_TEAM = FKGEE875K4;
				INFOPLIST_FILE = AEPServices/Tests/Info.plist;
				IPHONEOS_DEPLOYMENT_TARGET = 10.0;
				LD_RUNPATH_SEARCH_PATHS = (
					"$(inherited)",
					"@executable_path/Frameworks",
					"@loader_path/Frameworks",
				);
				PRODUCT_BUNDLE_IDENTIFIER = com.adobe.mobile.AEPServicesTests;
				PRODUCT_NAME = "$(TARGET_NAME)";
				SWIFT_VERSION = 5.0;
				TARGETED_DEVICE_FAMILY = "1,2";
			};
			name = Debug;
		};
		3F03979B24BE5DD30019F095 /* Release */ = {
			isa = XCBuildConfiguration;
			buildSettings = {
				ALWAYS_EMBED_SWIFT_STANDARD_LIBRARIES = YES;
				CODE_SIGN_STYLE = Automatic;
				DEVELOPMENT_TEAM = FKGEE875K4;
				INFOPLIST_FILE = AEPServices/Tests/Info.plist;
				IPHONEOS_DEPLOYMENT_TARGET = 10.0;
				LD_RUNPATH_SEARCH_PATHS = (
					"$(inherited)",
					"@executable_path/Frameworks",
					"@loader_path/Frameworks",
				);
				PRODUCT_BUNDLE_IDENTIFIER = com.adobe.mobile.AEPServicesTests;
				PRODUCT_NAME = "$(TARGET_NAME)";
				SWIFT_VERSION = 5.0;
				TARGETED_DEVICE_FAMILY = "1,2";
			};
			name = Release;
		};
		3F39152324CA34BA00B58C3E /* Debug */ = {
			isa = XCBuildConfiguration;
			buildSettings = {
				CODE_SIGN_STYLE = Automatic;
				PRODUCT_NAME = "$(TARGET_NAME)";
			};
			name = Debug;
		};
		3F39152424CA34BA00B58C3E /* Release */ = {
			isa = XCBuildConfiguration;
			buildSettings = {
				CODE_SIGN_STYLE = Automatic;
				PRODUCT_NAME = "$(TARGET_NAME)";
			};
			name = Release;
		};
		3FE6DDAF24C62C090065EA05 /* Debug */ = {
			isa = XCBuildConfiguration;
			buildSettings = {
				CLANG_ENABLE_MODULES = YES;
				CODE_SIGN_STYLE = Automatic;
				DEFINES_MODULE = YES;
				DYLIB_COMPATIBILITY_VERSION = 1;
				DYLIB_CURRENT_VERSION = 1;
				DYLIB_INSTALL_NAME_BASE = "@rpath";
				INFOPLIST_FILE = AEPServices/Mocks/Info.plist;
				INSTALL_PATH = "$(LOCAL_LIBRARY_DIR)/Frameworks";
				IPHONEOS_DEPLOYMENT_TARGET = 10.0;
				LD_RUNPATH_SEARCH_PATHS = (
					"$(inherited)",
					"@executable_path/Frameworks",
					"@loader_path/Frameworks",
				);
				PRODUCT_BUNDLE_IDENTIFIER = com.adobe.mobile.AEPServicesMocks;
				PRODUCT_NAME = "$(TARGET_NAME:c99extidentifier)";
				SKIP_INSTALL = YES;
				SWIFT_OPTIMIZATION_LEVEL = "-Onone";
				SWIFT_VERSION = 5.0;
				TARGETED_DEVICE_FAMILY = "1,2";
			};
			name = Debug;
		};
		3FE6DDB024C62C090065EA05 /* Release */ = {
			isa = XCBuildConfiguration;
			buildSettings = {
				CLANG_ENABLE_MODULES = YES;
				CODE_SIGN_STYLE = Automatic;
				DEFINES_MODULE = YES;
				DYLIB_COMPATIBILITY_VERSION = 1;
				DYLIB_CURRENT_VERSION = 1;
				DYLIB_INSTALL_NAME_BASE = "@rpath";
				INFOPLIST_FILE = AEPServices/Mocks/Info.plist;
				INSTALL_PATH = "$(LOCAL_LIBRARY_DIR)/Frameworks";
				IPHONEOS_DEPLOYMENT_TARGET = 10.0;
				LD_RUNPATH_SEARCH_PATHS = (
					"$(inherited)",
					"@executable_path/Frameworks",
					"@loader_path/Frameworks",
				);
				PRODUCT_BUNDLE_IDENTIFIER = com.adobe.mobile.AEPServicesMocks;
				PRODUCT_NAME = "$(TARGET_NAME:c99extidentifier)";
				SKIP_INSTALL = YES;
				SWIFT_VERSION = 5.0;
				TARGETED_DEVICE_FAMILY = "1,2";
			};
			name = Release;
		};
		3FE6DDE324C62EE60065EA05 /* Debug */ = {
			isa = XCBuildConfiguration;
			buildSettings = {
				CLANG_ENABLE_MODULES = YES;
				CODE_SIGN_STYLE = Automatic;
				DEFINES_MODULE = YES;
				DYLIB_COMPATIBILITY_VERSION = 1;
				DYLIB_CURRENT_VERSION = 1;
				DYLIB_INSTALL_NAME_BASE = "@rpath";
				INFOPLIST_FILE = AEPLifecycle/Sources/Info.plist;
				INSTALL_PATH = "$(LOCAL_LIBRARY_DIR)/Frameworks";
				IPHONEOS_DEPLOYMENT_TARGET = 10.0;
				LD_RUNPATH_SEARCH_PATHS = (
					"$(inherited)",
					"@executable_path/Frameworks",
					"@loader_path/Frameworks",
				);
				PRODUCT_BUNDLE_IDENTIFIER = com.adobe.mobile.AEPLifecycle;
				PRODUCT_NAME = "$(TARGET_NAME:c99extidentifier)";
				SKIP_INSTALL = YES;
				SWIFT_OPTIMIZATION_LEVEL = "-Onone";
				SWIFT_VERSION = 5.0;
				TARGETED_DEVICE_FAMILY = "1,2";
			};
			name = Debug;
		};
		3FE6DDE424C62EE60065EA05 /* Release */ = {
			isa = XCBuildConfiguration;
			buildSettings = {
				CLANG_ENABLE_MODULES = YES;
				CODE_SIGN_STYLE = Automatic;
				DEFINES_MODULE = YES;
				DYLIB_COMPATIBILITY_VERSION = 1;
				DYLIB_CURRENT_VERSION = 1;
				DYLIB_INSTALL_NAME_BASE = "@rpath";
				INFOPLIST_FILE = AEPLifecycle/Sources/Info.plist;
				INSTALL_PATH = "$(LOCAL_LIBRARY_DIR)/Frameworks";
				IPHONEOS_DEPLOYMENT_TARGET = 10.0;
				LD_RUNPATH_SEARCH_PATHS = (
					"$(inherited)",
					"@executable_path/Frameworks",
					"@loader_path/Frameworks",
				);
				PRODUCT_BUNDLE_IDENTIFIER = com.adobe.mobile.AEPLifecycle;
				PRODUCT_NAME = "$(TARGET_NAME:c99extidentifier)";
				SKIP_INSTALL = YES;
				SWIFT_VERSION = 5.0;
				TARGETED_DEVICE_FAMILY = "1,2";
			};
			name = Release;
		};
		3FE6DDE624C62EE60065EA05 /* Debug */ = {
			isa = XCBuildConfiguration;
			buildSettings = {
				ALWAYS_EMBED_SWIFT_STANDARD_LIBRARIES = YES;
				CLANG_ENABLE_MODULES = YES;
				CODE_SIGN_STYLE = Automatic;
				INFOPLIST_FILE = AEPLifecycle/Tests/Info.plist;
				IPHONEOS_DEPLOYMENT_TARGET = 10.0;
				LD_RUNPATH_SEARCH_PATHS = (
					"$(inherited)",
					"@executable_path/Frameworks",
					"@loader_path/Frameworks",
				);
				PRODUCT_BUNDLE_IDENTIFIER = com.adobe.mobile.AEPLifecycleTests;
				PRODUCT_NAME = "$(TARGET_NAME)";
				SWIFT_OPTIMIZATION_LEVEL = "-Onone";
				SWIFT_VERSION = 5.0;
				TARGETED_DEVICE_FAMILY = "1,2";
			};
			name = Debug;
		};
		3FE6DDE724C62EE60065EA05 /* Release */ = {
			isa = XCBuildConfiguration;
			buildSettings = {
				ALWAYS_EMBED_SWIFT_STANDARD_LIBRARIES = YES;
				CLANG_ENABLE_MODULES = YES;
				CODE_SIGN_STYLE = Automatic;
				INFOPLIST_FILE = AEPLifecycle/Tests/Info.plist;
				IPHONEOS_DEPLOYMENT_TARGET = 10.0;
				LD_RUNPATH_SEARCH_PATHS = (
					"$(inherited)",
					"@executable_path/Frameworks",
					"@loader_path/Frameworks",
				);
				PRODUCT_BUNDLE_IDENTIFIER = com.adobe.mobile.AEPLifecycleTests;
				PRODUCT_NAME = "$(TARGET_NAME)";
				SWIFT_VERSION = 5.0;
				TARGETED_DEVICE_FAMILY = "1,2";
			};
			name = Release;
		};
		3FE6DE4124C642330065EA05 /* Debug */ = {
			isa = XCBuildConfiguration;
			buildSettings = {
				CLANG_ENABLE_MODULES = YES;
				CODE_SIGN_STYLE = Automatic;
				DEFINES_MODULE = YES;
				DYLIB_COMPATIBILITY_VERSION = 1;
				DYLIB_CURRENT_VERSION = 1;
				DYLIB_INSTALL_NAME_BASE = "@rpath";
				INFOPLIST_FILE = AEPIdentity/Sources/Info.plist;
				INSTALL_PATH = "$(LOCAL_LIBRARY_DIR)/Frameworks";
				IPHONEOS_DEPLOYMENT_TARGET = 10.0;
				LD_RUNPATH_SEARCH_PATHS = (
					"$(inherited)",
					"@executable_path/Frameworks",
					"@loader_path/Frameworks",
				);
				PRODUCT_BUNDLE_IDENTIFIER = com.adobe.mobile.AEPIdentity;
				PRODUCT_NAME = "$(TARGET_NAME:c99extidentifier)";
				SKIP_INSTALL = YES;
				SWIFT_OPTIMIZATION_LEVEL = "-Onone";
				SWIFT_VERSION = 5.0;
				TARGETED_DEVICE_FAMILY = "1,2";
			};
			name = Debug;
		};
		3FE6DE4224C642330065EA05 /* Release */ = {
			isa = XCBuildConfiguration;
			buildSettings = {
				CLANG_ENABLE_MODULES = YES;
				CODE_SIGN_STYLE = Automatic;
				DEFINES_MODULE = YES;
				DYLIB_COMPATIBILITY_VERSION = 1;
				DYLIB_CURRENT_VERSION = 1;
				DYLIB_INSTALL_NAME_BASE = "@rpath";
				INFOPLIST_FILE = AEPIdentity/Sources/Info.plist;
				INSTALL_PATH = "$(LOCAL_LIBRARY_DIR)/Frameworks";
				IPHONEOS_DEPLOYMENT_TARGET = 10.0;
				LD_RUNPATH_SEARCH_PATHS = (
					"$(inherited)",
					"@executable_path/Frameworks",
					"@loader_path/Frameworks",
				);
				PRODUCT_BUNDLE_IDENTIFIER = com.adobe.mobile.AEPIdentity;
				PRODUCT_NAME = "$(TARGET_NAME:c99extidentifier)";
				SKIP_INSTALL = YES;
				SWIFT_VERSION = 5.0;
				TARGETED_DEVICE_FAMILY = "1,2";
			};
			name = Release;
		};
		3FE6DE4424C642330065EA05 /* Debug */ = {
			isa = XCBuildConfiguration;
			buildSettings = {
				ALWAYS_EMBED_SWIFT_STANDARD_LIBRARIES = YES;
				CLANG_ENABLE_MODULES = YES;
				CODE_SIGN_STYLE = Automatic;
				INFOPLIST_FILE = AEPIdentity/Tests/Info.plist;
				IPHONEOS_DEPLOYMENT_TARGET = 10.0;
				LD_RUNPATH_SEARCH_PATHS = (
					"$(inherited)",
					"@executable_path/Frameworks",
					"@loader_path/Frameworks",
				);
				PRODUCT_BUNDLE_IDENTIFIER = com.adobe.mobile.AEPIdentityTests;
				PRODUCT_NAME = "$(TARGET_NAME)";
				SWIFT_OPTIMIZATION_LEVEL = "-Onone";
				SWIFT_VERSION = 5.0;
				TARGETED_DEVICE_FAMILY = "1,2";
			};
			name = Debug;
		};
		3FE6DE4524C642330065EA05 /* Release */ = {
			isa = XCBuildConfiguration;
			buildSettings = {
				ALWAYS_EMBED_SWIFT_STANDARD_LIBRARIES = YES;
				CLANG_ENABLE_MODULES = YES;
				CODE_SIGN_STYLE = Automatic;
				INFOPLIST_FILE = AEPIdentity/Tests/Info.plist;
				IPHONEOS_DEPLOYMENT_TARGET = 10.0;
				LD_RUNPATH_SEARCH_PATHS = (
					"$(inherited)",
					"@executable_path/Frameworks",
					"@loader_path/Frameworks",
				);
				PRODUCT_BUNDLE_IDENTIFIER = com.adobe.mobile.AEPIdentityTests;
				PRODUCT_NAME = "$(TARGET_NAME)";
				SWIFT_VERSION = 5.0;
				TARGETED_DEVICE_FAMILY = "1,2";
			};
			name = Release;
		};
		3FF8171024D89B160064DFA1 /* Debug */ = {
			isa = XCBuildConfiguration;
			buildSettings = {
				CLANG_ENABLE_MODULES = YES;
				CODE_SIGN_STYLE = Automatic;
				DEFINES_MODULE = YES;
				DYLIB_COMPATIBILITY_VERSION = 1;
				DYLIB_CURRENT_VERSION = 1;
				DYLIB_INSTALL_NAME_BASE = "@rpath";
				INFOPLIST_FILE = AEPCore/Mocks/Info.plist;
				INSTALL_PATH = "$(LOCAL_LIBRARY_DIR)/Frameworks";
				IPHONEOS_DEPLOYMENT_TARGET = 13.2;
				LD_RUNPATH_SEARCH_PATHS = (
					"$(inherited)",
					"@executable_path/Frameworks",
					"@loader_path/Frameworks",
				);
				PRODUCT_BUNDLE_IDENTIFIER = com.adobe.mobile.AEPCoreMocks;
				PRODUCT_NAME = "$(TARGET_NAME:c99extidentifier)";
				SKIP_INSTALL = YES;
				SWIFT_OPTIMIZATION_LEVEL = "-Onone";
				SWIFT_VERSION = 5.0;
				TARGETED_DEVICE_FAMILY = "1,2";
			};
			name = Debug;
		};
		3FF8171124D89B160064DFA1 /* Release */ = {
			isa = XCBuildConfiguration;
			buildSettings = {
				CLANG_ENABLE_MODULES = YES;
				CODE_SIGN_STYLE = Automatic;
				DEFINES_MODULE = YES;
				DYLIB_COMPATIBILITY_VERSION = 1;
				DYLIB_CURRENT_VERSION = 1;
				DYLIB_INSTALL_NAME_BASE = "@rpath";
				INFOPLIST_FILE = AEPCore/Mocks/Info.plist;
				INSTALL_PATH = "$(LOCAL_LIBRARY_DIR)/Frameworks";
				IPHONEOS_DEPLOYMENT_TARGET = 13.2;
				LD_RUNPATH_SEARCH_PATHS = (
					"$(inherited)",
					"@executable_path/Frameworks",
					"@loader_path/Frameworks",
				);
				PRODUCT_BUNDLE_IDENTIFIER = com.adobe.mobile.AEPCoreMocks;
				PRODUCT_NAME = "$(TARGET_NAME:c99extidentifier)";
				SKIP_INSTALL = YES;
				SWIFT_VERSION = 5.0;
				TARGETED_DEVICE_FAMILY = "1,2";
			};
			name = Release;
		};
/* End XCBuildConfiguration section */

/* Begin XCConfigurationList section */
		21CAC0D02422917600C11388 /* Build configuration list for PBXProject "AEPCore" */ = {
			isa = XCConfigurationList;
			buildConfigurations = (
				21CAC0E82422917600C11388 /* Debug */,
				21CAC0E92422917600C11388 /* Release */,
			);
			defaultConfigurationIsVisible = 0;
			defaultConfigurationName = Release;
		};
		21CAC0EA2422917600C11388 /* Build configuration list for PBXNativeTarget "AEPCore" */ = {
			isa = XCConfigurationList;
			buildConfigurations = (
				21CAC0EB2422917600C11388 /* Debug */,
				21CAC0EC2422917600C11388 /* Release */,
			);
			defaultConfigurationIsVisible = 0;
			defaultConfigurationName = Release;
		};
		21CAC0ED2422917600C11388 /* Build configuration list for PBXNativeTarget "AEPCoreTests" */ = {
			isa = XCConfigurationList;
			buildConfigurations = (
				21CAC0EE2422917600C11388 /* Debug */,
				21CAC0EF2422917600C11388 /* Release */,
			);
			defaultConfigurationIsVisible = 0;
			defaultConfigurationName = Release;
		};
		24B4936424D4C31100AA38D9 /* Build configuration list for PBXNativeTarget "AEPSignal" */ = {
			isa = XCConfigurationList;
			buildConfigurations = (
				24B4936024D4C31100AA38D9 /* Debug */,
				24B4936124D4C31100AA38D9 /* Release */,
			);
			defaultConfigurationIsVisible = 0;
			defaultConfigurationName = Release;
		};
		24B4936524D4C31100AA38D9 /* Build configuration list for PBXNativeTarget "AEPSignalTests" */ = {
			isa = XCConfigurationList;
			buildConfigurations = (
				24B4936224D4C31100AA38D9 /* Debug */,
				24B4936324D4C31100AA38D9 /* Release */,
			);
			defaultConfigurationIsVisible = 0;
			defaultConfigurationName = Release;
		};
		3F03979C24BE5DD30019F095 /* Build configuration list for PBXNativeTarget "AEPServices" */ = {
			isa = XCConfigurationList;
			buildConfigurations = (
				3F03979824BE5DD30019F095 /* Debug */,
				3F03979924BE5DD30019F095 /* Release */,
			);
			defaultConfigurationIsVisible = 0;
			defaultConfigurationName = Release;
		};
		3F03979D24BE5DD30019F095 /* Build configuration list for PBXNativeTarget "AEPServicesTests" */ = {
			isa = XCConfigurationList;
			buildConfigurations = (
				3F03979A24BE5DD30019F095 /* Debug */,
				3F03979B24BE5DD30019F095 /* Release */,
			);
			defaultConfigurationIsVisible = 0;
			defaultConfigurationName = Release;
		};
		3F39152224CA34BA00B58C3E /* Build configuration list for PBXAggregateTarget "AEP-All" */ = {
			isa = XCConfigurationList;
			buildConfigurations = (
				3F39152324CA34BA00B58C3E /* Debug */,
				3F39152424CA34BA00B58C3E /* Release */,
			);
			defaultConfigurationIsVisible = 0;
			defaultConfigurationName = Release;
		};
		3FE6DDAE24C62C090065EA05 /* Build configuration list for PBXNativeTarget "AEPServicesMocks" */ = {
			isa = XCConfigurationList;
			buildConfigurations = (
				3FE6DDAF24C62C090065EA05 /* Debug */,
				3FE6DDB024C62C090065EA05 /* Release */,
			);
			defaultConfigurationIsVisible = 0;
			defaultConfigurationName = Release;
		};
		3FE6DDE224C62EE60065EA05 /* Build configuration list for PBXNativeTarget "AEPLifecycle" */ = {
			isa = XCConfigurationList;
			buildConfigurations = (
				3FE6DDE324C62EE60065EA05 /* Debug */,
				3FE6DDE424C62EE60065EA05 /* Release */,
			);
			defaultConfigurationIsVisible = 0;
			defaultConfigurationName = Release;
		};
		3FE6DDE524C62EE60065EA05 /* Build configuration list for PBXNativeTarget "AEPLifecycleTests" */ = {
			isa = XCConfigurationList;
			buildConfigurations = (
				3FE6DDE624C62EE60065EA05 /* Debug */,
				3FE6DDE724C62EE60065EA05 /* Release */,
			);
			defaultConfigurationIsVisible = 0;
			defaultConfigurationName = Release;
		};
		3FE6DE4024C642330065EA05 /* Build configuration list for PBXNativeTarget "AEPIdentity" */ = {
			isa = XCConfigurationList;
			buildConfigurations = (
				3FE6DE4124C642330065EA05 /* Debug */,
				3FE6DE4224C642330065EA05 /* Release */,
			);
			defaultConfigurationIsVisible = 0;
			defaultConfigurationName = Release;
		};
		3FE6DE4324C642330065EA05 /* Build configuration list for PBXNativeTarget "AEPIdentityTests" */ = {
			isa = XCConfigurationList;
			buildConfigurations = (
				3FE6DE4424C642330065EA05 /* Debug */,
				3FE6DE4524C642330065EA05 /* Release */,
			);
			defaultConfigurationIsVisible = 0;
			defaultConfigurationName = Release;
		};
		3FF8170F24D89B160064DFA1 /* Build configuration list for PBXNativeTarget "AEPCoreMocks" */ = {
			isa = XCConfigurationList;
			buildConfigurations = (
				3FF8171024D89B160064DFA1 /* Debug */,
				3FF8171124D89B160064DFA1 /* Release */,
			);
			defaultConfigurationIsVisible = 0;
			defaultConfigurationName = Release;
		};
/* End XCConfigurationList section */

/* Begin XCRemoteSwiftPackageReference section */
		3FE6DE9324C64B8D0065EA05 /* XCRemoteSwiftPackageReference "aepsdk-rulesengine-ios" */ = {
			isa = XCRemoteSwiftPackageReference;
			repositoryURL = "https://github.com/adobe/aepsdk-rulesengine-ios.git";
			requirement = {
				branch = dev;
				kind = branch;
			};
		};
/* End XCRemoteSwiftPackageReference section */

/* Begin XCSwiftPackageProductDependency section */
		3FB66A9B24CA003700502CAF /* SwiftRulesEngine */ = {
			isa = XCSwiftPackageProductDependency;
			package = 3FE6DE9324C64B8D0065EA05 /* XCRemoteSwiftPackageReference "aepsdk-rulesengine-ios" */;
			productName = SwiftRulesEngine;
		};
/* End XCSwiftPackageProductDependency section */
	};
	rootObject = 21CAC0CD2422917600C11388 /* Project object */;
}<|MERGE_RESOLUTION|>--- conflicted
+++ resolved
@@ -36,8 +36,6 @@
 		215A6CE224ED92C500FE0657 /* V4MigrationConstants.swift in Sources */ = {isa = PBXBuildFile; fileRef = 215A6CE124ED92C500FE0657 /* V4MigrationConstants.swift */; };
 		215C859D24C6492800CCCD26 /* MockHitQueue.swift in Sources */ = {isa = PBXBuildFile; fileRef = 215C859B24C6492800CCCD26 /* MockHitQueue.swift */; };
 		215C859E24C6492800CCCD26 /* MockHitProcessor.swift in Sources */ = {isa = PBXBuildFile; fileRef = 215C859C24C6492800CCCD26 /* MockHitProcessor.swift */; };
-		215C8EAA24F45C9600A00EFF /* IdentityPublicAPITests.swift in Sources */ = {isa = PBXBuildFile; fileRef = 21FE151F24F03254008A82FF /* IdentityPublicAPITests.swift */; };
-		215C8EAB24F45CD000A00EFF /* AEPCoreMocks.framework in Frameworks */ = {isa = PBXBuildFile; fileRef = 3FF8170A24D89B160064DFA1 /* AEPCoreMocks.framework */; };
 		21629DB22461CC48009D05BF /* AEPCore+LifecycleTests.swift in Sources */ = {isa = PBXBuildFile; fileRef = 21629DB12461CC48009D05BF /* AEPCore+LifecycleTests.swift */; };
 		217E220524D1FD7900B70B3E /* SharedStateResult.swift in Sources */ = {isa = PBXBuildFile; fileRef = 217E220424D1FD7900B70B3E /* SharedStateResult.swift */; };
 		218C813B24EC3EBC009B4F31 /* V5Migrator.swift in Sources */ = {isa = PBXBuildFile; fileRef = 218C813A24EC3EBC009B4F31 /* V5Migrator.swift */; };
@@ -50,6 +48,7 @@
 		21F79ABB24E70CDC003204C3 /* IDParsing.swift in Sources */ = {isa = PBXBuildFile; fileRef = 21F79ABA24E70CDC003204C3 /* IDParsing.swift */; };
 		21F79ABF24E71B03003204C3 /* IDParserTests.swift in Sources */ = {isa = PBXBuildFile; fileRef = 21F79ABD24E7144F003204C3 /* IDParserTests.swift */; };
 		21F79AC124E72204003204C3 /* V4MigratorTests.swift in Sources */ = {isa = PBXBuildFile; fileRef = 21F79AC024E72204003204C3 /* V4MigratorTests.swift */; };
+		21FE152024F03254008A82FF /* IdentityPublicAPITests.swift in Sources */ = {isa = PBXBuildFile; fileRef = 21FE151F24F03254008A82FF /* IdentityPublicAPITests.swift */; };
 		21FE152124F0335E008A82FF /* MockExtension.swift in Sources */ = {isa = PBXBuildFile; fileRef = 3F3951F524CA096100F7325B /* MockExtension.swift */; };
 		21FE152224F03386008A82FF /* EventHub+Testable.swift in Sources */ = {isa = PBXBuildFile; fileRef = 3F3951FC24CA096100F7325B /* EventHub+Testable.swift */; };
 		2420365224E35EEB0069C89D /* SignalHitProcessorTests.swift in Sources */ = {isa = PBXBuildFile; fileRef = 2420365124E35EEB0069C89D /* SignalHitProcessorTests.swift */; };
@@ -276,10 +275,8 @@
 		BB00E26E24D9BFB700C578C1 /* URLUtility.swift in Sources */ = {isa = PBXBuildFile; fileRef = BB00E26C24D9BF6C00C578C1 /* URLUtility.swift */; };
 		BB3E86DE24F86B6700E39C53 /* rules_testUrlenc.json in Resources */ = {isa = PBXBuildFile; fileRef = BB3E86DC24F86B4100E39C53 /* rules_testUrlenc.json */; };
 		BB3E86E024F86E6200E39C53 /* rules_testUrlenc_invalidFnName.json in Resources */ = {isa = PBXBuildFile; fileRef = BB3E86DF24F86E6200E39C53 /* rules_testUrlenc_invalidFnName.json */; };
-<<<<<<< HEAD
 		BB3E86E224F975E000E39C53 /* rules_testMatcherWithDifferentTypesOfParameters.json in Resources */ = {isa = PBXBuildFile; fileRef = BB3E86E124F975E000E39C53 /* rules_testMatcherWithDifferentTypesOfParameters.json */; };
-=======
->>>>>>> 8859daf8
+		BB3E86E424F99C9600E39C53 /* IdentityPublicAPITests.swift in Sources */ = {isa = PBXBuildFile; fileRef = BB3E86E324F99C9600E39C53 /* IdentityPublicAPITests.swift */; };
 		BB59402B24CF6E1D00EE0C6C /* LaunchRulesEngineTests.swift in Sources */ = {isa = PBXBuildFile; fileRef = BB59402924CF6CA200EE0C6C /* LaunchRulesEngineTests.swift */; };
 		BBA5129924F46C770030DAD1 /* rules_testGroupLogicalOperators.json in Resources */ = {isa = PBXBuildFile; fileRef = BBA5129724F4588E0030DAD1 /* rules_testGroupLogicalOperators.json */; };
 		BBA5129B24F477550030DAD1 /* rules_testMatcherNe.json in Resources */ = {isa = PBXBuildFile; fileRef = BBA5129A24F477550030DAD1 /* rules_testMatcherNe.json */; };
@@ -755,10 +752,8 @@
 		BB00E26C24D9BF6C00C578C1 /* URLUtility.swift */ = {isa = PBXFileReference; lastKnownFileType = sourcecode.swift; path = URLUtility.swift; sourceTree = "<group>"; };
 		BB3E86DC24F86B4100E39C53 /* rules_testUrlenc.json */ = {isa = PBXFileReference; lastKnownFileType = text.json; path = rules_testUrlenc.json; sourceTree = "<group>"; };
 		BB3E86DF24F86E6200E39C53 /* rules_testUrlenc_invalidFnName.json */ = {isa = PBXFileReference; fileEncoding = 4; lastKnownFileType = text.json; path = rules_testUrlenc_invalidFnName.json; sourceTree = "<group>"; };
-<<<<<<< HEAD
 		BB3E86E124F975E000E39C53 /* rules_testMatcherWithDifferentTypesOfParameters.json */ = {isa = PBXFileReference; fileEncoding = 4; lastKnownFileType = text.json; path = rules_testMatcherWithDifferentTypesOfParameters.json; sourceTree = "<group>"; };
-=======
->>>>>>> 8859daf8
+		BB3E86E324F99C9600E39C53 /* IdentityPublicAPITests.swift */ = {isa = PBXFileReference; fileEncoding = 4; lastKnownFileType = sourcecode.swift; name = IdentityPublicAPITests.swift; path = AEPIdentity/Tests/IdentityPublicAPITests.swift; sourceTree = SOURCE_ROOT; };
 		BB59402924CF6CA200EE0C6C /* LaunchRulesEngineTests.swift */ = {isa = PBXFileReference; lastKnownFileType = sourcecode.swift; path = LaunchRulesEngineTests.swift; sourceTree = "<group>"; };
 		BBA5129724F4588E0030DAD1 /* rules_testGroupLogicalOperators.json */ = {isa = PBXFileReference; lastKnownFileType = text.json; path = rules_testGroupLogicalOperators.json; sourceTree = "<group>"; };
 		BBA5129A24F477550030DAD1 /* rules_testMatcherNe.json */ = {isa = PBXFileReference; lastKnownFileType = text.json; path = rules_testMatcherNe.json; sourceTree = "<group>"; };
@@ -855,7 +850,6 @@
 			isa = PBXFrameworksBuildPhase;
 			buildActionMask = 2147483647;
 			files = (
-				215C8EAB24F45CD000A00EFF /* AEPCoreMocks.framework in Frameworks */,
 			);
 			runOnlyForDeploymentPostprocessing = 0;
 		};
@@ -1022,6 +1016,7 @@
 			children = (
 				3FE6DE8624C643EA0065EA05 /* TestHelpers */,
 				218E01BF24C7595000BEC470 /* HitQueuing+PrivacyTests.swift */,
+				BB3E86E324F99C9600E39C53 /* IdentityPublicAPITests.swift */,
 				3FE6DE7124C643620065EA05 /* IdentityFunctionalTests.swift */,
 				3FE6DE7324C643620065EA05 /* IdentityHitProcessorTests.swift */,
 				3FE6DE7424C643620065EA05 /* IdentityHitResponseTests.swift */,
@@ -1381,10 +1376,7 @@
 				BBA512BA24F6C6CA0030DAD1 /* rules_testModifyData_invalidJson.json */,
 				BB3E86DC24F86B4100E39C53 /* rules_testUrlenc.json */,
 				BB3E86DF24F86E6200E39C53 /* rules_testUrlenc_invalidFnName.json */,
-<<<<<<< HEAD
 				BB3E86E124F975E000E39C53 /* rules_testMatcherWithDifferentTypesOfParameters.json */,
-=======
->>>>>>> 8859daf8
 			);
 			path = TestResources;
 			sourceTree = "<group>";
@@ -2459,7 +2451,7 @@
 				3FE6DE7824C643620065EA05 /* MIDTests.swift in Sources */,
 				3FE6DE8324C643620065EA05 /* IdentityPropertiesTests.swift in Sources */,
 				3FE6DE7C24C643620065EA05 /* IdentityStateTests.swift in Sources */,
-				215C8EAA24F45C9600A00EFF /* IdentityPublicAPITests.swift in Sources */,
+				21FE152024F03254008A82FF /* IdentityPublicAPITests.swift in Sources */,
 				2107F02C24C9FF62002935CF /* MockPushIDManager.swift in Sources */,
 				3FE6DE7D24C643620065EA05 /* IdentityFunctionalTests.swift in Sources */,
 				2107F02A24C9FF46002935CF /* PushIDManagerTests.swift in Sources */,
@@ -2472,6 +2464,7 @@
 				218E01C024C7595000BEC470 /* HitQueuing+PrivacyTests.swift in Sources */,
 				3FE6DE7B24C643620065EA05 /* URLQueryItem+IdentityTests.swift in Sources */,
 				3FE6DE7924C643620065EA05 /* MobileIdentitiesTests.swift in Sources */,
+				BB3E86E424F99C9600E39C53 /* IdentityPublicAPITests.swift in Sources */,
 			);
 			runOnlyForDeploymentPostprocessing = 0;
 		};
