// !$*UTF8*$!
{
	archiveVersion = 1;
	classes = {
	};
	objectVersion = 50;
	objects = {

/* Begin PBXBuildFile section */
		211728912491680000BB7BD3 /* NetworkService+IdentityTests.swift in Sources */ = {isa = PBXBuildFile; fileRef = 211728902491680000BB7BD3 /* NetworkService+IdentityTests.swift */; };
		21172895249177FC00BB7BD3 /* Identifiable.swift in Sources */ = {isa = PBXBuildFile; fileRef = 21172894249177FC00BB7BD3 /* Identifiable.swift */; };
		21315BB524575ED200D1B254 /* AEPCore.swift in Sources */ = {isa = PBXBuildFile; fileRef = 21315BB424575ED200D1B254 /* AEPCore.swift */; };
		21315BBA24579C4A00D1B254 /* AtomicCounter.swift in Sources */ = {isa = PBXBuildFile; fileRef = 21315BB924579C4A00D1B254 /* AtomicCounter.swift */; };
		21315BBB24579F1800D1B254 /* AtomicCounter.swift in Sources */ = {isa = PBXBuildFile; fileRef = 21315BB924579C4A00D1B254 /* AtomicCounter.swift */; };
		2131A1B22465D81400F1392D /* AEPCore+ConfigurationTests.swift in Sources */ = {isa = PBXBuildFile; fileRef = 2131A1B12465D81400F1392D /* AEPCore+ConfigurationTests.swift */; };
		2131A1B42465D81E00F1392D /* EventHub+Testable.swift in Sources */ = {isa = PBXBuildFile; fileRef = 2131A1B32465D81E00F1392D /* EventHub+Testable.swift */; };
		2137BA112498311600F01D04 /* URLQueryItem+Identity.swift in Sources */ = {isa = PBXBuildFile; fileRef = 2137BA102498311600F01D04 /* URLQueryItem+Identity.swift */; };
		2137BA132498314000F01D04 /* URL+Identity.swift in Sources */ = {isa = PBXBuildFile; fileRef = 2137BA122498314000F01D04 /* URL+Identity.swift */; };
		2137BA152498317500F01D04 /* URL+IdentityTests.swift in Sources */ = {isa = PBXBuildFile; fileRef = 2137BA142498317500F01D04 /* URL+IdentityTests.swift */; };
		2137BA172498318300F01D04 /* URLQueryItem+IdentityTests.swift in Sources */ = {isa = PBXBuildFile; fileRef = 2137BA162498318300F01D04 /* URLQueryItem+IdentityTests.swift */; };
		213C8BC6242426A1009F780A /* EventHub.swift in Sources */ = {isa = PBXBuildFile; fileRef = 213C8BC5242426A1009F780A /* EventHub.swift */; };
		213C8BC8242426DC009F780A /* Extension.swift in Sources */ = {isa = PBXBuildFile; fileRef = 213C8BC7242426DC009F780A /* Extension.swift */; };
		213C8BCA242521BC009F780A /* EventHubTests.swift in Sources */ = {isa = PBXBuildFile; fileRef = 213C8BC9242521BC009F780A /* EventHubTests.swift */; };
		213C8BD524252302009F780A /* MockExtension.swift in Sources */ = {isa = PBXBuildFile; fileRef = 213C8BD424252302009F780A /* MockExtension.swift */; };
		213C8BD72428822A009F780A /* EventListenerContainer.swift in Sources */ = {isa = PBXBuildFile; fileRef = 213C8BD62428822A009F780A /* EventListenerContainer.swift */; };
		213C8C0824297773009F780A /* EventHubError.swift in Sources */ = {isa = PBXBuildFile; fileRef = 213C8C0724297773009F780A /* EventHubError.swift */; };
		213E87B92433E9BD00033447 /* SharedStateTestHelper.swift in Sources */ = {isa = PBXBuildFile; fileRef = 213E87B82433E9BD00033447 /* SharedStateTestHelper.swift */; };
		213F662E2492A36A000184DE /* AEPError.swift in Sources */ = {isa = PBXBuildFile; fileRef = 213F662D2492A36A000184DE /* AEPError.swift */; };
		213F66302492A808000184DE /* MID.swift in Sources */ = {isa = PBXBuildFile; fileRef = 213F662F2492A808000184DE /* MID.swift */; };
		213F66322492A8B9000184DE /* MIDTests.swift in Sources */ = {isa = PBXBuildFile; fileRef = 213F66312492A8B9000184DE /* MIDTests.swift */; };
		213F66342492C06B000184DE /* IdentityProperties.swift in Sources */ = {isa = PBXBuildFile; fileRef = 213F66332492C06B000184DE /* IdentityProperties.swift */; };
		214149C72429A39B00FCE512 /* SlowMockExtension.swift in Sources */ = {isa = PBXBuildFile; fileRef = 214149C52429A39B00FCE512 /* SlowMockExtension.swift */; };
		214A24C92497FEBF002C310A /* URLEncoder.swift in Sources */ = {isa = PBXBuildFile; fileRef = 214A24C82497FEBF002C310A /* URLEncoder.swift */; };
		214A24CB2497FFC2002C310A /* URLEncoderTests.swift in Sources */ = {isa = PBXBuildFile; fileRef = 214A24CA2497FFC1002C310A /* URLEncoderTests.swift */; };
		214B5221248AB1710034BF22 /* Event+Configuration.swift in Sources */ = {isa = PBXBuildFile; fileRef = 214B5220248AB1710034BF22 /* Event+Configuration.swift */; };
		214B5223248ABC710034BF22 /* AEPIdentity.swift in Sources */ = {isa = PBXBuildFile; fileRef = 214B5222248ABC710034BF22 /* AEPIdentity.swift */; };
		214B5225248ABCEB0034BF22 /* AEPIdentity+Identity.swift in Sources */ = {isa = PBXBuildFile; fileRef = 214B5224248ABCEB0034BF22 /* AEPIdentity+Identity.swift */; };
		214B5227248ABD5D0034BF22 /* IdentityConstants.swift in Sources */ = {isa = PBXBuildFile; fileRef = 214B5226248ABD5D0034BF22 /* IdentityConstants.swift */; };
		214B522A248AE66C0034BF22 /* AEPIdentity+IdentityTests.swift in Sources */ = {isa = PBXBuildFile; fileRef = 214B5229248AE66C0034BF22 /* AEPIdentity+IdentityTests.swift */; };
		21599656243E4EEB00E202B1 /* AnyCodable.swift in Sources */ = {isa = PBXBuildFile; fileRef = 21599655243E4EEB00E202B1 /* AnyCodable.swift */; };
		21599659243E4F0B00E202B1 /* AnyCodableTests.swift in Sources */ = {isa = PBXBuildFile; fileRef = 21599658243E4F0B00E202B1 /* AnyCodableTests.swift */; };
		2159F4282493FF3C0008851C /* IdentityPropertiesTests.swift in Sources */ = {isa = PBXBuildFile; fileRef = 2159F4272493FF3C0008851C /* IdentityPropertiesTests.swift */; };
		215AA61D2465DFE200CEB4F4 /* CachedConfiguration.swift in Sources */ = {isa = PBXBuildFile; fileRef = 215AA61C2465DFE200CEB4F4 /* CachedConfiguration.swift */; };
		215AA61F2465DFF900CEB4F4 /* ConfigurationDownloader.swift in Sources */ = {isa = PBXBuildFile; fileRef = 215AA61E2465DFF900CEB4F4 /* ConfigurationDownloader.swift */; };
		215AA6212465E02C00CEB4F4 /* ConfigurationDownloaderTests.swift in Sources */ = {isa = PBXBuildFile; fileRef = 215AA6202465E02C00CEB4F4 /* ConfigurationDownloaderTests.swift */; };
		215AA6232465E06600CEB4F4 /* ADBMobileConfig.json in Resources */ = {isa = PBXBuildFile; fileRef = 215AA6222465E06600CEB4F4 /* ADBMobileConfig.json */; };
		215CA8152481C9430078D778 /* LifecycleState.swift in Sources */ = {isa = PBXBuildFile; fileRef = 215CA8142481C9430078D778 /* LifecycleState.swift */; };
		215CA8172481C9610078D778 /* LifecycleContextData.swift in Sources */ = {isa = PBXBuildFile; fileRef = 215CA8162481C9610078D778 /* LifecycleContextData.swift */; };
		215CA8192481CA780078D778 /* LifecycleStateTests.swift in Sources */ = {isa = PBXBuildFile; fileRef = 215CA8182481CA780078D778 /* LifecycleStateTests.swift */; };
		21629DAC2461CA88009D05BF /* LifecycleConstants.swift in Sources */ = {isa = PBXBuildFile; fileRef = 21629DAB2461CA88009D05BF /* LifecycleConstants.swift */; };
		21629DB02461CAD0009D05BF /* AEPCore+Lifecycle.swift in Sources */ = {isa = PBXBuildFile; fileRef = 21629DAF2461CAD0009D05BF /* AEPCore+Lifecycle.swift */; };
		21629DB22461CC48009D05BF /* AEPCore+LifecycleTests.swift in Sources */ = {isa = PBXBuildFile; fileRef = 21629DB12461CC48009D05BF /* AEPCore+LifecycleTests.swift */; };
		21649561249BD24E00B24F81 /* MobileIdentities.swift in Sources */ = {isa = PBXBuildFile; fileRef = 21649560249BD24E00B24F81 /* MobileIdentities.swift */; };
		21649563249BECE600B24F81 /* MobileIdentitiesTests.swift in Sources */ = {isa = PBXBuildFile; fileRef = 21649562249BECE600B24F81 /* MobileIdentitiesTests.swift */; };
		2179F183246490140004A7C0 /* Lifecycle.swift in Sources */ = {isa = PBXBuildFile; fileRef = 21629DA92461CA3F009D05BF /* Lifecycle.swift */; };
		2179F1842464901A0004A7C0 /* AEPLifecycle.swift in Sources */ = {isa = PBXBuildFile; fileRef = 21629DAD2461CABE009D05BF /* AEPLifecycle.swift */; };
		2181947E2489CFEF004F869A /* LifecycleContextDataTests.swift in Sources */ = {isa = PBXBuildFile; fileRef = 2181947D2489CFEF004F869A /* LifecycleContextDataTests.swift */; };
		2181948B2489F66D004F869A /* Identity.swift in Sources */ = {isa = PBXBuildFile; fileRef = 2181948A2489F66D004F869A /* Identity.swift */; };
		2181948D2489FA40004F869A /* MobileVisitorAuthenticationState.swift in Sources */ = {isa = PBXBuildFile; fileRef = 2181948C2489FA40004F869A /* MobileVisitorAuthenticationState.swift */; };
		2181948F2489FC97004F869A /* CustomIdentity.swift in Sources */ = {isa = PBXBuildFile; fileRef = 2181948E2489FC97004F869A /* CustomIdentity.swift */; };
		218208ED247EED6D003D3591 /* ConfigurationFunctionalTests.swift in Sources */ = {isa = PBXBuildFile; fileRef = 218208EC247EED6D003D3591 /* ConfigurationFunctionalTests.swift */; };
		218CAD7524744A6D004DA1E8 /* NetworkServiceConstants.swift in Sources */ = {isa = PBXBuildFile; fileRef = 218CAD7424744A6D004DA1E8 /* NetworkServiceConstants.swift */; };
		21A10255248170E5009AB015 /* MockConfigurationDownloaderNetworkService.swift in Sources */ = {isa = PBXBuildFile; fileRef = 21A10254248170E5009AB015 /* MockConfigurationDownloaderNetworkService.swift */; };
		21C754B324785E52007B8871 /* ThreadSafeDictionaryTests.swift in Sources */ = {isa = PBXBuildFile; fileRef = 21C754B224785E52007B8871 /* ThreadSafeDictionaryTests.swift */; };
		21CAC0E02422917600C11388 /* AEPCore.framework in Frameworks */ = {isa = PBXBuildFile; fileRef = 21CAC0D62422917600C11388 /* AEPCore.framework */; };
		21CAC0E52422917600C11388 /* AEPCoreTests.swift in Sources */ = {isa = PBXBuildFile; fileRef = 21CAC0E42422917600C11388 /* AEPCoreTests.swift */; };
		21CAC0E72422917600C11388 /* AEPCore.h in Headers */ = {isa = PBXBuildFile; fileRef = 21CAC0D92422917600C11388 /* AEPCore.h */; settings = {ATTRIBUTES = (Public, ); }; };
		21CAC0F424229CDB00C11388 /* EventSource.swift in Sources */ = {isa = PBXBuildFile; fileRef = 21CAC0F124229CDB00C11388 /* EventSource.swift */; };
		21CAC0F524229CDB00C11388 /* Event.swift in Sources */ = {isa = PBXBuildFile; fileRef = 21CAC0F224229CDB00C11388 /* Event.swift */; };
		21CAC0F624229CDB00C11388 /* EventType.swift in Sources */ = {isa = PBXBuildFile; fileRef = 21CAC0F324229CDB00C11388 /* EventType.swift */; };
		21CD2B23246C7B7F0041E1A2 /* MockSystemInfoService.swift in Sources */ = {isa = PBXBuildFile; fileRef = 21CD2B22246C7B7F0041E1A2 /* MockSystemInfoService.swift */; };
		21DB708D242AAD3D00568A4C /* ExtensionContainer.swift in Sources */ = {isa = PBXBuildFile; fileRef = 21DB708C242AAD3D00568A4C /* ExtensionContainer.swift */; };
		21DB7094242BEBB800568A4C /* ThreadSafeDictionary.swift in Sources */ = {isa = PBXBuildFile; fileRef = 21DB7093242BEBB800568A4C /* ThreadSafeDictionary.swift */; };
		21F02C2F2476F44300D25528 /* LifecycleSessionTests.swift in Sources */ = {isa = PBXBuildFile; fileRef = 21F02C2E2476F44300D25528 /* LifecycleSessionTests.swift */; };
		21F02C322476F49F00D25528 /* LifecycleSession.swift in Sources */ = {isa = PBXBuildFile; fileRef = 21F02C302476F45B00D25528 /* LifecycleSession.swift */; };
		21F02C342477066800D25528 /* ConfigurationState.swift in Sources */ = {isa = PBXBuildFile; fileRef = 21F02C332477066800D25528 /* ConfigurationState.swift */; };
		21F02C362477067900D25528 /* LaunchIDManager.swift in Sources */ = {isa = PBXBuildFile; fileRef = 21F02C352477067900D25528 /* LaunchIDManager.swift */; };
		21F02C382477077600D25528 /* ConfigurationStateTests.swift in Sources */ = {isa = PBXBuildFile; fileRef = 21F02C372477077600D25528 /* ConfigurationStateTests.swift */; };
		21F02C3A247707D800D25528 /* LaunchIDManagerTests.swift in Sources */ = {isa = PBXBuildFile; fileRef = 21F02C39247707D800D25528 /* LaunchIDManagerTests.swift */; };
		21F02C3E2477819100D25528 /* MockConfigurationDownloader.swift in Sources */ = {isa = PBXBuildFile; fileRef = 21F02C3D2477819100D25528 /* MockConfigurationDownloader.swift */; };
		21F235BD24325A6200C3E59A /* EventHubConstants.swift in Sources */ = {isa = PBXBuildFile; fileRef = 21F235BC24325A6200C3E59A /* EventHubConstants.swift */; };
		21F361A0246DE4B5009AB88B /* LifecycleMetrics.swift in Sources */ = {isa = PBXBuildFile; fileRef = 21F3619F246DE4B5009AB88B /* LifecycleMetrics.swift */; };
		21F361A2246DE4C9009AB88B /* LifecycleMetricsTests.swift in Sources */ = {isa = PBXBuildFile; fileRef = 21F361A1246DE4C9009AB88B /* LifecycleMetricsTests.swift */; };
		21F9174C2433E429000743E3 /* MockExtensionTwo.swift in Sources */ = {isa = PBXBuildFile; fileRef = 21F9174B2433E429000743E3 /* MockExtensionTwo.swift */; };
		21FB910E247639EE00074BF9 /* ConfigurationDownloadable.swift in Sources */ = {isa = PBXBuildFile; fileRef = 21FB910D247639EE00074BF9 /* ConfigurationDownloadable.swift */; };
		21FBA54A2463DFCE00A2A009 /* Configuration.swift in Sources */ = {isa = PBXBuildFile; fileRef = 21FBA5492463DFCE00A2A009 /* Configuration.swift */; };
		21FBA54C2463DFDB00A2A009 /* AEPCore+Configuration.swift in Sources */ = {isa = PBXBuildFile; fileRef = 21FBA54B2463DFDB00A2A009 /* AEPCore+Configuration.swift */; };
		21FBA54E2463DFE800A2A009 /* PrivacyStatus.swift in Sources */ = {isa = PBXBuildFile; fileRef = 21FBA54D2463DFE800A2A009 /* PrivacyStatus.swift */; };
		21FBA5502463DFFF00A2A009 /* ConfigurationConstants.swift in Sources */ = {isa = PBXBuildFile; fileRef = 21FBA54F2463DFFF00A2A009 /* ConfigurationConstants.swift */; };
		21FBA5522463E55200A2A009 /* AEPConfiguration.swift in Sources */ = {isa = PBXBuildFile; fileRef = 21FBA5512463E55200A2A009 /* AEPConfiguration.swift */; };
		21FBBB252491553100C66506 /* NetworkService+Identity.swift in Sources */ = {isa = PBXBuildFile; fileRef = 21FBBB242491553100C66506 /* NetworkService+Identity.swift */; };
		7629742C24294215005CCC73 /* SharedState.swift in Sources */ = {isa = PBXBuildFile; fileRef = 7629742B24294215005CCC73 /* SharedState.swift */; };
		7629742F24294249005CCC73 /* SharedStateTest.swift in Sources */ = {isa = PBXBuildFile; fileRef = 7629742E24294249005CCC73 /* SharedStateTest.swift */; };
		76850D18242EDE58003922F4 /* OperationOrdererTests.swift in Sources */ = {isa = PBXBuildFile; fileRef = 76850D17242EDE58003922F4 /* OperationOrdererTests.swift */; };
		76850D1A24313181003922F4 /* OperationOrderer.swift in Sources */ = {isa = PBXBuildFile; fileRef = 76850D1924313181003922F4 /* OperationOrderer.swift */; };
		785220D4245C921D00B46E90 /* NamedUserDefaultKeyValueService.swift in Sources */ = {isa = PBXBuildFile; fileRef = 785220D3245C921D00B46E90 /* NamedUserDefaultKeyValueService.swift */; };
		78A642572486C98E004B4E46 /* ThreadSafeArray.swift in Sources */ = {isa = PBXBuildFile; fileRef = 78A642562486C98E004B4E46 /* ThreadSafeArray.swift */; };
		78A642592486DABB004B4E46 /* ThreadSafeArrayTests.swift in Sources */ = {isa = PBXBuildFile; fileRef = 78A642582486DABB004B4E46 /* ThreadSafeArrayTests.swift */; };
		78D754D52437F92300DB9124 /* NamedKeyValueService.swift in Sources */ = {isa = PBXBuildFile; fileRef = 78D754D42437F92300DB9124 /* NamedKeyValueService.swift */; };
		78D754DB243B7E1A00DB9124 /* NamedKeyValueStore.swift in Sources */ = {isa = PBXBuildFile; fileRef = 78D754DA243B7E1900DB9124 /* NamedKeyValueStore.swift */; };
		78D754DF243BC34100DB9124 /* SystemInfoService.swift in Sources */ = {isa = PBXBuildFile; fileRef = 78D754DE243BC34100DB9124 /* SystemInfoService.swift */; };
		78D754F2244511D100DB9124 /* TestConfig.json in Resources */ = {isa = PBXBuildFile; fileRef = 78D754F1244511D100DB9124 /* TestConfig.json */; };
		78D754F42445227D00DB9124 /* ApplicationSystemInfoService.swift in Sources */ = {isa = PBXBuildFile; fileRef = 78D754F32445227D00DB9124 /* ApplicationSystemInfoService.swift */; };
		78DEFEF1244A183400D7E9FB /* TestImage.png in Resources */ = {isa = PBXBuildFile; fileRef = 78DEFEF0244A183400D7E9FB /* TestImage.png */; };
		78DEFEF324509E3C00D7E9FB /* AEPServiceProvider.swift in Sources */ = {isa = PBXBuildFile; fileRef = 78DEFEF224509E3C00D7E9FB /* AEPServiceProvider.swift */; };
		78E2AC8C2476FFA900E49D64 /* LifecycleMetricsBuilder.swift in Sources */ = {isa = PBXBuildFile; fileRef = 78E2AC8B2476FFA900E49D64 /* LifecycleMetricsBuilder.swift */; };
		78E2AC8E247700F400E49D64 /* LifecycleMetricsBuilderTests.swift in Sources */ = {isa = PBXBuildFile; fileRef = 78E2AC8D247700F400E49D64 /* LifecycleMetricsBuilderTests.swift */; };
		BB1D756824A3E07F00269B45 /* DataQueue.swift in Sources */ = {isa = PBXBuildFile; fileRef = BB1D756224A3E07F00269B45 /* DataQueue.swift */; };
		BB1D756924A3E07F00269B45 /* DataQueueService.swift in Sources */ = {isa = PBXBuildFile; fileRef = BB1D756324A3E07F00269B45 /* DataQueueService.swift */; };
		BB1D756A24A3E07F00269B45 /* AEPDataQueueService.swift in Sources */ = {isa = PBXBuildFile; fileRef = BB1D756424A3E07F00269B45 /* AEPDataQueueService.swift */; };
		BB1D756B24A3E07F00269B45 /* DataEntity.swift in Sources */ = {isa = PBXBuildFile; fileRef = BB1D756524A3E07F00269B45 /* DataEntity.swift */; };
		BB1D756C24A3E07F00269B45 /* AEPDataQueue.swift in Sources */ = {isa = PBXBuildFile; fileRef = BB1D756624A3E07F00269B45 /* AEPDataQueue.swift */; };
		BB1D756D24A3E07F00269B45 /* SQLiteWrapper.swift in Sources */ = {isa = PBXBuildFile; fileRef = BB1D756724A3E07F00269B45 /* SQLiteWrapper.swift */; };
		BB1D757724A3E09100269B45 /* AEPDataQueueService+Testable.swift in Sources */ = {isa = PBXBuildFile; fileRef = BB1D756E24A3E09100269B45 /* AEPDataQueueService+Testable.swift */; };
		BB1D757824A3E09100269B45 /* AEPDataQueueTests.swift in Sources */ = {isa = PBXBuildFile; fileRef = BB1D756F24A3E09100269B45 /* AEPDataQueueTests.swift */; };
		BB1D757924A3E09100269B45 /* MockSystemInfoService.swift in Sources */ = {isa = PBXBuildFile; fileRef = BB1D757024A3E09100269B45 /* MockSystemInfoService.swift */; };
		BB1D757A24A3E09100269B45 /* NetworkServiceTests.swift in Sources */ = {isa = PBXBuildFile; fileRef = BB1D757124A3E09100269B45 /* NetworkServiceTests.swift */; };
		BB1D757B24A3E09100269B45 /* AEPDataQueueServiceTests.swift in Sources */ = {isa = PBXBuildFile; fileRef = BB1D757224A3E09100269B45 /* AEPDataQueueServiceTests.swift */; };
		BB1D757C24A3E09100269B45 /* SQLiteWrapperTests.swift in Sources */ = {isa = PBXBuildFile; fileRef = BB1D757324A3E09100269B45 /* SQLiteWrapperTests.swift */; };
		BB1D757D24A3E09100269B45 /* SystemInfoServiceTest.swift in Sources */ = {isa = PBXBuildFile; fileRef = BB1D757424A3E09100269B45 /* SystemInfoServiceTest.swift */; };
		BB1D757E24A3E09100269B45 /* NamedKeyValueStoreTest.swift in Sources */ = {isa = PBXBuildFile; fileRef = BB1D757524A3E09100269B45 /* NamedKeyValueStoreTest.swift */; };
		BB1D757F24A3E09100269B45 /* NamedKeyValueServiceTest.swift in Sources */ = {isa = PBXBuildFile; fileRef = BB1D757624A3E09100269B45 /* NamedKeyValueServiceTest.swift */; };
		D4000F122458DE700052C536 /* NetworkService.swift in Sources */ = {isa = PBXBuildFile; fileRef = D4000F112458DE700052C536 /* NetworkService.swift */; };
		D4000F142458DE8E0052C536 /* AEPNetworkService.swift in Sources */ = {isa = PBXBuildFile; fileRef = D4000F132458DE8E0052C536 /* AEPNetworkService.swift */; };
		D4000F162458DEA20052C536 /* HttpMethod.swift in Sources */ = {isa = PBXBuildFile; fileRef = D4000F152458DEA20052C536 /* HttpMethod.swift */; };
		D4000F182458DEB60052C536 /* HttpConnection.swift in Sources */ = {isa = PBXBuildFile; fileRef = D4000F172458DEB60052C536 /* HttpConnection.swift */; };
		D4000F1A2458DEDE0052C536 /* NetworkRequest.swift in Sources */ = {isa = PBXBuildFile; fileRef = D4000F192458DEDE0052C536 /* NetworkRequest.swift */; };
		D4000F252458E10D0052C536 /* MockURLSession.swift in Sources */ = {isa = PBXBuildFile; fileRef = D4000F242458E10D0052C536 /* MockURLSession.swift */; };
		D4000F272458E1240052C536 /* MockTask.swift in Sources */ = {isa = PBXBuildFile; fileRef = D4000F262458E1240052C536 /* MockTask.swift */; };
		D4000F2C2458E8350052C536 /* MockNetworkServiceOverrider.swift in Sources */ = {isa = PBXBuildFile; fileRef = D4000F2B2458E8350052C536 /* MockNetworkServiceOverrider.swift */; };
/* End PBXBuildFile section */

/* Begin PBXContainerItemProxy section */
		21CAC0E12422917600C11388 /* PBXContainerItemProxy */ = {
			isa = PBXContainerItemProxy;
			containerPortal = 21CAC0CD2422917600C11388 /* Project object */;
			proxyType = 1;
			remoteGlobalIDString = 21CAC0D52422917600C11388;
			remoteInfo = AEPCore;
		};
/* End PBXContainerItemProxy section */

/* Begin PBXFileReference section */
		211728902491680000BB7BD3 /* NetworkService+IdentityTests.swift */ = {isa = PBXFileReference; lastKnownFileType = sourcecode.swift; path = "NetworkService+IdentityTests.swift"; sourceTree = "<group>"; };
		21172894249177FC00BB7BD3 /* Identifiable.swift */ = {isa = PBXFileReference; lastKnownFileType = sourcecode.swift; path = Identifiable.swift; sourceTree = "<group>"; };
		21315BB424575ED200D1B254 /* AEPCore.swift */ = {isa = PBXFileReference; lastKnownFileType = sourcecode.swift; name = AEPCore.swift; path = Sources/AEPCore.swift; sourceTree = "<group>"; };
		21315BB924579C4A00D1B254 /* AtomicCounter.swift */ = {isa = PBXFileReference; lastKnownFileType = sourcecode.swift; path = AtomicCounter.swift; sourceTree = "<group>"; };
		2131A1B12465D81400F1392D /* AEPCore+ConfigurationTests.swift */ = {isa = PBXFileReference; fileEncoding = 4; lastKnownFileType = sourcecode.swift; path = "AEPCore+ConfigurationTests.swift"; sourceTree = "<group>"; };
		2131A1B32465D81E00F1392D /* EventHub+Testable.swift */ = {isa = PBXFileReference; fileEncoding = 4; lastKnownFileType = sourcecode.swift; path = "EventHub+Testable.swift"; sourceTree = "<group>"; };
		2137BA102498311600F01D04 /* URLQueryItem+Identity.swift */ = {isa = PBXFileReference; lastKnownFileType = sourcecode.swift; path = "URLQueryItem+Identity.swift"; sourceTree = "<group>"; };
		2137BA122498314000F01D04 /* URL+Identity.swift */ = {isa = PBXFileReference; lastKnownFileType = sourcecode.swift; path = "URL+Identity.swift"; sourceTree = "<group>"; };
		2137BA142498317500F01D04 /* URL+IdentityTests.swift */ = {isa = PBXFileReference; lastKnownFileType = sourcecode.swift; path = "URL+IdentityTests.swift"; sourceTree = "<group>"; };
		2137BA162498318300F01D04 /* URLQueryItem+IdentityTests.swift */ = {isa = PBXFileReference; lastKnownFileType = sourcecode.swift; path = "URLQueryItem+IdentityTests.swift"; sourceTree = "<group>"; };
		213C8BC5242426A1009F780A /* EventHub.swift */ = {isa = PBXFileReference; lastKnownFileType = sourcecode.swift; name = EventHub.swift; path = Sources/eventhub/EventHub.swift; sourceTree = SOURCE_ROOT; };
		213C8BC7242426DC009F780A /* Extension.swift */ = {isa = PBXFileReference; lastKnownFileType = sourcecode.swift; path = Extension.swift; sourceTree = "<group>"; };
		213C8BC9242521BC009F780A /* EventHubTests.swift */ = {isa = PBXFileReference; lastKnownFileType = sourcecode.swift; path = EventHubTests.swift; sourceTree = "<group>"; };
		213C8BD424252302009F780A /* MockExtension.swift */ = {isa = PBXFileReference; lastKnownFileType = sourcecode.swift; path = MockExtension.swift; sourceTree = "<group>"; };
		213C8BD62428822A009F780A /* EventListenerContainer.swift */ = {isa = PBXFileReference; lastKnownFileType = sourcecode.swift; path = EventListenerContainer.swift; sourceTree = "<group>"; };
		213C8C0724297773009F780A /* EventHubError.swift */ = {isa = PBXFileReference; lastKnownFileType = sourcecode.swift; path = EventHubError.swift; sourceTree = "<group>"; };
		213E87B82433E9BD00033447 /* SharedStateTestHelper.swift */ = {isa = PBXFileReference; lastKnownFileType = sourcecode.swift; path = SharedStateTestHelper.swift; sourceTree = "<group>"; };
		213F662D2492A36A000184DE /* AEPError.swift */ = {isa = PBXFileReference; lastKnownFileType = sourcecode.swift; name = AEPError.swift; path = Sources/AEPError.swift; sourceTree = "<group>"; };
		213F662F2492A808000184DE /* MID.swift */ = {isa = PBXFileReference; lastKnownFileType = sourcecode.swift; path = MID.swift; sourceTree = "<group>"; };
		213F66312492A8B9000184DE /* MIDTests.swift */ = {isa = PBXFileReference; lastKnownFileType = sourcecode.swift; path = MIDTests.swift; sourceTree = "<group>"; };
		213F66332492C06B000184DE /* IdentityProperties.swift */ = {isa = PBXFileReference; lastKnownFileType = sourcecode.swift; path = IdentityProperties.swift; sourceTree = "<group>"; };
		214149C52429A39B00FCE512 /* SlowMockExtension.swift */ = {isa = PBXFileReference; lastKnownFileType = sourcecode.swift; path = SlowMockExtension.swift; sourceTree = "<group>"; };
		214A24C82497FEBF002C310A /* URLEncoder.swift */ = {isa = PBXFileReference; lastKnownFileType = sourcecode.swift; path = URLEncoder.swift; sourceTree = "<group>"; };
		214A24CA2497FFC1002C310A /* URLEncoderTests.swift */ = {isa = PBXFileReference; lastKnownFileType = sourcecode.swift; path = URLEncoderTests.swift; sourceTree = "<group>"; };
		214B5220248AB1710034BF22 /* Event+Configuration.swift */ = {isa = PBXFileReference; fileEncoding = 4; lastKnownFileType = sourcecode.swift; name = "Event+Configuration.swift"; path = "Sources/configuration/Event+Configuration.swift"; sourceTree = SOURCE_ROOT; };
		214B5222248ABC710034BF22 /* AEPIdentity.swift */ = {isa = PBXFileReference; lastKnownFileType = sourcecode.swift; path = AEPIdentity.swift; sourceTree = "<group>"; };
		214B5224248ABCEB0034BF22 /* AEPIdentity+Identity.swift */ = {isa = PBXFileReference; lastKnownFileType = sourcecode.swift; path = "AEPIdentity+Identity.swift"; sourceTree = "<group>"; };
		214B5226248ABD5D0034BF22 /* IdentityConstants.swift */ = {isa = PBXFileReference; lastKnownFileType = sourcecode.swift; path = IdentityConstants.swift; sourceTree = "<group>"; };
		214B5229248AE66C0034BF22 /* AEPIdentity+IdentityTests.swift */ = {isa = PBXFileReference; lastKnownFileType = sourcecode.swift; path = "AEPIdentity+IdentityTests.swift"; sourceTree = "<group>"; };
		21599655243E4EEB00E202B1 /* AnyCodable.swift */ = {isa = PBXFileReference; lastKnownFileType = sourcecode.swift; path = AnyCodable.swift; sourceTree = "<group>"; };
		21599658243E4F0B00E202B1 /* AnyCodableTests.swift */ = {isa = PBXFileReference; lastKnownFileType = sourcecode.swift; path = AnyCodableTests.swift; sourceTree = "<group>"; };
		2159F4272493FF3C0008851C /* IdentityPropertiesTests.swift */ = {isa = PBXFileReference; lastKnownFileType = sourcecode.swift; path = IdentityPropertiesTests.swift; sourceTree = "<group>"; };
		215AA61C2465DFE200CEB4F4 /* CachedConfiguration.swift */ = {isa = PBXFileReference; lastKnownFileType = sourcecode.swift; name = CachedConfiguration.swift; path = Sources/configuration/CachedConfiguration.swift; sourceTree = SOURCE_ROOT; };
		215AA61E2465DFF900CEB4F4 /* ConfigurationDownloader.swift */ = {isa = PBXFileReference; lastKnownFileType = sourcecode.swift; name = ConfigurationDownloader.swift; path = Sources/configuration/ConfigurationDownloader.swift; sourceTree = SOURCE_ROOT; };
		215AA6202465E02C00CEB4F4 /* ConfigurationDownloaderTests.swift */ = {isa = PBXFileReference; lastKnownFileType = sourcecode.swift; path = ConfigurationDownloaderTests.swift; sourceTree = "<group>"; };
		215AA6222465E06600CEB4F4 /* ADBMobileConfig.json */ = {isa = PBXFileReference; lastKnownFileType = text.json; path = ADBMobileConfig.json; sourceTree = "<group>"; };
		215CA8142481C9430078D778 /* LifecycleState.swift */ = {isa = PBXFileReference; lastKnownFileType = sourcecode.swift; name = LifecycleState.swift; path = Sources/Lifecycle/LifecycleState.swift; sourceTree = SOURCE_ROOT; };
		215CA8162481C9610078D778 /* LifecycleContextData.swift */ = {isa = PBXFileReference; lastKnownFileType = sourcecode.swift; name = LifecycleContextData.swift; path = Sources/Lifecycle/LifecycleContextData.swift; sourceTree = SOURCE_ROOT; };
		215CA8182481CA780078D778 /* LifecycleStateTests.swift */ = {isa = PBXFileReference; lastKnownFileType = sourcecode.swift; path = LifecycleStateTests.swift; sourceTree = "<group>"; };
		21629DA92461CA3F009D05BF /* Lifecycle.swift */ = {isa = PBXFileReference; lastKnownFileType = sourcecode.swift; name = Lifecycle.swift; path = Sources/Lifecycle/Lifecycle.swift; sourceTree = SOURCE_ROOT; };
		21629DAB2461CA88009D05BF /* LifecycleConstants.swift */ = {isa = PBXFileReference; lastKnownFileType = sourcecode.swift; name = LifecycleConstants.swift; path = Sources/Lifecycle/LifecycleConstants.swift; sourceTree = SOURCE_ROOT; };
		21629DAD2461CABE009D05BF /* AEPLifecycle.swift */ = {isa = PBXFileReference; lastKnownFileType = sourcecode.swift; name = AEPLifecycle.swift; path = Sources/Lifecycle/AEPLifecycle.swift; sourceTree = SOURCE_ROOT; };
		21629DAF2461CAD0009D05BF /* AEPCore+Lifecycle.swift */ = {isa = PBXFileReference; lastKnownFileType = sourcecode.swift; name = "AEPCore+Lifecycle.swift"; path = "Sources/Lifecycle/AEPCore+Lifecycle.swift"; sourceTree = SOURCE_ROOT; };
		21629DB12461CC48009D05BF /* AEPCore+LifecycleTests.swift */ = {isa = PBXFileReference; lastKnownFileType = sourcecode.swift; path = "AEPCore+LifecycleTests.swift"; sourceTree = "<group>"; };
		21649560249BD24E00B24F81 /* MobileIdentities.swift */ = {isa = PBXFileReference; lastKnownFileType = sourcecode.swift; name = MobileIdentities.swift; path = Sources/configuration/MobileIdentities.swift; sourceTree = SOURCE_ROOT; };
		21649562249BECE600B24F81 /* MobileIdentitiesTests.swift */ = {isa = PBXFileReference; lastKnownFileType = sourcecode.swift; path = MobileIdentitiesTests.swift; sourceTree = "<group>"; };
		2181947D2489CFEF004F869A /* LifecycleContextDataTests.swift */ = {isa = PBXFileReference; lastKnownFileType = sourcecode.swift; path = LifecycleContextDataTests.swift; sourceTree = "<group>"; };
		2181948A2489F66D004F869A /* Identity.swift */ = {isa = PBXFileReference; lastKnownFileType = sourcecode.swift; path = Identity.swift; sourceTree = "<group>"; };
		2181948C2489FA40004F869A /* MobileVisitorAuthenticationState.swift */ = {isa = PBXFileReference; lastKnownFileType = sourcecode.swift; path = MobileVisitorAuthenticationState.swift; sourceTree = "<group>"; };
		2181948E2489FC97004F869A /* CustomIdentity.swift */ = {isa = PBXFileReference; lastKnownFileType = sourcecode.swift; path = CustomIdentity.swift; sourceTree = "<group>"; };
		218208EC247EED6D003D3591 /* ConfigurationFunctionalTests.swift */ = {isa = PBXFileReference; lastKnownFileType = sourcecode.swift; path = ConfigurationFunctionalTests.swift; sourceTree = "<group>"; };
		218CAD7424744A6D004DA1E8 /* NetworkServiceConstants.swift */ = {isa = PBXFileReference; lastKnownFileType = sourcecode.swift; path = NetworkServiceConstants.swift; sourceTree = "<group>"; };
		21A10254248170E5009AB015 /* MockConfigurationDownloaderNetworkService.swift */ = {isa = PBXFileReference; lastKnownFileType = sourcecode.swift; path = MockConfigurationDownloaderNetworkService.swift; sourceTree = "<group>"; };
		21C754B224785E52007B8871 /* ThreadSafeDictionaryTests.swift */ = {isa = PBXFileReference; lastKnownFileType = sourcecode.swift; path = ThreadSafeDictionaryTests.swift; sourceTree = "<group>"; };
		21CAC0D62422917600C11388 /* AEPCore.framework */ = {isa = PBXFileReference; explicitFileType = wrapper.framework; includeInIndex = 0; path = AEPCore.framework; sourceTree = BUILT_PRODUCTS_DIR; };
		21CAC0D92422917600C11388 /* AEPCore.h */ = {isa = PBXFileReference; lastKnownFileType = sourcecode.c.h; path = AEPCore.h; sourceTree = "<group>"; };
		21CAC0DA2422917600C11388 /* Info.plist */ = {isa = PBXFileReference; lastKnownFileType = text.plist; path = Info.plist; sourceTree = "<group>"; };
		21CAC0DF2422917600C11388 /* AEPCoreTests.xctest */ = {isa = PBXFileReference; explicitFileType = wrapper.cfbundle; includeInIndex = 0; path = AEPCoreTests.xctest; sourceTree = BUILT_PRODUCTS_DIR; };
		21CAC0E42422917600C11388 /* AEPCoreTests.swift */ = {isa = PBXFileReference; lastKnownFileType = sourcecode.swift; path = AEPCoreTests.swift; sourceTree = "<group>"; };
		21CAC0E62422917600C11388 /* Info.plist */ = {isa = PBXFileReference; lastKnownFileType = text.plist.xml; path = Info.plist; sourceTree = "<group>"; };
		21CAC0F124229CDB00C11388 /* EventSource.swift */ = {isa = PBXFileReference; fileEncoding = 4; lastKnownFileType = sourcecode.swift; path = EventSource.swift; sourceTree = "<group>"; };
		21CAC0F224229CDB00C11388 /* Event.swift */ = {isa = PBXFileReference; fileEncoding = 4; lastKnownFileType = sourcecode.swift; path = Event.swift; sourceTree = "<group>"; };
		21CAC0F324229CDB00C11388 /* EventType.swift */ = {isa = PBXFileReference; fileEncoding = 4; lastKnownFileType = sourcecode.swift; path = EventType.swift; sourceTree = "<group>"; };
		21CD2B22246C7B7F0041E1A2 /* MockSystemInfoService.swift */ = {isa = PBXFileReference; lastKnownFileType = sourcecode.swift; name = MockSystemInfoService.swift; path = ../ServicesTests/MockSystemInfoService.swift; sourceTree = "<group>"; };
		21DB708C242AAD3D00568A4C /* ExtensionContainer.swift */ = {isa = PBXFileReference; lastKnownFileType = sourcecode.swift; path = ExtensionContainer.swift; sourceTree = "<group>"; };
		21DB7093242BEBB800568A4C /* ThreadSafeDictionary.swift */ = {isa = PBXFileReference; fileEncoding = 4; lastKnownFileType = sourcecode.swift; path = ThreadSafeDictionary.swift; sourceTree = "<group>"; };
		21F02C2E2476F44300D25528 /* LifecycleSessionTests.swift */ = {isa = PBXFileReference; lastKnownFileType = sourcecode.swift; path = LifecycleSessionTests.swift; sourceTree = "<group>"; };
		21F02C302476F45B00D25528 /* LifecycleSession.swift */ = {isa = PBXFileReference; lastKnownFileType = sourcecode.swift; name = LifecycleSession.swift; path = AEPCoreTests/LifecycleTests/LifecycleSession.swift; sourceTree = SOURCE_ROOT; };
		21F02C332477066800D25528 /* ConfigurationState.swift */ = {isa = PBXFileReference; lastKnownFileType = sourcecode.swift; name = ConfigurationState.swift; path = Sources/configuration/ConfigurationState.swift; sourceTree = SOURCE_ROOT; };
		21F02C352477067900D25528 /* LaunchIDManager.swift */ = {isa = PBXFileReference; lastKnownFileType = sourcecode.swift; name = LaunchIDManager.swift; path = Sources/configuration/LaunchIDManager.swift; sourceTree = SOURCE_ROOT; };
		21F02C372477077600D25528 /* ConfigurationStateTests.swift */ = {isa = PBXFileReference; lastKnownFileType = sourcecode.swift; path = ConfigurationStateTests.swift; sourceTree = "<group>"; };
		21F02C39247707D800D25528 /* LaunchIDManagerTests.swift */ = {isa = PBXFileReference; lastKnownFileType = sourcecode.swift; path = LaunchIDManagerTests.swift; sourceTree = "<group>"; };
		21F02C3D2477819100D25528 /* MockConfigurationDownloader.swift */ = {isa = PBXFileReference; lastKnownFileType = sourcecode.swift; path = MockConfigurationDownloader.swift; sourceTree = "<group>"; };
		21F235BC24325A6200C3E59A /* EventHubConstants.swift */ = {isa = PBXFileReference; lastKnownFileType = sourcecode.swift; path = EventHubConstants.swift; sourceTree = "<group>"; };
		21F3619F246DE4B5009AB88B /* LifecycleMetrics.swift */ = {isa = PBXFileReference; fileEncoding = 4; lastKnownFileType = sourcecode.swift; name = LifecycleMetrics.swift; path = Sources/Lifecycle/LifecycleMetrics.swift; sourceTree = SOURCE_ROOT; };
		21F361A1246DE4C9009AB88B /* LifecycleMetricsTests.swift */ = {isa = PBXFileReference; fileEncoding = 4; lastKnownFileType = sourcecode.swift; path = LifecycleMetricsTests.swift; sourceTree = "<group>"; };
		21F9174B2433E429000743E3 /* MockExtensionTwo.swift */ = {isa = PBXFileReference; lastKnownFileType = sourcecode.swift; path = MockExtensionTwo.swift; sourceTree = "<group>"; };
		21FB910D247639EE00074BF9 /* ConfigurationDownloadable.swift */ = {isa = PBXFileReference; lastKnownFileType = sourcecode.swift; name = ConfigurationDownloadable.swift; path = Sources/configuration/ConfigurationDownloadable.swift; sourceTree = SOURCE_ROOT; };
		21FBA5492463DFCE00A2A009 /* Configuration.swift */ = {isa = PBXFileReference; lastKnownFileType = sourcecode.swift; name = Configuration.swift; path = Sources/configuration/Configuration.swift; sourceTree = SOURCE_ROOT; };
		21FBA54B2463DFDB00A2A009 /* AEPCore+Configuration.swift */ = {isa = PBXFileReference; lastKnownFileType = sourcecode.swift; name = "AEPCore+Configuration.swift"; path = "Sources/configuration/AEPCore+Configuration.swift"; sourceTree = SOURCE_ROOT; };
		21FBA54D2463DFE800A2A009 /* PrivacyStatus.swift */ = {isa = PBXFileReference; lastKnownFileType = sourcecode.swift; name = PrivacyStatus.swift; path = Sources/configuration/PrivacyStatus.swift; sourceTree = SOURCE_ROOT; };
		21FBA54F2463DFFF00A2A009 /* ConfigurationConstants.swift */ = {isa = PBXFileReference; lastKnownFileType = sourcecode.swift; name = ConfigurationConstants.swift; path = Sources/configuration/ConfigurationConstants.swift; sourceTree = SOURCE_ROOT; };
		21FBA5512463E55200A2A009 /* AEPConfiguration.swift */ = {isa = PBXFileReference; lastKnownFileType = sourcecode.swift; name = AEPConfiguration.swift; path = Sources/configuration/AEPConfiguration.swift; sourceTree = SOURCE_ROOT; };
		21FBBB242491553100C66506 /* NetworkService+Identity.swift */ = {isa = PBXFileReference; lastKnownFileType = sourcecode.swift; path = "NetworkService+Identity.swift"; sourceTree = "<group>"; };
		7629742B24294215005CCC73 /* SharedState.swift */ = {isa = PBXFileReference; fileEncoding = 4; lastKnownFileType = sourcecode.swift; path = SharedState.swift; sourceTree = "<group>"; };
		7629742E24294249005CCC73 /* SharedStateTest.swift */ = {isa = PBXFileReference; fileEncoding = 4; lastKnownFileType = sourcecode.swift; path = SharedStateTest.swift; sourceTree = "<group>"; };
		76850D17242EDE58003922F4 /* OperationOrdererTests.swift */ = {isa = PBXFileReference; lastKnownFileType = sourcecode.swift; path = OperationOrdererTests.swift; sourceTree = "<group>"; };
		76850D1924313181003922F4 /* OperationOrderer.swift */ = {isa = PBXFileReference; fileEncoding = 4; lastKnownFileType = sourcecode.swift; path = OperationOrderer.swift; sourceTree = "<group>"; };
		785220D3245C921D00B46E90 /* NamedUserDefaultKeyValueService.swift */ = {isa = PBXFileReference; lastKnownFileType = sourcecode.swift; path = NamedUserDefaultKeyValueService.swift; sourceTree = "<group>"; };
		78A642562486C98E004B4E46 /* ThreadSafeArray.swift */ = {isa = PBXFileReference; lastKnownFileType = sourcecode.swift; path = ThreadSafeArray.swift; sourceTree = "<group>"; };
		78A642582486DABB004B4E46 /* ThreadSafeArrayTests.swift */ = {isa = PBXFileReference; lastKnownFileType = sourcecode.swift; path = ThreadSafeArrayTests.swift; sourceTree = "<group>"; };
		78D754D42437F92300DB9124 /* NamedKeyValueService.swift */ = {isa = PBXFileReference; fileEncoding = 4; lastKnownFileType = sourcecode.swift; path = NamedKeyValueService.swift; sourceTree = "<group>"; };
		78D754DA243B7E1900DB9124 /* NamedKeyValueStore.swift */ = {isa = PBXFileReference; lastKnownFileType = sourcecode.swift; path = NamedKeyValueStore.swift; sourceTree = "<group>"; };
		78D754DE243BC34100DB9124 /* SystemInfoService.swift */ = {isa = PBXFileReference; lastKnownFileType = sourcecode.swift; path = SystemInfoService.swift; sourceTree = "<group>"; };
		78D754F1244511D100DB9124 /* TestConfig.json */ = {isa = PBXFileReference; lastKnownFileType = text.json; path = TestConfig.json; sourceTree = "<group>"; };
		78D754F32445227D00DB9124 /* ApplicationSystemInfoService.swift */ = {isa = PBXFileReference; lastKnownFileType = sourcecode.swift; path = ApplicationSystemInfoService.swift; sourceTree = "<group>"; };
		78DEFEF0244A183400D7E9FB /* TestImage.png */ = {isa = PBXFileReference; lastKnownFileType = image.png; path = TestImage.png; sourceTree = "<group>"; };
		78DEFEF224509E3C00D7E9FB /* AEPServiceProvider.swift */ = {isa = PBXFileReference; lastKnownFileType = sourcecode.swift; path = AEPServiceProvider.swift; sourceTree = "<group>"; };
		78E2AC8B2476FFA900E49D64 /* LifecycleMetricsBuilder.swift */ = {isa = PBXFileReference; lastKnownFileType = sourcecode.swift; name = LifecycleMetricsBuilder.swift; path = Sources/Lifecycle/LifecycleMetricsBuilder.swift; sourceTree = SOURCE_ROOT; };
		78E2AC8D247700F400E49D64 /* LifecycleMetricsBuilderTests.swift */ = {isa = PBXFileReference; lastKnownFileType = sourcecode.swift; path = LifecycleMetricsBuilderTests.swift; sourceTree = "<group>"; };
		BB1D756224A3E07F00269B45 /* DataQueue.swift */ = {isa = PBXFileReference; fileEncoding = 4; lastKnownFileType = sourcecode.swift; path = DataQueue.swift; sourceTree = "<group>"; };
		BB1D756324A3E07F00269B45 /* DataQueueService.swift */ = {isa = PBXFileReference; fileEncoding = 4; lastKnownFileType = sourcecode.swift; path = DataQueueService.swift; sourceTree = "<group>"; };
		BB1D756424A3E07F00269B45 /* AEPDataQueueService.swift */ = {isa = PBXFileReference; fileEncoding = 4; lastKnownFileType = sourcecode.swift; path = AEPDataQueueService.swift; sourceTree = "<group>"; };
		BB1D756524A3E07F00269B45 /* DataEntity.swift */ = {isa = PBXFileReference; fileEncoding = 4; lastKnownFileType = sourcecode.swift; path = DataEntity.swift; sourceTree = "<group>"; };
		BB1D756624A3E07F00269B45 /* AEPDataQueue.swift */ = {isa = PBXFileReference; fileEncoding = 4; lastKnownFileType = sourcecode.swift; path = AEPDataQueue.swift; sourceTree = "<group>"; };
		BB1D756724A3E07F00269B45 /* SQLiteWrapper.swift */ = {isa = PBXFileReference; fileEncoding = 4; lastKnownFileType = sourcecode.swift; path = SQLiteWrapper.swift; sourceTree = "<group>"; };
		BB1D756E24A3E09100269B45 /* AEPDataQueueService+Testable.swift */ = {isa = PBXFileReference; fileEncoding = 4; lastKnownFileType = sourcecode.swift; path = "AEPDataQueueService+Testable.swift"; sourceTree = "<group>"; };
		BB1D756F24A3E09100269B45 /* AEPDataQueueTests.swift */ = {isa = PBXFileReference; fileEncoding = 4; lastKnownFileType = sourcecode.swift; path = AEPDataQueueTests.swift; sourceTree = "<group>"; };
		BB1D757024A3E09100269B45 /* MockSystemInfoService.swift */ = {isa = PBXFileReference; fileEncoding = 4; lastKnownFileType = sourcecode.swift; path = MockSystemInfoService.swift; sourceTree = "<group>"; };
		BB1D757124A3E09100269B45 /* NetworkServiceTests.swift */ = {isa = PBXFileReference; fileEncoding = 4; lastKnownFileType = sourcecode.swift; path = NetworkServiceTests.swift; sourceTree = "<group>"; };
		BB1D757224A3E09100269B45 /* AEPDataQueueServiceTests.swift */ = {isa = PBXFileReference; fileEncoding = 4; lastKnownFileType = sourcecode.swift; path = AEPDataQueueServiceTests.swift; sourceTree = "<group>"; };
		BB1D757324A3E09100269B45 /* SQLiteWrapperTests.swift */ = {isa = PBXFileReference; fileEncoding = 4; lastKnownFileType = sourcecode.swift; path = SQLiteWrapperTests.swift; sourceTree = "<group>"; };
		BB1D757424A3E09100269B45 /* SystemInfoServiceTest.swift */ = {isa = PBXFileReference; fileEncoding = 4; lastKnownFileType = sourcecode.swift; path = SystemInfoServiceTest.swift; sourceTree = "<group>"; };
		BB1D757524A3E09100269B45 /* NamedKeyValueStoreTest.swift */ = {isa = PBXFileReference; fileEncoding = 4; lastKnownFileType = sourcecode.swift; path = NamedKeyValueStoreTest.swift; sourceTree = "<group>"; };
		BB1D757624A3E09100269B45 /* NamedKeyValueServiceTest.swift */ = {isa = PBXFileReference; fileEncoding = 4; lastKnownFileType = sourcecode.swift; path = NamedKeyValueServiceTest.swift; sourceTree = "<group>"; };
		D4000F112458DE700052C536 /* NetworkService.swift */ = {isa = PBXFileReference; lastKnownFileType = sourcecode.swift; path = NetworkService.swift; sourceTree = "<group>"; };
		D4000F132458DE8E0052C536 /* AEPNetworkService.swift */ = {isa = PBXFileReference; lastKnownFileType = sourcecode.swift; path = AEPNetworkService.swift; sourceTree = "<group>"; };
		D4000F152458DEA20052C536 /* HttpMethod.swift */ = {isa = PBXFileReference; lastKnownFileType = sourcecode.swift; path = HttpMethod.swift; sourceTree = "<group>"; };
		D4000F172458DEB60052C536 /* HttpConnection.swift */ = {isa = PBXFileReference; lastKnownFileType = sourcecode.swift; path = HttpConnection.swift; sourceTree = "<group>"; };
		D4000F192458DEDE0052C536 /* NetworkRequest.swift */ = {isa = PBXFileReference; lastKnownFileType = sourcecode.swift; path = NetworkRequest.swift; sourceTree = "<group>"; };
		D4000F242458E10D0052C536 /* MockURLSession.swift */ = {isa = PBXFileReference; lastKnownFileType = sourcecode.swift; path = MockURLSession.swift; sourceTree = "<group>"; };
		D4000F262458E1240052C536 /* MockTask.swift */ = {isa = PBXFileReference; lastKnownFileType = sourcecode.swift; path = MockTask.swift; sourceTree = "<group>"; };
		D4000F2B2458E8350052C536 /* MockNetworkServiceOverrider.swift */ = {isa = PBXFileReference; lastKnownFileType = sourcecode.swift; path = MockNetworkServiceOverrider.swift; sourceTree = "<group>"; };
/* End PBXFileReference section */

/* Begin PBXFrameworksBuildPhase section */
		21CAC0D32422917600C11388 /* Frameworks */ = {
			isa = PBXFrameworksBuildPhase;
			buildActionMask = 2147483647;
			files = (
			);
			runOnlyForDeploymentPostprocessing = 0;
		};
		21CAC0DC2422917600C11388 /* Frameworks */ = {
			isa = PBXFrameworksBuildPhase;
			buildActionMask = 2147483647;
			files = (
				21CAC0E02422917600C11388 /* AEPCore.framework in Frameworks */,
			);
			runOnlyForDeploymentPostprocessing = 0;
		};
/* End PBXFrameworksBuildPhase section */

/* Begin PBXGroup section */
		2131A1B02465D7EC00F1392D /* ConfigurationTests */ = {
			isa = PBXGroup;
			children = (
				2131A1B12465D81400F1392D /* AEPCore+ConfigurationTests.swift */,
				21F02C372477077600D25528 /* ConfigurationStateTests.swift */,
				21F02C39247707D800D25528 /* LaunchIDManagerTests.swift */,
				215AA6202465E02C00CEB4F4 /* ConfigurationDownloaderTests.swift */,
				218208EC247EED6D003D3591 /* ConfigurationFunctionalTests.swift */,
				21649562249BECE600B24F81 /* MobileIdentitiesTests.swift */,
			);
			path = ConfigurationTests;
			sourceTree = "<group>";
		};
		213E87B72433E9B000033447 /* TestHelpers */ = {
			isa = PBXGroup;
			children = (
				21CD2B22246C7B7F0041E1A2 /* MockSystemInfoService.swift */,
				2131A1B32465D81E00F1392D /* EventHub+Testable.swift */,
				213E87B82433E9BD00033447 /* SharedStateTestHelper.swift */,
				D4000F242458E10D0052C536 /* MockURLSession.swift */,
				D4000F262458E1240052C536 /* MockTask.swift */,
				D4000F2B2458E8350052C536 /* MockNetworkServiceOverrider.swift */,
				21F02C3D2477819100D25528 /* MockConfigurationDownloader.swift */,
				21A10254248170E5009AB015 /* MockConfigurationDownloaderNetworkService.swift */,
			);
			path = TestHelpers;
			sourceTree = "<group>";
		};
		214149C82429A3D000FCE512 /* MockExtensions */ = {
			isa = PBXGroup;
			children = (
				213C8BD424252302009F780A /* MockExtension.swift */,
				21F9174B2433E429000743E3 /* MockExtensionTwo.swift */,
				214149C52429A39B00FCE512 /* SlowMockExtension.swift */,
			);
			path = MockExtensions;
			sourceTree = "<group>";
		};
		214B5228248AE6460034BF22 /* IdentityTests */ = {
			isa = PBXGroup;
			children = (
				214B5229248AE66C0034BF22 /* AEPIdentity+IdentityTests.swift */,
				213F66312492A8B9000184DE /* MIDTests.swift */,
				2159F4272493FF3C0008851C /* IdentityPropertiesTests.swift */,
				211728902491680000BB7BD3 /* NetworkService+IdentityTests.swift */,
				2137BA142498317500F01D04 /* URL+IdentityTests.swift */,
				2137BA162498318300F01D04 /* URLQueryItem+IdentityTests.swift */,
			);
			path = IdentityTests;
			sourceTree = "<group>";
		};
		21629DA82461C8EC009D05BF /* Lifecycle */ = {
			isa = PBXGroup;
			children = (
				21629DA92461CA3F009D05BF /* Lifecycle.swift */,
				21629DAB2461CA88009D05BF /* LifecycleConstants.swift */,
				21629DAD2461CABE009D05BF /* AEPLifecycle.swift */,
				21629DAF2461CAD0009D05BF /* AEPCore+Lifecycle.swift */,
				21F3619F246DE4B5009AB88B /* LifecycleMetrics.swift */,
				78E2AC8B2476FFA900E49D64 /* LifecycleMetricsBuilder.swift */,
				21F02C302476F45B00D25528 /* LifecycleSession.swift */,
				215CA8142481C9430078D778 /* LifecycleState.swift */,
				215CA8162481C9610078D778 /* LifecycleContextData.swift */,
			);
			path = Lifecycle;
			sourceTree = "<group>";
		};
		218194892489F65D004F869A /* identity */ = {
			isa = PBXGroup;
			children = (
				2181948A2489F66D004F869A /* Identity.swift */,
				214B5222248ABC710034BF22 /* AEPIdentity.swift */,
				214B5224248ABCEB0034BF22 /* AEPIdentity+Identity.swift */,
				214B5226248ABD5D0034BF22 /* IdentityConstants.swift */,
				2181948C2489FA40004F869A /* MobileVisitorAuthenticationState.swift */,
				2181948E2489FC97004F869A /* CustomIdentity.swift */,
				21172894249177FC00BB7BD3 /* Identifiable.swift */,
				213F662F2492A808000184DE /* MID.swift */,
				213F66332492C06B000184DE /* IdentityProperties.swift */,
				21FBBB242491553100C66506 /* NetworkService+Identity.swift */,
				2137BA122498314000F01D04 /* URL+Identity.swift */,
				2137BA102498311600F01D04 /* URLQueryItem+Identity.swift */,
			);
			name = identity;
			path = Sources/identity;
			sourceTree = "<group>";
		};
		21CAC0CC2422917600C11388 = {
			isa = PBXGroup;
			children = (
				21CAC0D82422917600C11388 /* AEPCore */,
				21CAC0E32422917600C11388 /* AEPCoreTests */,
				21CAC0D72422917600C11388 /* Products */,
			);
			sourceTree = "<group>";
		};
		21CAC0D72422917600C11388 /* Products */ = {
			isa = PBXGroup;
			children = (
				21CAC0D62422917600C11388 /* AEPCore.framework */,
				21CAC0DF2422917600C11388 /* AEPCoreTests.xctest */,
			);
			name = Products;
			sourceTree = "<group>";
		};
		21CAC0D82422917600C11388 /* AEPCore */ = {
			isa = PBXGroup;
			children = (
				21315BB424575ED200D1B254 /* AEPCore.swift */,
				213F662D2492A36A000184DE /* AEPError.swift */,
				218194892489F65D004F869A /* identity */,
				21629DA82461C8EC009D05BF /* Lifecycle */,
				21FBA5482463DFA100A2A009 /* configuration */,
				78D754D32437F92300DB9124 /* services */,
				76297427242941EE005CCC73 /* utility */,
				21CAC0F024229C9B00C11388 /* Event Hub */,
				21CAC0D92422917600C11388 /* AEPCore.h */,
				21CAC0DA2422917600C11388 /* Info.plist */,
			);
			name = AEPCore;
			sourceTree = "<group>";
		};
		21CAC0E32422917600C11388 /* AEPCoreTests */ = {
			isa = PBXGroup;
			children = (
				214B5228248AE6460034BF22 /* IdentityTests */,
				2131A1B02465D7EC00F1392D /* ConfigurationTests */,
				21D4A658246D991200DFCD02 /* LifecycleTests */,
				78D754F02445115200DB9124 /* TestResources */,
				78D754D72437F93E00DB9124 /* ServicesTests */,
				76850D10242C1E7D003922F4 /* UtilityTests */,
				7629742E24294249005CCC73 /* SharedStateTest.swift */,
				21CAC0E42422917600C11388 /* AEPCoreTests.swift */,
				213C8BC9242521BC009F780A /* EventHubTests.swift */,
				214149C82429A3D000FCE512 /* MockExtensions */,
				21CAC0E62422917600C11388 /* Info.plist */,
				213E87B72433E9B000033447 /* TestHelpers */,
			);
			path = AEPCoreTests;
			sourceTree = "<group>";
		};
		21CAC0F024229C9B00C11388 /* Event Hub */ = {
			isa = PBXGroup;
			children = (
				7629742B24294215005CCC73 /* SharedState.swift */,
				213C8BC5242426A1009F780A /* EventHub.swift */,
				21F235BC24325A6200C3E59A /* EventHubConstants.swift */,
				213C8C0724297773009F780A /* EventHubError.swift */,
				21CAC0F224229CDB00C11388 /* Event.swift */,
				21CAC0F124229CDB00C11388 /* EventSource.swift */,
				21CAC0F324229CDB00C11388 /* EventType.swift */,
				213C8BD62428822A009F780A /* EventListenerContainer.swift */,
				21DB708C242AAD3D00568A4C /* ExtensionContainer.swift */,
				213C8BC7242426DC009F780A /* Extension.swift */,
			);
			name = "Event Hub";
			path = Sources/eventhub;
			sourceTree = "<group>";
		};
		21D4A658246D991200DFCD02 /* LifecycleTests */ = {
			isa = PBXGroup;
			children = (
				21F361A1246DE4C9009AB88B /* LifecycleMetricsTests.swift */,
				21F02C2E2476F44300D25528 /* LifecycleSessionTests.swift */,
				21629DB12461CC48009D05BF /* AEPCore+LifecycleTests.swift */,
				78E2AC8D247700F400E49D64 /* LifecycleMetricsBuilderTests.swift */,
				215CA8182481CA780078D778 /* LifecycleStateTests.swift */,
				2181947D2489CFEF004F869A /* LifecycleContextDataTests.swift */,
			);
			path = LifecycleTests;
			sourceTree = "<group>";
		};
		21FBA5482463DFA100A2A009 /* configuration */ = {
			isa = PBXGroup;
			children = (
				21FBA5492463DFCE00A2A009 /* Configuration.swift */,
				21FBA5512463E55200A2A009 /* AEPConfiguration.swift */,
				21FBA54B2463DFDB00A2A009 /* AEPCore+Configuration.swift */,
				21FBA54D2463DFE800A2A009 /* PrivacyStatus.swift */,
				21FBA54F2463DFFF00A2A009 /* ConfigurationConstants.swift */,
				215AA61C2465DFE200CEB4F4 /* CachedConfiguration.swift */,
				215AA61E2465DFF900CEB4F4 /* ConfigurationDownloader.swift */,
				21FB910D247639EE00074BF9 /* ConfigurationDownloadable.swift */,
				21F02C332477066800D25528 /* ConfigurationState.swift */,
				21F02C352477067900D25528 /* LaunchIDManager.swift */,
				214B5220248AB1710034BF22 /* Event+Configuration.swift */,
				21649560249BD24E00B24F81 /* MobileIdentities.swift */,
			);
			path = configuration;
			sourceTree = "<group>";
		};
		76297427242941EE005CCC73 /* utility */ = {
			isa = PBXGroup;
			children = (
				214A24C82497FEBF002C310A /* URLEncoder.swift */,
				76850D1924313181003922F4 /* OperationOrderer.swift */,
				21DB7093242BEBB800568A4C /* ThreadSafeDictionary.swift */,
				21599655243E4EEB00E202B1 /* AnyCodable.swift */,
				21315BB924579C4A00D1B254 /* AtomicCounter.swift */,
				78A642562486C98E004B4E46 /* ThreadSafeArray.swift */,
			);
			name = utility;
			path = Sources/utility;
			sourceTree = "<group>";
		};
		76850D10242C1E7D003922F4 /* UtilityTests */ = {
			isa = PBXGroup;
			children = (
				214A24CA2497FFC1002C310A /* URLEncoderTests.swift */,
				76850D17242EDE58003922F4 /* OperationOrdererTests.swift */,
				21599658243E4F0B00E202B1 /* AnyCodableTests.swift */,
				21C754B224785E52007B8871 /* ThreadSafeDictionaryTests.swift */,
				78A642582486DABB004B4E46 /* ThreadSafeArrayTests.swift */,
			);
			path = UtilityTests;
			sourceTree = "<group>";
		};
		78D754D32437F92300DB9124 /* services */ = {
			isa = PBXGroup;
			children = (
				BB1D756124A3E06200269B45 /* DataQueueService */,
				78DEFEF224509E3C00D7E9FB /* AEPServiceProvider.swift */,
				78D754DE243BC34100DB9124 /* SystemInfoService.swift */,
				78D754F32445227D00DB9124 /* ApplicationSystemInfoService.swift */,
				78D754D42437F92300DB9124 /* NamedKeyValueService.swift */,
				78D754DA243B7E1900DB9124 /* NamedKeyValueStore.swift */,
				785220D3245C921D00B46E90 /* NamedUserDefaultKeyValueService.swift */,
				D4000F2A2458E6EE0052C536 /* NetworkService */,
			);
			name = services;
			path = Sources/services;
			sourceTree = "<group>";
		};
		78D754D72437F93E00DB9124 /* ServicesTests */ = {
			isa = PBXGroup;
			children = (
				BB1D756E24A3E09100269B45 /* AEPDataQueueService+Testable.swift */,
				BB1D757224A3E09100269B45 /* AEPDataQueueServiceTests.swift */,
				BB1D756F24A3E09100269B45 /* AEPDataQueueTests.swift */,
				BB1D757024A3E09100269B45 /* MockSystemInfoService.swift */,
				BB1D757624A3E09100269B45 /* NamedKeyValueServiceTest.swift */,
				BB1D757524A3E09100269B45 /* NamedKeyValueStoreTest.swift */,
				BB1D757124A3E09100269B45 /* NetworkServiceTests.swift */,
				BB1D757324A3E09100269B45 /* SQLiteWrapperTests.swift */,
				BB1D757424A3E09100269B45 /* SystemInfoServiceTest.swift */,
			);
			path = ServicesTests;
			sourceTree = "<group>";
		};
		78D754F02445115200DB9124 /* TestResources */ = {
			isa = PBXGroup;
			children = (
				78DEFEF0244A183400D7E9FB /* TestImage.png */,
				78D754F1244511D100DB9124 /* TestConfig.json */,
				215AA6222465E06600CEB4F4 /* ADBMobileConfig.json */,
			);
			path = TestResources;
			sourceTree = "<group>";
		};
		BB1D756124A3E06200269B45 /* DataQueueService */ = {
			isa = PBXGroup;
			children = (
				BB1D756624A3E07F00269B45 /* AEPDataQueue.swift */,
				BB1D756424A3E07F00269B45 /* AEPDataQueueService.swift */,
				BB1D756524A3E07F00269B45 /* DataEntity.swift */,
				BB1D756224A3E07F00269B45 /* DataQueue.swift */,
				BB1D756324A3E07F00269B45 /* DataQueueService.swift */,
				BB1D756724A3E07F00269B45 /* SQLiteWrapper.swift */,
			);
			name = DataQueueService;
			sourceTree = "<group>";
		};
		D4000F2A2458E6EE0052C536 /* NetworkService */ = {
			isa = PBXGroup;
			children = (
				D4000F132458DE8E0052C536 /* AEPNetworkService.swift */,
				D4000F152458DEA20052C536 /* HttpMethod.swift */,
				D4000F172458DEB60052C536 /* HttpConnection.swift */,
				D4000F192458DEDE0052C536 /* NetworkRequest.swift */,
				D4000F112458DE700052C536 /* NetworkService.swift */,
				218CAD7424744A6D004DA1E8 /* NetworkServiceConstants.swift */,
			);
			name = NetworkService;
			sourceTree = "<group>";
		};
/* End PBXGroup section */

/* Begin PBXHeadersBuildPhase section */
		21CAC0D12422917600C11388 /* Headers */ = {
			isa = PBXHeadersBuildPhase;
			buildActionMask = 2147483647;
			files = (
				21CAC0E72422917600C11388 /* AEPCore.h in Headers */,
			);
			runOnlyForDeploymentPostprocessing = 0;
		};
/* End PBXHeadersBuildPhase section */

/* Begin PBXNativeTarget section */
		21CAC0D52422917600C11388 /* AEPCore */ = {
			isa = PBXNativeTarget;
			buildConfigurationList = 21CAC0EA2422917600C11388 /* Build configuration list for PBXNativeTarget "AEPCore" */;
			buildPhases = (
				21CAC0D12422917600C11388 /* Headers */,
				21CAC0D22422917600C11388 /* Sources */,
				21CAC0D32422917600C11388 /* Frameworks */,
				21CAC0D42422917600C11388 /* Resources */,
			);
			buildRules = (
			);
			dependencies = (
			);
			name = AEPCore;
			productName = AEPCore;
			productReference = 21CAC0D62422917600C11388 /* AEPCore.framework */;
			productType = "com.apple.product-type.framework";
		};
		21CAC0DE2422917600C11388 /* AEPCoreTests */ = {
			isa = PBXNativeTarget;
			buildConfigurationList = 21CAC0ED2422917600C11388 /* Build configuration list for PBXNativeTarget "AEPCoreTests" */;
			buildPhases = (
				21CAC0DB2422917600C11388 /* Sources */,
				21CAC0DC2422917600C11388 /* Frameworks */,
				21CAC0DD2422917600C11388 /* Resources */,
			);
			buildRules = (
			);
			dependencies = (
				21CAC0E22422917600C11388 /* PBXTargetDependency */,
			);
			name = AEPCoreTests;
			productName = AEPCoreTests;
			productReference = 21CAC0DF2422917600C11388 /* AEPCoreTests.xctest */;
			productType = "com.apple.product-type.bundle.unit-test";
		};
/* End PBXNativeTarget section */

/* Begin PBXProject section */
		21CAC0CD2422917600C11388 /* Project object */ = {
			isa = PBXProject;
			attributes = {
				LastSwiftUpdateCheck = 1130;
				LastUpgradeCheck = 1130;
				ORGANIZATIONNAME = Adobe;
				TargetAttributes = {
					21CAC0D52422917600C11388 = {
						CreatedOnToolsVersion = 11.3.1;
						LastSwiftMigration = 1130;
					};
					21CAC0DE2422917600C11388 = {
						CreatedOnToolsVersion = 11.3.1;
					};
				};
			};
			buildConfigurationList = 21CAC0D02422917600C11388 /* Build configuration list for PBXProject "AEPCore" */;
			compatibilityVersion = "Xcode 9.3";
			developmentRegion = en;
			hasScannedForEncodings = 0;
			knownRegions = (
				en,
				Base,
			);
			mainGroup = 21CAC0CC2422917600C11388;
			productRefGroup = 21CAC0D72422917600C11388 /* Products */;
			projectDirPath = "";
			projectRoot = "";
			targets = (
				21CAC0D52422917600C11388 /* AEPCore */,
				21CAC0DE2422917600C11388 /* AEPCoreTests */,
			);
		};
/* End PBXProject section */

/* Begin PBXResourcesBuildPhase section */
		21CAC0D42422917600C11388 /* Resources */ = {
			isa = PBXResourcesBuildPhase;
			buildActionMask = 2147483647;
			files = (
			);
			runOnlyForDeploymentPostprocessing = 0;
		};
		21CAC0DD2422917600C11388 /* Resources */ = {
			isa = PBXResourcesBuildPhase;
			buildActionMask = 2147483647;
			files = (
				78D754F2244511D100DB9124 /* TestConfig.json in Resources */,
				215AA6232465E06600CEB4F4 /* ADBMobileConfig.json in Resources */,
				78DEFEF1244A183400D7E9FB /* TestImage.png in Resources */,
			);
			runOnlyForDeploymentPostprocessing = 0;
		};
/* End PBXResourcesBuildPhase section */

/* Begin PBXSourcesBuildPhase section */
		21CAC0D22422917600C11388 /* Sources */ = {
			isa = PBXSourcesBuildPhase;
			buildActionMask = 2147483647;
			files = (
				213C8C0824297773009F780A /* EventHubError.swift in Sources */,
				BB1D756924A3E07F00269B45 /* DataQueueService.swift in Sources */,
				76850D1A24313181003922F4 /* OperationOrderer.swift in Sources */,
				2179F183246490140004A7C0 /* Lifecycle.swift in Sources */,
				213C8BC8242426DC009F780A /* Extension.swift in Sources */,
				21CAC0F524229CDB00C11388 /* Event.swift in Sources */,
				2181948F2489FC97004F869A /* CustomIdentity.swift in Sources */,
				D4000F122458DE700052C536 /* NetworkService.swift in Sources */,
				D4000F182458DEB60052C536 /* HttpConnection.swift in Sources */,
				21F02C322476F49F00D25528 /* LifecycleSession.swift in Sources */,
				213F662E2492A36A000184DE /* AEPError.swift in Sources */,
				D4000F142458DE8E0052C536 /* AEPNetworkService.swift in Sources */,
				D4000F1A2458DEDE0052C536 /* NetworkRequest.swift in Sources */,
				2137BA112498311600F01D04 /* URLQueryItem+Identity.swift in Sources */,
				21649561249BD24E00B24F81 /* MobileIdentities.swift in Sources */,
				21315BBA24579C4A00D1B254 /* AtomicCounter.swift in Sources */,
				213C8BD72428822A009F780A /* EventListenerContainer.swift in Sources */,
				214B5225248ABCEB0034BF22 /* AEPIdentity+Identity.swift in Sources */,
				785220D4245C921D00B46E90 /* NamedUserDefaultKeyValueService.swift in Sources */,
				78A642572486C98E004B4E46 /* ThreadSafeArray.swift in Sources */,
				BB1D756824A3E07F00269B45 /* DataQueue.swift in Sources */,
				2179F1842464901A0004A7C0 /* AEPLifecycle.swift in Sources */,
				BB1D756D24A3E07F00269B45 /* SQLiteWrapper.swift in Sources */,
				21DB708D242AAD3D00568A4C /* ExtensionContainer.swift in Sources */,
				21172895249177FC00BB7BD3 /* Identifiable.swift in Sources */,
				78D754DF243BC34100DB9124 /* SystemInfoService.swift in Sources */,
				21629DAC2461CA88009D05BF /* LifecycleConstants.swift in Sources */,
				21629DB02461CAD0009D05BF /* AEPCore+Lifecycle.swift in Sources */,
				21CAC0F624229CDB00C11388 /* EventType.swift in Sources */,
				21FB910E247639EE00074BF9 /* ConfigurationDownloadable.swift in Sources */,
				214A24C92497FEBF002C310A /* URLEncoder.swift in Sources */,
				21FBBB252491553100C66506 /* NetworkService+Identity.swift in Sources */,
				BB1D756C24A3E07F00269B45 /* AEPDataQueue.swift in Sources */,
				21FBA54A2463DFCE00A2A009 /* Configuration.swift in Sources */,
				7629742C24294215005CCC73 /* SharedState.swift in Sources */,
				213C8BC6242426A1009F780A /* EventHub.swift in Sources */,
				D4000F162458DEA20052C536 /* HttpMethod.swift in Sources */,
				214B5221248AB1710034BF22 /* Event+Configuration.swift in Sources */,
				78E2AC8C2476FFA900E49D64 /* LifecycleMetricsBuilder.swift in Sources */,
				213F66302492A808000184DE /* MID.swift in Sources */,
				2181948B2489F66D004F869A /* Identity.swift in Sources */,
				78D754F42445227D00DB9124 /* ApplicationSystemInfoService.swift in Sources */,
				21CAC0F424229CDB00C11388 /* EventSource.swift in Sources */,
				21FBA5502463DFFF00A2A009 /* ConfigurationConstants.swift in Sources */,
				214B5223248ABC710034BF22 /* AEPIdentity.swift in Sources */,
				78DEFEF324509E3C00D7E9FB /* AEPServiceProvider.swift in Sources */,
				21FBA5522463E55200A2A009 /* AEPConfiguration.swift in Sources */,
				21FBA54E2463DFE800A2A009 /* PrivacyStatus.swift in Sources */,
				215AA61D2465DFE200CEB4F4 /* CachedConfiguration.swift in Sources */,
				215CA8172481C9610078D778 /* LifecycleContextData.swift in Sources */,
				21DB7094242BEBB800568A4C /* ThreadSafeDictionary.swift in Sources */,
				215AA61F2465DFF900CEB4F4 /* ConfigurationDownloader.swift in Sources */,
				21FBA54C2463DFDB00A2A009 /* AEPCore+Configuration.swift in Sources */,
				21F02C342477066800D25528 /* ConfigurationState.swift in Sources */,
				218CAD7524744A6D004DA1E8 /* NetworkServiceConstants.swift in Sources */,
				2137BA132498314000F01D04 /* URL+Identity.swift in Sources */,
				78D754D52437F92300DB9124 /* NamedKeyValueService.swift in Sources */,
				21599656243E4EEB00E202B1 /* AnyCodable.swift in Sources */,
				BB1D756A24A3E07F00269B45 /* AEPDataQueueService.swift in Sources */,
				21F361A0246DE4B5009AB88B /* LifecycleMetrics.swift in Sources */,
				214B5227248ABD5D0034BF22 /* IdentityConstants.swift in Sources */,
				2181948D2489FA40004F869A /* MobileVisitorAuthenticationState.swift in Sources */,
				213F66342492C06B000184DE /* IdentityProperties.swift in Sources */,
				215CA8152481C9430078D778 /* LifecycleState.swift in Sources */,
				78D754DB243B7E1A00DB9124 /* NamedKeyValueStore.swift in Sources */,
				BB1D756B24A3E07F00269B45 /* DataEntity.swift in Sources */,
				21315BB524575ED200D1B254 /* AEPCore.swift in Sources */,
				21F02C362477067900D25528 /* LaunchIDManager.swift in Sources */,
				21F235BD24325A6200C3E59A /* EventHubConstants.swift in Sources */,
			);
			runOnlyForDeploymentPostprocessing = 0;
		};
		21CAC0DB2422917600C11388 /* Sources */ = {
			isa = PBXSourcesBuildPhase;
			buildActionMask = 2147483647;
			files = (
				21F02C3A247707D800D25528 /* LaunchIDManagerTests.swift in Sources */,
				215AA6212465E02C00CEB4F4 /* ConfigurationDownloaderTests.swift in Sources */,
				D4000F2C2458E8350052C536 /* MockNetworkServiceOverrider.swift in Sources */,
				21C754B324785E52007B8871 /* ThreadSafeDictionaryTests.swift in Sources */,
				BB1D757C24A3E09100269B45 /* SQLiteWrapperTests.swift in Sources */,
				BB1D757724A3E09100269B45 /* AEPDataQueueService+Testable.swift in Sources */,
				D4000F272458E1240052C536 /* MockTask.swift in Sources */,
				BB1D757B24A3E09100269B45 /* AEPDataQueueServiceTests.swift in Sources */,
				BB1D757E24A3E09100269B45 /* NamedKeyValueStoreTest.swift in Sources */,
				D4000F252458E10D0052C536 /* MockURLSession.swift in Sources */,
				BB1D757824A3E09100269B45 /* AEPDataQueueTests.swift in Sources */,
				21CD2B23246C7B7F0041E1A2 /* MockSystemInfoService.swift in Sources */,
				78E2AC8E247700F400E49D64 /* LifecycleMetricsBuilderTests.swift in Sources */,
				21F02C2F2476F44300D25528 /* LifecycleSessionTests.swift in Sources */,
				214B522A248AE66C0034BF22 /* AEPIdentity+IdentityTests.swift in Sources */,
				2131A1B42465D81E00F1392D /* EventHub+Testable.swift in Sources */,
				2137BA152498317500F01D04 /* URL+IdentityTests.swift in Sources */,
				21CAC0E52422917600C11388 /* AEPCoreTests.swift in Sources */,
				2159F4282493FF3C0008851C /* IdentityPropertiesTests.swift in Sources */,
				76850D18242EDE58003922F4 /* OperationOrdererTests.swift in Sources */,
				21629DB22461CC48009D05BF /* AEPCore+LifecycleTests.swift in Sources */,
				BB1D757924A3E09100269B45 /* MockSystemInfoService.swift in Sources */,
				2137BA172498318300F01D04 /* URLQueryItem+IdentityTests.swift in Sources */,
<<<<<<< HEAD
				78D754E62441205F00DB9124 /* SystemInfoServiceTest.swift in Sources */,
				21649563249BECE600B24F81 /* MobileIdentitiesTests.swift in Sources */,
=======
>>>>>>> 32ea1f33
				21F9174C2433E429000743E3 /* MockExtensionTwo.swift in Sources */,
				2181947E2489CFEF004F869A /* LifecycleContextDataTests.swift in Sources */,
				213F66322492A8B9000184DE /* MIDTests.swift in Sources */,
				21A10255248170E5009AB015 /* MockConfigurationDownloaderNetworkService.swift in Sources */,
				218208ED247EED6D003D3591 /* ConfigurationFunctionalTests.swift in Sources */,
				211728912491680000BB7BD3 /* NetworkService+IdentityTests.swift in Sources */,
				BB1D757F24A3E09100269B45 /* NamedKeyValueServiceTest.swift in Sources */,
				BB1D757D24A3E09100269B45 /* SystemInfoServiceTest.swift in Sources */,
				7629742F24294249005CCC73 /* SharedStateTest.swift in Sources */,
				213E87B92433E9BD00033447 /* SharedStateTestHelper.swift in Sources */,
				21F361A2246DE4C9009AB88B /* LifecycleMetricsTests.swift in Sources */,
				78A642592486DABB004B4E46 /* ThreadSafeArrayTests.swift in Sources */,
				21599659243E4F0B00E202B1 /* AnyCodableTests.swift in Sources */,
				2131A1B22465D81400F1392D /* AEPCore+ConfigurationTests.swift in Sources */,
				BB1D757A24A3E09100269B45 /* NetworkServiceTests.swift in Sources */,
				213C8BD524252302009F780A /* MockExtension.swift in Sources */,
				213C8BCA242521BC009F780A /* EventHubTests.swift in Sources */,
				21F02C382477077600D25528 /* ConfigurationStateTests.swift in Sources */,
				21315BBB24579F1800D1B254 /* AtomicCounter.swift in Sources */,
				215CA8192481CA780078D778 /* LifecycleStateTests.swift in Sources */,
				214A24CB2497FFC2002C310A /* URLEncoderTests.swift in Sources */,
				214149C72429A39B00FCE512 /* SlowMockExtension.swift in Sources */,
				21F02C3E2477819100D25528 /* MockConfigurationDownloader.swift in Sources */,
			);
			runOnlyForDeploymentPostprocessing = 0;
		};
/* End PBXSourcesBuildPhase section */

/* Begin PBXTargetDependency section */
		21CAC0E22422917600C11388 /* PBXTargetDependency */ = {
			isa = PBXTargetDependency;
			target = 21CAC0D52422917600C11388 /* AEPCore */;
			targetProxy = 21CAC0E12422917600C11388 /* PBXContainerItemProxy */;
		};
/* End PBXTargetDependency section */

/* Begin XCBuildConfiguration section */
		21CAC0E82422917600C11388 /* Debug */ = {
			isa = XCBuildConfiguration;
			buildSettings = {
				ALWAYS_SEARCH_USER_PATHS = NO;
				CLANG_ANALYZER_NONNULL = YES;
				CLANG_ANALYZER_NUMBER_OBJECT_CONVERSION = YES_AGGRESSIVE;
				CLANG_CXX_LANGUAGE_STANDARD = "gnu++14";
				CLANG_CXX_LIBRARY = "libc++";
				CLANG_ENABLE_MODULES = YES;
				CLANG_ENABLE_OBJC_ARC = YES;
				CLANG_ENABLE_OBJC_WEAK = YES;
				CLANG_WARN_BLOCK_CAPTURE_AUTORELEASING = YES;
				CLANG_WARN_BOOL_CONVERSION = YES;
				CLANG_WARN_COMMA = YES;
				CLANG_WARN_CONSTANT_CONVERSION = YES;
				CLANG_WARN_DEPRECATED_OBJC_IMPLEMENTATIONS = YES;
				CLANG_WARN_DIRECT_OBJC_ISA_USAGE = YES_ERROR;
				CLANG_WARN_DOCUMENTATION_COMMENTS = YES;
				CLANG_WARN_EMPTY_BODY = YES;
				CLANG_WARN_ENUM_CONVERSION = YES;
				CLANG_WARN_INFINITE_RECURSION = YES;
				CLANG_WARN_INT_CONVERSION = YES;
				CLANG_WARN_NON_LITERAL_NULL_CONVERSION = YES;
				CLANG_WARN_OBJC_IMPLICIT_RETAIN_SELF = YES;
				CLANG_WARN_OBJC_LITERAL_CONVERSION = YES;
				CLANG_WARN_OBJC_ROOT_CLASS = YES_ERROR;
				CLANG_WARN_RANGE_LOOP_ANALYSIS = YES;
				CLANG_WARN_STRICT_PROTOTYPES = YES;
				CLANG_WARN_SUSPICIOUS_MOVE = YES;
				CLANG_WARN_UNGUARDED_AVAILABILITY = YES_AGGRESSIVE;
				CLANG_WARN_UNREACHABLE_CODE = YES;
				CLANG_WARN__DUPLICATE_METHOD_MATCH = YES;
				COPY_PHASE_STRIP = NO;
				CURRENT_PROJECT_VERSION = 1;
				DEBUG_INFORMATION_FORMAT = dwarf;
				ENABLE_STRICT_OBJC_MSGSEND = YES;
				ENABLE_TESTABILITY = YES;
				GCC_C_LANGUAGE_STANDARD = gnu11;
				GCC_DYNAMIC_NO_PIC = NO;
				GCC_NO_COMMON_BLOCKS = YES;
				GCC_OPTIMIZATION_LEVEL = 0;
				GCC_PREPROCESSOR_DEFINITIONS = (
					"DEBUG=1",
					"$(inherited)",
				);
				GCC_WARN_64_TO_32_BIT_CONVERSION = YES;
				GCC_WARN_ABOUT_RETURN_TYPE = YES_ERROR;
				GCC_WARN_UNDECLARED_SELECTOR = YES;
				GCC_WARN_UNINITIALIZED_AUTOS = YES_AGGRESSIVE;
				GCC_WARN_UNUSED_FUNCTION = YES;
				GCC_WARN_UNUSED_VARIABLE = YES;
				IPHONEOS_DEPLOYMENT_TARGET = 13.2;
				MTL_ENABLE_DEBUG_INFO = INCLUDE_SOURCE;
				MTL_FAST_MATH = YES;
				ONLY_ACTIVE_ARCH = YES;
				SDKROOT = iphoneos;
				SWIFT_ACTIVE_COMPILATION_CONDITIONS = DEBUG;
				SWIFT_OPTIMIZATION_LEVEL = "-Onone";
				VERSIONING_SYSTEM = "apple-generic";
				VERSION_INFO_PREFIX = "";
			};
			name = Debug;
		};
		21CAC0E92422917600C11388 /* Release */ = {
			isa = XCBuildConfiguration;
			buildSettings = {
				ALWAYS_SEARCH_USER_PATHS = NO;
				CLANG_ANALYZER_NONNULL = YES;
				CLANG_ANALYZER_NUMBER_OBJECT_CONVERSION = YES_AGGRESSIVE;
				CLANG_CXX_LANGUAGE_STANDARD = "gnu++14";
				CLANG_CXX_LIBRARY = "libc++";
				CLANG_ENABLE_MODULES = YES;
				CLANG_ENABLE_OBJC_ARC = YES;
				CLANG_ENABLE_OBJC_WEAK = YES;
				CLANG_WARN_BLOCK_CAPTURE_AUTORELEASING = YES;
				CLANG_WARN_BOOL_CONVERSION = YES;
				CLANG_WARN_COMMA = YES;
				CLANG_WARN_CONSTANT_CONVERSION = YES;
				CLANG_WARN_DEPRECATED_OBJC_IMPLEMENTATIONS = YES;
				CLANG_WARN_DIRECT_OBJC_ISA_USAGE = YES_ERROR;
				CLANG_WARN_DOCUMENTATION_COMMENTS = YES;
				CLANG_WARN_EMPTY_BODY = YES;
				CLANG_WARN_ENUM_CONVERSION = YES;
				CLANG_WARN_INFINITE_RECURSION = YES;
				CLANG_WARN_INT_CONVERSION = YES;
				CLANG_WARN_NON_LITERAL_NULL_CONVERSION = YES;
				CLANG_WARN_OBJC_IMPLICIT_RETAIN_SELF = YES;
				CLANG_WARN_OBJC_LITERAL_CONVERSION = YES;
				CLANG_WARN_OBJC_ROOT_CLASS = YES_ERROR;
				CLANG_WARN_RANGE_LOOP_ANALYSIS = YES;
				CLANG_WARN_STRICT_PROTOTYPES = YES;
				CLANG_WARN_SUSPICIOUS_MOVE = YES;
				CLANG_WARN_UNGUARDED_AVAILABILITY = YES_AGGRESSIVE;
				CLANG_WARN_UNREACHABLE_CODE = YES;
				CLANG_WARN__DUPLICATE_METHOD_MATCH = YES;
				COPY_PHASE_STRIP = NO;
				CURRENT_PROJECT_VERSION = 1;
				DEBUG_INFORMATION_FORMAT = "dwarf-with-dsym";
				ENABLE_NS_ASSERTIONS = NO;
				ENABLE_STRICT_OBJC_MSGSEND = YES;
				GCC_C_LANGUAGE_STANDARD = gnu11;
				GCC_NO_COMMON_BLOCKS = YES;
				GCC_WARN_64_TO_32_BIT_CONVERSION = YES;
				GCC_WARN_ABOUT_RETURN_TYPE = YES_ERROR;
				GCC_WARN_UNDECLARED_SELECTOR = YES;
				GCC_WARN_UNINITIALIZED_AUTOS = YES_AGGRESSIVE;
				GCC_WARN_UNUSED_FUNCTION = YES;
				GCC_WARN_UNUSED_VARIABLE = YES;
				IPHONEOS_DEPLOYMENT_TARGET = 13.2;
				MTL_ENABLE_DEBUG_INFO = NO;
				MTL_FAST_MATH = YES;
				SDKROOT = iphoneos;
				SWIFT_COMPILATION_MODE = wholemodule;
				SWIFT_OPTIMIZATION_LEVEL = "-O";
				VALIDATE_PRODUCT = YES;
				VERSIONING_SYSTEM = "apple-generic";
				VERSION_INFO_PREFIX = "";
			};
			name = Release;
		};
		21CAC0EB2422917600C11388 /* Debug */ = {
			isa = XCBuildConfiguration;
			buildSettings = {
				CLANG_ENABLE_MODULES = YES;
				CODE_SIGN_STYLE = Automatic;
				DEFINES_MODULE = YES;
				DEVELOPMENT_TEAM = 66USX5VV9D;
				DYLIB_COMPATIBILITY_VERSION = 1;
				DYLIB_CURRENT_VERSION = 1;
				DYLIB_INSTALL_NAME_BASE = "@rpath";
				INFOPLIST_FILE = "$(SRCROOT)/Info.plist";
				INSTALL_PATH = "$(LOCAL_LIBRARY_DIR)/Frameworks";
				IPHONEOS_DEPLOYMENT_TARGET = 10.0;
				LD_RUNPATH_SEARCH_PATHS = (
					"$(inherited)",
					"@executable_path/Frameworks",
					"@loader_path/Frameworks",
				);
				PRODUCT_BUNDLE_IDENTIFIER = Adobe.AEPCore;
				PRODUCT_NAME = "$(TARGET_NAME:c99extidentifier)";
				SKIP_INSTALL = YES;
				SUPPORTS_MACCATALYST = NO;
				SWIFT_OPTIMIZATION_LEVEL = "-Onone";
				SWIFT_VERSION = 5.0;
				TARGETED_DEVICE_FAMILY = "1,2";
			};
			name = Debug;
		};
		21CAC0EC2422917600C11388 /* Release */ = {
			isa = XCBuildConfiguration;
			buildSettings = {
				CLANG_ENABLE_MODULES = YES;
				CODE_SIGN_STYLE = Automatic;
				DEFINES_MODULE = YES;
				DEVELOPMENT_TEAM = 66USX5VV9D;
				DYLIB_COMPATIBILITY_VERSION = 1;
				DYLIB_CURRENT_VERSION = 1;
				DYLIB_INSTALL_NAME_BASE = "@rpath";
				INFOPLIST_FILE = "$(SRCROOT)/Info.plist";
				INSTALL_PATH = "$(LOCAL_LIBRARY_DIR)/Frameworks";
				IPHONEOS_DEPLOYMENT_TARGET = 10.0;
				LD_RUNPATH_SEARCH_PATHS = (
					"$(inherited)",
					"@executable_path/Frameworks",
					"@loader_path/Frameworks",
				);
				PRODUCT_BUNDLE_IDENTIFIER = Adobe.AEPCore;
				PRODUCT_NAME = "$(TARGET_NAME:c99extidentifier)";
				SKIP_INSTALL = YES;
				SUPPORTS_MACCATALYST = NO;
				SWIFT_VERSION = 5.0;
				TARGETED_DEVICE_FAMILY = "1,2";
			};
			name = Release;
		};
		21CAC0EE2422917600C11388 /* Debug */ = {
			isa = XCBuildConfiguration;
			buildSettings = {
				ALWAYS_EMBED_SWIFT_STANDARD_LIBRARIES = YES;
				CODE_SIGN_STYLE = Automatic;
				DEVELOPMENT_TEAM = GP6Z9HB7H4;
				INFOPLIST_FILE = AEPCoreTests/Info.plist;
				IPHONEOS_DEPLOYMENT_TARGET = 10.0;
				LD_RUNPATH_SEARCH_PATHS = (
					"$(inherited)",
					"@executable_path/Frameworks",
					"@loader_path/Frameworks",
				);
				PRODUCT_BUNDLE_IDENTIFIER = Adobe.AEPCoreTests;
				PRODUCT_NAME = "$(TARGET_NAME)";
				SWIFT_VERSION = 5.0;
				TARGETED_DEVICE_FAMILY = "1,2";
			};
			name = Debug;
		};
		21CAC0EF2422917600C11388 /* Release */ = {
			isa = XCBuildConfiguration;
			buildSettings = {
				ALWAYS_EMBED_SWIFT_STANDARD_LIBRARIES = YES;
				CODE_SIGN_STYLE = Automatic;
				DEVELOPMENT_TEAM = GP6Z9HB7H4;
				INFOPLIST_FILE = AEPCoreTests/Info.plist;
				IPHONEOS_DEPLOYMENT_TARGET = 10.0;
				LD_RUNPATH_SEARCH_PATHS = (
					"$(inherited)",
					"@executable_path/Frameworks",
					"@loader_path/Frameworks",
				);
				PRODUCT_BUNDLE_IDENTIFIER = Adobe.AEPCoreTests;
				PRODUCT_NAME = "$(TARGET_NAME)";
				SWIFT_VERSION = 5.0;
				TARGETED_DEVICE_FAMILY = "1,2";
			};
			name = Release;
		};
/* End XCBuildConfiguration section */

/* Begin XCConfigurationList section */
		21CAC0D02422917600C11388 /* Build configuration list for PBXProject "AEPCore" */ = {
			isa = XCConfigurationList;
			buildConfigurations = (
				21CAC0E82422917600C11388 /* Debug */,
				21CAC0E92422917600C11388 /* Release */,
			);
			defaultConfigurationIsVisible = 0;
			defaultConfigurationName = Release;
		};
		21CAC0EA2422917600C11388 /* Build configuration list for PBXNativeTarget "AEPCore" */ = {
			isa = XCConfigurationList;
			buildConfigurations = (
				21CAC0EB2422917600C11388 /* Debug */,
				21CAC0EC2422917600C11388 /* Release */,
			);
			defaultConfigurationIsVisible = 0;
			defaultConfigurationName = Release;
		};
		21CAC0ED2422917600C11388 /* Build configuration list for PBXNativeTarget "AEPCoreTests" */ = {
			isa = XCConfigurationList;
			buildConfigurations = (
				21CAC0EE2422917600C11388 /* Debug */,
				21CAC0EF2422917600C11388 /* Release */,
			);
			defaultConfigurationIsVisible = 0;
			defaultConfigurationName = Release;
		};
/* End XCConfigurationList section */
	};
	rootObject = 21CAC0CD2422917600C11388 /* Project object */;
}<|MERGE_RESOLUTION|>--- conflicted
+++ resolved
@@ -782,11 +782,8 @@
 				21629DB22461CC48009D05BF /* AEPCore+LifecycleTests.swift in Sources */,
 				BB1D757924A3E09100269B45 /* MockSystemInfoService.swift in Sources */,
 				2137BA172498318300F01D04 /* URLQueryItem+IdentityTests.swift in Sources */,
-<<<<<<< HEAD
 				78D754E62441205F00DB9124 /* SystemInfoServiceTest.swift in Sources */,
 				21649563249BECE600B24F81 /* MobileIdentitiesTests.swift in Sources */,
-=======
->>>>>>> 32ea1f33
 				21F9174C2433E429000743E3 /* MockExtensionTwo.swift in Sources */,
 				2181947E2489CFEF004F869A /* LifecycleContextDataTests.swift in Sources */,
 				213F66322492A8B9000184DE /* MIDTests.swift in Sources */,
