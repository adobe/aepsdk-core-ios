// !$*UTF8*$!
{
	archiveVersion = 1;
	classes = {
	};
	objectVersion = 50;
	objects = {

/* Begin PBXBuildFile section */
		21315BB524575ED200D1B254 /* AEPCore.swift in Sources */ = {isa = PBXBuildFile; fileRef = 21315BB424575ED200D1B254 /* AEPCore.swift */; };
		2131A1B42465D81E00F1392D /* EventHub+Testable.swift in Sources */ = {isa = PBXBuildFile; fileRef = 2131A1B32465D81E00F1392D /* EventHub+Testable.swift */; };
		213C8BD524252302009F780A /* MockExtension.swift in Sources */ = {isa = PBXBuildFile; fileRef = 213C8BD424252302009F780A /* MockExtension.swift */; };
		213E87B92433E9BD00033447 /* SharedStateTestHelper.swift in Sources */ = {isa = PBXBuildFile; fileRef = 213E87B82433E9BD00033447 /* SharedStateTestHelper.swift */; };
		214149C72429A39B00FCE512 /* SlowMockExtension.swift in Sources */ = {isa = PBXBuildFile; fileRef = 214149C52429A39B00FCE512 /* SlowMockExtension.swift */; };
		215AA6232465E06600CEB4F4 /* ADBMobileConfig.json in Resources */ = {isa = PBXBuildFile; fileRef = 215AA6222465E06600CEB4F4 /* ADBMobileConfig.json */; };
		215C859D24C6492800CCCD26 /* MockHitQueue.swift in Sources */ = {isa = PBXBuildFile; fileRef = 215C859B24C6492800CCCD26 /* MockHitQueue.swift */; };
		215C859E24C6492800CCCD26 /* MockHitProcessor.swift in Sources */ = {isa = PBXBuildFile; fileRef = 215C859C24C6492800CCCD26 /* MockHitProcessor.swift */; };
		21629DB22461CC48009D05BF /* AEPCore+LifecycleTests.swift in Sources */ = {isa = PBXBuildFile; fileRef = 21629DB12461CC48009D05BF /* AEPCore+LifecycleTests.swift */; };
		2198671824C6557700FD2D84 /* EventHubPlaceholderExtension.swift in Sources */ = {isa = PBXBuildFile; fileRef = 2198671724C6557700FD2D84 /* EventHubPlaceholderExtension.swift */; };
		21CAC0E02422917600C11388 /* AEPCore.framework in Frameworks */ = {isa = PBXBuildFile; fileRef = 21CAC0D62422917600C11388 /* AEPCore.framework */; };
		21CAC0E52422917600C11388 /* AEPCoreTests.swift in Sources */ = {isa = PBXBuildFile; fileRef = 21CAC0E42422917600C11388 /* AEPCoreTests.swift */; };
		21CAC0E72422917600C11388 /* AEPCore.h in Headers */ = {isa = PBXBuildFile; fileRef = 21CAC0D92422917600C11388 /* AEPCore.h */; settings = {ATTRIBUTES = (Public, ); }; };
		21F9174C2433E429000743E3 /* MockExtensionTwo.swift in Sources */ = {isa = PBXBuildFile; fileRef = 21F9174B2433E429000743E3 /* MockExtensionTwo.swift */; };
		3F03979024BE5DD30019F095 /* AEPServices.framework in Frameworks */ = {isa = PBXBuildFile; fileRef = 3F03978724BE5DD30019F095 /* AEPServices.framework */; };
		3F0397C224BE5FF30019F095 /* AEPServices.h in Headers */ = {isa = PBXBuildFile; fileRef = 3F03979E24BE5FF30019F095 /* AEPServices.h */; settings = {ATTRIBUTES = (Public, ); }; };
		3F0397C324BE5FF30019F095 /* CacheService.swift in Sources */ = {isa = PBXBuildFile; fileRef = 3F0397A024BE5FF30019F095 /* CacheService.swift */; };
		3F0397C424BE5FF30019F095 /* Cache.swift in Sources */ = {isa = PBXBuildFile; fileRef = 3F0397A124BE5FF30019F095 /* Cache.swift */; };
		3F0397C524BE5FF30019F095 /* CacheEntry.swift in Sources */ = {isa = PBXBuildFile; fileRef = 3F0397A224BE5FF30019F095 /* CacheEntry.swift */; };
		3F0397C624BE5FF30019F095 /* DiskCacheService.swift in Sources */ = {isa = PBXBuildFile; fileRef = 3F0397A324BE5FF30019F095 /* DiskCacheService.swift */; };
		3F0397C724BE5FF30019F095 /* CacheExpiry.swift in Sources */ = {isa = PBXBuildFile; fileRef = 3F0397A424BE5FF30019F095 /* CacheExpiry.swift */; };
		3F0397C824BE5FF30019F095 /* AEPServiceProvider.swift in Sources */ = {isa = PBXBuildFile; fileRef = 3F0397A524BE5FF30019F095 /* AEPServiceProvider.swift */; };
		3F0397C924BE5FF30019F095 /* LoggingService.swift in Sources */ = {isa = PBXBuildFile; fileRef = 3F0397A724BE5FF30019F095 /* LoggingService.swift */; };
		3F0397CA24BE5FF30019F095 /* Log.swift in Sources */ = {isa = PBXBuildFile; fileRef = 3F0397A824BE5FF30019F095 /* Log.swift */; };
		3F0397CB24BE5FF30019F095 /* LogLevel.swift in Sources */ = {isa = PBXBuildFile; fileRef = 3F0397A924BE5FF30019F095 /* LogLevel.swift */; };
		3F0397CC24BE5FF30019F095 /* AEPNetworkService.swift in Sources */ = {isa = PBXBuildFile; fileRef = 3F0397AB24BE5FF30019F095 /* AEPNetworkService.swift */; };
		3F0397CD24BE5FF30019F095 /* NetworkServiceConstants.swift in Sources */ = {isa = PBXBuildFile; fileRef = 3F0397AC24BE5FF30019F095 /* NetworkServiceConstants.swift */; };
		3F0397CE24BE5FF30019F095 /* AEPLoggingService.swift in Sources */ = {isa = PBXBuildFile; fileRef = 3F0397AD24BE5FF30019F095 /* AEPLoggingService.swift */; };
		3F0397CF24BE5FF30019F095 /* NetworkService.swift in Sources */ = {isa = PBXBuildFile; fileRef = 3F0397AE24BE5FF30019F095 /* NetworkService.swift */; };
		3F0397D024BE5FF30019F095 /* HttpMethod.swift in Sources */ = {isa = PBXBuildFile; fileRef = 3F0397AF24BE5FF30019F095 /* HttpMethod.swift */; };
		3F0397D124BE5FF30019F095 /* HttpConnection.swift in Sources */ = {isa = PBXBuildFile; fileRef = 3F0397B024BE5FF30019F095 /* HttpConnection.swift */; };
		3F0397D224BE5FF30019F095 /* NetworkRequest.swift in Sources */ = {isa = PBXBuildFile; fileRef = 3F0397B124BE5FF30019F095 /* NetworkRequest.swift */; };
		3F0397D324BE5FF30019F095 /* AEPDataQueue.swift in Sources */ = {isa = PBXBuildFile; fileRef = 3F0397B324BE5FF30019F095 /* AEPDataQueue.swift */; };
		3F0397D424BE5FF30019F095 /* SQLiteWrapper.swift in Sources */ = {isa = PBXBuildFile; fileRef = 3F0397B424BE5FF30019F095 /* SQLiteWrapper.swift */; };
		3F0397D524BE5FF30019F095 /* DataQueue.swift in Sources */ = {isa = PBXBuildFile; fileRef = 3F0397B524BE5FF30019F095 /* DataQueue.swift */; };
		3F0397D624BE5FF30019F095 /* DataEntity.swift in Sources */ = {isa = PBXBuildFile; fileRef = 3F0397B624BE5FF30019F095 /* DataEntity.swift */; };
		3F0397D724BE5FF30019F095 /* AEPDataQueueService.swift in Sources */ = {isa = PBXBuildFile; fileRef = 3F0397B724BE5FF30019F095 /* AEPDataQueueService.swift */; };
		3F0397D824BE5FF30019F095 /* DataQueueService.swift in Sources */ = {isa = PBXBuildFile; fileRef = 3F0397B824BE5FF30019F095 /* DataQueueService.swift */; };
		3F0397DA24BE5FF30019F095 /* NamedKeyValueService.swift in Sources */ = {isa = PBXBuildFile; fileRef = 3F0397BB24BE5FF30019F095 /* NamedKeyValueService.swift */; };
		3F0397DB24BE5FF30019F095 /* NamedKeyValueStore.swift in Sources */ = {isa = PBXBuildFile; fileRef = 3F0397BC24BE5FF30019F095 /* NamedKeyValueStore.swift */; };
		3F0397DC24BE5FF30019F095 /* NamedUserDefaultKeyValueService.swift in Sources */ = {isa = PBXBuildFile; fileRef = 3F0397BD24BE5FF30019F095 /* NamedUserDefaultKeyValueService.swift */; };
		3F0397DD24BE5FF30019F095 /* ApplicationSystemInfoService.swift in Sources */ = {isa = PBXBuildFile; fileRef = 3F0397BE24BE5FF30019F095 /* ApplicationSystemInfoService.swift */; };
		3F0397DE24BE5FF30019F095 /* SystemInfoService.swift in Sources */ = {isa = PBXBuildFile; fileRef = 3F0397BF24BE5FF30019F095 /* SystemInfoService.swift */; };
		3F0397DF24BE5FF30019F095 /* URLService.swift in Sources */ = {isa = PBXBuildFile; fileRef = 3F0397C024BE5FF30019F095 /* URLService.swift */; };
		3F0397E024BE5FF30019F095 /* AEPURLService.swift in Sources */ = {isa = PBXBuildFile; fileRef = 3F0397C124BE5FF30019F095 /* AEPURLService.swift */; };
		3F0397F224BE60910019F095 /* HitProcessable.swift in Sources */ = {isa = PBXBuildFile; fileRef = 3F0397E324BE60910019F095 /* HitProcessable.swift */; };
		3F0397F324BE60910019F095 /* PersistentHitQueue.swift in Sources */ = {isa = PBXBuildFile; fileRef = 3F0397E424BE60910019F095 /* PersistentHitQueue.swift */; };
		3F0397F424BE60910019F095 /* HitQueuing.swift in Sources */ = {isa = PBXBuildFile; fileRef = 3F0397E524BE60910019F095 /* HitQueuing.swift */; };
		3F0397F524BE60910019F095 /* AtomicCounter.swift in Sources */ = {isa = PBXBuildFile; fileRef = 3F0397E624BE60910019F095 /* AtomicCounter.swift */; };
		3F0397F624BE60910019F095 /* FileUnzipper.swift in Sources */ = {isa = PBXBuildFile; fileRef = 3F0397E824BE60910019F095 /* FileUnzipper.swift */; };
		3F0397F724BE60910019F095 /* ZipArchive.swift in Sources */ = {isa = PBXBuildFile; fileRef = 3F0397E924BE60910019F095 /* ZipArchive.swift */; };
		3F0397F824BE60910019F095 /* ZipEntry.swift in Sources */ = {isa = PBXBuildFile; fileRef = 3F0397EA24BE60910019F095 /* ZipEntry.swift */; };
		3F0397F924BE60910019F095 /* FileManager+ZIP.swift in Sources */ = {isa = PBXBuildFile; fileRef = 3F0397EB24BE60910019F095 /* FileManager+ZIP.swift */; };
		3F0397FA24BE60910019F095 /* FileUnzipperConstants.swift in Sources */ = {isa = PBXBuildFile; fileRef = 3F0397EC24BE60910019F095 /* FileUnzipperConstants.swift */; };
		3F0397FB24BE60910019F095 /* ThreadSafeArray.swift in Sources */ = {isa = PBXBuildFile; fileRef = 3F0397ED24BE60910019F095 /* ThreadSafeArray.swift */; };
		3F0397FC24BE60910019F095 /* OperationOrderer.swift in Sources */ = {isa = PBXBuildFile; fileRef = 3F0397EE24BE60910019F095 /* OperationOrderer.swift */; };
		3F0397FD24BE60910019F095 /* ThreadSafeDictionary.swift in Sources */ = {isa = PBXBuildFile; fileRef = 3F0397EF24BE60910019F095 /* ThreadSafeDictionary.swift */; };
		3F0397FE24BE60910019F095 /* URLEncoder.swift in Sources */ = {isa = PBXBuildFile; fileRef = 3F0397F024BE60910019F095 /* URLEncoder.swift */; };
		3F0397FF24BE60910019F095 /* AnyCodable.swift in Sources */ = {isa = PBXBuildFile; fileRef = 3F0397F124BE60910019F095 /* AnyCodable.swift */; };
		3F03981524BE61520019F095 /* UnzipperTest.swift in Sources */ = {isa = PBXBuildFile; fileRef = 3F03980124BE61520019F095 /* UnzipperTest.swift */; };
		3F03981624BE61520019F095 /* SystemInfoServiceTest.swift in Sources */ = {isa = PBXBuildFile; fileRef = 3F03980224BE61520019F095 /* SystemInfoServiceTest.swift */; };
		3F03981724BE61520019F095 /* AEPDataQueueService+Testable.swift in Sources */ = {isa = PBXBuildFile; fileRef = 3F03980324BE61520019F095 /* AEPDataQueueService+Testable.swift */; };
		3F03981824BE61520019F095 /* AEPDataQueueServiceTests.swift in Sources */ = {isa = PBXBuildFile; fileRef = 3F03980424BE61520019F095 /* AEPDataQueueServiceTests.swift */; };
		3F03981924BE61520019F095 /* AEPURLServiceTest.swift in Sources */ = {isa = PBXBuildFile; fileRef = 3F03980524BE61520019F095 /* AEPURLServiceTest.swift */; };
		3F03981A24BE61520019F095 /* DiskCacheServiceTests.swift in Sources */ = {isa = PBXBuildFile; fileRef = 3F03980624BE61520019F095 /* DiskCacheServiceTests.swift */; };
		3F03981B24BE61520019F095 /* NamedKeyValueServiceTest.swift in Sources */ = {isa = PBXBuildFile; fileRef = 3F03980724BE61520019F095 /* NamedKeyValueServiceTest.swift */; };
		3F03981C24BE61520019F095 /* SQLiteWrapperTests.swift in Sources */ = {isa = PBXBuildFile; fileRef = 3F03980824BE61520019F095 /* SQLiteWrapperTests.swift */; };
		3F03981D24BE61520019F095 /* MockSystemInfoService.swift in Sources */ = {isa = PBXBuildFile; fileRef = 3F03980924BE61520019F095 /* MockSystemInfoService.swift */; };
		3F03981E24BE61520019F095 /* AEPDataQueueTests.swift in Sources */ = {isa = PBXBuildFile; fileRef = 3F03980A24BE61520019F095 /* AEPDataQueueTests.swift */; };
		3F03981F24BE61520019F095 /* NetworkServiceTests.swift in Sources */ = {isa = PBXBuildFile; fileRef = 3F03980B24BE61520019F095 /* NetworkServiceTests.swift */; };
		3F03982024BE61520019F095 /* LogLevelTest.swift in Sources */ = {isa = PBXBuildFile; fileRef = 3F03980C24BE61520019F095 /* LogLevelTest.swift */; };
		3F03982124BE61520019F095 /* NamedKeyValueStoreTest.swift in Sources */ = {isa = PBXBuildFile; fileRef = 3F03980D24BE61520019F095 /* NamedKeyValueStoreTest.swift */; };
		3F03982224BE61520019F095 /* OperationOrdererTests.swift in Sources */ = {isa = PBXBuildFile; fileRef = 3F03980F24BE61520019F095 /* OperationOrdererTests.swift */; };
		3F03982324BE61520019F095 /* PersistentHitQueueTests.swift in Sources */ = {isa = PBXBuildFile; fileRef = 3F03981024BE61520019F095 /* PersistentHitQueueTests.swift */; };
		3F03982424BE61520019F095 /* AnyCodableTests.swift in Sources */ = {isa = PBXBuildFile; fileRef = 3F03981124BE61520019F095 /* AnyCodableTests.swift */; };
		3F03982524BE61520019F095 /* ThreadSafeArrayTests.swift in Sources */ = {isa = PBXBuildFile; fileRef = 3F03981224BE61520019F095 /* ThreadSafeArrayTests.swift */; };
		3F03982624BE61520019F095 /* URLEncoderTests.swift in Sources */ = {isa = PBXBuildFile; fileRef = 3F03981324BE61520019F095 /* URLEncoderTests.swift */; };
		3F03982724BE61520019F095 /* ThreadSafeDictionaryTests.swift in Sources */ = {isa = PBXBuildFile; fileRef = 3F03981424BE61520019F095 /* ThreadSafeDictionaryTests.swift */; };
		3F03983824BE62AA0019F095 /* TestRules.zip in Resources */ = {isa = PBXBuildFile; fileRef = 3F03983424BE62AA0019F095 /* TestRules.zip */; };
		3F03983924BE62AA0019F095 /* TestImage.png in Resources */ = {isa = PBXBuildFile; fileRef = 3F03983524BE62AA0019F095 /* TestImage.png */; };
		3F03983A24BE62AA0019F095 /* ADBMobileConfig.json in Resources */ = {isa = PBXBuildFile; fileRef = 3F03983624BE62AA0019F095 /* ADBMobileConfig.json */; };
		3F03983B24BE62AA0019F095 /* TestConfig.json in Resources */ = {isa = PBXBuildFile; fileRef = 3F03983724BE62AA0019F095 /* TestConfig.json */; };
		3F03984224BE65170019F095 /* AEPServices.framework in Frameworks */ = {isa = PBXBuildFile; fileRef = 3F03978724BE5DD30019F095 /* AEPServices.framework */; };
		3F03985524C0008D0019F095 /* AEPEventHub.framework in Frameworks */ = {isa = PBXBuildFile; fileRef = 3F03984C24C0008D0019F095 /* AEPEventHub.framework */; };
		3F03985C24C0008D0019F095 /* AEPEventHub.h in Headers */ = {isa = PBXBuildFile; fileRef = 3F03984E24C0008D0019F095 /* AEPEventHub.h */; settings = {ATTRIBUTES = (Public, ); }; };
		3F03987D24C001350019F095 /* EventHubConstants.swift in Sources */ = {isa = PBXBuildFile; fileRef = 3F03986424C001350019F095 /* EventHubConstants.swift */; };
		3F03987E24C001350019F095 /* ExtensionContainer.swift in Sources */ = {isa = PBXBuildFile; fileRef = 3F03986524C001350019F095 /* ExtensionContainer.swift */; };
		3F03987F24C001350019F095 /* Event.swift in Sources */ = {isa = PBXBuildFile; fileRef = 3F03986624C001350019F095 /* Event.swift */; };
		3F03988024C001350019F095 /* AEPError.swift in Sources */ = {isa = PBXBuildFile; fileRef = 3F03986724C001350019F095 /* AEPError.swift */; };
		3F03988124C001350019F095 /* SharedState.swift in Sources */ = {isa = PBXBuildFile; fileRef = 3F03986824C001350019F095 /* SharedState.swift */; };
		3F03988224C001350019F095 /* EventHub.swift in Sources */ = {isa = PBXBuildFile; fileRef = 3F03986924C001350019F095 /* EventHub.swift */; };
		3F03988324C001350019F095 /* ExtensionRuntime.swift in Sources */ = {isa = PBXBuildFile; fileRef = 3F03986A24C001350019F095 /* ExtensionRuntime.swift */; };
		3F03988424C001350019F095 /* EventType.swift in Sources */ = {isa = PBXBuildFile; fileRef = 3F03986B24C001350019F095 /* EventType.swift */; };
		3F03988524C001350019F095 /* EventHubError.swift in Sources */ = {isa = PBXBuildFile; fileRef = 3F03986C24C001350019F095 /* EventHubError.swift */; };
		3F03988624C001350019F095 /* EventSource.swift in Sources */ = {isa = PBXBuildFile; fileRef = 3F03986D24C001350019F095 /* EventSource.swift */; };
		3F03988724C001350019F095 /* EventListenerContainer.swift in Sources */ = {isa = PBXBuildFile; fileRef = 3F03986E24C001350019F095 /* EventListenerContainer.swift */; };
		3F03988824C001350019F095 /* Extension.swift in Sources */ = {isa = PBXBuildFile; fileRef = 3F03986F24C001350019F095 /* Extension.swift */; };
		3F03988924C001350019F095 /* AEPConfiguration.swift in Sources */ = {isa = PBXBuildFile; fileRef = 3F03987124C001350019F095 /* AEPConfiguration.swift */; };
		3F03988A24C001350019F095 /* ConfigurationConstants.swift in Sources */ = {isa = PBXBuildFile; fileRef = 3F03987224C001350019F095 /* ConfigurationConstants.swift */; };
		3F03988B24C001350019F095 /* ConfigurationState.swift in Sources */ = {isa = PBXBuildFile; fileRef = 3F03987324C001350019F095 /* ConfigurationState.swift */; };
		3F03988C24C001350019F095 /* LaunchIDManager.swift in Sources */ = {isa = PBXBuildFile; fileRef = 3F03987424C001350019F095 /* LaunchIDManager.swift */; };
		3F03988D24C001350019F095 /* Event+Configuration.swift in Sources */ = {isa = PBXBuildFile; fileRef = 3F03987524C001350019F095 /* Event+Configuration.swift */; };
		3F03988F24C001350019F095 /* ConfigurationDownloadable.swift in Sources */ = {isa = PBXBuildFile; fileRef = 3F03987724C001350019F095 /* ConfigurationDownloadable.swift */; };
		3F03989024C001350019F095 /* CachedConfiguration.swift in Sources */ = {isa = PBXBuildFile; fileRef = 3F03987824C001350019F095 /* CachedConfiguration.swift */; };
		3F03989124C001350019F095 /* ConfigurationDownloader.swift in Sources */ = {isa = PBXBuildFile; fileRef = 3F03987924C001350019F095 /* ConfigurationDownloader.swift */; };
		3F03989324C001350019F095 /* PrivacyStatus.swift in Sources */ = {isa = PBXBuildFile; fileRef = 3F03987B24C001350019F095 /* PrivacyStatus.swift */; };
		3FE6DD4424C546C00065EA05 /* EventHubTests.swift in Sources */ = {isa = PBXBuildFile; fileRef = 3FE6DD3A24C546A90065EA05 /* EventHubTests.swift */; };
		3FE6DD4524C546C30065EA05 /* SharedStateTest.swift in Sources */ = {isa = PBXBuildFile; fileRef = 3FE6DD3924C546A90065EA05 /* SharedStateTest.swift */; };
		3FE6DD4624C546CD0065EA05 /* TestableExtensionRuntime.swift in Sources */ = {isa = PBXBuildFile; fileRef = 3FE6DD3224C546A90065EA05 /* TestableExtensionRuntime.swift */; };
		3FE6DD4724C546CD0065EA05 /* ConfigurationFunctionalTests.swift in Sources */ = {isa = PBXBuildFile; fileRef = 3FE6DD3324C546A90065EA05 /* ConfigurationFunctionalTests.swift */; };
		3FE6DD4924C546CD0065EA05 /* ConfigurationStateTests.swift in Sources */ = {isa = PBXBuildFile; fileRef = 3FE6DD3524C546A90065EA05 /* ConfigurationStateTests.swift */; };
		3FE6DD4A24C546CD0065EA05 /* ConfigurationDownloaderTests.swift in Sources */ = {isa = PBXBuildFile; fileRef = 3FE6DD3624C546A90065EA05 /* ConfigurationDownloaderTests.swift */; };
		3FE6DD6124C547670065EA05 /* MockConfigurationDownloader.swift in Sources */ = {isa = PBXBuildFile; fileRef = 3FE6DD4D24C5475B0065EA05 /* MockConfigurationDownloader.swift */; };
		3FE6DD6224C547670065EA05 /* MockNetworkServiceOverrider.swift in Sources */ = {isa = PBXBuildFile; fileRef = 3FE6DD4E24C5475B0065EA05 /* MockNetworkServiceOverrider.swift */; };
		3FE6DD6424C547670065EA05 /* EventHub+Testable.swift in Sources */ = {isa = PBXBuildFile; fileRef = 3FE6DD5024C5475B0065EA05 /* EventHub+Testable.swift */; };
		3FE6DD6924C547670065EA05 /* SharedStateTestHelper.swift in Sources */ = {isa = PBXBuildFile; fileRef = 3FE6DD5524C5475B0065EA05 /* SharedStateTestHelper.swift */; };
		3FE6DD6A24C547670065EA05 /* MockConfigurationDownloaderNetworkService.swift in Sources */ = {isa = PBXBuildFile; fileRef = 3FE6DD5624C5475B0065EA05 /* MockConfigurationDownloaderNetworkService.swift */; };
		3FE6DD6F24C547F50065EA05 /* SlowMockExtension.swift in Sources */ = {isa = PBXBuildFile; fileRef = 3FE6DD6C24C547F50065EA05 /* SlowMockExtension.swift */; };
		3FE6DD7024C547F50065EA05 /* MockExtension.swift in Sources */ = {isa = PBXBuildFile; fileRef = 3FE6DD6D24C547F50065EA05 /* MockExtension.swift */; };
		3FE6DD7124C547F50065EA05 /* MockExtensionTwo.swift in Sources */ = {isa = PBXBuildFile; fileRef = 3FE6DD6E24C547F50065EA05 /* MockExtensionTwo.swift */; };
		3FE6DD7424C548220065EA05 /* ADBMobileConfig.json in Resources */ = {isa = PBXBuildFile; fileRef = 3FE6DD7324C548220065EA05 /* ADBMobileConfig.json */; };
		3FE6DD7A24C54CDC0065EA05 /* TestableExtensionRuntime.swift in Sources */ = {isa = PBXBuildFile; fileRef = 3FE6DD7924C54CDC0065EA05 /* TestableExtensionRuntime.swift */; };
		3FE6DD7B24C54D0B0065EA05 /* Extension+Register.swift in Sources */ = {isa = PBXBuildFile; fileRef = 3FE6DD7724C54C230065EA05 /* Extension+Register.swift */; };
		3FE6DD7D24C54DF10065EA05 /* AEPCore+Configuration.swift in Sources */ = {isa = PBXBuildFile; fileRef = 3FE6DD7C24C54DF10065EA05 /* AEPCore+Configuration.swift */; };
		3FE6DD7F24C54E260065EA05 /* CoreConstants.swift in Sources */ = {isa = PBXBuildFile; fileRef = 3FE6DD7E24C54E260065EA05 /* CoreConstants.swift */; };
		3FE6DD8024C54F1D0065EA05 /* LaunchIDManagerTests.swift in Sources */ = {isa = PBXBuildFile; fileRef = 3FE6DD3824C546A90065EA05 /* LaunchIDManagerTests.swift */; };
		3FE6DD8224C5EA330065EA05 /* AEPCore+ConfigurationTests.swift in Sources */ = {isa = PBXBuildFile; fileRef = 3FE6DD8124C5EA330065EA05 /* AEPCore+ConfigurationTests.swift */; };
		3FE6DDB724C62C4A0065EA05 /* AEPServicesMock.framework in Frameworks */ = {isa = PBXBuildFile; fileRef = 3FE6DDA924C62C090065EA05 /* AEPServicesMock.framework */; };
		3FE6DDBA24C62CAF0065EA05 /* AEPServicesMock.framework in Frameworks */ = {isa = PBXBuildFile; fileRef = 3FE6DDA924C62C090065EA05 /* AEPServicesMock.framework */; };
		3FE6DDBC24C62DA80065EA05 /* AEPServicesMock.framework in Frameworks */ = {isa = PBXBuildFile; fileRef = 3FE6DDA924C62C090065EA05 /* AEPServicesMock.framework */; };
		3FE6DDDA24C62EE60065EA05 /* AEPLifecycle.framework in Frameworks */ = {isa = PBXBuildFile; fileRef = 3FE6DDD124C62EE60065EA05 /* AEPLifecycle.framework */; };
		3FE6DDE124C62EE60065EA05 /* AEPLifecycle.h in Headers */ = {isa = PBXBuildFile; fileRef = 3FE6DDD324C62EE60065EA05 /* AEPLifecycle.h */; settings = {ATTRIBUTES = (Public, ); }; };
		3FE6DDF024C62F610065EA05 /* AEPServicesMock.h in Headers */ = {isa = PBXBuildFile; fileRef = 3FE6DDE824C62F610065EA05 /* AEPServicesMock.h */; settings = {ATTRIBUTES = (Public, ); }; };
		3FE6DDF124C62F610065EA05 /* MockNetworkServiceOverrider.swift in Sources */ = {isa = PBXBuildFile; fileRef = 3FE6DDE924C62F610065EA05 /* MockNetworkServiceOverrider.swift */; };
		3FE6DDF224C62F610065EA05 /* MockTask.swift in Sources */ = {isa = PBXBuildFile; fileRef = 3FE6DDEA24C62F610065EA05 /* MockTask.swift */; };
		3FE6DDF324C62F610065EA05 /* MockDataStore.swift in Sources */ = {isa = PBXBuildFile; fileRef = 3FE6DDEB24C62F610065EA05 /* MockDataStore.swift */; };
		3FE6DDF524C62F620065EA05 /* MockURLSession.swift in Sources */ = {isa = PBXBuildFile; fileRef = 3FE6DDED24C62F610065EA05 /* MockURLSession.swift */; };
		3FE6DDF624C62F620065EA05 /* MockSystemInfoService.swift in Sources */ = {isa = PBXBuildFile; fileRef = 3FE6DDEE24C62F610065EA05 /* MockSystemInfoService.swift */; };
		3FE6DDF724C62F620065EA05 /* MockDataQueue.swift in Sources */ = {isa = PBXBuildFile; fileRef = 3FE6DDEF24C62F610065EA05 /* MockDataQueue.swift */; };
		3FE6DDFF24C630DF0065EA05 /* LifecycleMetricsBuilderTests.swift in Sources */ = {isa = PBXBuildFile; fileRef = 3FE6DDF824C630DE0065EA05 /* LifecycleMetricsBuilderTests.swift */; };
		3FE6DE0024C630DF0065EA05 /* LifecycleContextDataTests.swift in Sources */ = {isa = PBXBuildFile; fileRef = 3FE6DDF924C630DE0065EA05 /* LifecycleContextDataTests.swift */; };
		3FE6DE0224C630DF0065EA05 /* LifecycleMetricsTests.swift in Sources */ = {isa = PBXBuildFile; fileRef = 3FE6DDFB24C630DE0065EA05 /* LifecycleMetricsTests.swift */; };
		3FE6DE0324C630DF0065EA05 /* LifecycleFunctionalTests.swift in Sources */ = {isa = PBXBuildFile; fileRef = 3FE6DDFC24C630DE0065EA05 /* LifecycleFunctionalTests.swift */; };
		3FE6DE0424C630DF0065EA05 /* LifecycleStateTests.swift in Sources */ = {isa = PBXBuildFile; fileRef = 3FE6DDFD24C630DE0065EA05 /* LifecycleStateTests.swift */; };
		3FE6DE0524C630DF0065EA05 /* LifecycleSessionTests.swift in Sources */ = {isa = PBXBuildFile; fileRef = 3FE6DDFE24C630DE0065EA05 /* LifecycleSessionTests.swift */; };
		3FE6DE0E24C630EB0065EA05 /* LifecycleState.swift in Sources */ = {isa = PBXBuildFile; fileRef = 3FE6DE0624C630EA0065EA05 /* LifecycleState.swift */; };
		3FE6DE0F24C630EB0065EA05 /* LifecycleMetrics.swift in Sources */ = {isa = PBXBuildFile; fileRef = 3FE6DE0724C630EB0065EA05 /* LifecycleMetrics.swift */; };
		3FE6DE1024C630EB0065EA05 /* Event+Lifecycle.swift in Sources */ = {isa = PBXBuildFile; fileRef = 3FE6DE0824C630EB0065EA05 /* Event+Lifecycle.swift */; };
		3FE6DE1224C630EB0065EA05 /* AEPLifecycle.swift in Sources */ = {isa = PBXBuildFile; fileRef = 3FE6DE0A24C630EB0065EA05 /* AEPLifecycle.swift */; };
		3FE6DE1324C630EB0065EA05 /* LifecycleContextData.swift in Sources */ = {isa = PBXBuildFile; fileRef = 3FE6DE0B24C630EB0065EA05 /* LifecycleContextData.swift */; };
		3FE6DE1424C630EB0065EA05 /* LifecycleConstants.swift in Sources */ = {isa = PBXBuildFile; fileRef = 3FE6DE0C24C630EB0065EA05 /* LifecycleConstants.swift */; };
		3FE6DE1524C630EB0065EA05 /* LifecycleMetricsBuilder.swift in Sources */ = {isa = PBXBuildFile; fileRef = 3FE6DE0D24C630EB0065EA05 /* LifecycleMetricsBuilder.swift */; };
		3FE6DE1724C631100065EA05 /* LifecycleSession.swift in Sources */ = {isa = PBXBuildFile; fileRef = 3FE6DE1624C631100065EA05 /* LifecycleSession.swift */; };
		3FE6DE1924C631B00065EA05 /* AEPCore+Lifecycle.swift in Sources */ = {isa = PBXBuildFile; fileRef = 3FE6DE1824C631B00065EA05 /* AEPCore+Lifecycle.swift */; };
		3FE6DE1E24C632450065EA05 /* Lifecycle.swift in Sources */ = {isa = PBXBuildFile; fileRef = 3FE6DE1D24C632450065EA05 /* Lifecycle.swift */; };
		3FE6DE2924C63B520065EA05 /* Configuration.swift in Sources */ = {isa = PBXBuildFile; fileRef = 3FE6DE2824C63B520065EA05 /* Configuration.swift */; };
		3FE6DE3824C642330065EA05 /* AEPIdentity.framework in Frameworks */ = {isa = PBXBuildFile; fileRef = 3FE6DE2F24C642330065EA05 /* AEPIdentity.framework */; };
		3FE6DE3F24C642330065EA05 /* AEPIdentity.h in Headers */ = {isa = PBXBuildFile; fileRef = 3FE6DE3124C642330065EA05 /* AEPIdentity.h */; settings = {ATTRIBUTES = (Public, ); }; };
		3FE6DE5924C643060065EA05 /* MobileVisitorAuthenticationState.swift in Sources */ = {isa = PBXBuildFile; fileRef = 3FE6DE4624C643050065EA05 /* MobileVisitorAuthenticationState.swift */; };
		3FE6DE5A24C643060065EA05 /* URLQueryItem+Identity.swift in Sources */ = {isa = PBXBuildFile; fileRef = 3FE6DE4724C643050065EA05 /* URLQueryItem+Identity.swift */; };
		3FE6DE5B24C643060065EA05 /* IdentityProperties.swift in Sources */ = {isa = PBXBuildFile; fileRef = 3FE6DE4824C643050065EA05 /* IdentityProperties.swift */; };
		3FE6DE5C24C643060065EA05 /* AEPIdentity+Identity.swift in Sources */ = {isa = PBXBuildFile; fileRef = 3FE6DE4924C643050065EA05 /* AEPIdentity+Identity.swift */; };
		3FE6DE5D24C643060065EA05 /* IdentityConstants.swift in Sources */ = {isa = PBXBuildFile; fileRef = 3FE6DE4A24C643050065EA05 /* IdentityConstants.swift */; };
		3FE6DE5E24C643060065EA05 /* Identity.swift in Sources */ = {isa = PBXBuildFile; fileRef = 3FE6DE4B24C643050065EA05 /* Identity.swift */; };
		3FE6DE5F24C643060065EA05 /* NetworkService+Identity.swift in Sources */ = {isa = PBXBuildFile; fileRef = 3FE6DE4C24C643050065EA05 /* NetworkService+Identity.swift */; };
		3FE6DE6024C643060065EA05 /* IdentityState.swift in Sources */ = {isa = PBXBuildFile; fileRef = 3FE6DE4D24C643050065EA05 /* IdentityState.swift */; };
		3FE6DE6124C643060065EA05 /* MID.swift in Sources */ = {isa = PBXBuildFile; fileRef = 3FE6DE4E24C643060065EA05 /* MID.swift */; };
		3FE6DE6224C643060065EA05 /* Event+Identity.swift in Sources */ = {isa = PBXBuildFile; fileRef = 3FE6DE4F24C643060065EA05 /* Event+Identity.swift */; };
		3FE6DE6324C643060065EA05 /* CustomIdentity.swift in Sources */ = {isa = PBXBuildFile; fileRef = 3FE6DE5024C643060065EA05 /* CustomIdentity.swift */; };
		3FE6DE6424C643060065EA05 /* IdentityHit.swift in Sources */ = {isa = PBXBuildFile; fileRef = 3FE6DE5124C643060065EA05 /* IdentityHit.swift */; };
		3FE6DE6524C643060065EA05 /* URLAppender.swift in Sources */ = {isa = PBXBuildFile; fileRef = 3FE6DE5224C643060065EA05 /* URLAppender.swift */; };
		3FE6DE6624C643060065EA05 /* MobileIdentities.swift in Sources */ = {isa = PBXBuildFile; fileRef = 3FE6DE5324C643060065EA05 /* MobileIdentities.swift */; };
		3FE6DE6724C643060065EA05 /* IdentityHitResponse.swift in Sources */ = {isa = PBXBuildFile; fileRef = 3FE6DE5424C643060065EA05 /* IdentityHitResponse.swift */; };
		3FE6DE6824C643060065EA05 /* IdentityHitProcessor.swift in Sources */ = {isa = PBXBuildFile; fileRef = 3FE6DE5524C643060065EA05 /* IdentityHitProcessor.swift */; };
		3FE6DE6924C643060065EA05 /* AEPIdentity.swift in Sources */ = {isa = PBXBuildFile; fileRef = 3FE6DE5624C643060065EA05 /* AEPIdentity.swift */; };
		3FE6DE6A24C643060065EA05 /* Identifiable.swift in Sources */ = {isa = PBXBuildFile; fileRef = 3FE6DE5724C643060065EA05 /* Identifiable.swift */; };
		3FE6DE6B24C643060065EA05 /* URL+Identity.swift in Sources */ = {isa = PBXBuildFile; fileRef = 3FE6DE5824C643060065EA05 /* URL+Identity.swift */; };
		3FE6DE7824C643620065EA05 /* MIDTests.swift in Sources */ = {isa = PBXBuildFile; fileRef = 3FE6DE6C24C643610065EA05 /* MIDTests.swift */; };
		3FE6DE7924C643620065EA05 /* MobileIdentitiesTests.swift in Sources */ = {isa = PBXBuildFile; fileRef = 3FE6DE6D24C643610065EA05 /* MobileIdentitiesTests.swift */; };
		3FE6DE7A24C643620065EA05 /* URL+IdentityTests.swift in Sources */ = {isa = PBXBuildFile; fileRef = 3FE6DE6E24C643610065EA05 /* URL+IdentityTests.swift */; };
		3FE6DE7B24C643620065EA05 /* URLQueryItem+IdentityTests.swift in Sources */ = {isa = PBXBuildFile; fileRef = 3FE6DE6F24C643610065EA05 /* URLQueryItem+IdentityTests.swift */; };
		3FE6DE7C24C643620065EA05 /* IdentityStateTests.swift in Sources */ = {isa = PBXBuildFile; fileRef = 3FE6DE7024C643620065EA05 /* IdentityStateTests.swift */; };
		3FE6DE7D24C643620065EA05 /* AEPIdentity+IdentityTests.swift in Sources */ = {isa = PBXBuildFile; fileRef = 3FE6DE7124C643620065EA05 /* AEPIdentity+IdentityTests.swift */; };
		3FE6DE7E24C643620065EA05 /* URLAppenderTests.swift in Sources */ = {isa = PBXBuildFile; fileRef = 3FE6DE7224C643620065EA05 /* URLAppenderTests.swift */; };
		3FE6DE7F24C643620065EA05 /* IdentityHitProcessorTests.swift in Sources */ = {isa = PBXBuildFile; fileRef = 3FE6DE7324C643620065EA05 /* IdentityHitProcessorTests.swift */; };
		3FE6DE8024C643620065EA05 /* IdentityHitResponseTests.swift in Sources */ = {isa = PBXBuildFile; fileRef = 3FE6DE7424C643620065EA05 /* IdentityHitResponseTests.swift */; };
		3FE6DE8124C643620065EA05 /* NetworkService+IdentityTests.swift in Sources */ = {isa = PBXBuildFile; fileRef = 3FE6DE7524C643620065EA05 /* NetworkService+IdentityTests.swift */; };
		3FE6DE8224C643620065EA05 /* AEPIdentityTests.swift in Sources */ = {isa = PBXBuildFile; fileRef = 3FE6DE7624C643620065EA05 /* AEPIdentityTests.swift */; };
		3FE6DE8324C643620065EA05 /* IdentityPropertiesTests.swift in Sources */ = {isa = PBXBuildFile; fileRef = 3FE6DE7724C643620065EA05 /* IdentityPropertiesTests.swift */; };
		3FE6DE8824C643EA0065EA05 /* TestableExtensionRuntime.swift in Sources */ = {isa = PBXBuildFile; fileRef = 3FE6DE8724C643EA0065EA05 /* TestableExtensionRuntime.swift */; };
		7861452624C74D8F004CB317 /* RulesDownloader.swift in Sources */ = {isa = PBXBuildFile; fileRef = 7861452424C74D8F004CB317 /* RulesDownloader.swift */; };
		7861452724C74D8F004CB317 /* RulesLoader.swift in Sources */ = {isa = PBXBuildFile; fileRef = 7861452524C74D8F004CB317 /* RulesLoader.swift */; };
		7861452924C74D9B004CB317 /* CachedRules.swift in Sources */ = {isa = PBXBuildFile; fileRef = 7861452824C74D9A004CB317 /* CachedRules.swift */; };
		7861452B24C74F56004CB317 /* testRulesDownloader.zip in Resources */ = {isa = PBXBuildFile; fileRef = 7861452A24C74F56004CB317 /* testRulesDownloader.zip */; };
		7861452D24C74F75004CB317 /* MockRulesDownloaderNetworkService.swift in Sources */ = {isa = PBXBuildFile; fileRef = 7861452C24C74F75004CB317 /* MockRulesDownloaderNetworkService.swift */; };
		7861452F24C7502B004CB317 /* MockUnzipper.swift in Sources */ = {isa = PBXBuildFile; fileRef = 7861452E24C7502B004CB317 /* MockUnzipper.swift */; };
		7861453124C75057004CB317 /* MockDiskCache.swift in Sources */ = {isa = PBXBuildFile; fileRef = 7861453024C75056004CB317 /* MockDiskCache.swift */; };
		7861453324C7512A004CB317 /* RulesDownloaderTests.swift in Sources */ = {isa = PBXBuildFile; fileRef = 7861453224C7512A004CB317 /* RulesDownloaderTests.swift */; };
		78A6425D2489817A004B4E46 /* TestRules.zip in Resources */ = {isa = PBXBuildFile; fileRef = 78A6425C2489817A004B4E46 /* TestRules.zip */; };
		78D754F2244511D100DB9124 /* TestConfig.json in Resources */ = {isa = PBXBuildFile; fileRef = 78D754F1244511D100DB9124 /* TestConfig.json */; };
		78DEFEF1244A183400D7E9FB /* TestImage.png in Resources */ = {isa = PBXBuildFile; fileRef = 78DEFEF0244A183400D7E9FB /* TestImage.png */; };
/* End PBXBuildFile section */

/* Begin PBXContainerItemProxy section */
		21CAC0E12422917600C11388 /* PBXContainerItemProxy */ = {
			isa = PBXContainerItemProxy;
			containerPortal = 21CAC0CD2422917600C11388 /* Project object */;
			proxyType = 1;
			remoteGlobalIDString = 21CAC0D52422917600C11388;
			remoteInfo = AEPCore;
		};
		3F03979124BE5DD30019F095 /* PBXContainerItemProxy */ = {
			isa = PBXContainerItemProxy;
			containerPortal = 21CAC0CD2422917600C11388 /* Project object */;
			proxyType = 1;
			remoteGlobalIDString = 3F03978624BE5DD30019F095;
			remoteInfo = AEPServices;
		};
		3F03983C24BE63570019F095 /* PBXContainerItemProxy */ = {
			isa = PBXContainerItemProxy;
			containerPortal = 21CAC0CD2422917600C11388 /* Project object */;
			proxyType = 1;
			remoteGlobalIDString = 3F03978624BE5DD30019F095;
			remoteInfo = AEPServices;
		};
		3F03984024BE65120019F095 /* PBXContainerItemProxy */ = {
			isa = PBXContainerItemProxy;
			containerPortal = 21CAC0CD2422917600C11388 /* Project object */;
			proxyType = 1;
			remoteGlobalIDString = 3F03978624BE5DD30019F095;
			remoteInfo = AEPServices;
		};
		3F03985624C0008D0019F095 /* PBXContainerItemProxy */ = {
			isa = PBXContainerItemProxy;
			containerPortal = 21CAC0CD2422917600C11388 /* Project object */;
			proxyType = 1;
			remoteGlobalIDString = 3F03984B24C0008C0019F095;
			remoteInfo = AEPEventHub;
		};
		3F03989524C001400019F095 /* PBXContainerItemProxy */ = {
			isa = PBXContainerItemProxy;
			containerPortal = 21CAC0CD2422917600C11388 /* Project object */;
			proxyType = 1;
			remoteGlobalIDString = 3F03978624BE5DD30019F095;
			remoteInfo = AEPServices;
		};
		3FE6DD7524C5490D0065EA05 /* PBXContainerItemProxy */ = {
			isa = PBXContainerItemProxy;
			containerPortal = 21CAC0CD2422917600C11388 /* Project object */;
			proxyType = 1;
			remoteGlobalIDString = 3F03984B24C0008C0019F095;
			remoteInfo = AEPEventHub;
		};
		3FE6DDBD24C62DAB0065EA05 /* PBXContainerItemProxy */ = {
			isa = PBXContainerItemProxy;
			containerPortal = 21CAC0CD2422917600C11388 /* Project object */;
			proxyType = 1;
			remoteGlobalIDString = 3FE6DDA824C62C090065EA05;
			remoteInfo = AEPServicesMock;
		};
		3FE6DDDB24C62EE60065EA05 /* PBXContainerItemProxy */ = {
			isa = PBXContainerItemProxy;
			containerPortal = 21CAC0CD2422917600C11388 /* Project object */;
			proxyType = 1;
			remoteGlobalIDString = 3FE6DDD024C62EE60065EA05;
			remoteInfo = AEPLifecycle;
		};
		3FE6DE1B24C631FB0065EA05 /* PBXContainerItemProxy */ = {
			isa = PBXContainerItemProxy;
			containerPortal = 21CAC0CD2422917600C11388 /* Project object */;
			proxyType = 1;
			remoteGlobalIDString = 3FE6DDD024C62EE60065EA05;
			remoteInfo = AEPLifecycle;
		};
		3FE6DE2024C6345A0065EA05 /* PBXContainerItemProxy */ = {
			isa = PBXContainerItemProxy;
			containerPortal = 21CAC0CD2422917600C11388 /* Project object */;
			proxyType = 1;
			remoteGlobalIDString = 3F03978624BE5DD30019F095;
			remoteInfo = AEPServices;
		};
		3FE6DE2224C634660065EA05 /* PBXContainerItemProxy */ = {
			isa = PBXContainerItemProxy;
			containerPortal = 21CAC0CD2422917600C11388 /* Project object */;
			proxyType = 1;
			remoteGlobalIDString = 3F03984B24C0008C0019F095;
			remoteInfo = AEPEventHub;
		};
		3FE6DE2424C634660065EA05 /* PBXContainerItemProxy */ = {
			isa = PBXContainerItemProxy;
			containerPortal = 21CAC0CD2422917600C11388 /* Project object */;
			proxyType = 1;
			remoteGlobalIDString = 3F03978624BE5DD30019F095;
			remoteInfo = AEPServices;
		};
		3FE6DE2624C634B50065EA05 /* PBXContainerItemProxy */ = {
			isa = PBXContainerItemProxy;
			containerPortal = 21CAC0CD2422917600C11388 /* Project object */;
			proxyType = 1;
			remoteGlobalIDString = 3FE6DDA824C62C090065EA05;
			remoteInfo = AEPServicesMock;
		};
		3FE6DE3924C642330065EA05 /* PBXContainerItemProxy */ = {
			isa = PBXContainerItemProxy;
			containerPortal = 21CAC0CD2422917600C11388 /* Project object */;
			proxyType = 1;
			remoteGlobalIDString = 3FE6DE2E24C642330065EA05;
			remoteInfo = AEPIdentity;
		};
		3FE6DE8424C6437F0065EA05 /* PBXContainerItemProxy */ = {
			isa = PBXContainerItemProxy;
			containerPortal = 21CAC0CD2422917600C11388 /* Project object */;
			proxyType = 1;
			remoteGlobalIDString = 3FE6DDA824C62C090065EA05;
			remoteInfo = AEPServicesMock;
		};
		3FE6DE8924C646360065EA05 /* PBXContainerItemProxy */ = {
			isa = PBXContainerItemProxy;
			containerPortal = 21CAC0CD2422917600C11388 /* Project object */;
			proxyType = 1;
			remoteGlobalIDString = 3F03978624BE5DD30019F095;
			remoteInfo = AEPServices;
		};
		3FE6DE8B24C6463B0065EA05 /* PBXContainerItemProxy */ = {
			isa = PBXContainerItemProxy;
			containerPortal = 21CAC0CD2422917600C11388 /* Project object */;
			proxyType = 1;
			remoteGlobalIDString = 3F03984B24C0008C0019F095;
			remoteInfo = AEPEventHub;
		};
/* End PBXContainerItemProxy section */

/* Begin PBXFileReference section */
		21315BB424575ED200D1B254 /* AEPCore.swift */ = {isa = PBXFileReference; lastKnownFileType = sourcecode.swift; name = AEPCore.swift; path = Sources/AEPCore.swift; sourceTree = "<group>"; };
		2131A1B32465D81E00F1392D /* EventHub+Testable.swift */ = {isa = PBXFileReference; fileEncoding = 4; lastKnownFileType = sourcecode.swift; path = "EventHub+Testable.swift"; sourceTree = "<group>"; };
		213C8BD424252302009F780A /* MockExtension.swift */ = {isa = PBXFileReference; lastKnownFileType = sourcecode.swift; path = MockExtension.swift; sourceTree = "<group>"; };
		213E87B82433E9BD00033447 /* SharedStateTestHelper.swift */ = {isa = PBXFileReference; lastKnownFileType = sourcecode.swift; path = SharedStateTestHelper.swift; sourceTree = "<group>"; };
		214149C52429A39B00FCE512 /* SlowMockExtension.swift */ = {isa = PBXFileReference; lastKnownFileType = sourcecode.swift; path = SlowMockExtension.swift; sourceTree = "<group>"; };
		215AA6222465E06600CEB4F4 /* ADBMobileConfig.json */ = {isa = PBXFileReference; lastKnownFileType = text.json; path = ADBMobileConfig.json; sourceTree = "<group>"; };
		215C859B24C6492800CCCD26 /* MockHitQueue.swift */ = {isa = PBXFileReference; fileEncoding = 4; lastKnownFileType = sourcecode.swift; name = MockHitQueue.swift; path = AEPServices/Mocks/MockHitQueue.swift; sourceTree = SOURCE_ROOT; };
		215C859C24C6492800CCCD26 /* MockHitProcessor.swift */ = {isa = PBXFileReference; fileEncoding = 4; lastKnownFileType = sourcecode.swift; name = MockHitProcessor.swift; path = AEPServices/Mocks/MockHitProcessor.swift; sourceTree = SOURCE_ROOT; };
		21629DB12461CC48009D05BF /* AEPCore+LifecycleTests.swift */ = {isa = PBXFileReference; lastKnownFileType = sourcecode.swift; path = "AEPCore+LifecycleTests.swift"; sourceTree = "<group>"; };
		218194842489D3D7004F869A /* MockDataStore.swift */ = {isa = PBXFileReference; lastKnownFileType = sourcecode.swift; path = MockDataStore.swift; sourceTree = "<group>"; };
		2198671724C6557700FD2D84 /* EventHubPlaceholderExtension.swift */ = {isa = PBXFileReference; fileEncoding = 4; lastKnownFileType = sourcecode.swift; path = EventHubPlaceholderExtension.swift; sourceTree = "<group>"; };
		21CAC0D62422917600C11388 /* AEPCore.framework */ = {isa = PBXFileReference; explicitFileType = wrapper.framework; includeInIndex = 0; path = AEPCore.framework; sourceTree = BUILT_PRODUCTS_DIR; };
		21CAC0D92422917600C11388 /* AEPCore.h */ = {isa = PBXFileReference; lastKnownFileType = sourcecode.c.h; path = AEPCore.h; sourceTree = "<group>"; };
		21CAC0DA2422917600C11388 /* Info.plist */ = {isa = PBXFileReference; lastKnownFileType = text.plist; path = Info.plist; sourceTree = "<group>"; };
		21CAC0DF2422917600C11388 /* AEPCoreTests.xctest */ = {isa = PBXFileReference; explicitFileType = wrapper.cfbundle; includeInIndex = 0; path = AEPCoreTests.xctest; sourceTree = BUILT_PRODUCTS_DIR; };
		21CAC0E42422917600C11388 /* AEPCoreTests.swift */ = {isa = PBXFileReference; lastKnownFileType = sourcecode.swift; path = AEPCoreTests.swift; sourceTree = "<group>"; };
		21CAC0E62422917600C11388 /* Info.plist */ = {isa = PBXFileReference; lastKnownFileType = text.plist.xml; path = Info.plist; sourceTree = "<group>"; };
		21F9174B2433E429000743E3 /* MockExtensionTwo.swift */ = {isa = PBXFileReference; lastKnownFileType = sourcecode.swift; path = MockExtensionTwo.swift; sourceTree = "<group>"; };
		3F03978724BE5DD30019F095 /* AEPServices.framework */ = {isa = PBXFileReference; explicitFileType = wrapper.framework; includeInIndex = 0; path = AEPServices.framework; sourceTree = BUILT_PRODUCTS_DIR; };
		3F03978F24BE5DD30019F095 /* AEPServicesTests.xctest */ = {isa = PBXFileReference; explicitFileType = wrapper.cfbundle; includeInIndex = 0; path = AEPServicesTests.xctest; sourceTree = BUILT_PRODUCTS_DIR; };
		3F03979624BE5DD30019F095 /* Info.plist */ = {isa = PBXFileReference; lastKnownFileType = text.plist.xml; path = Info.plist; sourceTree = "<group>"; };
		3F03979E24BE5FF30019F095 /* AEPServices.h */ = {isa = PBXFileReference; fileEncoding = 4; lastKnownFileType = sourcecode.c.h; path = AEPServices.h; sourceTree = "<group>"; };
		3F0397A024BE5FF30019F095 /* CacheService.swift */ = {isa = PBXFileReference; fileEncoding = 4; lastKnownFileType = sourcecode.swift; path = CacheService.swift; sourceTree = "<group>"; };
		3F0397A124BE5FF30019F095 /* Cache.swift */ = {isa = PBXFileReference; fileEncoding = 4; lastKnownFileType = sourcecode.swift; path = Cache.swift; sourceTree = "<group>"; };
		3F0397A224BE5FF30019F095 /* CacheEntry.swift */ = {isa = PBXFileReference; fileEncoding = 4; lastKnownFileType = sourcecode.swift; path = CacheEntry.swift; sourceTree = "<group>"; };
		3F0397A324BE5FF30019F095 /* DiskCacheService.swift */ = {isa = PBXFileReference; fileEncoding = 4; lastKnownFileType = sourcecode.swift; path = DiskCacheService.swift; sourceTree = "<group>"; };
		3F0397A424BE5FF30019F095 /* CacheExpiry.swift */ = {isa = PBXFileReference; fileEncoding = 4; lastKnownFileType = sourcecode.swift; path = CacheExpiry.swift; sourceTree = "<group>"; };
		3F0397A524BE5FF30019F095 /* AEPServiceProvider.swift */ = {isa = PBXFileReference; fileEncoding = 4; lastKnownFileType = sourcecode.swift; path = AEPServiceProvider.swift; sourceTree = "<group>"; };
		3F0397A724BE5FF30019F095 /* LoggingService.swift */ = {isa = PBXFileReference; fileEncoding = 4; lastKnownFileType = sourcecode.swift; path = LoggingService.swift; sourceTree = "<group>"; };
		3F0397A824BE5FF30019F095 /* Log.swift */ = {isa = PBXFileReference; fileEncoding = 4; lastKnownFileType = sourcecode.swift; path = Log.swift; sourceTree = "<group>"; };
		3F0397A924BE5FF30019F095 /* LogLevel.swift */ = {isa = PBXFileReference; fileEncoding = 4; lastKnownFileType = sourcecode.swift; path = LogLevel.swift; sourceTree = "<group>"; };
		3F0397AB24BE5FF30019F095 /* AEPNetworkService.swift */ = {isa = PBXFileReference; fileEncoding = 4; lastKnownFileType = sourcecode.swift; path = AEPNetworkService.swift; sourceTree = "<group>"; };
		3F0397AC24BE5FF30019F095 /* NetworkServiceConstants.swift */ = {isa = PBXFileReference; fileEncoding = 4; lastKnownFileType = sourcecode.swift; path = NetworkServiceConstants.swift; sourceTree = "<group>"; };
		3F0397AD24BE5FF30019F095 /* AEPLoggingService.swift */ = {isa = PBXFileReference; fileEncoding = 4; lastKnownFileType = sourcecode.swift; path = AEPLoggingService.swift; sourceTree = "<group>"; };
		3F0397AE24BE5FF30019F095 /* NetworkService.swift */ = {isa = PBXFileReference; fileEncoding = 4; lastKnownFileType = sourcecode.swift; path = NetworkService.swift; sourceTree = "<group>"; };
		3F0397AF24BE5FF30019F095 /* HttpMethod.swift */ = {isa = PBXFileReference; fileEncoding = 4; lastKnownFileType = sourcecode.swift; path = HttpMethod.swift; sourceTree = "<group>"; };
		3F0397B024BE5FF30019F095 /* HttpConnection.swift */ = {isa = PBXFileReference; fileEncoding = 4; lastKnownFileType = sourcecode.swift; path = HttpConnection.swift; sourceTree = "<group>"; };
		3F0397B124BE5FF30019F095 /* NetworkRequest.swift */ = {isa = PBXFileReference; fileEncoding = 4; lastKnownFileType = sourcecode.swift; path = NetworkRequest.swift; sourceTree = "<group>"; };
		3F0397B324BE5FF30019F095 /* AEPDataQueue.swift */ = {isa = PBXFileReference; fileEncoding = 4; lastKnownFileType = sourcecode.swift; path = AEPDataQueue.swift; sourceTree = "<group>"; };
		3F0397B424BE5FF30019F095 /* SQLiteWrapper.swift */ = {isa = PBXFileReference; fileEncoding = 4; lastKnownFileType = sourcecode.swift; path = SQLiteWrapper.swift; sourceTree = "<group>"; };
		3F0397B524BE5FF30019F095 /* DataQueue.swift */ = {isa = PBXFileReference; fileEncoding = 4; lastKnownFileType = sourcecode.swift; path = DataQueue.swift; sourceTree = "<group>"; };
		3F0397B624BE5FF30019F095 /* DataEntity.swift */ = {isa = PBXFileReference; fileEncoding = 4; lastKnownFileType = sourcecode.swift; path = DataEntity.swift; sourceTree = "<group>"; };
		3F0397B724BE5FF30019F095 /* AEPDataQueueService.swift */ = {isa = PBXFileReference; fileEncoding = 4; lastKnownFileType = sourcecode.swift; path = AEPDataQueueService.swift; sourceTree = "<group>"; };
		3F0397B824BE5FF30019F095 /* DataQueueService.swift */ = {isa = PBXFileReference; fileEncoding = 4; lastKnownFileType = sourcecode.swift; path = DataQueueService.swift; sourceTree = "<group>"; };
		3F0397B924BE5FF30019F095 /* Info.plist */ = {isa = PBXFileReference; fileEncoding = 4; lastKnownFileType = text.plist.xml; path = Info.plist; sourceTree = "<group>"; };
		3F0397BB24BE5FF30019F095 /* NamedKeyValueService.swift */ = {isa = PBXFileReference; fileEncoding = 4; lastKnownFileType = sourcecode.swift; path = NamedKeyValueService.swift; sourceTree = "<group>"; };
		3F0397BC24BE5FF30019F095 /* NamedKeyValueStore.swift */ = {isa = PBXFileReference; fileEncoding = 4; lastKnownFileType = sourcecode.swift; path = NamedKeyValueStore.swift; sourceTree = "<group>"; };
		3F0397BD24BE5FF30019F095 /* NamedUserDefaultKeyValueService.swift */ = {isa = PBXFileReference; fileEncoding = 4; lastKnownFileType = sourcecode.swift; path = NamedUserDefaultKeyValueService.swift; sourceTree = "<group>"; };
		3F0397BE24BE5FF30019F095 /* ApplicationSystemInfoService.swift */ = {isa = PBXFileReference; fileEncoding = 4; lastKnownFileType = sourcecode.swift; path = ApplicationSystemInfoService.swift; sourceTree = "<group>"; };
		3F0397BF24BE5FF30019F095 /* SystemInfoService.swift */ = {isa = PBXFileReference; fileEncoding = 4; lastKnownFileType = sourcecode.swift; path = SystemInfoService.swift; sourceTree = "<group>"; };
		3F0397C024BE5FF30019F095 /* URLService.swift */ = {isa = PBXFileReference; fileEncoding = 4; lastKnownFileType = sourcecode.swift; path = URLService.swift; sourceTree = "<group>"; };
		3F0397C124BE5FF30019F095 /* AEPURLService.swift */ = {isa = PBXFileReference; fileEncoding = 4; lastKnownFileType = sourcecode.swift; path = AEPURLService.swift; sourceTree = "<group>"; };
		3F0397E324BE60910019F095 /* HitProcessable.swift */ = {isa = PBXFileReference; fileEncoding = 4; lastKnownFileType = sourcecode.swift; path = HitProcessable.swift; sourceTree = "<group>"; };
		3F0397E424BE60910019F095 /* PersistentHitQueue.swift */ = {isa = PBXFileReference; fileEncoding = 4; lastKnownFileType = sourcecode.swift; path = PersistentHitQueue.swift; sourceTree = "<group>"; };
		3F0397E524BE60910019F095 /* HitQueuing.swift */ = {isa = PBXFileReference; fileEncoding = 4; lastKnownFileType = sourcecode.swift; path = HitQueuing.swift; sourceTree = "<group>"; };
		3F0397E624BE60910019F095 /* AtomicCounter.swift */ = {isa = PBXFileReference; fileEncoding = 4; lastKnownFileType = sourcecode.swift; path = AtomicCounter.swift; sourceTree = "<group>"; };
		3F0397E824BE60910019F095 /* FileUnzipper.swift */ = {isa = PBXFileReference; fileEncoding = 4; lastKnownFileType = sourcecode.swift; path = FileUnzipper.swift; sourceTree = "<group>"; };
		3F0397E924BE60910019F095 /* ZipArchive.swift */ = {isa = PBXFileReference; fileEncoding = 4; lastKnownFileType = sourcecode.swift; path = ZipArchive.swift; sourceTree = "<group>"; };
		3F0397EA24BE60910019F095 /* ZipEntry.swift */ = {isa = PBXFileReference; fileEncoding = 4; lastKnownFileType = sourcecode.swift; path = ZipEntry.swift; sourceTree = "<group>"; };
		3F0397EB24BE60910019F095 /* FileManager+ZIP.swift */ = {isa = PBXFileReference; fileEncoding = 4; lastKnownFileType = sourcecode.swift; path = "FileManager+ZIP.swift"; sourceTree = "<group>"; };
		3F0397EC24BE60910019F095 /* FileUnzipperConstants.swift */ = {isa = PBXFileReference; fileEncoding = 4; lastKnownFileType = sourcecode.swift; path = FileUnzipperConstants.swift; sourceTree = "<group>"; };
		3F0397ED24BE60910019F095 /* ThreadSafeArray.swift */ = {isa = PBXFileReference; fileEncoding = 4; lastKnownFileType = sourcecode.swift; path = ThreadSafeArray.swift; sourceTree = "<group>"; };
		3F0397EE24BE60910019F095 /* OperationOrderer.swift */ = {isa = PBXFileReference; fileEncoding = 4; lastKnownFileType = sourcecode.swift; path = OperationOrderer.swift; sourceTree = "<group>"; };
		3F0397EF24BE60910019F095 /* ThreadSafeDictionary.swift */ = {isa = PBXFileReference; fileEncoding = 4; lastKnownFileType = sourcecode.swift; path = ThreadSafeDictionary.swift; sourceTree = "<group>"; };
		3F0397F024BE60910019F095 /* URLEncoder.swift */ = {isa = PBXFileReference; fileEncoding = 4; lastKnownFileType = sourcecode.swift; path = URLEncoder.swift; sourceTree = "<group>"; };
		3F0397F124BE60910019F095 /* AnyCodable.swift */ = {isa = PBXFileReference; fileEncoding = 4; lastKnownFileType = sourcecode.swift; path = AnyCodable.swift; sourceTree = "<group>"; };
		3F03980124BE61520019F095 /* UnzipperTest.swift */ = {isa = PBXFileReference; fileEncoding = 4; lastKnownFileType = sourcecode.swift; path = UnzipperTest.swift; sourceTree = "<group>"; };
		3F03980224BE61520019F095 /* SystemInfoServiceTest.swift */ = {isa = PBXFileReference; fileEncoding = 4; lastKnownFileType = sourcecode.swift; path = SystemInfoServiceTest.swift; sourceTree = "<group>"; };
		3F03980324BE61520019F095 /* AEPDataQueueService+Testable.swift */ = {isa = PBXFileReference; fileEncoding = 4; lastKnownFileType = sourcecode.swift; path = "AEPDataQueueService+Testable.swift"; sourceTree = "<group>"; };
		3F03980424BE61520019F095 /* AEPDataQueueServiceTests.swift */ = {isa = PBXFileReference; fileEncoding = 4; lastKnownFileType = sourcecode.swift; path = AEPDataQueueServiceTests.swift; sourceTree = "<group>"; };
		3F03980524BE61520019F095 /* AEPURLServiceTest.swift */ = {isa = PBXFileReference; fileEncoding = 4; lastKnownFileType = sourcecode.swift; path = AEPURLServiceTest.swift; sourceTree = "<group>"; };
		3F03980624BE61520019F095 /* DiskCacheServiceTests.swift */ = {isa = PBXFileReference; fileEncoding = 4; lastKnownFileType = sourcecode.swift; path = DiskCacheServiceTests.swift; sourceTree = "<group>"; };
		3F03980724BE61520019F095 /* NamedKeyValueServiceTest.swift */ = {isa = PBXFileReference; fileEncoding = 4; lastKnownFileType = sourcecode.swift; path = NamedKeyValueServiceTest.swift; sourceTree = "<group>"; };
		3F03980824BE61520019F095 /* SQLiteWrapperTests.swift */ = {isa = PBXFileReference; fileEncoding = 4; lastKnownFileType = sourcecode.swift; path = SQLiteWrapperTests.swift; sourceTree = "<group>"; };
		3F03980924BE61520019F095 /* MockSystemInfoService.swift */ = {isa = PBXFileReference; fileEncoding = 4; lastKnownFileType = sourcecode.swift; path = MockSystemInfoService.swift; sourceTree = "<group>"; };
		3F03980A24BE61520019F095 /* AEPDataQueueTests.swift */ = {isa = PBXFileReference; fileEncoding = 4; lastKnownFileType = sourcecode.swift; path = AEPDataQueueTests.swift; sourceTree = "<group>"; };
		3F03980B24BE61520019F095 /* NetworkServiceTests.swift */ = {isa = PBXFileReference; fileEncoding = 4; lastKnownFileType = sourcecode.swift; path = NetworkServiceTests.swift; sourceTree = "<group>"; };
		3F03980C24BE61520019F095 /* LogLevelTest.swift */ = {isa = PBXFileReference; fileEncoding = 4; lastKnownFileType = sourcecode.swift; path = LogLevelTest.swift; sourceTree = "<group>"; };
		3F03980D24BE61520019F095 /* NamedKeyValueStoreTest.swift */ = {isa = PBXFileReference; fileEncoding = 4; lastKnownFileType = sourcecode.swift; path = NamedKeyValueStoreTest.swift; sourceTree = "<group>"; };
		3F03980F24BE61520019F095 /* OperationOrdererTests.swift */ = {isa = PBXFileReference; fileEncoding = 4; lastKnownFileType = sourcecode.swift; path = OperationOrdererTests.swift; sourceTree = "<group>"; };
		3F03981024BE61520019F095 /* PersistentHitQueueTests.swift */ = {isa = PBXFileReference; fileEncoding = 4; lastKnownFileType = sourcecode.swift; path = PersistentHitQueueTests.swift; sourceTree = "<group>"; };
		3F03981124BE61520019F095 /* AnyCodableTests.swift */ = {isa = PBXFileReference; fileEncoding = 4; lastKnownFileType = sourcecode.swift; path = AnyCodableTests.swift; sourceTree = "<group>"; };
		3F03981224BE61520019F095 /* ThreadSafeArrayTests.swift */ = {isa = PBXFileReference; fileEncoding = 4; lastKnownFileType = sourcecode.swift; path = ThreadSafeArrayTests.swift; sourceTree = "<group>"; };
		3F03981324BE61520019F095 /* URLEncoderTests.swift */ = {isa = PBXFileReference; fileEncoding = 4; lastKnownFileType = sourcecode.swift; path = URLEncoderTests.swift; sourceTree = "<group>"; };
		3F03981424BE61520019F095 /* ThreadSafeDictionaryTests.swift */ = {isa = PBXFileReference; fileEncoding = 4; lastKnownFileType = sourcecode.swift; path = ThreadSafeDictionaryTests.swift; sourceTree = "<group>"; };
		3F03983424BE62AA0019F095 /* TestRules.zip */ = {isa = PBXFileReference; lastKnownFileType = archive.zip; path = TestRules.zip; sourceTree = "<group>"; };
		3F03983524BE62AA0019F095 /* TestImage.png */ = {isa = PBXFileReference; lastKnownFileType = image.png; path = TestImage.png; sourceTree = "<group>"; };
		3F03983624BE62AA0019F095 /* ADBMobileConfig.json */ = {isa = PBXFileReference; fileEncoding = 4; lastKnownFileType = text.json; path = ADBMobileConfig.json; sourceTree = "<group>"; };
		3F03983724BE62AA0019F095 /* TestConfig.json */ = {isa = PBXFileReference; fileEncoding = 4; lastKnownFileType = text.json; path = TestConfig.json; sourceTree = "<group>"; };
		3F03984C24C0008D0019F095 /* AEPEventHub.framework */ = {isa = PBXFileReference; explicitFileType = wrapper.framework; includeInIndex = 0; path = AEPEventHub.framework; sourceTree = BUILT_PRODUCTS_DIR; };
		3F03984E24C0008D0019F095 /* AEPEventHub.h */ = {isa = PBXFileReference; lastKnownFileType = sourcecode.c.h; path = AEPEventHub.h; sourceTree = "<group>"; };
		3F03984F24C0008D0019F095 /* Info.plist */ = {isa = PBXFileReference; lastKnownFileType = text.plist.xml; path = Info.plist; sourceTree = "<group>"; };
		3F03985424C0008D0019F095 /* AEPEventHubTests.xctest */ = {isa = PBXFileReference; explicitFileType = wrapper.cfbundle; includeInIndex = 0; path = AEPEventHubTests.xctest; sourceTree = BUILT_PRODUCTS_DIR; };
		3F03985B24C0008D0019F095 /* Info.plist */ = {isa = PBXFileReference; lastKnownFileType = text.plist.xml; path = Info.plist; sourceTree = "<group>"; };
		3F03986424C001350019F095 /* EventHubConstants.swift */ = {isa = PBXFileReference; fileEncoding = 4; lastKnownFileType = sourcecode.swift; path = EventHubConstants.swift; sourceTree = "<group>"; };
		3F03986524C001350019F095 /* ExtensionContainer.swift */ = {isa = PBXFileReference; fileEncoding = 4; lastKnownFileType = sourcecode.swift; path = ExtensionContainer.swift; sourceTree = "<group>"; };
		3F03986624C001350019F095 /* Event.swift */ = {isa = PBXFileReference; fileEncoding = 4; lastKnownFileType = sourcecode.swift; path = Event.swift; sourceTree = "<group>"; };
		3F03986724C001350019F095 /* AEPError.swift */ = {isa = PBXFileReference; fileEncoding = 4; lastKnownFileType = sourcecode.swift; path = AEPError.swift; sourceTree = "<group>"; };
		3F03986824C001350019F095 /* SharedState.swift */ = {isa = PBXFileReference; fileEncoding = 4; lastKnownFileType = sourcecode.swift; path = SharedState.swift; sourceTree = "<group>"; };
		3F03986924C001350019F095 /* EventHub.swift */ = {isa = PBXFileReference; fileEncoding = 4; lastKnownFileType = sourcecode.swift; path = EventHub.swift; sourceTree = "<group>"; };
		3F03986A24C001350019F095 /* ExtensionRuntime.swift */ = {isa = PBXFileReference; fileEncoding = 4; lastKnownFileType = sourcecode.swift; path = ExtensionRuntime.swift; sourceTree = "<group>"; };
		3F03986B24C001350019F095 /* EventType.swift */ = {isa = PBXFileReference; fileEncoding = 4; lastKnownFileType = sourcecode.swift; path = EventType.swift; sourceTree = "<group>"; };
		3F03986C24C001350019F095 /* EventHubError.swift */ = {isa = PBXFileReference; fileEncoding = 4; lastKnownFileType = sourcecode.swift; path = EventHubError.swift; sourceTree = "<group>"; };
		3F03986D24C001350019F095 /* EventSource.swift */ = {isa = PBXFileReference; fileEncoding = 4; lastKnownFileType = sourcecode.swift; path = EventSource.swift; sourceTree = "<group>"; };
		3F03986E24C001350019F095 /* EventListenerContainer.swift */ = {isa = PBXFileReference; fileEncoding = 4; lastKnownFileType = sourcecode.swift; path = EventListenerContainer.swift; sourceTree = "<group>"; };
		3F03986F24C001350019F095 /* Extension.swift */ = {isa = PBXFileReference; fileEncoding = 4; lastKnownFileType = sourcecode.swift; path = Extension.swift; sourceTree = "<group>"; };
		3F03987124C001350019F095 /* AEPConfiguration.swift */ = {isa = PBXFileReference; fileEncoding = 4; lastKnownFileType = sourcecode.swift; path = AEPConfiguration.swift; sourceTree = "<group>"; };
		3F03987224C001350019F095 /* ConfigurationConstants.swift */ = {isa = PBXFileReference; fileEncoding = 4; lastKnownFileType = sourcecode.swift; path = ConfigurationConstants.swift; sourceTree = "<group>"; };
		3F03987324C001350019F095 /* ConfigurationState.swift */ = {isa = PBXFileReference; fileEncoding = 4; lastKnownFileType = sourcecode.swift; path = ConfigurationState.swift; sourceTree = "<group>"; };
		3F03987424C001350019F095 /* LaunchIDManager.swift */ = {isa = PBXFileReference; fileEncoding = 4; lastKnownFileType = sourcecode.swift; path = LaunchIDManager.swift; sourceTree = "<group>"; };
		3F03987524C001350019F095 /* Event+Configuration.swift */ = {isa = PBXFileReference; fileEncoding = 4; lastKnownFileType = sourcecode.swift; path = "Event+Configuration.swift"; sourceTree = "<group>"; };
		3F03987724C001350019F095 /* ConfigurationDownloadable.swift */ = {isa = PBXFileReference; fileEncoding = 4; lastKnownFileType = sourcecode.swift; path = ConfigurationDownloadable.swift; sourceTree = "<group>"; };
		3F03987824C001350019F095 /* CachedConfiguration.swift */ = {isa = PBXFileReference; fileEncoding = 4; lastKnownFileType = sourcecode.swift; path = CachedConfiguration.swift; sourceTree = "<group>"; };
		3F03987924C001350019F095 /* ConfigurationDownloader.swift */ = {isa = PBXFileReference; fileEncoding = 4; lastKnownFileType = sourcecode.swift; path = ConfigurationDownloader.swift; sourceTree = "<group>"; };
		3F03987B24C001350019F095 /* PrivacyStatus.swift */ = {isa = PBXFileReference; fileEncoding = 4; lastKnownFileType = sourcecode.swift; path = PrivacyStatus.swift; sourceTree = "<group>"; };
		3FE6DD3224C546A90065EA05 /* TestableExtensionRuntime.swift */ = {isa = PBXFileReference; fileEncoding = 4; lastKnownFileType = sourcecode.swift; path = TestableExtensionRuntime.swift; sourceTree = "<group>"; };
		3FE6DD3324C546A90065EA05 /* ConfigurationFunctionalTests.swift */ = {isa = PBXFileReference; fileEncoding = 4; lastKnownFileType = sourcecode.swift; path = ConfigurationFunctionalTests.swift; sourceTree = "<group>"; };
		3FE6DD3524C546A90065EA05 /* ConfigurationStateTests.swift */ = {isa = PBXFileReference; fileEncoding = 4; lastKnownFileType = sourcecode.swift; path = ConfigurationStateTests.swift; sourceTree = "<group>"; };
		3FE6DD3624C546A90065EA05 /* ConfigurationDownloaderTests.swift */ = {isa = PBXFileReference; fileEncoding = 4; lastKnownFileType = sourcecode.swift; path = ConfigurationDownloaderTests.swift; sourceTree = "<group>"; };
		3FE6DD3824C546A90065EA05 /* LaunchIDManagerTests.swift */ = {isa = PBXFileReference; fileEncoding = 4; lastKnownFileType = sourcecode.swift; path = LaunchIDManagerTests.swift; sourceTree = "<group>"; };
		3FE6DD3924C546A90065EA05 /* SharedStateTest.swift */ = {isa = PBXFileReference; fileEncoding = 4; lastKnownFileType = sourcecode.swift; path = SharedStateTest.swift; sourceTree = "<group>"; };
		3FE6DD3A24C546A90065EA05 /* EventHubTests.swift */ = {isa = PBXFileReference; fileEncoding = 4; lastKnownFileType = sourcecode.swift; path = EventHubTests.swift; sourceTree = "<group>"; };
		3FE6DD4D24C5475B0065EA05 /* MockConfigurationDownloader.swift */ = {isa = PBXFileReference; fileEncoding = 4; lastKnownFileType = sourcecode.swift; path = MockConfigurationDownloader.swift; sourceTree = "<group>"; };
		3FE6DD4E24C5475B0065EA05 /* MockNetworkServiceOverrider.swift */ = {isa = PBXFileReference; fileEncoding = 4; lastKnownFileType = sourcecode.swift; path = MockNetworkServiceOverrider.swift; sourceTree = "<group>"; };
		3FE6DD5024C5475B0065EA05 /* EventHub+Testable.swift */ = {isa = PBXFileReference; fileEncoding = 4; lastKnownFileType = sourcecode.swift; path = "EventHub+Testable.swift"; sourceTree = "<group>"; };
		3FE6DD5524C5475B0065EA05 /* SharedStateTestHelper.swift */ = {isa = PBXFileReference; fileEncoding = 4; lastKnownFileType = sourcecode.swift; path = SharedStateTestHelper.swift; sourceTree = "<group>"; };
		3FE6DD5624C5475B0065EA05 /* MockConfigurationDownloaderNetworkService.swift */ = {isa = PBXFileReference; fileEncoding = 4; lastKnownFileType = sourcecode.swift; path = MockConfigurationDownloaderNetworkService.swift; sourceTree = "<group>"; };
		3FE6DD6C24C547F50065EA05 /* SlowMockExtension.swift */ = {isa = PBXFileReference; fileEncoding = 4; lastKnownFileType = sourcecode.swift; path = SlowMockExtension.swift; sourceTree = "<group>"; };
		3FE6DD6D24C547F50065EA05 /* MockExtension.swift */ = {isa = PBXFileReference; fileEncoding = 4; lastKnownFileType = sourcecode.swift; path = MockExtension.swift; sourceTree = "<group>"; };
		3FE6DD6E24C547F50065EA05 /* MockExtensionTwo.swift */ = {isa = PBXFileReference; fileEncoding = 4; lastKnownFileType = sourcecode.swift; path = MockExtensionTwo.swift; sourceTree = "<group>"; };
		3FE6DD7324C548220065EA05 /* ADBMobileConfig.json */ = {isa = PBXFileReference; fileEncoding = 4; lastKnownFileType = text.json; path = ADBMobileConfig.json; sourceTree = "<group>"; };
		3FE6DD7724C54C230065EA05 /* Extension+Register.swift */ = {isa = PBXFileReference; lastKnownFileType = sourcecode.swift; name = "Extension+Register.swift"; path = "Sources/Extension+Register.swift"; sourceTree = "<group>"; };
		3FE6DD7924C54CDC0065EA05 /* TestableExtensionRuntime.swift */ = {isa = PBXFileReference; fileEncoding = 4; lastKnownFileType = sourcecode.swift; path = TestableExtensionRuntime.swift; sourceTree = "<group>"; };
		3FE6DD7C24C54DF10065EA05 /* AEPCore+Configuration.swift */ = {isa = PBXFileReference; fileEncoding = 4; lastKnownFileType = sourcecode.swift; name = "AEPCore+Configuration.swift"; path = "Sources/AEPCore+Configuration.swift"; sourceTree = "<group>"; };
		3FE6DD7E24C54E260065EA05 /* CoreConstants.swift */ = {isa = PBXFileReference; fileEncoding = 4; lastKnownFileType = sourcecode.swift; name = CoreConstants.swift; path = Sources/CoreConstants.swift; sourceTree = "<group>"; };
		3FE6DD8124C5EA330065EA05 /* AEPCore+ConfigurationTests.swift */ = {isa = PBXFileReference; fileEncoding = 4; lastKnownFileType = sourcecode.swift; path = "AEPCore+ConfigurationTests.swift"; sourceTree = "<group>"; };
		3FE6DDA924C62C090065EA05 /* AEPServicesMock.framework */ = {isa = PBXFileReference; explicitFileType = wrapper.framework; includeInIndex = 0; path = AEPServicesMock.framework; sourceTree = BUILT_PRODUCTS_DIR; };
		3FE6DDD124C62EE60065EA05 /* AEPLifecycle.framework */ = {isa = PBXFileReference; explicitFileType = wrapper.framework; includeInIndex = 0; path = AEPLifecycle.framework; sourceTree = BUILT_PRODUCTS_DIR; };
		3FE6DDD324C62EE60065EA05 /* AEPLifecycle.h */ = {isa = PBXFileReference; lastKnownFileType = sourcecode.c.h; path = AEPLifecycle.h; sourceTree = "<group>"; };
		3FE6DDD424C62EE60065EA05 /* Info.plist */ = {isa = PBXFileReference; lastKnownFileType = text.plist.xml; path = Info.plist; sourceTree = "<group>"; };
		3FE6DDD924C62EE60065EA05 /* AEPLifecycleTests.xctest */ = {isa = PBXFileReference; explicitFileType = wrapper.cfbundle; includeInIndex = 0; path = AEPLifecycleTests.xctest; sourceTree = BUILT_PRODUCTS_DIR; };
		3FE6DDE024C62EE60065EA05 /* Info.plist */ = {isa = PBXFileReference; lastKnownFileType = text.plist.xml; path = Info.plist; sourceTree = "<group>"; };
		3FE6DDE824C62F610065EA05 /* AEPServicesMock.h */ = {isa = PBXFileReference; fileEncoding = 4; lastKnownFileType = sourcecode.c.h; name = AEPServicesMock.h; path = AEPServices/Mocks/AEPServicesMock.h; sourceTree = SOURCE_ROOT; };
		3FE6DDE924C62F610065EA05 /* MockNetworkServiceOverrider.swift */ = {isa = PBXFileReference; fileEncoding = 4; lastKnownFileType = sourcecode.swift; name = MockNetworkServiceOverrider.swift; path = AEPServices/Mocks/MockNetworkServiceOverrider.swift; sourceTree = SOURCE_ROOT; };
		3FE6DDEA24C62F610065EA05 /* MockTask.swift */ = {isa = PBXFileReference; fileEncoding = 4; lastKnownFileType = sourcecode.swift; name = MockTask.swift; path = AEPServices/Mocks/MockTask.swift; sourceTree = SOURCE_ROOT; };
		3FE6DDEB24C62F610065EA05 /* MockDataStore.swift */ = {isa = PBXFileReference; fileEncoding = 4; lastKnownFileType = sourcecode.swift; name = MockDataStore.swift; path = AEPServices/Mocks/MockDataStore.swift; sourceTree = SOURCE_ROOT; };
		3FE6DDEC24C62F610065EA05 /* Info.plist */ = {isa = PBXFileReference; lastKnownFileType = text.plist; name = Info.plist; path = AEPServices/Mocks/Info.plist; sourceTree = SOURCE_ROOT; };
		3FE6DDED24C62F610065EA05 /* MockURLSession.swift */ = {isa = PBXFileReference; fileEncoding = 4; lastKnownFileType = sourcecode.swift; name = MockURLSession.swift; path = AEPServices/Mocks/MockURLSession.swift; sourceTree = SOURCE_ROOT; };
		3FE6DDEE24C62F610065EA05 /* MockSystemInfoService.swift */ = {isa = PBXFileReference; fileEncoding = 4; lastKnownFileType = sourcecode.swift; name = MockSystemInfoService.swift; path = AEPServices/Mocks/MockSystemInfoService.swift; sourceTree = SOURCE_ROOT; };
		3FE6DDEF24C62F610065EA05 /* MockDataQueue.swift */ = {isa = PBXFileReference; fileEncoding = 4; lastKnownFileType = sourcecode.swift; name = MockDataQueue.swift; path = AEPServices/Mocks/MockDataQueue.swift; sourceTree = SOURCE_ROOT; };
		3FE6DDF824C630DE0065EA05 /* LifecycleMetricsBuilderTests.swift */ = {isa = PBXFileReference; fileEncoding = 4; lastKnownFileType = sourcecode.swift; path = LifecycleMetricsBuilderTests.swift; sourceTree = "<group>"; };
		3FE6DDF924C630DE0065EA05 /* LifecycleContextDataTests.swift */ = {isa = PBXFileReference; fileEncoding = 4; lastKnownFileType = sourcecode.swift; path = LifecycleContextDataTests.swift; sourceTree = "<group>"; };
		3FE6DDFB24C630DE0065EA05 /* LifecycleMetricsTests.swift */ = {isa = PBXFileReference; fileEncoding = 4; lastKnownFileType = sourcecode.swift; path = LifecycleMetricsTests.swift; sourceTree = "<group>"; };
		3FE6DDFC24C630DE0065EA05 /* LifecycleFunctionalTests.swift */ = {isa = PBXFileReference; fileEncoding = 4; lastKnownFileType = sourcecode.swift; path = LifecycleFunctionalTests.swift; sourceTree = "<group>"; };
		3FE6DDFD24C630DE0065EA05 /* LifecycleStateTests.swift */ = {isa = PBXFileReference; fileEncoding = 4; lastKnownFileType = sourcecode.swift; path = LifecycleStateTests.swift; sourceTree = "<group>"; };
		3FE6DDFE24C630DE0065EA05 /* LifecycleSessionTests.swift */ = {isa = PBXFileReference; fileEncoding = 4; lastKnownFileType = sourcecode.swift; path = LifecycleSessionTests.swift; sourceTree = "<group>"; };
		3FE6DE0624C630EA0065EA05 /* LifecycleState.swift */ = {isa = PBXFileReference; fileEncoding = 4; lastKnownFileType = sourcecode.swift; path = LifecycleState.swift; sourceTree = "<group>"; };
		3FE6DE0724C630EB0065EA05 /* LifecycleMetrics.swift */ = {isa = PBXFileReference; fileEncoding = 4; lastKnownFileType = sourcecode.swift; path = LifecycleMetrics.swift; sourceTree = "<group>"; };
		3FE6DE0824C630EB0065EA05 /* Event+Lifecycle.swift */ = {isa = PBXFileReference; fileEncoding = 4; lastKnownFileType = sourcecode.swift; path = "Event+Lifecycle.swift"; sourceTree = "<group>"; };
		3FE6DE0A24C630EB0065EA05 /* AEPLifecycle.swift */ = {isa = PBXFileReference; fileEncoding = 4; lastKnownFileType = sourcecode.swift; path = AEPLifecycle.swift; sourceTree = "<group>"; };
		3FE6DE0B24C630EB0065EA05 /* LifecycleContextData.swift */ = {isa = PBXFileReference; fileEncoding = 4; lastKnownFileType = sourcecode.swift; path = LifecycleContextData.swift; sourceTree = "<group>"; };
		3FE6DE0C24C630EB0065EA05 /* LifecycleConstants.swift */ = {isa = PBXFileReference; fileEncoding = 4; lastKnownFileType = sourcecode.swift; path = LifecycleConstants.swift; sourceTree = "<group>"; };
		3FE6DE0D24C630EB0065EA05 /* LifecycleMetricsBuilder.swift */ = {isa = PBXFileReference; fileEncoding = 4; lastKnownFileType = sourcecode.swift; path = LifecycleMetricsBuilder.swift; sourceTree = "<group>"; };
		3FE6DE1624C631100065EA05 /* LifecycleSession.swift */ = {isa = PBXFileReference; fileEncoding = 4; lastKnownFileType = sourcecode.swift; path = LifecycleSession.swift; sourceTree = "<group>"; };
		3FE6DE1824C631B00065EA05 /* AEPCore+Lifecycle.swift */ = {isa = PBXFileReference; fileEncoding = 4; lastKnownFileType = sourcecode.swift; name = "AEPCore+Lifecycle.swift"; path = "Sources/AEPCore+Lifecycle.swift"; sourceTree = "<group>"; };
		3FE6DE1D24C632450065EA05 /* Lifecycle.swift */ = {isa = PBXFileReference; fileEncoding = 4; lastKnownFileType = sourcecode.swift; name = Lifecycle.swift; path = Sources/Lifecycle.swift; sourceTree = "<group>"; };
		3FE6DE2824C63B520065EA05 /* Configuration.swift */ = {isa = PBXFileReference; fileEncoding = 4; lastKnownFileType = sourcecode.swift; name = Configuration.swift; path = Sources/Configuration.swift; sourceTree = "<group>"; };
		3FE6DE2F24C642330065EA05 /* AEPIdentity.framework */ = {isa = PBXFileReference; explicitFileType = wrapper.framework; includeInIndex = 0; path = AEPIdentity.framework; sourceTree = BUILT_PRODUCTS_DIR; };
		3FE6DE3124C642330065EA05 /* AEPIdentity.h */ = {isa = PBXFileReference; lastKnownFileType = sourcecode.c.h; path = AEPIdentity.h; sourceTree = "<group>"; };
		3FE6DE3224C642330065EA05 /* Info.plist */ = {isa = PBXFileReference; lastKnownFileType = text.plist.xml; path = Info.plist; sourceTree = "<group>"; };
		3FE6DE3724C642330065EA05 /* AEPIdentityTests.xctest */ = {isa = PBXFileReference; explicitFileType = wrapper.cfbundle; includeInIndex = 0; path = AEPIdentityTests.xctest; sourceTree = BUILT_PRODUCTS_DIR; };
		3FE6DE3E24C642330065EA05 /* Info.plist */ = {isa = PBXFileReference; lastKnownFileType = text.plist.xml; path = Info.plist; sourceTree = "<group>"; };
		3FE6DE4624C643050065EA05 /* MobileVisitorAuthenticationState.swift */ = {isa = PBXFileReference; fileEncoding = 4; lastKnownFileType = sourcecode.swift; path = MobileVisitorAuthenticationState.swift; sourceTree = "<group>"; };
		3FE6DE4724C643050065EA05 /* URLQueryItem+Identity.swift */ = {isa = PBXFileReference; fileEncoding = 4; lastKnownFileType = sourcecode.swift; path = "URLQueryItem+Identity.swift"; sourceTree = "<group>"; };
		3FE6DE4824C643050065EA05 /* IdentityProperties.swift */ = {isa = PBXFileReference; fileEncoding = 4; lastKnownFileType = sourcecode.swift; path = IdentityProperties.swift; sourceTree = "<group>"; };
		3FE6DE4924C643050065EA05 /* AEPIdentity+Identity.swift */ = {isa = PBXFileReference; fileEncoding = 4; lastKnownFileType = sourcecode.swift; path = "AEPIdentity+Identity.swift"; sourceTree = "<group>"; };
		3FE6DE4A24C643050065EA05 /* IdentityConstants.swift */ = {isa = PBXFileReference; fileEncoding = 4; lastKnownFileType = sourcecode.swift; path = IdentityConstants.swift; sourceTree = "<group>"; };
		3FE6DE4B24C643050065EA05 /* Identity.swift */ = {isa = PBXFileReference; fileEncoding = 4; lastKnownFileType = sourcecode.swift; path = Identity.swift; sourceTree = "<group>"; };
		3FE6DE4C24C643050065EA05 /* NetworkService+Identity.swift */ = {isa = PBXFileReference; fileEncoding = 4; lastKnownFileType = sourcecode.swift; path = "NetworkService+Identity.swift"; sourceTree = "<group>"; };
		3FE6DE4D24C643050065EA05 /* IdentityState.swift */ = {isa = PBXFileReference; fileEncoding = 4; lastKnownFileType = sourcecode.swift; path = IdentityState.swift; sourceTree = "<group>"; };
		3FE6DE4E24C643060065EA05 /* MID.swift */ = {isa = PBXFileReference; fileEncoding = 4; lastKnownFileType = sourcecode.swift; path = MID.swift; sourceTree = "<group>"; };
		3FE6DE4F24C643060065EA05 /* Event+Identity.swift */ = {isa = PBXFileReference; fileEncoding = 4; lastKnownFileType = sourcecode.swift; path = "Event+Identity.swift"; sourceTree = "<group>"; };
		3FE6DE5024C643060065EA05 /* CustomIdentity.swift */ = {isa = PBXFileReference; fileEncoding = 4; lastKnownFileType = sourcecode.swift; path = CustomIdentity.swift; sourceTree = "<group>"; };
		3FE6DE5124C643060065EA05 /* IdentityHit.swift */ = {isa = PBXFileReference; fileEncoding = 4; lastKnownFileType = sourcecode.swift; path = IdentityHit.swift; sourceTree = "<group>"; };
		3FE6DE5224C643060065EA05 /* URLAppender.swift */ = {isa = PBXFileReference; fileEncoding = 4; lastKnownFileType = sourcecode.swift; path = URLAppender.swift; sourceTree = "<group>"; };
		3FE6DE5324C643060065EA05 /* MobileIdentities.swift */ = {isa = PBXFileReference; fileEncoding = 4; lastKnownFileType = sourcecode.swift; path = MobileIdentities.swift; sourceTree = "<group>"; };
		3FE6DE5424C643060065EA05 /* IdentityHitResponse.swift */ = {isa = PBXFileReference; fileEncoding = 4; lastKnownFileType = sourcecode.swift; path = IdentityHitResponse.swift; sourceTree = "<group>"; };
		3FE6DE5524C643060065EA05 /* IdentityHitProcessor.swift */ = {isa = PBXFileReference; fileEncoding = 4; lastKnownFileType = sourcecode.swift; path = IdentityHitProcessor.swift; sourceTree = "<group>"; };
		3FE6DE5624C643060065EA05 /* AEPIdentity.swift */ = {isa = PBXFileReference; fileEncoding = 4; lastKnownFileType = sourcecode.swift; path = AEPIdentity.swift; sourceTree = "<group>"; };
		3FE6DE5724C643060065EA05 /* Identifiable.swift */ = {isa = PBXFileReference; fileEncoding = 4; lastKnownFileType = sourcecode.swift; path = Identifiable.swift; sourceTree = "<group>"; };
		3FE6DE5824C643060065EA05 /* URL+Identity.swift */ = {isa = PBXFileReference; fileEncoding = 4; lastKnownFileType = sourcecode.swift; path = "URL+Identity.swift"; sourceTree = "<group>"; };
		3FE6DE6C24C643610065EA05 /* MIDTests.swift */ = {isa = PBXFileReference; fileEncoding = 4; lastKnownFileType = sourcecode.swift; path = MIDTests.swift; sourceTree = "<group>"; };
		3FE6DE6D24C643610065EA05 /* MobileIdentitiesTests.swift */ = {isa = PBXFileReference; fileEncoding = 4; lastKnownFileType = sourcecode.swift; path = MobileIdentitiesTests.swift; sourceTree = "<group>"; };
		3FE6DE6E24C643610065EA05 /* URL+IdentityTests.swift */ = {isa = PBXFileReference; fileEncoding = 4; lastKnownFileType = sourcecode.swift; path = "URL+IdentityTests.swift"; sourceTree = "<group>"; };
		3FE6DE6F24C643610065EA05 /* URLQueryItem+IdentityTests.swift */ = {isa = PBXFileReference; fileEncoding = 4; lastKnownFileType = sourcecode.swift; path = "URLQueryItem+IdentityTests.swift"; sourceTree = "<group>"; };
		3FE6DE7024C643620065EA05 /* IdentityStateTests.swift */ = {isa = PBXFileReference; fileEncoding = 4; lastKnownFileType = sourcecode.swift; path = IdentityStateTests.swift; sourceTree = "<group>"; };
		3FE6DE7124C643620065EA05 /* AEPIdentity+IdentityTests.swift */ = {isa = PBXFileReference; fileEncoding = 4; lastKnownFileType = sourcecode.swift; path = "AEPIdentity+IdentityTests.swift"; sourceTree = "<group>"; };
		3FE6DE7224C643620065EA05 /* URLAppenderTests.swift */ = {isa = PBXFileReference; fileEncoding = 4; lastKnownFileType = sourcecode.swift; path = URLAppenderTests.swift; sourceTree = "<group>"; };
		3FE6DE7324C643620065EA05 /* IdentityHitProcessorTests.swift */ = {isa = PBXFileReference; fileEncoding = 4; lastKnownFileType = sourcecode.swift; path = IdentityHitProcessorTests.swift; sourceTree = "<group>"; };
		3FE6DE7424C643620065EA05 /* IdentityHitResponseTests.swift */ = {isa = PBXFileReference; fileEncoding = 4; lastKnownFileType = sourcecode.swift; path = IdentityHitResponseTests.swift; sourceTree = "<group>"; };
		3FE6DE7524C643620065EA05 /* NetworkService+IdentityTests.swift */ = {isa = PBXFileReference; fileEncoding = 4; lastKnownFileType = sourcecode.swift; path = "NetworkService+IdentityTests.swift"; sourceTree = "<group>"; };
		3FE6DE7624C643620065EA05 /* AEPIdentityTests.swift */ = {isa = PBXFileReference; fileEncoding = 4; lastKnownFileType = sourcecode.swift; path = AEPIdentityTests.swift; sourceTree = "<group>"; };
		3FE6DE7724C643620065EA05 /* IdentityPropertiesTests.swift */ = {isa = PBXFileReference; fileEncoding = 4; lastKnownFileType = sourcecode.swift; path = IdentityPropertiesTests.swift; sourceTree = "<group>"; };
		3FE6DE8724C643EA0065EA05 /* TestableExtensionRuntime.swift */ = {isa = PBXFileReference; fileEncoding = 4; lastKnownFileType = sourcecode.swift; path = TestableExtensionRuntime.swift; sourceTree = "<group>"; };
		7861452424C74D8F004CB317 /* RulesDownloader.swift */ = {isa = PBXFileReference; fileEncoding = 4; lastKnownFileType = sourcecode.swift; path = RulesDownloader.swift; sourceTree = "<group>"; };
		7861452524C74D8F004CB317 /* RulesLoader.swift */ = {isa = PBXFileReference; fileEncoding = 4; lastKnownFileType = sourcecode.swift; path = RulesLoader.swift; sourceTree = "<group>"; };
		7861452824C74D9A004CB317 /* CachedRules.swift */ = {isa = PBXFileReference; fileEncoding = 4; lastKnownFileType = sourcecode.swift; path = CachedRules.swift; sourceTree = "<group>"; };
		7861452A24C74F56004CB317 /* testRulesDownloader.zip */ = {isa = PBXFileReference; lastKnownFileType = archive.zip; path = testRulesDownloader.zip; sourceTree = "<group>"; };
		7861452C24C74F75004CB317 /* MockRulesDownloaderNetworkService.swift */ = {isa = PBXFileReference; fileEncoding = 4; lastKnownFileType = sourcecode.swift; path = MockRulesDownloaderNetworkService.swift; sourceTree = "<group>"; };
		7861452E24C7502B004CB317 /* MockUnzipper.swift */ = {isa = PBXFileReference; fileEncoding = 4; lastKnownFileType = sourcecode.swift; name = MockUnzipper.swift; path = AEPServices/Mocks/MockUnzipper.swift; sourceTree = SOURCE_ROOT; };
		7861453024C75056004CB317 /* MockDiskCache.swift */ = {isa = PBXFileReference; fileEncoding = 4; lastKnownFileType = sourcecode.swift; name = MockDiskCache.swift; path = AEPServices/Mocks/MockDiskCache.swift; sourceTree = SOURCE_ROOT; };
		7861453224C7512A004CB317 /* RulesDownloaderTests.swift */ = {isa = PBXFileReference; fileEncoding = 4; lastKnownFileType = sourcecode.swift; path = RulesDownloaderTests.swift; sourceTree = "<group>"; };
		78A6425C2489817A004B4E46 /* TestRules.zip */ = {isa = PBXFileReference; lastKnownFileType = archive.zip; path = TestRules.zip; sourceTree = "<group>"; };
		78D754F1244511D100DB9124 /* TestConfig.json */ = {isa = PBXFileReference; lastKnownFileType = text.json; path = TestConfig.json; sourceTree = "<group>"; };
		78DEFEF0244A183400D7E9FB /* TestImage.png */ = {isa = PBXFileReference; lastKnownFileType = image.png; path = TestImage.png; sourceTree = "<group>"; };
/* End PBXFileReference section */

/* Begin PBXFrameworksBuildPhase section */
		21CAC0D32422917600C11388 /* Frameworks */ = {
			isa = PBXFrameworksBuildPhase;
			buildActionMask = 2147483647;
			files = (
			);
			runOnlyForDeploymentPostprocessing = 0;
		};
		21CAC0DC2422917600C11388 /* Frameworks */ = {
			isa = PBXFrameworksBuildPhase;
			buildActionMask = 2147483647;
			files = (
				3FE6DDBC24C62DA80065EA05 /* AEPServicesMock.framework in Frameworks */,
				3F03984224BE65170019F095 /* AEPServices.framework in Frameworks */,
				21CAC0E02422917600C11388 /* AEPCore.framework in Frameworks */,
			);
			runOnlyForDeploymentPostprocessing = 0;
		};
		3F03978424BE5DD30019F095 /* Frameworks */ = {
			isa = PBXFrameworksBuildPhase;
			buildActionMask = 2147483647;
			files = (
			);
			runOnlyForDeploymentPostprocessing = 0;
		};
		3F03978C24BE5DD30019F095 /* Frameworks */ = {
			isa = PBXFrameworksBuildPhase;
			buildActionMask = 2147483647;
			files = (
				3FE6DDBA24C62CAF0065EA05 /* AEPServicesMock.framework in Frameworks */,
				3F03979024BE5DD30019F095 /* AEPServices.framework in Frameworks */,
			);
			runOnlyForDeploymentPostprocessing = 0;
		};
		3F03984924C0008C0019F095 /* Frameworks */ = {
			isa = PBXFrameworksBuildPhase;
			buildActionMask = 2147483647;
			files = (
			);
			runOnlyForDeploymentPostprocessing = 0;
		};
		3F03985124C0008D0019F095 /* Frameworks */ = {
			isa = PBXFrameworksBuildPhase;
			buildActionMask = 2147483647;
			files = (
				3FE6DDB724C62C4A0065EA05 /* AEPServicesMock.framework in Frameworks */,
				3F03985524C0008D0019F095 /* AEPEventHub.framework in Frameworks */,
			);
			runOnlyForDeploymentPostprocessing = 0;
		};
		3FE6DDA624C62C090065EA05 /* Frameworks */ = {
			isa = PBXFrameworksBuildPhase;
			buildActionMask = 2147483647;
			files = (
			);
			runOnlyForDeploymentPostprocessing = 0;
		};
		3FE6DDCE24C62EE60065EA05 /* Frameworks */ = {
			isa = PBXFrameworksBuildPhase;
			buildActionMask = 2147483647;
			files = (
			);
			runOnlyForDeploymentPostprocessing = 0;
		};
		3FE6DDD624C62EE60065EA05 /* Frameworks */ = {
			isa = PBXFrameworksBuildPhase;
			buildActionMask = 2147483647;
			files = (
				3FE6DDDA24C62EE60065EA05 /* AEPLifecycle.framework in Frameworks */,
			);
			runOnlyForDeploymentPostprocessing = 0;
		};
		3FE6DE2C24C642330065EA05 /* Frameworks */ = {
			isa = PBXFrameworksBuildPhase;
			buildActionMask = 2147483647;
			files = (
			);
			runOnlyForDeploymentPostprocessing = 0;
		};
		3FE6DE3424C642330065EA05 /* Frameworks */ = {
			isa = PBXFrameworksBuildPhase;
			buildActionMask = 2147483647;
			files = (
				3FE6DE3824C642330065EA05 /* AEPIdentity.framework in Frameworks */,
			);
			runOnlyForDeploymentPostprocessing = 0;
		};
/* End PBXFrameworksBuildPhase section */

/* Begin PBXGroup section */
		213E87B72433E9B000033447 /* TestHelpers */ = {
			isa = PBXGroup;
			children = (
				3FE6DD7924C54CDC0065EA05 /* TestableExtensionRuntime.swift */,
				2131A1B32465D81E00F1392D /* EventHub+Testable.swift */,
				213E87B82433E9BD00033447 /* SharedStateTestHelper.swift */,
			);
			path = TestHelpers;
			sourceTree = "<group>";
		};
		214149C82429A3D000FCE512 /* MockExtensions */ = {
			isa = PBXGroup;
			children = (
				213C8BD424252302009F780A /* MockExtension.swift */,
				21F9174B2433E429000743E3 /* MockExtensionTwo.swift */,
				214149C52429A39B00FCE512 /* SlowMockExtension.swift */,
			);
			path = MockExtensions;
			sourceTree = "<group>";
		};
		21ABCAF224B38EEB008C4EDF /* Recovered References */ = {
			isa = PBXGroup;
			children = (
				218194842489D3D7004F869A /* MockDataStore.swift */,
			);
			name = "Recovered References";
			sourceTree = "<group>";
		};
		21CAC0CC2422917600C11388 = {
			isa = PBXGroup;
			children = (
				21CAC0D82422917600C11388 /* AEPCore */,
				21CAC0E32422917600C11388 /* AEPCoreTests */,
				3F03978824BE5DD30019F095 /* AEPServices */,
				3F03979324BE5DD30019F095 /* AEPServicesTests */,
				3F03984D24C0008D0019F095 /* AEPEventHub */,
				3F03985824C0008D0019F095 /* AEPEventHubTests */,
				3FE6DDAA24C62C090065EA05 /* AEPServicesMock */,
				3FE6DDD224C62EE60065EA05 /* AEPLifecycle */,
				3FE6DDDD24C62EE60065EA05 /* AEPLifecycleTests */,
				3FE6DE3024C642330065EA05 /* AEPIdentity */,
				3FE6DE3B24C642330065EA05 /* AEPIdentityTests */,
				21CAC0D72422917600C11388 /* Products */,
				21ABCAF224B38EEB008C4EDF /* Recovered References */,
				3F03983E24BE635D0019F095 /* Frameworks */,
			);
			sourceTree = "<group>";
		};
		21CAC0D72422917600C11388 /* Products */ = {
			isa = PBXGroup;
			children = (
				21CAC0D62422917600C11388 /* AEPCore.framework */,
				21CAC0DF2422917600C11388 /* AEPCoreTests.xctest */,
				3F03978724BE5DD30019F095 /* AEPServices.framework */,
				3F03978F24BE5DD30019F095 /* AEPServicesTests.xctest */,
				3F03984C24C0008D0019F095 /* AEPEventHub.framework */,
				3F03985424C0008D0019F095 /* AEPEventHubTests.xctest */,
				3FE6DDA924C62C090065EA05 /* AEPServicesMock.framework */,
				3FE6DDD124C62EE60065EA05 /* AEPLifecycle.framework */,
				3FE6DDD924C62EE60065EA05 /* AEPLifecycleTests.xctest */,
				3FE6DE2F24C642330065EA05 /* AEPIdentity.framework */,
				3FE6DE3724C642330065EA05 /* AEPIdentityTests.xctest */,
			);
			name = Products;
			sourceTree = "<group>";
		};
		21CAC0D82422917600C11388 /* AEPCore */ = {
			isa = PBXGroup;
			children = (
				21315BB424575ED200D1B254 /* AEPCore.swift */,
				3FE6DE2824C63B520065EA05 /* Configuration.swift */,
				3FE6DD7C24C54DF10065EA05 /* AEPCore+Configuration.swift */,
				3FE6DD7E24C54E260065EA05 /* CoreConstants.swift */,
				3FE6DE1D24C632450065EA05 /* Lifecycle.swift */,
				3FE6DE1824C631B00065EA05 /* AEPCore+Lifecycle.swift */,
				3FE6DD7724C54C230065EA05 /* Extension+Register.swift */,
				21CAC0D92422917600C11388 /* AEPCore.h */,
				21CAC0DA2422917600C11388 /* Info.plist */,
			);
			name = AEPCore;
			sourceTree = "<group>";
		};
		21CAC0E32422917600C11388 /* AEPCoreTests */ = {
			isa = PBXGroup;
			children = (
				21D4A658246D991200DFCD02 /* LifecycleTests */,
				78D754F02445115200DB9124 /* TestResources */,
				21CAC0E42422917600C11388 /* AEPCoreTests.swift */,
				3FE6DD8124C5EA330065EA05 /* AEPCore+ConfigurationTests.swift */,
				214149C82429A3D000FCE512 /* MockExtensions */,
				21CAC0E62422917600C11388 /* Info.plist */,
				213E87B72433E9B000033447 /* TestHelpers */,
			);
			path = AEPCoreTests;
			sourceTree = "<group>";
		};
		21D4A658246D991200DFCD02 /* LifecycleTests */ = {
			isa = PBXGroup;
			children = (
				21629DB12461CC48009D05BF /* AEPCore+LifecycleTests.swift */,
			);
			path = LifecycleTests;
			sourceTree = "<group>";
		};
		3F03978824BE5DD30019F095 /* AEPServices */ = {
			isa = PBXGroup;
			children = (
				3F03979E24BE5FF30019F095 /* AEPServices.h */,
				3F0397B924BE5FF30019F095 /* Info.plist */,
				3F0397E124BE60910019F095 /* utility */,
				3F0397A524BE5FF30019F095 /* AEPServiceProvider.swift */,
				3F0397C124BE5FF30019F095 /* AEPURLService.swift */,
				3F0397BE24BE5FF30019F095 /* ApplicationSystemInfoService.swift */,
				3F03979F24BE5FF30019F095 /* cache */,
				3F0397B224BE5FF30019F095 /* dataqueue */,
				3F0397A624BE5FF30019F095 /* log */,
				3F0397AA24BE5FF30019F095 /* network */,
				3F0397BA24BE5FF30019F095 /* storage */,
				3F0397BF24BE5FF30019F095 /* SystemInfoService.swift */,
				3F0397C024BE5FF30019F095 /* URLService.swift */,
			);
			name = AEPServices;
			path = AEPServices/Sources;
			sourceTree = "<group>";
		};
		3F03979324BE5DD30019F095 /* AEPServicesTests */ = {
			isa = PBXGroup;
			children = (
				3F03983324BE62AA0019F095 /* resources */,
				3F03980024BE61520019F095 /* services */,
				3F03980E24BE61520019F095 /* utility */,
				3F03979624BE5DD30019F095 /* Info.plist */,
			);
			name = AEPServicesTests;
			path = AEPServices/Tests;
			sourceTree = "<group>";
		};
		3F03979F24BE5FF30019F095 /* cache */ = {
			isa = PBXGroup;
			children = (
				3F0397A024BE5FF30019F095 /* CacheService.swift */,
				3F0397A124BE5FF30019F095 /* Cache.swift */,
				3F0397A224BE5FF30019F095 /* CacheEntry.swift */,
				3F0397A324BE5FF30019F095 /* DiskCacheService.swift */,
				3F0397A424BE5FF30019F095 /* CacheExpiry.swift */,
			);
			path = cache;
			sourceTree = "<group>";
		};
		3F0397A624BE5FF30019F095 /* log */ = {
			isa = PBXGroup;
			children = (
				3F0397A724BE5FF30019F095 /* LoggingService.swift */,
				3F0397A824BE5FF30019F095 /* Log.swift */,
				3F0397A924BE5FF30019F095 /* LogLevel.swift */,
			);
			path = log;
			sourceTree = "<group>";
		};
		3F0397AA24BE5FF30019F095 /* network */ = {
			isa = PBXGroup;
			children = (
				3F0397AB24BE5FF30019F095 /* AEPNetworkService.swift */,
				3F0397AC24BE5FF30019F095 /* NetworkServiceConstants.swift */,
				3F0397AD24BE5FF30019F095 /* AEPLoggingService.swift */,
				3F0397AE24BE5FF30019F095 /* NetworkService.swift */,
				3F0397AF24BE5FF30019F095 /* HttpMethod.swift */,
				3F0397B024BE5FF30019F095 /* HttpConnection.swift */,
				3F0397B124BE5FF30019F095 /* NetworkRequest.swift */,
			);
			path = network;
			sourceTree = "<group>";
		};
		3F0397B224BE5FF30019F095 /* dataqueue */ = {
			isa = PBXGroup;
			children = (
				3F0397B324BE5FF30019F095 /* AEPDataQueue.swift */,
				3F0397B424BE5FF30019F095 /* SQLiteWrapper.swift */,
				3F0397B524BE5FF30019F095 /* DataQueue.swift */,
				3F0397B624BE5FF30019F095 /* DataEntity.swift */,
				3F0397B724BE5FF30019F095 /* AEPDataQueueService.swift */,
				3F0397B824BE5FF30019F095 /* DataQueueService.swift */,
			);
			path = dataqueue;
			sourceTree = "<group>";
		};
		3F0397BA24BE5FF30019F095 /* storage */ = {
			isa = PBXGroup;
			children = (
				3F0397BB24BE5FF30019F095 /* NamedKeyValueService.swift */,
				3F0397BC24BE5FF30019F095 /* NamedKeyValueStore.swift */,
				3F0397BD24BE5FF30019F095 /* NamedUserDefaultKeyValueService.swift */,
			);
			path = storage;
			sourceTree = "<group>";
		};
		3F0397E124BE60910019F095 /* utility */ = {
			isa = PBXGroup;
			children = (
				3F0397E224BE60910019F095 /* hitprocessor */,
				3F0397E624BE60910019F095 /* AtomicCounter.swift */,
				3F0397E724BE60910019F095 /* unzip */,
				3F0397ED24BE60910019F095 /* ThreadSafeArray.swift */,
				3F0397EE24BE60910019F095 /* OperationOrderer.swift */,
				3F0397EF24BE60910019F095 /* ThreadSafeDictionary.swift */,
				3F0397F024BE60910019F095 /* URLEncoder.swift */,
				3F0397F124BE60910019F095 /* AnyCodable.swift */,
			);
			path = utility;
			sourceTree = "<group>";
		};
		3F0397E224BE60910019F095 /* hitprocessor */ = {
			isa = PBXGroup;
			children = (
				3F0397E324BE60910019F095 /* HitProcessable.swift */,
				3F0397E424BE60910019F095 /* PersistentHitQueue.swift */,
				3F0397E524BE60910019F095 /* HitQueuing.swift */,
			);
			path = hitprocessor;
			sourceTree = "<group>";
		};
		3F0397E724BE60910019F095 /* unzip */ = {
			isa = PBXGroup;
			children = (
				3F0397E824BE60910019F095 /* FileUnzipper.swift */,
				3F0397E924BE60910019F095 /* ZipArchive.swift */,
				3F0397EA24BE60910019F095 /* ZipEntry.swift */,
				3F0397EB24BE60910019F095 /* FileManager+ZIP.swift */,
				3F0397EC24BE60910019F095 /* FileUnzipperConstants.swift */,
			);
			path = unzip;
			sourceTree = "<group>";
		};
		3F03980024BE61520019F095 /* services */ = {
			isa = PBXGroup;
			children = (
				3F03980124BE61520019F095 /* UnzipperTest.swift */,
				3F03980224BE61520019F095 /* SystemInfoServiceTest.swift */,
				3F03980324BE61520019F095 /* AEPDataQueueService+Testable.swift */,
				3F03980424BE61520019F095 /* AEPDataQueueServiceTests.swift */,
				3F03980524BE61520019F095 /* AEPURLServiceTest.swift */,
				3F03980624BE61520019F095 /* DiskCacheServiceTests.swift */,
				3F03980724BE61520019F095 /* NamedKeyValueServiceTest.swift */,
				3F03980824BE61520019F095 /* SQLiteWrapperTests.swift */,
				3F03980924BE61520019F095 /* MockSystemInfoService.swift */,
				3F03980A24BE61520019F095 /* AEPDataQueueTests.swift */,
				3F03980B24BE61520019F095 /* NetworkServiceTests.swift */,
				3F03980C24BE61520019F095 /* LogLevelTest.swift */,
				3F03980D24BE61520019F095 /* NamedKeyValueStoreTest.swift */,
			);
			path = services;
			sourceTree = "<group>";
		};
		3F03980E24BE61520019F095 /* utility */ = {
			isa = PBXGroup;
			children = (
				3F03980F24BE61520019F095 /* OperationOrdererTests.swift */,
				3F03981024BE61520019F095 /* PersistentHitQueueTests.swift */,
				3F03981124BE61520019F095 /* AnyCodableTests.swift */,
				3F03981224BE61520019F095 /* ThreadSafeArrayTests.swift */,
				3F03981324BE61520019F095 /* URLEncoderTests.swift */,
				3F03981424BE61520019F095 /* ThreadSafeDictionaryTests.swift */,
			);
			path = utility;
			sourceTree = "<group>";
		};
		3F03983324BE62AA0019F095 /* resources */ = {
			isa = PBXGroup;
			children = (
				3F03983424BE62AA0019F095 /* TestRules.zip */,
				3F03983524BE62AA0019F095 /* TestImage.png */,
				3F03983624BE62AA0019F095 /* ADBMobileConfig.json */,
				3F03983724BE62AA0019F095 /* TestConfig.json */,
			);
			path = resources;
			sourceTree = "<group>";
		};
		3F03983E24BE635D0019F095 /* Frameworks */ = {
			isa = PBXGroup;
			children = (
			);
			name = Frameworks;
			sourceTree = "<group>";
		};
		3F03984D24C0008D0019F095 /* AEPEventHub */ = {
			isa = PBXGroup;
			children = (
				3F03984E24C0008D0019F095 /* AEPEventHub.h */,
				3F03984F24C0008D0019F095 /* Info.plist */,
				3F03987024C001350019F095 /* configuration */,
				3F03986324C001350019F095 /* eventhub */,
			);
			name = AEPEventHub;
			path = AEPEventHub/Sources;
			sourceTree = "<group>";
		};
		3F03985824C0008D0019F095 /* AEPEventHubTests */ = {
			isa = PBXGroup;
			children = (
				3FE6DD7224C548220065EA05 /* TestResources */,
				3FE6DD6B24C547F50065EA05 /* MockExtensions */,
				3FE6DD4C24C5475B0065EA05 /* TestHelpers */,
				3FE6DD3124C546A90065EA05 /* ConfigurationTests */,
				3FE6DD3A24C546A90065EA05 /* EventHubTests.swift */,
				3FE6DD3924C546A90065EA05 /* SharedStateTest.swift */,
				3F03985B24C0008D0019F095 /* Info.plist */,
			);
			name = AEPEventHubTests;
			path = AEPEventHub/Tests;
			sourceTree = "<group>";
		};
		3F03986324C001350019F095 /* eventhub */ = {
			isa = PBXGroup;
			children = (
				3F03986424C001350019F095 /* EventHubConstants.swift */,
				3F03986524C001350019F095 /* ExtensionContainer.swift */,
				3F03986624C001350019F095 /* Event.swift */,
				3F03986724C001350019F095 /* AEPError.swift */,
				3F03986824C001350019F095 /* SharedState.swift */,
				3F03986924C001350019F095 /* EventHub.swift */,
				3F03986A24C001350019F095 /* ExtensionRuntime.swift */,
				3F03986B24C001350019F095 /* EventType.swift */,
				3F03986C24C001350019F095 /* EventHubError.swift */,
				3F03986D24C001350019F095 /* EventSource.swift */,
				3F03986E24C001350019F095 /* EventListenerContainer.swift */,
				3F03986F24C001350019F095 /* Extension.swift */,
				2198671724C6557700FD2D84 /* EventHubPlaceholderExtension.swift */,
			);
			path = eventhub;
			sourceTree = "<group>";
		};
		3F03987024C001350019F095 /* configuration */ = {
			isa = PBXGroup;
			children = (
				3F03987124C001350019F095 /* AEPConfiguration.swift */,
				3F03987224C001350019F095 /* ConfigurationConstants.swift */,
				3F03987324C001350019F095 /* ConfigurationState.swift */,
				3F03987424C001350019F095 /* LaunchIDManager.swift */,
				7861452824C74D9A004CB317 /* CachedRules.swift */,
				3F03987524C001350019F095 /* Event+Configuration.swift */,
				3F03987724C001350019F095 /* ConfigurationDownloadable.swift */,
				3F03987824C001350019F095 /* CachedConfiguration.swift */,
				3F03987924C001350019F095 /* ConfigurationDownloader.swift */,
				3F03987B24C001350019F095 /* PrivacyStatus.swift */,
				7861452424C74D8F004CB317 /* RulesDownloader.swift */,
				7861452524C74D8F004CB317 /* RulesLoader.swift */,
			);
			path = configuration;
			sourceTree = "<group>";
		};
		3FE6DD3124C546A90065EA05 /* ConfigurationTests */ = {
			isa = PBXGroup;
			children = (
				3FE6DD3224C546A90065EA05 /* TestableExtensionRuntime.swift */,
				3FE6DD3324C546A90065EA05 /* ConfigurationFunctionalTests.swift */,
				3FE6DD3524C546A90065EA05 /* ConfigurationStateTests.swift */,
				3FE6DD3624C546A90065EA05 /* ConfigurationDownloaderTests.swift */,
				3FE6DD3824C546A90065EA05 /* LaunchIDManagerTests.swift */,
				7861453224C7512A004CB317 /* RulesDownloaderTests.swift */,
			);
			path = ConfigurationTests;
			sourceTree = "<group>";
		};
		3FE6DD4C24C5475B0065EA05 /* TestHelpers */ = {
			isa = PBXGroup;
			children = (
				3FE6DD4D24C5475B0065EA05 /* MockConfigurationDownloader.swift */,
				3FE6DD4E24C5475B0065EA05 /* MockNetworkServiceOverrider.swift */,
				3FE6DD5024C5475B0065EA05 /* EventHub+Testable.swift */,
				7861452C24C74F75004CB317 /* MockRulesDownloaderNetworkService.swift */,
				3FE6DD5524C5475B0065EA05 /* SharedStateTestHelper.swift */,
				3FE6DD5624C5475B0065EA05 /* MockConfigurationDownloaderNetworkService.swift */,
			);
			path = TestHelpers;
			sourceTree = "<group>";
		};
		3FE6DD6B24C547F50065EA05 /* MockExtensions */ = {
			isa = PBXGroup;
			children = (
				3FE6DD6C24C547F50065EA05 /* SlowMockExtension.swift */,
				3FE6DD6D24C547F50065EA05 /* MockExtension.swift */,
				3FE6DD6E24C547F50065EA05 /* MockExtensionTwo.swift */,
			);
			path = MockExtensions;
			sourceTree = "<group>";
		};
		3FE6DD7224C548220065EA05 /* TestResources */ = {
			isa = PBXGroup;
			children = (
				3FE6DD7324C548220065EA05 /* ADBMobileConfig.json */,
				7861452A24C74F56004CB317 /* testRulesDownloader.zip */,
			);
			path = TestResources;
			sourceTree = "<group>";
		};
		3FE6DDAA24C62C090065EA05 /* AEPServicesMock */ = {
			isa = PBXGroup;
			children = (
				3FE6DDE824C62F610065EA05 /* AEPServicesMock.h */,
				7861453024C75056004CB317 /* MockDiskCache.swift */,
				3FE6DDEC24C62F610065EA05 /* Info.plist */,
				3FE6DDEF24C62F610065EA05 /* MockDataQueue.swift */,
				3FE6DDEB24C62F610065EA05 /* MockDataStore.swift */,
				3FE6DDE924C62F610065EA05 /* MockNetworkServiceOverrider.swift */,
				3FE6DDEE24C62F610065EA05 /* MockSystemInfoService.swift */,
				3FE6DDEA24C62F610065EA05 /* MockTask.swift */,
				3FE6DDED24C62F610065EA05 /* MockURLSession.swift */,
<<<<<<< HEAD
				7861452E24C7502B004CB317 /* MockUnzipper.swift */,
=======
				215C859C24C6492800CCCD26 /* MockHitProcessor.swift */,
				215C859B24C6492800CCCD26 /* MockHitQueue.swift */,
>>>>>>> 4de778f7
			);
			path = AEPServicesMock;
			sourceTree = "<group>";
		};
		3FE6DDD224C62EE60065EA05 /* AEPLifecycle */ = {
			isa = PBXGroup;
			children = (
				3FE6DE0A24C630EB0065EA05 /* AEPLifecycle.swift */,
				3FE6DE0824C630EB0065EA05 /* Event+Lifecycle.swift */,
				3FE6DE0C24C630EB0065EA05 /* LifecycleConstants.swift */,
				3FE6DE0B24C630EB0065EA05 /* LifecycleContextData.swift */,
				3FE6DE0724C630EB0065EA05 /* LifecycleMetrics.swift */,
				3FE6DE0D24C630EB0065EA05 /* LifecycleMetricsBuilder.swift */,
				3FE6DE0624C630EA0065EA05 /* LifecycleState.swift */,
				3FE6DDD324C62EE60065EA05 /* AEPLifecycle.h */,
				3FE6DE1624C631100065EA05 /* LifecycleSession.swift */,
				3FE6DDD424C62EE60065EA05 /* Info.plist */,
			);
			name = AEPLifecycle;
			path = AEPLifecycle/Sources;
			sourceTree = "<group>";
		};
		3FE6DDDD24C62EE60065EA05 /* AEPLifecycleTests */ = {
			isa = PBXGroup;
			children = (
				3FE6DDF924C630DE0065EA05 /* LifecycleContextDataTests.swift */,
				3FE6DDFC24C630DE0065EA05 /* LifecycleFunctionalTests.swift */,
				3FE6DDF824C630DE0065EA05 /* LifecycleMetricsBuilderTests.swift */,
				3FE6DDFB24C630DE0065EA05 /* LifecycleMetricsTests.swift */,
				3FE6DDFE24C630DE0065EA05 /* LifecycleSessionTests.swift */,
				3FE6DDFD24C630DE0065EA05 /* LifecycleStateTests.swift */,
				3FE6DDE024C62EE60065EA05 /* Info.plist */,
			);
			name = AEPLifecycleTests;
			path = AEPLifecycle/Tests;
			sourceTree = "<group>";
		};
		3FE6DE3024C642330065EA05 /* AEPIdentity */ = {
			isa = PBXGroup;
			children = (
				3FE6DE5624C643060065EA05 /* AEPIdentity.swift */,
				3FE6DE4924C643050065EA05 /* AEPIdentity+Identity.swift */,
				3FE6DE5024C643060065EA05 /* CustomIdentity.swift */,
				3FE6DE4F24C643060065EA05 /* Event+Identity.swift */,
				3FE6DE5724C643060065EA05 /* Identifiable.swift */,
				3FE6DE4B24C643050065EA05 /* Identity.swift */,
				3FE6DE4A24C643050065EA05 /* IdentityConstants.swift */,
				3FE6DE5124C643060065EA05 /* IdentityHit.swift */,
				3FE6DE5524C643060065EA05 /* IdentityHitProcessor.swift */,
				3FE6DE5424C643060065EA05 /* IdentityHitResponse.swift */,
				3FE6DE4824C643050065EA05 /* IdentityProperties.swift */,
				3FE6DE4D24C643050065EA05 /* IdentityState.swift */,
				3FE6DE4E24C643060065EA05 /* MID.swift */,
				3FE6DE5324C643060065EA05 /* MobileIdentities.swift */,
				3FE6DE4624C643050065EA05 /* MobileVisitorAuthenticationState.swift */,
				3FE6DE4C24C643050065EA05 /* NetworkService+Identity.swift */,
				3FE6DE5824C643060065EA05 /* URL+Identity.swift */,
				3FE6DE5224C643060065EA05 /* URLAppender.swift */,
				3FE6DE4724C643050065EA05 /* URLQueryItem+Identity.swift */,
				3FE6DE3124C642330065EA05 /* AEPIdentity.h */,
				3FE6DE3224C642330065EA05 /* Info.plist */,
			);
			name = AEPIdentity;
			path = AEPIdentity/Sources;
			sourceTree = "<group>";
		};
		3FE6DE3B24C642330065EA05 /* AEPIdentityTests */ = {
			isa = PBXGroup;
			children = (
				3FE6DE8624C643EA0065EA05 /* TestHelpers */,
				3FE6DE7124C643620065EA05 /* AEPIdentity+IdentityTests.swift */,
				3FE6DE7624C643620065EA05 /* AEPIdentityTests.swift */,
				3FE6DE7324C643620065EA05 /* IdentityHitProcessorTests.swift */,
				3FE6DE7424C643620065EA05 /* IdentityHitResponseTests.swift */,
				3FE6DE7724C643620065EA05 /* IdentityPropertiesTests.swift */,
				3FE6DE7024C643620065EA05 /* IdentityStateTests.swift */,
				3FE6DE6C24C643610065EA05 /* MIDTests.swift */,
				3FE6DE6D24C643610065EA05 /* MobileIdentitiesTests.swift */,
				3FE6DE7524C643620065EA05 /* NetworkService+IdentityTests.swift */,
				3FE6DE6E24C643610065EA05 /* URL+IdentityTests.swift */,
				3FE6DE7224C643620065EA05 /* URLAppenderTests.swift */,
				3FE6DE6F24C643610065EA05 /* URLQueryItem+IdentityTests.swift */,
				3FE6DE3E24C642330065EA05 /* Info.plist */,
			);
			name = AEPIdentityTests;
			path = AEPIdentity/Tests;
			sourceTree = "<group>";
		};
		3FE6DE8624C643EA0065EA05 /* TestHelpers */ = {
			isa = PBXGroup;
			children = (
				3FE6DE8724C643EA0065EA05 /* TestableExtensionRuntime.swift */,
			);
			path = TestHelpers;
			sourceTree = "<group>";
		};
		78D754F02445115200DB9124 /* TestResources */ = {
			isa = PBXGroup;
			children = (
				78A6425C2489817A004B4E46 /* TestRules.zip */,
				78DEFEF0244A183400D7E9FB /* TestImage.png */,
				78D754F1244511D100DB9124 /* TestConfig.json */,
				215AA6222465E06600CEB4F4 /* ADBMobileConfig.json */,
			);
			path = TestResources;
			sourceTree = "<group>";
		};
/* End PBXGroup section */

/* Begin PBXHeadersBuildPhase section */
		21CAC0D12422917600C11388 /* Headers */ = {
			isa = PBXHeadersBuildPhase;
			buildActionMask = 2147483647;
			files = (
				21CAC0E72422917600C11388 /* AEPCore.h in Headers */,
			);
			runOnlyForDeploymentPostprocessing = 0;
		};
		3F03978224BE5DD30019F095 /* Headers */ = {
			isa = PBXHeadersBuildPhase;
			buildActionMask = 2147483647;
			files = (
				3F0397C224BE5FF30019F095 /* AEPServices.h in Headers */,
			);
			runOnlyForDeploymentPostprocessing = 0;
		};
		3F03984724C0008C0019F095 /* Headers */ = {
			isa = PBXHeadersBuildPhase;
			buildActionMask = 2147483647;
			files = (
				3F03985C24C0008D0019F095 /* AEPEventHub.h in Headers */,
			);
			runOnlyForDeploymentPostprocessing = 0;
		};
		3FE6DDA424C62C090065EA05 /* Headers */ = {
			isa = PBXHeadersBuildPhase;
			buildActionMask = 2147483647;
			files = (
				3FE6DDF024C62F610065EA05 /* AEPServicesMock.h in Headers */,
			);
			runOnlyForDeploymentPostprocessing = 0;
		};
		3FE6DDCC24C62EE60065EA05 /* Headers */ = {
			isa = PBXHeadersBuildPhase;
			buildActionMask = 2147483647;
			files = (
				3FE6DDE124C62EE60065EA05 /* AEPLifecycle.h in Headers */,
			);
			runOnlyForDeploymentPostprocessing = 0;
		};
		3FE6DE2A24C642330065EA05 /* Headers */ = {
			isa = PBXHeadersBuildPhase;
			buildActionMask = 2147483647;
			files = (
				3FE6DE3F24C642330065EA05 /* AEPIdentity.h in Headers */,
			);
			runOnlyForDeploymentPostprocessing = 0;
		};
/* End PBXHeadersBuildPhase section */

/* Begin PBXNativeTarget section */
		21CAC0D52422917600C11388 /* AEPCore */ = {
			isa = PBXNativeTarget;
			buildConfigurationList = 21CAC0EA2422917600C11388 /* Build configuration list for PBXNativeTarget "AEPCore" */;
			buildPhases = (
				21CAC0D12422917600C11388 /* Headers */,
				21CAC0D22422917600C11388 /* Sources */,
				21CAC0D32422917600C11388 /* Frameworks */,
				21CAC0D42422917600C11388 /* Resources */,
			);
			buildRules = (
			);
			dependencies = (
				3FE6DE1C24C631FB0065EA05 /* PBXTargetDependency */,
				3FE6DD7624C5490D0065EA05 /* PBXTargetDependency */,
				3F03983D24BE63570019F095 /* PBXTargetDependency */,
			);
			name = AEPCore;
			productName = AEPCore;
			productReference = 21CAC0D62422917600C11388 /* AEPCore.framework */;
			productType = "com.apple.product-type.framework";
		};
		21CAC0DE2422917600C11388 /* AEPCoreTests */ = {
			isa = PBXNativeTarget;
			buildConfigurationList = 21CAC0ED2422917600C11388 /* Build configuration list for PBXNativeTarget "AEPCoreTests" */;
			buildPhases = (
				21CAC0DB2422917600C11388 /* Sources */,
				21CAC0DC2422917600C11388 /* Frameworks */,
				21CAC0DD2422917600C11388 /* Resources */,
			);
			buildRules = (
			);
			dependencies = (
				3FE6DDBE24C62DAB0065EA05 /* PBXTargetDependency */,
				3F03984124BE65120019F095 /* PBXTargetDependency */,
				21CAC0E22422917600C11388 /* PBXTargetDependency */,
			);
			name = AEPCoreTests;
			productName = AEPCoreTests;
			productReference = 21CAC0DF2422917600C11388 /* AEPCoreTests.xctest */;
			productType = "com.apple.product-type.bundle.unit-test";
		};
		3F03978624BE5DD30019F095 /* AEPServices */ = {
			isa = PBXNativeTarget;
			buildConfigurationList = 3F03979C24BE5DD30019F095 /* Build configuration list for PBXNativeTarget "AEPServices" */;
			buildPhases = (
				3F03978224BE5DD30019F095 /* Headers */,
				3F03978324BE5DD30019F095 /* Sources */,
				3F03978424BE5DD30019F095 /* Frameworks */,
				3F03978524BE5DD30019F095 /* Resources */,
			);
			buildRules = (
			);
			dependencies = (
			);
			name = AEPServices;
			productName = AEPServices;
			productReference = 3F03978724BE5DD30019F095 /* AEPServices.framework */;
			productType = "com.apple.product-type.framework";
		};
		3F03978E24BE5DD30019F095 /* AEPServicesTests */ = {
			isa = PBXNativeTarget;
			buildConfigurationList = 3F03979D24BE5DD30019F095 /* Build configuration list for PBXNativeTarget "AEPServicesTests" */;
			buildPhases = (
				3F03978B24BE5DD30019F095 /* Sources */,
				3F03978C24BE5DD30019F095 /* Frameworks */,
				3F03978D24BE5DD30019F095 /* Resources */,
			);
			buildRules = (
			);
			dependencies = (
				3F03979224BE5DD30019F095 /* PBXTargetDependency */,
			);
			name = AEPServicesTests;
			productName = AEPServicesTests;
			productReference = 3F03978F24BE5DD30019F095 /* AEPServicesTests.xctest */;
			productType = "com.apple.product-type.bundle.unit-test";
		};
		3F03984B24C0008C0019F095 /* AEPEventHub */ = {
			isa = PBXNativeTarget;
			buildConfigurationList = 3F03985D24C0008D0019F095 /* Build configuration list for PBXNativeTarget "AEPEventHub" */;
			buildPhases = (
				3F03984724C0008C0019F095 /* Headers */,
				3F03984824C0008C0019F095 /* Sources */,
				3F03984924C0008C0019F095 /* Frameworks */,
				3F03984A24C0008C0019F095 /* Resources */,
			);
			buildRules = (
			);
			dependencies = (
				3F03989624C001400019F095 /* PBXTargetDependency */,
			);
			name = AEPEventHub;
			productName = AEPEventHub;
			productReference = 3F03984C24C0008D0019F095 /* AEPEventHub.framework */;
			productType = "com.apple.product-type.framework";
		};
		3F03985324C0008D0019F095 /* AEPEventHubTests */ = {
			isa = PBXNativeTarget;
			buildConfigurationList = 3F03986024C0008D0019F095 /* Build configuration list for PBXNativeTarget "AEPEventHubTests" */;
			buildPhases = (
				3F03985024C0008D0019F095 /* Sources */,
				3F03985124C0008D0019F095 /* Frameworks */,
				3F03985224C0008D0019F095 /* Resources */,
			);
			buildRules = (
			);
			dependencies = (
				3F03985724C0008D0019F095 /* PBXTargetDependency */,
			);
			name = AEPEventHubTests;
			productName = AEPEventHubTests;
			productReference = 3F03985424C0008D0019F095 /* AEPEventHubTests.xctest */;
			productType = "com.apple.product-type.bundle.unit-test";
		};
		3FE6DDA824C62C090065EA05 /* AEPServicesMock */ = {
			isa = PBXNativeTarget;
			buildConfigurationList = 3FE6DDAE24C62C090065EA05 /* Build configuration list for PBXNativeTarget "AEPServicesMock" */;
			buildPhases = (
				3FE6DDA424C62C090065EA05 /* Headers */,
				3FE6DDA524C62C090065EA05 /* Sources */,
				3FE6DDA624C62C090065EA05 /* Frameworks */,
				3FE6DDA724C62C090065EA05 /* Resources */,
			);
			buildRules = (
			);
			dependencies = (
				3FE6DE2124C6345A0065EA05 /* PBXTargetDependency */,
			);
			name = AEPServicesMock;
			productName = AEPServicesMock;
			productReference = 3FE6DDA924C62C090065EA05 /* AEPServicesMock.framework */;
			productType = "com.apple.product-type.framework";
		};
		3FE6DDD024C62EE60065EA05 /* AEPLifecycle */ = {
			isa = PBXNativeTarget;
			buildConfigurationList = 3FE6DDE224C62EE60065EA05 /* Build configuration list for PBXNativeTarget "AEPLifecycle" */;
			buildPhases = (
				3FE6DDCC24C62EE60065EA05 /* Headers */,
				3FE6DDCD24C62EE60065EA05 /* Sources */,
				3FE6DDCE24C62EE60065EA05 /* Frameworks */,
				3FE6DDCF24C62EE60065EA05 /* Resources */,
			);
			buildRules = (
			);
			dependencies = (
				3FE6DE2324C634660065EA05 /* PBXTargetDependency */,
				3FE6DE2524C634660065EA05 /* PBXTargetDependency */,
			);
			name = AEPLifecycle;
			productName = AEPLifecycle;
			productReference = 3FE6DDD124C62EE60065EA05 /* AEPLifecycle.framework */;
			productType = "com.apple.product-type.framework";
		};
		3FE6DDD824C62EE60065EA05 /* AEPLifecycleTests */ = {
			isa = PBXNativeTarget;
			buildConfigurationList = 3FE6DDE524C62EE60065EA05 /* Build configuration list for PBXNativeTarget "AEPLifecycleTests" */;
			buildPhases = (
				3FE6DDD524C62EE60065EA05 /* Sources */,
				3FE6DDD624C62EE60065EA05 /* Frameworks */,
				3FE6DDD724C62EE60065EA05 /* Resources */,
			);
			buildRules = (
			);
			dependencies = (
				3FE6DE2724C634B50065EA05 /* PBXTargetDependency */,
				3FE6DDDC24C62EE60065EA05 /* PBXTargetDependency */,
			);
			name = AEPLifecycleTests;
			productName = AEPLifecycleTests;
			productReference = 3FE6DDD924C62EE60065EA05 /* AEPLifecycleTests.xctest */;
			productType = "com.apple.product-type.bundle.unit-test";
		};
		3FE6DE2E24C642330065EA05 /* AEPIdentity */ = {
			isa = PBXNativeTarget;
			buildConfigurationList = 3FE6DE4024C642330065EA05 /* Build configuration list for PBXNativeTarget "AEPIdentity" */;
			buildPhases = (
				3FE6DE2A24C642330065EA05 /* Headers */,
				3FE6DE2B24C642330065EA05 /* Sources */,
				3FE6DE2C24C642330065EA05 /* Frameworks */,
				3FE6DE2D24C642330065EA05 /* Resources */,
			);
			buildRules = (
			);
			dependencies = (
				3FE6DE8C24C6463B0065EA05 /* PBXTargetDependency */,
				3FE6DE8A24C646360065EA05 /* PBXTargetDependency */,
			);
			name = AEPIdentity;
			productName = AEPIdentity;
			productReference = 3FE6DE2F24C642330065EA05 /* AEPIdentity.framework */;
			productType = "com.apple.product-type.framework";
		};
		3FE6DE3624C642330065EA05 /* AEPIdentityTests */ = {
			isa = PBXNativeTarget;
			buildConfigurationList = 3FE6DE4324C642330065EA05 /* Build configuration list for PBXNativeTarget "AEPIdentityTests" */;
			buildPhases = (
				3FE6DE3324C642330065EA05 /* Sources */,
				3FE6DE3424C642330065EA05 /* Frameworks */,
				3FE6DE3524C642330065EA05 /* Resources */,
			);
			buildRules = (
			);
			dependencies = (
				3FE6DE8524C6437F0065EA05 /* PBXTargetDependency */,
				3FE6DE3A24C642330065EA05 /* PBXTargetDependency */,
			);
			name = AEPIdentityTests;
			productName = AEPIdentityTests;
			productReference = 3FE6DE3724C642330065EA05 /* AEPIdentityTests.xctest */;
			productType = "com.apple.product-type.bundle.unit-test";
		};
/* End PBXNativeTarget section */

/* Begin PBXProject section */
		21CAC0CD2422917600C11388 /* Project object */ = {
			isa = PBXProject;
			attributes = {
				LastSwiftUpdateCheck = 1150;
				LastUpgradeCheck = 1130;
				ORGANIZATIONNAME = Adobe;
				TargetAttributes = {
					21CAC0D52422917600C11388 = {
						CreatedOnToolsVersion = 11.3.1;
						LastSwiftMigration = 1130;
					};
					21CAC0DE2422917600C11388 = {
						CreatedOnToolsVersion = 11.3.1;
					};
					3F03978624BE5DD30019F095 = {
						CreatedOnToolsVersion = 11.5;
						LastSwiftMigration = 1150;
					};
					3F03978E24BE5DD30019F095 = {
						CreatedOnToolsVersion = 11.5;
					};
					3F03984B24C0008C0019F095 = {
						CreatedOnToolsVersion = 11.5;
					};
					3F03985324C0008D0019F095 = {
						CreatedOnToolsVersion = 11.5;
					};
					3FE6DDA824C62C090065EA05 = {
						CreatedOnToolsVersion = 11.5;
						LastSwiftMigration = 1150;
					};
					3FE6DDD024C62EE60065EA05 = {
						CreatedOnToolsVersion = 11.5;
						LastSwiftMigration = 1150;
					};
					3FE6DDD824C62EE60065EA05 = {
						CreatedOnToolsVersion = 11.5;
						LastSwiftMigration = 1150;
					};
					3FE6DE2E24C642330065EA05 = {
						CreatedOnToolsVersion = 11.5;
						LastSwiftMigration = 1150;
					};
					3FE6DE3624C642330065EA05 = {
						CreatedOnToolsVersion = 11.5;
						LastSwiftMigration = 1150;
					};
				};
			};
			buildConfigurationList = 21CAC0D02422917600C11388 /* Build configuration list for PBXProject "AEPCore" */;
			compatibilityVersion = "Xcode 9.3";
			developmentRegion = en;
			hasScannedForEncodings = 0;
			knownRegions = (
				en,
				Base,
			);
			mainGroup = 21CAC0CC2422917600C11388;
			productRefGroup = 21CAC0D72422917600C11388 /* Products */;
			projectDirPath = "";
			projectRoot = "";
			targets = (
				21CAC0D52422917600C11388 /* AEPCore */,
				21CAC0DE2422917600C11388 /* AEPCoreTests */,
				3F03978624BE5DD30019F095 /* AEPServices */,
				3FE6DDA824C62C090065EA05 /* AEPServicesMock */,
				3F03978E24BE5DD30019F095 /* AEPServicesTests */,
				3F03984B24C0008C0019F095 /* AEPEventHub */,
				3F03985324C0008D0019F095 /* AEPEventHubTests */,
				3FE6DDD024C62EE60065EA05 /* AEPLifecycle */,
				3FE6DDD824C62EE60065EA05 /* AEPLifecycleTests */,
				3FE6DE2E24C642330065EA05 /* AEPIdentity */,
				3FE6DE3624C642330065EA05 /* AEPIdentityTests */,
			);
		};
/* End PBXProject section */

/* Begin PBXResourcesBuildPhase section */
		21CAC0D42422917600C11388 /* Resources */ = {
			isa = PBXResourcesBuildPhase;
			buildActionMask = 2147483647;
			files = (
			);
			runOnlyForDeploymentPostprocessing = 0;
		};
		21CAC0DD2422917600C11388 /* Resources */ = {
			isa = PBXResourcesBuildPhase;
			buildActionMask = 2147483647;
			files = (
				78D754F2244511D100DB9124 /* TestConfig.json in Resources */,
				215AA6232465E06600CEB4F4 /* ADBMobileConfig.json in Resources */,
				78DEFEF1244A183400D7E9FB /* TestImage.png in Resources */,
				78A6425D2489817A004B4E46 /* TestRules.zip in Resources */,
			);
			runOnlyForDeploymentPostprocessing = 0;
		};
		3F03978524BE5DD30019F095 /* Resources */ = {
			isa = PBXResourcesBuildPhase;
			buildActionMask = 2147483647;
			files = (
			);
			runOnlyForDeploymentPostprocessing = 0;
		};
		3F03978D24BE5DD30019F095 /* Resources */ = {
			isa = PBXResourcesBuildPhase;
			buildActionMask = 2147483647;
			files = (
				3F03983824BE62AA0019F095 /* TestRules.zip in Resources */,
				3F03983B24BE62AA0019F095 /* TestConfig.json in Resources */,
				3F03983A24BE62AA0019F095 /* ADBMobileConfig.json in Resources */,
				3F03983924BE62AA0019F095 /* TestImage.png in Resources */,
			);
			runOnlyForDeploymentPostprocessing = 0;
		};
		3F03984A24C0008C0019F095 /* Resources */ = {
			isa = PBXResourcesBuildPhase;
			buildActionMask = 2147483647;
			files = (
			);
			runOnlyForDeploymentPostprocessing = 0;
		};
		3F03985224C0008D0019F095 /* Resources */ = {
			isa = PBXResourcesBuildPhase;
			buildActionMask = 2147483647;
			files = (
				7861452B24C74F56004CB317 /* testRulesDownloader.zip in Resources */,
				3FE6DD7424C548220065EA05 /* ADBMobileConfig.json in Resources */,
			);
			runOnlyForDeploymentPostprocessing = 0;
		};
		3FE6DDA724C62C090065EA05 /* Resources */ = {
			isa = PBXResourcesBuildPhase;
			buildActionMask = 2147483647;
			files = (
			);
			runOnlyForDeploymentPostprocessing = 0;
		};
		3FE6DDCF24C62EE60065EA05 /* Resources */ = {
			isa = PBXResourcesBuildPhase;
			buildActionMask = 2147483647;
			files = (
			);
			runOnlyForDeploymentPostprocessing = 0;
		};
		3FE6DDD724C62EE60065EA05 /* Resources */ = {
			isa = PBXResourcesBuildPhase;
			buildActionMask = 2147483647;
			files = (
			);
			runOnlyForDeploymentPostprocessing = 0;
		};
		3FE6DE2D24C642330065EA05 /* Resources */ = {
			isa = PBXResourcesBuildPhase;
			buildActionMask = 2147483647;
			files = (
			);
			runOnlyForDeploymentPostprocessing = 0;
		};
		3FE6DE3524C642330065EA05 /* Resources */ = {
			isa = PBXResourcesBuildPhase;
			buildActionMask = 2147483647;
			files = (
			);
			runOnlyForDeploymentPostprocessing = 0;
		};
/* End PBXResourcesBuildPhase section */

/* Begin PBXSourcesBuildPhase section */
		21CAC0D22422917600C11388 /* Sources */ = {
			isa = PBXSourcesBuildPhase;
			buildActionMask = 2147483647;
			files = (
				3FE6DD7B24C54D0B0065EA05 /* Extension+Register.swift in Sources */,
				3FE6DD7D24C54DF10065EA05 /* AEPCore+Configuration.swift in Sources */,
				3FE6DE1924C631B00065EA05 /* AEPCore+Lifecycle.swift in Sources */,
				3FE6DD7F24C54E260065EA05 /* CoreConstants.swift in Sources */,
				3FE6DE2924C63B520065EA05 /* Configuration.swift in Sources */,
				3FE6DE1E24C632450065EA05 /* Lifecycle.swift in Sources */,
				21315BB524575ED200D1B254 /* AEPCore.swift in Sources */,
			);
			runOnlyForDeploymentPostprocessing = 0;
		};
		21CAC0DB2422917600C11388 /* Sources */ = {
			isa = PBXSourcesBuildPhase;
			buildActionMask = 2147483647;
			files = (
				2131A1B42465D81E00F1392D /* EventHub+Testable.swift in Sources */,
				21CAC0E52422917600C11388 /* AEPCoreTests.swift in Sources */,
				21629DB22461CC48009D05BF /* AEPCore+LifecycleTests.swift in Sources */,
				3FE6DD7A24C54CDC0065EA05 /* TestableExtensionRuntime.swift in Sources */,
				21F9174C2433E429000743E3 /* MockExtensionTwo.swift in Sources */,
				213E87B92433E9BD00033447 /* SharedStateTestHelper.swift in Sources */,
				213C8BD524252302009F780A /* MockExtension.swift in Sources */,
				3FE6DD8224C5EA330065EA05 /* AEPCore+ConfigurationTests.swift in Sources */,
				214149C72429A39B00FCE512 /* SlowMockExtension.swift in Sources */,
			);
			runOnlyForDeploymentPostprocessing = 0;
		};
		3F03978324BE5DD30019F095 /* Sources */ = {
			isa = PBXSourcesBuildPhase;
			buildActionMask = 2147483647;
			files = (
				3F0397CE24BE5FF30019F095 /* AEPLoggingService.swift in Sources */,
				3F0397C924BE5FF30019F095 /* LoggingService.swift in Sources */,
				3F0397D224BE5FF30019F095 /* NetworkRequest.swift in Sources */,
				3F0397F224BE60910019F095 /* HitProcessable.swift in Sources */,
				3F0397FB24BE60910019F095 /* ThreadSafeArray.swift in Sources */,
				3F0397DF24BE5FF30019F095 /* URLService.swift in Sources */,
				3F0397CC24BE5FF30019F095 /* AEPNetworkService.swift in Sources */,
				3F0397C424BE5FF30019F095 /* Cache.swift in Sources */,
				3F0397D724BE5FF30019F095 /* AEPDataQueueService.swift in Sources */,
				3F0397F324BE60910019F095 /* PersistentHitQueue.swift in Sources */,
				3F0397CD24BE5FF30019F095 /* NetworkServiceConstants.swift in Sources */,
				3F0397C724BE5FF30019F095 /* CacheExpiry.swift in Sources */,
				3F0397C624BE5FF30019F095 /* DiskCacheService.swift in Sources */,
				3F0397FC24BE60910019F095 /* OperationOrderer.swift in Sources */,
				3F0397D324BE5FF30019F095 /* AEPDataQueue.swift in Sources */,
				3F0397C324BE5FF30019F095 /* CacheService.swift in Sources */,
				3F0397F924BE60910019F095 /* FileManager+ZIP.swift in Sources */,
				3F0397FD24BE60910019F095 /* ThreadSafeDictionary.swift in Sources */,
				3F0397F824BE60910019F095 /* ZipEntry.swift in Sources */,
				3F0397F424BE60910019F095 /* HitQueuing.swift in Sources */,
				3F0397DB24BE5FF30019F095 /* NamedKeyValueStore.swift in Sources */,
				3F0397C524BE5FF30019F095 /* CacheEntry.swift in Sources */,
				3F0397F524BE60910019F095 /* AtomicCounter.swift in Sources */,
				3F0397DA24BE5FF30019F095 /* NamedKeyValueService.swift in Sources */,
				3F0397FE24BE60910019F095 /* URLEncoder.swift in Sources */,
				3F0397FF24BE60910019F095 /* AnyCodable.swift in Sources */,
				3F0397D124BE5FF30019F095 /* HttpConnection.swift in Sources */,
				3F0397D824BE5FF30019F095 /* DataQueueService.swift in Sources */,
				3F0397E024BE5FF30019F095 /* AEPURLService.swift in Sources */,
				3F0397CA24BE5FF30019F095 /* Log.swift in Sources */,
				3F0397DC24BE5FF30019F095 /* NamedUserDefaultKeyValueService.swift in Sources */,
				3F0397D524BE5FF30019F095 /* DataQueue.swift in Sources */,
				3F0397DE24BE5FF30019F095 /* SystemInfoService.swift in Sources */,
				3F0397F624BE60910019F095 /* FileUnzipper.swift in Sources */,
				3F0397D424BE5FF30019F095 /* SQLiteWrapper.swift in Sources */,
				3F0397D024BE5FF30019F095 /* HttpMethod.swift in Sources */,
				3F0397CB24BE5FF30019F095 /* LogLevel.swift in Sources */,
				3F0397FA24BE60910019F095 /* FileUnzipperConstants.swift in Sources */,
				3F0397CF24BE5FF30019F095 /* NetworkService.swift in Sources */,
				3F0397DD24BE5FF30019F095 /* ApplicationSystemInfoService.swift in Sources */,
				3F0397D624BE5FF30019F095 /* DataEntity.swift in Sources */,
				3F0397C824BE5FF30019F095 /* AEPServiceProvider.swift in Sources */,
				3F0397F724BE60910019F095 /* ZipArchive.swift in Sources */,
			);
			runOnlyForDeploymentPostprocessing = 0;
		};
		3F03978B24BE5DD30019F095 /* Sources */ = {
			isa = PBXSourcesBuildPhase;
			buildActionMask = 2147483647;
			files = (
				3F03981624BE61520019F095 /* SystemInfoServiceTest.swift in Sources */,
				3F03981E24BE61520019F095 /* AEPDataQueueTests.swift in Sources */,
				3F03981524BE61520019F095 /* UnzipperTest.swift in Sources */,
				3F03982424BE61520019F095 /* AnyCodableTests.swift in Sources */,
				3F03982224BE61520019F095 /* OperationOrdererTests.swift in Sources */,
				3F03982124BE61520019F095 /* NamedKeyValueStoreTest.swift in Sources */,
				3F03982724BE61520019F095 /* ThreadSafeDictionaryTests.swift in Sources */,
				3F03982624BE61520019F095 /* URLEncoderTests.swift in Sources */,
				3F03981924BE61520019F095 /* AEPURLServiceTest.swift in Sources */,
				3F03982324BE61520019F095 /* PersistentHitQueueTests.swift in Sources */,
				3F03981724BE61520019F095 /* AEPDataQueueService+Testable.swift in Sources */,
				3F03981824BE61520019F095 /* AEPDataQueueServiceTests.swift in Sources */,
				3F03981B24BE61520019F095 /* NamedKeyValueServiceTest.swift in Sources */,
				3F03981C24BE61520019F095 /* SQLiteWrapperTests.swift in Sources */,
				3F03981D24BE61520019F095 /* MockSystemInfoService.swift in Sources */,
				3F03982524BE61520019F095 /* ThreadSafeArrayTests.swift in Sources */,
				3F03981F24BE61520019F095 /* NetworkServiceTests.swift in Sources */,
				3F03982024BE61520019F095 /* LogLevelTest.swift in Sources */,
				3F03981A24BE61520019F095 /* DiskCacheServiceTests.swift in Sources */,
			);
			runOnlyForDeploymentPostprocessing = 0;
		};
		3F03984824C0008C0019F095 /* Sources */ = {
			isa = PBXSourcesBuildPhase;
			buildActionMask = 2147483647;
			files = (
				3F03988524C001350019F095 /* EventHubError.swift in Sources */,
				3F03989324C001350019F095 /* PrivacyStatus.swift in Sources */,
				3F03988324C001350019F095 /* ExtensionRuntime.swift in Sources */,
				3F03988224C001350019F095 /* EventHub.swift in Sources */,
				3F03988C24C001350019F095 /* LaunchIDManager.swift in Sources */,
				3F03988824C001350019F095 /* Extension.swift in Sources */,
				3F03988924C001350019F095 /* AEPConfiguration.swift in Sources */,
				3F03988724C001350019F095 /* EventListenerContainer.swift in Sources */,
				7861452624C74D8F004CB317 /* RulesDownloader.swift in Sources */,
				3F03987D24C001350019F095 /* EventHubConstants.swift in Sources */,
				3F03988024C001350019F095 /* AEPError.swift in Sources */,
				2198671824C6557700FD2D84 /* EventHubPlaceholderExtension.swift in Sources */,
				3F03988D24C001350019F095 /* Event+Configuration.swift in Sources */,
				3F03988624C001350019F095 /* EventSource.swift in Sources */,
				3F03987F24C001350019F095 /* Event.swift in Sources */,
				3F03989024C001350019F095 /* CachedConfiguration.swift in Sources */,
				7861452924C74D9B004CB317 /* CachedRules.swift in Sources */,
				3F03988124C001350019F095 /* SharedState.swift in Sources */,
				3F03988424C001350019F095 /* EventType.swift in Sources */,
				3F03988B24C001350019F095 /* ConfigurationState.swift in Sources */,
				7861452724C74D8F004CB317 /* RulesLoader.swift in Sources */,
				3F03989124C001350019F095 /* ConfigurationDownloader.swift in Sources */,
				3F03988A24C001350019F095 /* ConfigurationConstants.swift in Sources */,
				3F03987E24C001350019F095 /* ExtensionContainer.swift in Sources */,
				3F03988F24C001350019F095 /* ConfigurationDownloadable.swift in Sources */,
			);
			runOnlyForDeploymentPostprocessing = 0;
		};
		3F03985024C0008D0019F095 /* Sources */ = {
			isa = PBXSourcesBuildPhase;
			buildActionMask = 2147483647;
			files = (
				3FE6DD4924C546CD0065EA05 /* ConfigurationStateTests.swift in Sources */,
				7861452D24C74F75004CB317 /* MockRulesDownloaderNetworkService.swift in Sources */,
				3FE6DD6924C547670065EA05 /* SharedStateTestHelper.swift in Sources */,
				3FE6DD4424C546C00065EA05 /* EventHubTests.swift in Sources */,
				3FE6DD6424C547670065EA05 /* EventHub+Testable.swift in Sources */,
				3FE6DD6F24C547F50065EA05 /* SlowMockExtension.swift in Sources */,
				3FE6DD4A24C546CD0065EA05 /* ConfigurationDownloaderTests.swift in Sources */,
				3FE6DD8024C54F1D0065EA05 /* LaunchIDManagerTests.swift in Sources */,
				3FE6DD6224C547670065EA05 /* MockNetworkServiceOverrider.swift in Sources */,
				7861453324C7512A004CB317 /* RulesDownloaderTests.swift in Sources */,
				3FE6DD4524C546C30065EA05 /* SharedStateTest.swift in Sources */,
				3FE6DD7024C547F50065EA05 /* MockExtension.swift in Sources */,
				3FE6DD4624C546CD0065EA05 /* TestableExtensionRuntime.swift in Sources */,
				3FE6DD4724C546CD0065EA05 /* ConfigurationFunctionalTests.swift in Sources */,
				3FE6DD7124C547F50065EA05 /* MockExtensionTwo.swift in Sources */,
				3FE6DD6A24C547670065EA05 /* MockConfigurationDownloaderNetworkService.swift in Sources */,
				3FE6DD6124C547670065EA05 /* MockConfigurationDownloader.swift in Sources */,
			);
			runOnlyForDeploymentPostprocessing = 0;
		};
		3FE6DDA524C62C090065EA05 /* Sources */ = {
			isa = PBXSourcesBuildPhase;
			buildActionMask = 2147483647;
			files = (
				215C859E24C6492800CCCD26 /* MockHitProcessor.swift in Sources */,
				3FE6DDF524C62F620065EA05 /* MockURLSession.swift in Sources */,
				3FE6DDF724C62F620065EA05 /* MockDataQueue.swift in Sources */,
				215C859D24C6492800CCCD26 /* MockHitQueue.swift in Sources */,
				3FE6DDF224C62F610065EA05 /* MockTask.swift in Sources */,
				3FE6DDF324C62F610065EA05 /* MockDataStore.swift in Sources */,
				3FE6DDF624C62F620065EA05 /* MockSystemInfoService.swift in Sources */,
				7861452F24C7502B004CB317 /* MockUnzipper.swift in Sources */,
				3FE6DDF124C62F610065EA05 /* MockNetworkServiceOverrider.swift in Sources */,
				7861453124C75057004CB317 /* MockDiskCache.swift in Sources */,
			);
			runOnlyForDeploymentPostprocessing = 0;
		};
		3FE6DDCD24C62EE60065EA05 /* Sources */ = {
			isa = PBXSourcesBuildPhase;
			buildActionMask = 2147483647;
			files = (
				3FE6DE0F24C630EB0065EA05 /* LifecycleMetrics.swift in Sources */,
				3FE6DE1424C630EB0065EA05 /* LifecycleConstants.swift in Sources */,
				3FE6DE1724C631100065EA05 /* LifecycleSession.swift in Sources */,
				3FE6DE1024C630EB0065EA05 /* Event+Lifecycle.swift in Sources */,
				3FE6DE1224C630EB0065EA05 /* AEPLifecycle.swift in Sources */,
				3FE6DE1324C630EB0065EA05 /* LifecycleContextData.swift in Sources */,
				3FE6DE1524C630EB0065EA05 /* LifecycleMetricsBuilder.swift in Sources */,
				3FE6DE0E24C630EB0065EA05 /* LifecycleState.swift in Sources */,
			);
			runOnlyForDeploymentPostprocessing = 0;
		};
		3FE6DDD524C62EE60065EA05 /* Sources */ = {
			isa = PBXSourcesBuildPhase;
			buildActionMask = 2147483647;
			files = (
				3FE6DE0324C630DF0065EA05 /* LifecycleFunctionalTests.swift in Sources */,
				3FE6DE0224C630DF0065EA05 /* LifecycleMetricsTests.swift in Sources */,
				3FE6DE0424C630DF0065EA05 /* LifecycleStateTests.swift in Sources */,
				3FE6DE0024C630DF0065EA05 /* LifecycleContextDataTests.swift in Sources */,
				3FE6DDFF24C630DF0065EA05 /* LifecycleMetricsBuilderTests.swift in Sources */,
				3FE6DE0524C630DF0065EA05 /* LifecycleSessionTests.swift in Sources */,
			);
			runOnlyForDeploymentPostprocessing = 0;
		};
		3FE6DE2B24C642330065EA05 /* Sources */ = {
			isa = PBXSourcesBuildPhase;
			buildActionMask = 2147483647;
			files = (
				3FE6DE5F24C643060065EA05 /* NetworkService+Identity.swift in Sources */,
				3FE6DE6024C643060065EA05 /* IdentityState.swift in Sources */,
				3FE6DE5D24C643060065EA05 /* IdentityConstants.swift in Sources */,
				3FE6DE6424C643060065EA05 /* IdentityHit.swift in Sources */,
				3FE6DE6824C643060065EA05 /* IdentityHitProcessor.swift in Sources */,
				3FE6DE5E24C643060065EA05 /* Identity.swift in Sources */,
				3FE6DE5924C643060065EA05 /* MobileVisitorAuthenticationState.swift in Sources */,
				3FE6DE5A24C643060065EA05 /* URLQueryItem+Identity.swift in Sources */,
				3FE6DE6724C643060065EA05 /* IdentityHitResponse.swift in Sources */,
				3FE6DE6224C643060065EA05 /* Event+Identity.swift in Sources */,
				3FE6DE6324C643060065EA05 /* CustomIdentity.swift in Sources */,
				3FE6DE5C24C643060065EA05 /* AEPIdentity+Identity.swift in Sources */,
				3FE6DE6924C643060065EA05 /* AEPIdentity.swift in Sources */,
				3FE6DE6A24C643060065EA05 /* Identifiable.swift in Sources */,
				3FE6DE6124C643060065EA05 /* MID.swift in Sources */,
				3FE6DE6524C643060065EA05 /* URLAppender.swift in Sources */,
				3FE6DE5B24C643060065EA05 /* IdentityProperties.swift in Sources */,
				3FE6DE6624C643060065EA05 /* MobileIdentities.swift in Sources */,
				3FE6DE6B24C643060065EA05 /* URL+Identity.swift in Sources */,
			);
			runOnlyForDeploymentPostprocessing = 0;
		};
		3FE6DE3324C642330065EA05 /* Sources */ = {
			isa = PBXSourcesBuildPhase;
			buildActionMask = 2147483647;
			files = (
				3FE6DE8024C643620065EA05 /* IdentityHitResponseTests.swift in Sources */,
				3FE6DE7824C643620065EA05 /* MIDTests.swift in Sources */,
				3FE6DE8324C643620065EA05 /* IdentityPropertiesTests.swift in Sources */,
				3FE6DE7C24C643620065EA05 /* IdentityStateTests.swift in Sources */,
				3FE6DE7D24C643620065EA05 /* AEPIdentity+IdentityTests.swift in Sources */,
				3FE6DE8124C643620065EA05 /* NetworkService+IdentityTests.swift in Sources */,
				3FE6DE8224C643620065EA05 /* AEPIdentityTests.swift in Sources */,
				3FE6DE7A24C643620065EA05 /* URL+IdentityTests.swift in Sources */,
				3FE6DE7F24C643620065EA05 /* IdentityHitProcessorTests.swift in Sources */,
				3FE6DE8824C643EA0065EA05 /* TestableExtensionRuntime.swift in Sources */,
				3FE6DE7E24C643620065EA05 /* URLAppenderTests.swift in Sources */,
				3FE6DE7B24C643620065EA05 /* URLQueryItem+IdentityTests.swift in Sources */,
				3FE6DE7924C643620065EA05 /* MobileIdentitiesTests.swift in Sources */,
			);
			runOnlyForDeploymentPostprocessing = 0;
		};
/* End PBXSourcesBuildPhase section */

/* Begin PBXTargetDependency section */
		21CAC0E22422917600C11388 /* PBXTargetDependency */ = {
			isa = PBXTargetDependency;
			target = 21CAC0D52422917600C11388 /* AEPCore */;
			targetProxy = 21CAC0E12422917600C11388 /* PBXContainerItemProxy */;
		};
		3F03979224BE5DD30019F095 /* PBXTargetDependency */ = {
			isa = PBXTargetDependency;
			target = 3F03978624BE5DD30019F095 /* AEPServices */;
			targetProxy = 3F03979124BE5DD30019F095 /* PBXContainerItemProxy */;
		};
		3F03983D24BE63570019F095 /* PBXTargetDependency */ = {
			isa = PBXTargetDependency;
			target = 3F03978624BE5DD30019F095 /* AEPServices */;
			targetProxy = 3F03983C24BE63570019F095 /* PBXContainerItemProxy */;
		};
		3F03984124BE65120019F095 /* PBXTargetDependency */ = {
			isa = PBXTargetDependency;
			target = 3F03978624BE5DD30019F095 /* AEPServices */;
			targetProxy = 3F03984024BE65120019F095 /* PBXContainerItemProxy */;
		};
		3F03985724C0008D0019F095 /* PBXTargetDependency */ = {
			isa = PBXTargetDependency;
			target = 3F03984B24C0008C0019F095 /* AEPEventHub */;
			targetProxy = 3F03985624C0008D0019F095 /* PBXContainerItemProxy */;
		};
		3F03989624C001400019F095 /* PBXTargetDependency */ = {
			isa = PBXTargetDependency;
			target = 3F03978624BE5DD30019F095 /* AEPServices */;
			targetProxy = 3F03989524C001400019F095 /* PBXContainerItemProxy */;
		};
		3FE6DD7624C5490D0065EA05 /* PBXTargetDependency */ = {
			isa = PBXTargetDependency;
			target = 3F03984B24C0008C0019F095 /* AEPEventHub */;
			targetProxy = 3FE6DD7524C5490D0065EA05 /* PBXContainerItemProxy */;
		};
		3FE6DDBE24C62DAB0065EA05 /* PBXTargetDependency */ = {
			isa = PBXTargetDependency;
			target = 3FE6DDA824C62C090065EA05 /* AEPServicesMock */;
			targetProxy = 3FE6DDBD24C62DAB0065EA05 /* PBXContainerItemProxy */;
		};
		3FE6DDDC24C62EE60065EA05 /* PBXTargetDependency */ = {
			isa = PBXTargetDependency;
			target = 3FE6DDD024C62EE60065EA05 /* AEPLifecycle */;
			targetProxy = 3FE6DDDB24C62EE60065EA05 /* PBXContainerItemProxy */;
		};
		3FE6DE1C24C631FB0065EA05 /* PBXTargetDependency */ = {
			isa = PBXTargetDependency;
			target = 3FE6DDD024C62EE60065EA05 /* AEPLifecycle */;
			targetProxy = 3FE6DE1B24C631FB0065EA05 /* PBXContainerItemProxy */;
		};
		3FE6DE2124C6345A0065EA05 /* PBXTargetDependency */ = {
			isa = PBXTargetDependency;
			target = 3F03978624BE5DD30019F095 /* AEPServices */;
			targetProxy = 3FE6DE2024C6345A0065EA05 /* PBXContainerItemProxy */;
		};
		3FE6DE2324C634660065EA05 /* PBXTargetDependency */ = {
			isa = PBXTargetDependency;
			target = 3F03984B24C0008C0019F095 /* AEPEventHub */;
			targetProxy = 3FE6DE2224C634660065EA05 /* PBXContainerItemProxy */;
		};
		3FE6DE2524C634660065EA05 /* PBXTargetDependency */ = {
			isa = PBXTargetDependency;
			target = 3F03978624BE5DD30019F095 /* AEPServices */;
			targetProxy = 3FE6DE2424C634660065EA05 /* PBXContainerItemProxy */;
		};
		3FE6DE2724C634B50065EA05 /* PBXTargetDependency */ = {
			isa = PBXTargetDependency;
			target = 3FE6DDA824C62C090065EA05 /* AEPServicesMock */;
			targetProxy = 3FE6DE2624C634B50065EA05 /* PBXContainerItemProxy */;
		};
		3FE6DE3A24C642330065EA05 /* PBXTargetDependency */ = {
			isa = PBXTargetDependency;
			target = 3FE6DE2E24C642330065EA05 /* AEPIdentity */;
			targetProxy = 3FE6DE3924C642330065EA05 /* PBXContainerItemProxy */;
		};
		3FE6DE8524C6437F0065EA05 /* PBXTargetDependency */ = {
			isa = PBXTargetDependency;
			target = 3FE6DDA824C62C090065EA05 /* AEPServicesMock */;
			targetProxy = 3FE6DE8424C6437F0065EA05 /* PBXContainerItemProxy */;
		};
		3FE6DE8A24C646360065EA05 /* PBXTargetDependency */ = {
			isa = PBXTargetDependency;
			target = 3F03978624BE5DD30019F095 /* AEPServices */;
			targetProxy = 3FE6DE8924C646360065EA05 /* PBXContainerItemProxy */;
		};
		3FE6DE8C24C6463B0065EA05 /* PBXTargetDependency */ = {
			isa = PBXTargetDependency;
			target = 3F03984B24C0008C0019F095 /* AEPEventHub */;
			targetProxy = 3FE6DE8B24C6463B0065EA05 /* PBXContainerItemProxy */;
		};
/* End PBXTargetDependency section */

/* Begin XCBuildConfiguration section */
		21CAC0E82422917600C11388 /* Debug */ = {
			isa = XCBuildConfiguration;
			buildSettings = {
				ALWAYS_SEARCH_USER_PATHS = NO;
				CLANG_ANALYZER_NONNULL = YES;
				CLANG_ANALYZER_NUMBER_OBJECT_CONVERSION = YES_AGGRESSIVE;
				CLANG_CXX_LANGUAGE_STANDARD = "gnu++14";
				CLANG_CXX_LIBRARY = "libc++";
				CLANG_ENABLE_MODULES = YES;
				CLANG_ENABLE_OBJC_ARC = YES;
				CLANG_ENABLE_OBJC_WEAK = YES;
				CLANG_WARN_BLOCK_CAPTURE_AUTORELEASING = YES;
				CLANG_WARN_BOOL_CONVERSION = YES;
				CLANG_WARN_COMMA = YES;
				CLANG_WARN_CONSTANT_CONVERSION = YES;
				CLANG_WARN_DEPRECATED_OBJC_IMPLEMENTATIONS = YES;
				CLANG_WARN_DIRECT_OBJC_ISA_USAGE = YES_ERROR;
				CLANG_WARN_DOCUMENTATION_COMMENTS = YES;
				CLANG_WARN_EMPTY_BODY = YES;
				CLANG_WARN_ENUM_CONVERSION = YES;
				CLANG_WARN_INFINITE_RECURSION = YES;
				CLANG_WARN_INT_CONVERSION = YES;
				CLANG_WARN_NON_LITERAL_NULL_CONVERSION = YES;
				CLANG_WARN_OBJC_IMPLICIT_RETAIN_SELF = YES;
				CLANG_WARN_OBJC_LITERAL_CONVERSION = YES;
				CLANG_WARN_OBJC_ROOT_CLASS = YES_ERROR;
				CLANG_WARN_RANGE_LOOP_ANALYSIS = YES;
				CLANG_WARN_STRICT_PROTOTYPES = YES;
				CLANG_WARN_SUSPICIOUS_MOVE = YES;
				CLANG_WARN_UNGUARDED_AVAILABILITY = YES_AGGRESSIVE;
				CLANG_WARN_UNREACHABLE_CODE = YES;
				CLANG_WARN__DUPLICATE_METHOD_MATCH = YES;
				COPY_PHASE_STRIP = NO;
				CURRENT_PROJECT_VERSION = 1;
				DEBUG_INFORMATION_FORMAT = dwarf;
				ENABLE_STRICT_OBJC_MSGSEND = YES;
				ENABLE_TESTABILITY = YES;
				GCC_C_LANGUAGE_STANDARD = gnu11;
				GCC_DYNAMIC_NO_PIC = NO;
				GCC_NO_COMMON_BLOCKS = YES;
				GCC_OPTIMIZATION_LEVEL = 0;
				GCC_PREPROCESSOR_DEFINITIONS = (
					"DEBUG=1",
					"$(inherited)",
				);
				GCC_WARN_64_TO_32_BIT_CONVERSION = YES;
				GCC_WARN_ABOUT_RETURN_TYPE = YES_ERROR;
				GCC_WARN_UNDECLARED_SELECTOR = YES;
				GCC_WARN_UNINITIALIZED_AUTOS = YES_AGGRESSIVE;
				GCC_WARN_UNUSED_FUNCTION = YES;
				GCC_WARN_UNUSED_VARIABLE = YES;
				IPHONEOS_DEPLOYMENT_TARGET = 10.0;
				MTL_ENABLE_DEBUG_INFO = INCLUDE_SOURCE;
				MTL_FAST_MATH = YES;
				ONLY_ACTIVE_ARCH = YES;
				SDKROOT = iphoneos;
				SWIFT_ACTIVE_COMPILATION_CONDITIONS = DEBUG;
				SWIFT_OPTIMIZATION_LEVEL = "-Onone";
				VERSIONING_SYSTEM = "apple-generic";
				VERSION_INFO_PREFIX = "";
			};
			name = Debug;
		};
		21CAC0E92422917600C11388 /* Release */ = {
			isa = XCBuildConfiguration;
			buildSettings = {
				ALWAYS_SEARCH_USER_PATHS = NO;
				CLANG_ANALYZER_NONNULL = YES;
				CLANG_ANALYZER_NUMBER_OBJECT_CONVERSION = YES_AGGRESSIVE;
				CLANG_CXX_LANGUAGE_STANDARD = "gnu++14";
				CLANG_CXX_LIBRARY = "libc++";
				CLANG_ENABLE_MODULES = YES;
				CLANG_ENABLE_OBJC_ARC = YES;
				CLANG_ENABLE_OBJC_WEAK = YES;
				CLANG_WARN_BLOCK_CAPTURE_AUTORELEASING = YES;
				CLANG_WARN_BOOL_CONVERSION = YES;
				CLANG_WARN_COMMA = YES;
				CLANG_WARN_CONSTANT_CONVERSION = YES;
				CLANG_WARN_DEPRECATED_OBJC_IMPLEMENTATIONS = YES;
				CLANG_WARN_DIRECT_OBJC_ISA_USAGE = YES_ERROR;
				CLANG_WARN_DOCUMENTATION_COMMENTS = YES;
				CLANG_WARN_EMPTY_BODY = YES;
				CLANG_WARN_ENUM_CONVERSION = YES;
				CLANG_WARN_INFINITE_RECURSION = YES;
				CLANG_WARN_INT_CONVERSION = YES;
				CLANG_WARN_NON_LITERAL_NULL_CONVERSION = YES;
				CLANG_WARN_OBJC_IMPLICIT_RETAIN_SELF = YES;
				CLANG_WARN_OBJC_LITERAL_CONVERSION = YES;
				CLANG_WARN_OBJC_ROOT_CLASS = YES_ERROR;
				CLANG_WARN_RANGE_LOOP_ANALYSIS = YES;
				CLANG_WARN_STRICT_PROTOTYPES = YES;
				CLANG_WARN_SUSPICIOUS_MOVE = YES;
				CLANG_WARN_UNGUARDED_AVAILABILITY = YES_AGGRESSIVE;
				CLANG_WARN_UNREACHABLE_CODE = YES;
				CLANG_WARN__DUPLICATE_METHOD_MATCH = YES;
				COPY_PHASE_STRIP = NO;
				CURRENT_PROJECT_VERSION = 1;
				DEBUG_INFORMATION_FORMAT = "dwarf-with-dsym";
				ENABLE_NS_ASSERTIONS = NO;
				ENABLE_STRICT_OBJC_MSGSEND = YES;
				GCC_C_LANGUAGE_STANDARD = gnu11;
				GCC_NO_COMMON_BLOCKS = YES;
				GCC_WARN_64_TO_32_BIT_CONVERSION = YES;
				GCC_WARN_ABOUT_RETURN_TYPE = YES_ERROR;
				GCC_WARN_UNDECLARED_SELECTOR = YES;
				GCC_WARN_UNINITIALIZED_AUTOS = YES_AGGRESSIVE;
				GCC_WARN_UNUSED_FUNCTION = YES;
				GCC_WARN_UNUSED_VARIABLE = YES;
				IPHONEOS_DEPLOYMENT_TARGET = 10.0;
				MTL_ENABLE_DEBUG_INFO = NO;
				MTL_FAST_MATH = YES;
				SDKROOT = iphoneos;
				SWIFT_COMPILATION_MODE = wholemodule;
				SWIFT_OPTIMIZATION_LEVEL = "-O";
				VALIDATE_PRODUCT = YES;
				VERSIONING_SYSTEM = "apple-generic";
				VERSION_INFO_PREFIX = "";
			};
			name = Release;
		};
		21CAC0EB2422917600C11388 /* Debug */ = {
			isa = XCBuildConfiguration;
			buildSettings = {
				CLANG_ENABLE_MODULES = YES;
				CODE_SIGN_STYLE = Automatic;
				DEFINES_MODULE = YES;
				DEVELOPMENT_TEAM = FKGEE875K4;
				DYLIB_COMPATIBILITY_VERSION = 1;
				DYLIB_CURRENT_VERSION = 1;
				DYLIB_INSTALL_NAME_BASE = "@rpath";
				INFOPLIST_FILE = "$(SRCROOT)/Info.plist";
				INSTALL_PATH = "$(LOCAL_LIBRARY_DIR)/Frameworks";
				IPHONEOS_DEPLOYMENT_TARGET = 10.0;
				LD_RUNPATH_SEARCH_PATHS = (
					"$(inherited)",
					"@executable_path/Frameworks",
					"@loader_path/Frameworks",
				);
				PRODUCT_BUNDLE_IDENTIFIER = Adobe.AEPCore;
				PRODUCT_NAME = "$(TARGET_NAME:c99extidentifier)";
				SKIP_INSTALL = YES;
				SUPPORTS_MACCATALYST = NO;
				SWIFT_OPTIMIZATION_LEVEL = "-Onone";
				SWIFT_VERSION = 5.0;
				TARGETED_DEVICE_FAMILY = "1,2";
			};
			name = Debug;
		};
		21CAC0EC2422917600C11388 /* Release */ = {
			isa = XCBuildConfiguration;
			buildSettings = {
				CLANG_ENABLE_MODULES = YES;
				CODE_SIGN_STYLE = Automatic;
				DEFINES_MODULE = YES;
				DEVELOPMENT_TEAM = FKGEE875K4;
				DYLIB_COMPATIBILITY_VERSION = 1;
				DYLIB_CURRENT_VERSION = 1;
				DYLIB_INSTALL_NAME_BASE = "@rpath";
				INFOPLIST_FILE = "$(SRCROOT)/Info.plist";
				INSTALL_PATH = "$(LOCAL_LIBRARY_DIR)/Frameworks";
				IPHONEOS_DEPLOYMENT_TARGET = 10.0;
				LD_RUNPATH_SEARCH_PATHS = (
					"$(inherited)",
					"@executable_path/Frameworks",
					"@loader_path/Frameworks",
				);
				PRODUCT_BUNDLE_IDENTIFIER = Adobe.AEPCore;
				PRODUCT_NAME = "$(TARGET_NAME:c99extidentifier)";
				SKIP_INSTALL = YES;
				SUPPORTS_MACCATALYST = NO;
				SWIFT_VERSION = 5.0;
				TARGETED_DEVICE_FAMILY = "1,2";
			};
			name = Release;
		};
		21CAC0EE2422917600C11388 /* Debug */ = {
			isa = XCBuildConfiguration;
			buildSettings = {
				ALWAYS_EMBED_SWIFT_STANDARD_LIBRARIES = YES;
				CODE_SIGN_STYLE = Automatic;
				DEVELOPMENT_TEAM = FKGEE875K4;
				INFOPLIST_FILE = AEPCoreTests/Info.plist;
				IPHONEOS_DEPLOYMENT_TARGET = 10.0;
				LD_RUNPATH_SEARCH_PATHS = (
					"$(inherited)",
					"@executable_path/Frameworks",
					"@loader_path/Frameworks",
				);
				PRODUCT_BUNDLE_IDENTIFIER = Adobe.AEPCoreTests;
				PRODUCT_NAME = "$(TARGET_NAME)";
				SWIFT_VERSION = 5.0;
				TARGETED_DEVICE_FAMILY = "1,2";
			};
			name = Debug;
		};
		21CAC0EF2422917600C11388 /* Release */ = {
			isa = XCBuildConfiguration;
			buildSettings = {
				ALWAYS_EMBED_SWIFT_STANDARD_LIBRARIES = YES;
				CODE_SIGN_STYLE = Automatic;
				DEVELOPMENT_TEAM = FKGEE875K4;
				INFOPLIST_FILE = AEPCoreTests/Info.plist;
				IPHONEOS_DEPLOYMENT_TARGET = 10.0;
				LD_RUNPATH_SEARCH_PATHS = (
					"$(inherited)",
					"@executable_path/Frameworks",
					"@loader_path/Frameworks",
				);
				PRODUCT_BUNDLE_IDENTIFIER = Adobe.AEPCoreTests;
				PRODUCT_NAME = "$(TARGET_NAME)";
				SWIFT_VERSION = 5.0;
				TARGETED_DEVICE_FAMILY = "1,2";
			};
			name = Release;
		};
		3F03979824BE5DD30019F095 /* Debug */ = {
			isa = XCBuildConfiguration;
			buildSettings = {
				CLANG_ENABLE_MODULES = YES;
				CODE_SIGN_STYLE = Automatic;
				DEFINES_MODULE = YES;
				DYLIB_COMPATIBILITY_VERSION = 1;
				DYLIB_CURRENT_VERSION = 1;
				DYLIB_INSTALL_NAME_BASE = "@rpath";
				INFOPLIST_FILE = AEPServices/Sources/Info.plist;
				INSTALL_PATH = "$(LOCAL_LIBRARY_DIR)/Frameworks";
				IPHONEOS_DEPLOYMENT_TARGET = 10.0;
				LD_RUNPATH_SEARCH_PATHS = (
					"$(inherited)",
					"@executable_path/Frameworks",
					"@loader_path/Frameworks",
				);
				PRODUCT_BUNDLE_IDENTIFIER = com.adobe.mobile.AEPServices;
				PRODUCT_NAME = "$(TARGET_NAME:c99extidentifier)";
				SKIP_INSTALL = YES;
				SWIFT_OPTIMIZATION_LEVEL = "-Onone";
				SWIFT_VERSION = 5.0;
				TARGETED_DEVICE_FAMILY = "1,2";
			};
			name = Debug;
		};
		3F03979924BE5DD30019F095 /* Release */ = {
			isa = XCBuildConfiguration;
			buildSettings = {
				CLANG_ENABLE_MODULES = YES;
				CODE_SIGN_STYLE = Automatic;
				DEFINES_MODULE = YES;
				DYLIB_COMPATIBILITY_VERSION = 1;
				DYLIB_CURRENT_VERSION = 1;
				DYLIB_INSTALL_NAME_BASE = "@rpath";
				INFOPLIST_FILE = AEPServices/Sources/Info.plist;
				INSTALL_PATH = "$(LOCAL_LIBRARY_DIR)/Frameworks";
				IPHONEOS_DEPLOYMENT_TARGET = 10.0;
				LD_RUNPATH_SEARCH_PATHS = (
					"$(inherited)",
					"@executable_path/Frameworks",
					"@loader_path/Frameworks",
				);
				PRODUCT_BUNDLE_IDENTIFIER = com.adobe.mobile.AEPServices;
				PRODUCT_NAME = "$(TARGET_NAME:c99extidentifier)";
				SKIP_INSTALL = YES;
				SWIFT_VERSION = 5.0;
				TARGETED_DEVICE_FAMILY = "1,2";
			};
			name = Release;
		};
		3F03979A24BE5DD30019F095 /* Debug */ = {
			isa = XCBuildConfiguration;
			buildSettings = {
				ALWAYS_EMBED_SWIFT_STANDARD_LIBRARIES = YES;
				CODE_SIGN_STYLE = Automatic;
				DEVELOPMENT_TEAM = FKGEE875K4;
				INFOPLIST_FILE = AEPServices/Tests/Info.plist;
				IPHONEOS_DEPLOYMENT_TARGET = 10.0;
				LD_RUNPATH_SEARCH_PATHS = (
					"$(inherited)",
					"@executable_path/Frameworks",
					"@loader_path/Frameworks",
				);
				PRODUCT_BUNDLE_IDENTIFIER = com.adobe.mobile.AEPServicesTests;
				PRODUCT_NAME = "$(TARGET_NAME)";
				SWIFT_VERSION = 5.0;
				TARGETED_DEVICE_FAMILY = "1,2";
			};
			name = Debug;
		};
		3F03979B24BE5DD30019F095 /* Release */ = {
			isa = XCBuildConfiguration;
			buildSettings = {
				ALWAYS_EMBED_SWIFT_STANDARD_LIBRARIES = YES;
				CODE_SIGN_STYLE = Automatic;
				DEVELOPMENT_TEAM = FKGEE875K4;
				INFOPLIST_FILE = AEPServices/Tests/Info.plist;
				IPHONEOS_DEPLOYMENT_TARGET = 10.0;
				LD_RUNPATH_SEARCH_PATHS = (
					"$(inherited)",
					"@executable_path/Frameworks",
					"@loader_path/Frameworks",
				);
				PRODUCT_BUNDLE_IDENTIFIER = com.adobe.mobile.AEPServicesTests;
				PRODUCT_NAME = "$(TARGET_NAME)";
				SWIFT_VERSION = 5.0;
				TARGETED_DEVICE_FAMILY = "1,2";
			};
			name = Release;
		};
		3F03985E24C0008D0019F095 /* Debug */ = {
			isa = XCBuildConfiguration;
			buildSettings = {
				CODE_SIGN_STYLE = Automatic;
				DEFINES_MODULE = YES;
				DYLIB_COMPATIBILITY_VERSION = 1;
				DYLIB_CURRENT_VERSION = 1;
				DYLIB_INSTALL_NAME_BASE = "@rpath";
				INFOPLIST_FILE = AEPEventHub/Sources/Info.plist;
				INSTALL_PATH = "$(LOCAL_LIBRARY_DIR)/Frameworks";
				IPHONEOS_DEPLOYMENT_TARGET = 10.0;
				LD_RUNPATH_SEARCH_PATHS = (
					"$(inherited)",
					"@executable_path/Frameworks",
					"@loader_path/Frameworks",
				);
				PRODUCT_BUNDLE_IDENTIFIER = com.adobe.mobile.AEPEventHub;
				PRODUCT_NAME = "$(TARGET_NAME:c99extidentifier)";
				SKIP_INSTALL = YES;
				SWIFT_VERSION = 5.0;
				TARGETED_DEVICE_FAMILY = "1,2";
			};
			name = Debug;
		};
		3F03985F24C0008D0019F095 /* Release */ = {
			isa = XCBuildConfiguration;
			buildSettings = {
				CODE_SIGN_STYLE = Automatic;
				DEFINES_MODULE = YES;
				DYLIB_COMPATIBILITY_VERSION = 1;
				DYLIB_CURRENT_VERSION = 1;
				DYLIB_INSTALL_NAME_BASE = "@rpath";
				INFOPLIST_FILE = AEPEventHub/Sources/Info.plist;
				INSTALL_PATH = "$(LOCAL_LIBRARY_DIR)/Frameworks";
				IPHONEOS_DEPLOYMENT_TARGET = 10.0;
				LD_RUNPATH_SEARCH_PATHS = (
					"$(inherited)",
					"@executable_path/Frameworks",
					"@loader_path/Frameworks",
				);
				PRODUCT_BUNDLE_IDENTIFIER = com.adobe.mobile.AEPEventHub;
				PRODUCT_NAME = "$(TARGET_NAME:c99extidentifier)";
				SKIP_INSTALL = YES;
				SWIFT_VERSION = 5.0;
				TARGETED_DEVICE_FAMILY = "1,2";
			};
			name = Release;
		};
		3F03986124C0008D0019F095 /* Debug */ = {
			isa = XCBuildConfiguration;
			buildSettings = {
				ALWAYS_EMBED_SWIFT_STANDARD_LIBRARIES = YES;
				CODE_SIGN_STYLE = Automatic;
				DEVELOPMENT_TEAM = FKGEE875K4;
				INFOPLIST_FILE = AEPEventHub/Tests/Info.plist;
				IPHONEOS_DEPLOYMENT_TARGET = 13.2;
				LD_RUNPATH_SEARCH_PATHS = (
					"$(inherited)",
					"@executable_path/Frameworks",
					"@loader_path/Frameworks",
				);
				PRODUCT_BUNDLE_IDENTIFIER = com.adobe.mobile.AEPEventHubTests;
				PRODUCT_NAME = "$(TARGET_NAME)";
				SWIFT_VERSION = 5.0;
				TARGETED_DEVICE_FAMILY = "1,2";
			};
			name = Debug;
		};
		3F03986224C0008D0019F095 /* Release */ = {
			isa = XCBuildConfiguration;
			buildSettings = {
				ALWAYS_EMBED_SWIFT_STANDARD_LIBRARIES = YES;
				CODE_SIGN_STYLE = Automatic;
				DEVELOPMENT_TEAM = FKGEE875K4;
				INFOPLIST_FILE = AEPEventHub/Tests/Info.plist;
				IPHONEOS_DEPLOYMENT_TARGET = 13.2;
				LD_RUNPATH_SEARCH_PATHS = (
					"$(inherited)",
					"@executable_path/Frameworks",
					"@loader_path/Frameworks",
				);
				PRODUCT_BUNDLE_IDENTIFIER = com.adobe.mobile.AEPEventHubTests;
				PRODUCT_NAME = "$(TARGET_NAME)";
				SWIFT_VERSION = 5.0;
				TARGETED_DEVICE_FAMILY = "1,2";
			};
			name = Release;
		};
		3FE6DDAF24C62C090065EA05 /* Debug */ = {
			isa = XCBuildConfiguration;
			buildSettings = {
				CLANG_ENABLE_MODULES = YES;
				CODE_SIGN_STYLE = Automatic;
				DEFINES_MODULE = YES;
				DYLIB_COMPATIBILITY_VERSION = 1;
				DYLIB_CURRENT_VERSION = 1;
				DYLIB_INSTALL_NAME_BASE = "@rpath";
				INFOPLIST_FILE = AEPServices/Mocks/Info.plist;
				INSTALL_PATH = "$(LOCAL_LIBRARY_DIR)/Frameworks";
				IPHONEOS_DEPLOYMENT_TARGET = 10.0;
				LD_RUNPATH_SEARCH_PATHS = (
					"$(inherited)",
					"@executable_path/Frameworks",
					"@loader_path/Frameworks",
				);
				PRODUCT_BUNDLE_IDENTIFIER = com.adobe.mobile.AEPServicesMock;
				PRODUCT_NAME = "$(TARGET_NAME:c99extidentifier)";
				SKIP_INSTALL = YES;
				SWIFT_OPTIMIZATION_LEVEL = "-Onone";
				SWIFT_VERSION = 5.0;
				TARGETED_DEVICE_FAMILY = "1,2";
			};
			name = Debug;
		};
		3FE6DDB024C62C090065EA05 /* Release */ = {
			isa = XCBuildConfiguration;
			buildSettings = {
				CLANG_ENABLE_MODULES = YES;
				CODE_SIGN_STYLE = Automatic;
				DEFINES_MODULE = YES;
				DYLIB_COMPATIBILITY_VERSION = 1;
				DYLIB_CURRENT_VERSION = 1;
				DYLIB_INSTALL_NAME_BASE = "@rpath";
				INFOPLIST_FILE = AEPServices/Mocks/Info.plist;
				INSTALL_PATH = "$(LOCAL_LIBRARY_DIR)/Frameworks";
				IPHONEOS_DEPLOYMENT_TARGET = 10.0;
				LD_RUNPATH_SEARCH_PATHS = (
					"$(inherited)",
					"@executable_path/Frameworks",
					"@loader_path/Frameworks",
				);
				PRODUCT_BUNDLE_IDENTIFIER = com.adobe.mobile.AEPServicesMock;
				PRODUCT_NAME = "$(TARGET_NAME:c99extidentifier)";
				SKIP_INSTALL = YES;
				SWIFT_VERSION = 5.0;
				TARGETED_DEVICE_FAMILY = "1,2";
			};
			name = Release;
		};
		3FE6DDE324C62EE60065EA05 /* Debug */ = {
			isa = XCBuildConfiguration;
			buildSettings = {
				CLANG_ENABLE_MODULES = YES;
				CODE_SIGN_STYLE = Automatic;
				DEFINES_MODULE = YES;
				DYLIB_COMPATIBILITY_VERSION = 1;
				DYLIB_CURRENT_VERSION = 1;
				DYLIB_INSTALL_NAME_BASE = "@rpath";
				INFOPLIST_FILE = AEPLifecycle/Sources/Info.plist;
				INSTALL_PATH = "$(LOCAL_LIBRARY_DIR)/Frameworks";
				IPHONEOS_DEPLOYMENT_TARGET = 10.0;
				LD_RUNPATH_SEARCH_PATHS = (
					"$(inherited)",
					"@executable_path/Frameworks",
					"@loader_path/Frameworks",
				);
				PRODUCT_BUNDLE_IDENTIFIER = com.adobe.mobile.AEPLifecycle;
				PRODUCT_NAME = "$(TARGET_NAME:c99extidentifier)";
				SKIP_INSTALL = YES;
				SWIFT_OPTIMIZATION_LEVEL = "-Onone";
				SWIFT_VERSION = 5.0;
				TARGETED_DEVICE_FAMILY = "1,2";
			};
			name = Debug;
		};
		3FE6DDE424C62EE60065EA05 /* Release */ = {
			isa = XCBuildConfiguration;
			buildSettings = {
				CLANG_ENABLE_MODULES = YES;
				CODE_SIGN_STYLE = Automatic;
				DEFINES_MODULE = YES;
				DYLIB_COMPATIBILITY_VERSION = 1;
				DYLIB_CURRENT_VERSION = 1;
				DYLIB_INSTALL_NAME_BASE = "@rpath";
				INFOPLIST_FILE = AEPLifecycle/Sources/Info.plist;
				INSTALL_PATH = "$(LOCAL_LIBRARY_DIR)/Frameworks";
				IPHONEOS_DEPLOYMENT_TARGET = 10.0;
				LD_RUNPATH_SEARCH_PATHS = (
					"$(inherited)",
					"@executable_path/Frameworks",
					"@loader_path/Frameworks",
				);
				PRODUCT_BUNDLE_IDENTIFIER = com.adobe.mobile.AEPLifecycle;
				PRODUCT_NAME = "$(TARGET_NAME:c99extidentifier)";
				SKIP_INSTALL = YES;
				SWIFT_VERSION = 5.0;
				TARGETED_DEVICE_FAMILY = "1,2";
			};
			name = Release;
		};
		3FE6DDE624C62EE60065EA05 /* Debug */ = {
			isa = XCBuildConfiguration;
			buildSettings = {
				ALWAYS_EMBED_SWIFT_STANDARD_LIBRARIES = YES;
				CLANG_ENABLE_MODULES = YES;
				CODE_SIGN_STYLE = Automatic;
				DEVELOPMENT_TEAM = FKGEE875K4;
				INFOPLIST_FILE = AEPLifecycle/Tests/Info.plist;
				IPHONEOS_DEPLOYMENT_TARGET = 10.0;
				LD_RUNPATH_SEARCH_PATHS = (
					"$(inherited)",
					"@executable_path/Frameworks",
					"@loader_path/Frameworks",
				);
				PRODUCT_BUNDLE_IDENTIFIER = com.adobe.mobile.AEPLifecycleTests;
				PRODUCT_NAME = "$(TARGET_NAME)";
				SWIFT_OPTIMIZATION_LEVEL = "-Onone";
				SWIFT_VERSION = 5.0;
				TARGETED_DEVICE_FAMILY = "1,2";
			};
			name = Debug;
		};
		3FE6DDE724C62EE60065EA05 /* Release */ = {
			isa = XCBuildConfiguration;
			buildSettings = {
				ALWAYS_EMBED_SWIFT_STANDARD_LIBRARIES = YES;
				CLANG_ENABLE_MODULES = YES;
				CODE_SIGN_STYLE = Automatic;
				DEVELOPMENT_TEAM = FKGEE875K4;
				INFOPLIST_FILE = AEPLifecycle/Tests/Info.plist;
				IPHONEOS_DEPLOYMENT_TARGET = 10.0;
				LD_RUNPATH_SEARCH_PATHS = (
					"$(inherited)",
					"@executable_path/Frameworks",
					"@loader_path/Frameworks",
				);
				PRODUCT_BUNDLE_IDENTIFIER = com.adobe.mobile.AEPLifecycleTests;
				PRODUCT_NAME = "$(TARGET_NAME)";
				SWIFT_VERSION = 5.0;
				TARGETED_DEVICE_FAMILY = "1,2";
			};
			name = Release;
		};
		3FE6DE4124C642330065EA05 /* Debug */ = {
			isa = XCBuildConfiguration;
			buildSettings = {
				CLANG_ENABLE_MODULES = YES;
				CODE_SIGN_STYLE = Automatic;
				DEFINES_MODULE = YES;
				DYLIB_COMPATIBILITY_VERSION = 1;
				DYLIB_CURRENT_VERSION = 1;
				DYLIB_INSTALL_NAME_BASE = "@rpath";
				INFOPLIST_FILE = AEPIdentity/Sources/Info.plist;
				INSTALL_PATH = "$(LOCAL_LIBRARY_DIR)/Frameworks";
				IPHONEOS_DEPLOYMENT_TARGET = 10.0;
				LD_RUNPATH_SEARCH_PATHS = (
					"$(inherited)",
					"@executable_path/Frameworks",
					"@loader_path/Frameworks",
				);
				PRODUCT_BUNDLE_IDENTIFIER = com.adobe.mobile.AEPIdentity;
				PRODUCT_NAME = "$(TARGET_NAME:c99extidentifier)";
				SKIP_INSTALL = YES;
				SWIFT_OPTIMIZATION_LEVEL = "-Onone";
				SWIFT_VERSION = 5.0;
				TARGETED_DEVICE_FAMILY = "1,2";
			};
			name = Debug;
		};
		3FE6DE4224C642330065EA05 /* Release */ = {
			isa = XCBuildConfiguration;
			buildSettings = {
				CLANG_ENABLE_MODULES = YES;
				CODE_SIGN_STYLE = Automatic;
				DEFINES_MODULE = YES;
				DYLIB_COMPATIBILITY_VERSION = 1;
				DYLIB_CURRENT_VERSION = 1;
				DYLIB_INSTALL_NAME_BASE = "@rpath";
				INFOPLIST_FILE = AEPIdentity/Sources/Info.plist;
				INSTALL_PATH = "$(LOCAL_LIBRARY_DIR)/Frameworks";
				IPHONEOS_DEPLOYMENT_TARGET = 10.0;
				LD_RUNPATH_SEARCH_PATHS = (
					"$(inherited)",
					"@executable_path/Frameworks",
					"@loader_path/Frameworks",
				);
				PRODUCT_BUNDLE_IDENTIFIER = com.adobe.mobile.AEPIdentity;
				PRODUCT_NAME = "$(TARGET_NAME:c99extidentifier)";
				SKIP_INSTALL = YES;
				SWIFT_VERSION = 5.0;
				TARGETED_DEVICE_FAMILY = "1,2";
			};
			name = Release;
		};
		3FE6DE4424C642330065EA05 /* Debug */ = {
			isa = XCBuildConfiguration;
			buildSettings = {
				ALWAYS_EMBED_SWIFT_STANDARD_LIBRARIES = YES;
				CLANG_ENABLE_MODULES = YES;
				CODE_SIGN_STYLE = Automatic;
				DEVELOPMENT_TEAM = FKGEE875K4;
				INFOPLIST_FILE = AEPIdentity/Tests/Info.plist;
				IPHONEOS_DEPLOYMENT_TARGET = 10.0;
				LD_RUNPATH_SEARCH_PATHS = (
					"$(inherited)",
					"@executable_path/Frameworks",
					"@loader_path/Frameworks",
				);
				PRODUCT_BUNDLE_IDENTIFIER = com.adobe.mobile.AEPIdentityTests;
				PRODUCT_NAME = "$(TARGET_NAME)";
				SWIFT_OPTIMIZATION_LEVEL = "-Onone";
				SWIFT_VERSION = 5.0;
				TARGETED_DEVICE_FAMILY = "1,2";
			};
			name = Debug;
		};
		3FE6DE4524C642330065EA05 /* Release */ = {
			isa = XCBuildConfiguration;
			buildSettings = {
				ALWAYS_EMBED_SWIFT_STANDARD_LIBRARIES = YES;
				CLANG_ENABLE_MODULES = YES;
				CODE_SIGN_STYLE = Automatic;
				DEVELOPMENT_TEAM = FKGEE875K4;
				INFOPLIST_FILE = AEPIdentity/Tests/Info.plist;
				IPHONEOS_DEPLOYMENT_TARGET = 10.0;
				LD_RUNPATH_SEARCH_PATHS = (
					"$(inherited)",
					"@executable_path/Frameworks",
					"@loader_path/Frameworks",
				);
				PRODUCT_BUNDLE_IDENTIFIER = com.adobe.mobile.AEPIdentityTests;
				PRODUCT_NAME = "$(TARGET_NAME)";
				SWIFT_VERSION = 5.0;
				TARGETED_DEVICE_FAMILY = "1,2";
			};
			name = Release;
		};
/* End XCBuildConfiguration section */

/* Begin XCConfigurationList section */
		21CAC0D02422917600C11388 /* Build configuration list for PBXProject "AEPCore" */ = {
			isa = XCConfigurationList;
			buildConfigurations = (
				21CAC0E82422917600C11388 /* Debug */,
				21CAC0E92422917600C11388 /* Release */,
			);
			defaultConfigurationIsVisible = 0;
			defaultConfigurationName = Release;
		};
		21CAC0EA2422917600C11388 /* Build configuration list for PBXNativeTarget "AEPCore" */ = {
			isa = XCConfigurationList;
			buildConfigurations = (
				21CAC0EB2422917600C11388 /* Debug */,
				21CAC0EC2422917600C11388 /* Release */,
			);
			defaultConfigurationIsVisible = 0;
			defaultConfigurationName = Release;
		};
		21CAC0ED2422917600C11388 /* Build configuration list for PBXNativeTarget "AEPCoreTests" */ = {
			isa = XCConfigurationList;
			buildConfigurations = (
				21CAC0EE2422917600C11388 /* Debug */,
				21CAC0EF2422917600C11388 /* Release */,
			);
			defaultConfigurationIsVisible = 0;
			defaultConfigurationName = Release;
		};
		3F03979C24BE5DD30019F095 /* Build configuration list for PBXNativeTarget "AEPServices" */ = {
			isa = XCConfigurationList;
			buildConfigurations = (
				3F03979824BE5DD30019F095 /* Debug */,
				3F03979924BE5DD30019F095 /* Release */,
			);
			defaultConfigurationIsVisible = 0;
			defaultConfigurationName = Release;
		};
		3F03979D24BE5DD30019F095 /* Build configuration list for PBXNativeTarget "AEPServicesTests" */ = {
			isa = XCConfigurationList;
			buildConfigurations = (
				3F03979A24BE5DD30019F095 /* Debug */,
				3F03979B24BE5DD30019F095 /* Release */,
			);
			defaultConfigurationIsVisible = 0;
			defaultConfigurationName = Release;
		};
		3F03985D24C0008D0019F095 /* Build configuration list for PBXNativeTarget "AEPEventHub" */ = {
			isa = XCConfigurationList;
			buildConfigurations = (
				3F03985E24C0008D0019F095 /* Debug */,
				3F03985F24C0008D0019F095 /* Release */,
			);
			defaultConfigurationIsVisible = 0;
			defaultConfigurationName = Release;
		};
		3F03986024C0008D0019F095 /* Build configuration list for PBXNativeTarget "AEPEventHubTests" */ = {
			isa = XCConfigurationList;
			buildConfigurations = (
				3F03986124C0008D0019F095 /* Debug */,
				3F03986224C0008D0019F095 /* Release */,
			);
			defaultConfigurationIsVisible = 0;
			defaultConfigurationName = Release;
		};
		3FE6DDAE24C62C090065EA05 /* Build configuration list for PBXNativeTarget "AEPServicesMock" */ = {
			isa = XCConfigurationList;
			buildConfigurations = (
				3FE6DDAF24C62C090065EA05 /* Debug */,
				3FE6DDB024C62C090065EA05 /* Release */,
			);
			defaultConfigurationIsVisible = 0;
			defaultConfigurationName = Release;
		};
		3FE6DDE224C62EE60065EA05 /* Build configuration list for PBXNativeTarget "AEPLifecycle" */ = {
			isa = XCConfigurationList;
			buildConfigurations = (
				3FE6DDE324C62EE60065EA05 /* Debug */,
				3FE6DDE424C62EE60065EA05 /* Release */,
			);
			defaultConfigurationIsVisible = 0;
			defaultConfigurationName = Release;
		};
		3FE6DDE524C62EE60065EA05 /* Build configuration list for PBXNativeTarget "AEPLifecycleTests" */ = {
			isa = XCConfigurationList;
			buildConfigurations = (
				3FE6DDE624C62EE60065EA05 /* Debug */,
				3FE6DDE724C62EE60065EA05 /* Release */,
			);
			defaultConfigurationIsVisible = 0;
			defaultConfigurationName = Release;
		};
		3FE6DE4024C642330065EA05 /* Build configuration list for PBXNativeTarget "AEPIdentity" */ = {
			isa = XCConfigurationList;
			buildConfigurations = (
				3FE6DE4124C642330065EA05 /* Debug */,
				3FE6DE4224C642330065EA05 /* Release */,
			);
			defaultConfigurationIsVisible = 0;
			defaultConfigurationName = Release;
		};
		3FE6DE4324C642330065EA05 /* Build configuration list for PBXNativeTarget "AEPIdentityTests" */ = {
			isa = XCConfigurationList;
			buildConfigurations = (
				3FE6DE4424C642330065EA05 /* Debug */,
				3FE6DE4524C642330065EA05 /* Release */,
			);
			defaultConfigurationIsVisible = 0;
			defaultConfigurationName = Release;
		};
/* End XCConfigurationList section */
	};
	rootObject = 21CAC0CD2422917600C11388 /* Project object */;
}<|MERGE_RESOLUTION|>--- conflicted
+++ resolved
@@ -1054,12 +1054,9 @@
 				3FE6DDEE24C62F610065EA05 /* MockSystemInfoService.swift */,
 				3FE6DDEA24C62F610065EA05 /* MockTask.swift */,
 				3FE6DDED24C62F610065EA05 /* MockURLSession.swift */,
-<<<<<<< HEAD
 				7861452E24C7502B004CB317 /* MockUnzipper.swift */,
-=======
 				215C859C24C6492800CCCD26 /* MockHitProcessor.swift */,
 				215C859B24C6492800CCCD26 /* MockHitQueue.swift */,
->>>>>>> 4de778f7
 			);
 			path = AEPServicesMock;
 			sourceTree = "<group>";
