--- conflicted
+++ resolved
@@ -356,12 +356,9 @@
 		215C859B24C6492800CCCD26 /* MockHitQueue.swift */ = {isa = PBXFileReference; fileEncoding = 4; lastKnownFileType = sourcecode.swift; name = MockHitQueue.swift; path = AEPServices/Mocks/MockHitQueue.swift; sourceTree = SOURCE_ROOT; };
 		215C859C24C6492800CCCD26 /* MockHitProcessor.swift */ = {isa = PBXFileReference; fileEncoding = 4; lastKnownFileType = sourcecode.swift; name = MockHitProcessor.swift; path = AEPServices/Mocks/MockHitProcessor.swift; sourceTree = SOURCE_ROOT; };
 		21629DB12461CC48009D05BF /* AEPCore+LifecycleTests.swift */ = {isa = PBXFileReference; lastKnownFileType = sourcecode.swift; path = "AEPCore+LifecycleTests.swift"; sourceTree = "<group>"; };
-<<<<<<< HEAD
 		218194842489D3D7004F869A /* MockDataStore.swift */ = {isa = PBXFileReference; lastKnownFileType = sourcecode.swift; path = MockDataStore.swift; sourceTree = "<group>"; };
 		218E01BF24C7595000BEC470 /* HitQueuing+PrivacyTests.swift */ = {isa = PBXFileReference; lastKnownFileType = sourcecode.swift; path = "HitQueuing+PrivacyTests.swift"; sourceTree = "<group>"; };
 		218E01C124C75C1500BEC470 /* HitQueuing+Privacy.swift */ = {isa = PBXFileReference; lastKnownFileType = sourcecode.swift; path = "HitQueuing+Privacy.swift"; sourceTree = "<group>"; };
-=======
->>>>>>> 003102a2
 		2198671724C6557700FD2D84 /* EventHubPlaceholderExtension.swift */ = {isa = PBXFileReference; fileEncoding = 4; lastKnownFileType = sourcecode.swift; path = EventHubPlaceholderExtension.swift; sourceTree = "<group>"; };
 		21CAC0D62422917600C11388 /* AEPCore.framework */ = {isa = PBXFileReference; explicitFileType = wrapper.framework; includeInIndex = 0; path = AEPCore.framework; sourceTree = BUILT_PRODUCTS_DIR; };
 		21CAC0D92422917600C11388 /* AEPCore.h */ = {isa = PBXFileReference; lastKnownFileType = sourcecode.c.h; path = AEPCore.h; sourceTree = "<group>"; };
