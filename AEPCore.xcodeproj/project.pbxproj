--- conflicted
+++ resolved
@@ -814,12 +814,9 @@
 				78A642572486C98E004B4E46 /* ThreadSafeArray.swift in Sources */,
 				BB1D756824A3E07F00269B45 /* DataQueue.swift in Sources */,
 				2157952024A2A9FE0012ED28 /* DiskCacheService.swift in Sources */,
-<<<<<<< HEAD
-				2179F1842464901A0004A7C0 /* Event+Lifecycle.swift in Sources */,
-=======
 				BB55A81424B39D3800A23251 /* LoggingService.swift in Sources */,
 				2179F1842464901A0004A7C0 /* AEPLifecycle.swift in Sources */,
->>>>>>> 7030d17f
+				2179F1842464901A0004A7C0 /* Event+Lifecycle.swift in Sources */,
 				BB1D756D24A3E07F00269B45 /* SQLiteWrapper.swift in Sources */,
 				21DB708D242AAD3D00568A4C /* ExtensionContainer.swift in Sources */,
 				21172895249177FC00BB7BD3 /* Identifiable.swift in Sources */,
