// !$*UTF8*$!
{
	archiveVersion = 1;
	classes = {
	};
	objectVersion = 52;
	objects = {

/* Begin PBXBuildFile section */
		2107F02624C9FDFE002935CF /* PushIDManageable.swift in Sources */ = {isa = PBXBuildFile; fileRef = 2107F02524C9FDFE002935CF /* PushIDManageable.swift */; };
		2107F02824C9FE1B002935CF /* PushIDManager.swift in Sources */ = {isa = PBXBuildFile; fileRef = 2107F02724C9FE1B002935CF /* PushIDManager.swift */; };
		2107F02A24C9FF46002935CF /* PushIDManagerTests.swift in Sources */ = {isa = PBXBuildFile; fileRef = 2107F02924C9FF46002935CF /* PushIDManagerTests.swift */; };
		2107F02C24C9FF62002935CF /* MockPushIDManager.swift in Sources */ = {isa = PBXBuildFile; fileRef = 2107F02B24C9FF62002935CF /* MockPushIDManager.swift */; };
		2107F02E24C9FF88002935CF /* SHA256.swift in Sources */ = {isa = PBXBuildFile; fileRef = 2107F02D24C9FF88002935CF /* SHA256.swift */; };
		2107F03024C9FFB2002935CF /* SHA256Tests.swift in Sources */ = {isa = PBXBuildFile; fileRef = 2107F02F24C9FFB2002935CF /* SHA256Tests.swift */; };
		2131A1B42465D81E00F1392D /* EventHub+Testable.swift in Sources */ = {isa = PBXBuildFile; fileRef = 2131A1B32465D81E00F1392D /* EventHub+Testable.swift */; };
		213C8BD524252302009F780A /* MockExtension.swift in Sources */ = {isa = PBXBuildFile; fileRef = 213C8BD424252302009F780A /* MockExtension.swift */; };
		213E87B92433E9BD00033447 /* SharedStateTestHelper.swift in Sources */ = {isa = PBXBuildFile; fileRef = 213E87B82433E9BD00033447 /* SharedStateTestHelper.swift */; };
		214149C72429A39B00FCE512 /* SlowMockExtension.swift in Sources */ = {isa = PBXBuildFile; fileRef = 214149C52429A39B00FCE512 /* SlowMockExtension.swift */; };
		215AA6232465E06600CEB4F4 /* ADBMobileConfig.json in Resources */ = {isa = PBXBuildFile; fileRef = 215AA6222465E06600CEB4F4 /* ADBMobileConfig.json */; };
		215C859D24C6492800CCCD26 /* MockHitQueue.swift in Sources */ = {isa = PBXBuildFile; fileRef = 215C859B24C6492800CCCD26 /* MockHitQueue.swift */; };
		215C859E24C6492800CCCD26 /* MockHitProcessor.swift in Sources */ = {isa = PBXBuildFile; fileRef = 215C859C24C6492800CCCD26 /* MockHitProcessor.swift */; };
		21629DB22461CC48009D05BF /* AEPCore+LifecycleTests.swift in Sources */ = {isa = PBXBuildFile; fileRef = 21629DB12461CC48009D05BF /* AEPCore+LifecycleTests.swift */; };
		218E01C024C7595000BEC470 /* HitQueuing+PrivacyTests.swift in Sources */ = {isa = PBXBuildFile; fileRef = 218E01BF24C7595000BEC470 /* HitQueuing+PrivacyTests.swift */; };
		218E01C224C75C1500BEC470 /* HitQueuing+Privacy.swift in Sources */ = {isa = PBXBuildFile; fileRef = 218E01C124C75C1500BEC470 /* HitQueuing+Privacy.swift */; };
		21CAC0E02422917600C11388 /* AEPCore.framework in Frameworks */ = {isa = PBXBuildFile; fileRef = 21CAC0D62422917600C11388 /* AEPCore.framework */; };
		21CAC0E72422917600C11388 /* AEPCore.h in Headers */ = {isa = PBXBuildFile; fileRef = 21CAC0D92422917600C11388 /* AEPCore.h */; settings = {ATTRIBUTES = (Public, ); }; };
		243DCE4724C7AA2800E99AD9 /* AEPServices.h in Headers */ = {isa = PBXBuildFile; fileRef = 243DCE4624C7AA2800E99AD9 /* AEPServices.h */; };
		243DCE4824C7AA7C00E99AD9 /* AEPServices.h in Headers */ = {isa = PBXBuildFile; fileRef = 243DCE4624C7AA2800E99AD9 /* AEPServices.h */; settings = {ATTRIBUTES = (Public, ); }; };
		2467E43A24CA4DE20022F6BE /* Unzipping.swift in Sources */ = {isa = PBXBuildFile; fileRef = 2467E43924CA4DE20022F6BE /* Unzipping.swift */; };
		3F03979024BE5DD30019F095 /* AEPServices.framework in Frameworks */ = {isa = PBXBuildFile; fileRef = 3F03978724BE5DD30019F095 /* AEPServices.framework */; };
		3F0397C324BE5FF30019F095 /* Caching.swift in Sources */ = {isa = PBXBuildFile; fileRef = 3F0397A024BE5FF30019F095 /* Caching.swift */; };
		3F0397C424BE5FF30019F095 /* Cache.swift in Sources */ = {isa = PBXBuildFile; fileRef = 3F0397A124BE5FF30019F095 /* Cache.swift */; };
		3F0397C524BE5FF30019F095 /* CacheEntry.swift in Sources */ = {isa = PBXBuildFile; fileRef = 3F0397A224BE5FF30019F095 /* CacheEntry.swift */; };
		3F0397C624BE5FF30019F095 /* DiskCacheService.swift in Sources */ = {isa = PBXBuildFile; fileRef = 3F0397A324BE5FF30019F095 /* DiskCacheService.swift */; };
		3F0397C724BE5FF30019F095 /* CacheExpiry.swift in Sources */ = {isa = PBXBuildFile; fileRef = 3F0397A424BE5FF30019F095 /* CacheExpiry.swift */; };
		3F0397C824BE5FF30019F095 /* AEPServiceProvider.swift in Sources */ = {isa = PBXBuildFile; fileRef = 3F0397A524BE5FF30019F095 /* AEPServiceProvider.swift */; };
		3F0397C924BE5FF30019F095 /* Logging.swift in Sources */ = {isa = PBXBuildFile; fileRef = 3F0397A724BE5FF30019F095 /* Logging.swift */; };
		3F0397CA24BE5FF30019F095 /* Log.swift in Sources */ = {isa = PBXBuildFile; fileRef = 3F0397A824BE5FF30019F095 /* Log.swift */; };
		3F0397CB24BE5FF30019F095 /* LogLevel.swift in Sources */ = {isa = PBXBuildFile; fileRef = 3F0397A924BE5FF30019F095 /* LogLevel.swift */; };
		3F0397CC24BE5FF30019F095 /* NetworkService.swift in Sources */ = {isa = PBXBuildFile; fileRef = 3F0397AB24BE5FF30019F095 /* NetworkService.swift */; };
		3F0397CD24BE5FF30019F095 /* NetworkServiceConstants.swift in Sources */ = {isa = PBXBuildFile; fileRef = 3F0397AC24BE5FF30019F095 /* NetworkServiceConstants.swift */; };
		3F0397CE24BE5FF30019F095 /* LoggingService.swift in Sources */ = {isa = PBXBuildFile; fileRef = 3F0397AD24BE5FF30019F095 /* LoggingService.swift */; };
		3F0397CF24BE5FF30019F095 /* Networking.swift in Sources */ = {isa = PBXBuildFile; fileRef = 3F0397AE24BE5FF30019F095 /* Networking.swift */; };
		3F0397D024BE5FF30019F095 /* HttpMethod.swift in Sources */ = {isa = PBXBuildFile; fileRef = 3F0397AF24BE5FF30019F095 /* HttpMethod.swift */; };
		3F0397D124BE5FF30019F095 /* HttpConnection.swift in Sources */ = {isa = PBXBuildFile; fileRef = 3F0397B024BE5FF30019F095 /* HttpConnection.swift */; };
		3F0397D224BE5FF30019F095 /* NetworkRequest.swift in Sources */ = {isa = PBXBuildFile; fileRef = 3F0397B124BE5FF30019F095 /* NetworkRequest.swift */; };
		3F0397D324BE5FF30019F095 /* SQLiteDataQueue.swift in Sources */ = {isa = PBXBuildFile; fileRef = 3F0397B324BE5FF30019F095 /* SQLiteDataQueue.swift */; };
		3F0397D424BE5FF30019F095 /* SQLiteWrapper.swift in Sources */ = {isa = PBXBuildFile; fileRef = 3F0397B424BE5FF30019F095 /* SQLiteWrapper.swift */; };
		3F0397D524BE5FF30019F095 /* DataQueue.swift in Sources */ = {isa = PBXBuildFile; fileRef = 3F0397B524BE5FF30019F095 /* DataQueue.swift */; };
		3F0397D624BE5FF30019F095 /* DataEntity.swift in Sources */ = {isa = PBXBuildFile; fileRef = 3F0397B624BE5FF30019F095 /* DataEntity.swift */; };
		3F0397D724BE5FF30019F095 /* DataQueueService.swift in Sources */ = {isa = PBXBuildFile; fileRef = 3F0397B724BE5FF30019F095 /* DataQueueService.swift */; };
		3F0397D824BE5FF30019F095 /* DataQueuing.swift in Sources */ = {isa = PBXBuildFile; fileRef = 3F0397B824BE5FF30019F095 /* DataQueuing.swift */; };
		3F0397DA24BE5FF30019F095 /* NamedCollectionProcessing.swift in Sources */ = {isa = PBXBuildFile; fileRef = 3F0397BB24BE5FF30019F095 /* NamedCollectionProcessing.swift */; };
		3F0397DB24BE5FF30019F095 /* NamedCollectionDataStore.swift in Sources */ = {isa = PBXBuildFile; fileRef = 3F0397BC24BE5FF30019F095 /* NamedCollectionDataStore.swift */; };
		3F0397DC24BE5FF30019F095 /* UserDefaultsNamedCollection.swift in Sources */ = {isa = PBXBuildFile; fileRef = 3F0397BD24BE5FF30019F095 /* UserDefaultsNamedCollection.swift */; };
		3F0397DD24BE5FF30019F095 /* ApplicationSystemInfoService.swift in Sources */ = {isa = PBXBuildFile; fileRef = 3F0397BE24BE5FF30019F095 /* ApplicationSystemInfoService.swift */; };
		3F0397DE24BE5FF30019F095 /* SystemInfoService.swift in Sources */ = {isa = PBXBuildFile; fileRef = 3F0397BF24BE5FF30019F095 /* SystemInfoService.swift */; };
		3F0397DF24BE5FF30019F095 /* URLOpening.swift in Sources */ = {isa = PBXBuildFile; fileRef = 3F0397C024BE5FF30019F095 /* URLOpening.swift */; };
		3F0397E024BE5FF30019F095 /* AEPURLService.swift in Sources */ = {isa = PBXBuildFile; fileRef = 3F0397C124BE5FF30019F095 /* AEPURLService.swift */; };
		3F0397F224BE60910019F095 /* HitProcessable.swift in Sources */ = {isa = PBXBuildFile; fileRef = 3F0397E324BE60910019F095 /* HitProcessable.swift */; };
		3F0397F324BE60910019F095 /* PersistentHitQueue.swift in Sources */ = {isa = PBXBuildFile; fileRef = 3F0397E424BE60910019F095 /* PersistentHitQueue.swift */; };
		3F0397F424BE60910019F095 /* HitQueuing.swift in Sources */ = {isa = PBXBuildFile; fileRef = 3F0397E524BE60910019F095 /* HitQueuing.swift */; };
		3F0397F524BE60910019F095 /* AtomicCounter.swift in Sources */ = {isa = PBXBuildFile; fileRef = 3F0397E624BE60910019F095 /* AtomicCounter.swift */; };
		3F0397F624BE60910019F095 /* FileUnzipper.swift in Sources */ = {isa = PBXBuildFile; fileRef = 3F0397E824BE60910019F095 /* FileUnzipper.swift */; };
		3F0397F724BE60910019F095 /* ZipArchive.swift in Sources */ = {isa = PBXBuildFile; fileRef = 3F0397E924BE60910019F095 /* ZipArchive.swift */; };
		3F0397F824BE60910019F095 /* ZipEntry.swift in Sources */ = {isa = PBXBuildFile; fileRef = 3F0397EA24BE60910019F095 /* ZipEntry.swift */; };
		3F0397F924BE60910019F095 /* FileManager+ZIP.swift in Sources */ = {isa = PBXBuildFile; fileRef = 3F0397EB24BE60910019F095 /* FileManager+ZIP.swift */; };
		3F0397FA24BE60910019F095 /* FileUnzipperConstants.swift in Sources */ = {isa = PBXBuildFile; fileRef = 3F0397EC24BE60910019F095 /* FileUnzipperConstants.swift */; };
		3F0397FB24BE60910019F095 /* ThreadSafeArray.swift in Sources */ = {isa = PBXBuildFile; fileRef = 3F0397ED24BE60910019F095 /* ThreadSafeArray.swift */; };
		3F0397FC24BE60910019F095 /* OperationOrderer.swift in Sources */ = {isa = PBXBuildFile; fileRef = 3F0397EE24BE60910019F095 /* OperationOrderer.swift */; };
		3F0397FD24BE60910019F095 /* ThreadSafeDictionary.swift in Sources */ = {isa = PBXBuildFile; fileRef = 3F0397EF24BE60910019F095 /* ThreadSafeDictionary.swift */; };
		3F0397FE24BE60910019F095 /* URLEncoder.swift in Sources */ = {isa = PBXBuildFile; fileRef = 3F0397F024BE60910019F095 /* URLEncoder.swift */; };
		3F0397FF24BE60910019F095 /* AnyCodable.swift in Sources */ = {isa = PBXBuildFile; fileRef = 3F0397F124BE60910019F095 /* AnyCodable.swift */; };
		3F03981524BE61520019F095 /* UnzipperTest.swift in Sources */ = {isa = PBXBuildFile; fileRef = 3F03980124BE61520019F095 /* UnzipperTest.swift */; };
		3F03981624BE61520019F095 /* SystemInfoServiceTest.swift in Sources */ = {isa = PBXBuildFile; fileRef = 3F03980224BE61520019F095 /* SystemInfoServiceTest.swift */; };
		3F03981724BE61520019F095 /* AEPDataQueueService+Testable.swift in Sources */ = {isa = PBXBuildFile; fileRef = 3F03980324BE61520019F095 /* AEPDataQueueService+Testable.swift */; };
		3F03981824BE61520019F095 /* AEPDataQueueServiceTests.swift in Sources */ = {isa = PBXBuildFile; fileRef = 3F03980424BE61520019F095 /* AEPDataQueueServiceTests.swift */; };
		3F03981924BE61520019F095 /* AEPURLServiceTest.swift in Sources */ = {isa = PBXBuildFile; fileRef = 3F03980524BE61520019F095 /* AEPURLServiceTest.swift */; };
		3F03981A24BE61520019F095 /* DiskCacheServiceTests.swift in Sources */ = {isa = PBXBuildFile; fileRef = 3F03980624BE61520019F095 /* DiskCacheServiceTests.swift */; };
		3F03981B24BE61520019F095 /* NamedKeyValueServiceTest.swift in Sources */ = {isa = PBXBuildFile; fileRef = 3F03980724BE61520019F095 /* NamedKeyValueServiceTest.swift */; };
		3F03981C24BE61520019F095 /* SQLiteWrapperTests.swift in Sources */ = {isa = PBXBuildFile; fileRef = 3F03980824BE61520019F095 /* SQLiteWrapperTests.swift */; };
		3F03981D24BE61520019F095 /* MockSystemInfoService.swift in Sources */ = {isa = PBXBuildFile; fileRef = 3F03980924BE61520019F095 /* MockSystemInfoService.swift */; };
		3F03981E24BE61520019F095 /* AEPDataQueueTests.swift in Sources */ = {isa = PBXBuildFile; fileRef = 3F03980A24BE61520019F095 /* AEPDataQueueTests.swift */; };
		3F03981F24BE61520019F095 /* NetworkServiceTests.swift in Sources */ = {isa = PBXBuildFile; fileRef = 3F03980B24BE61520019F095 /* NetworkServiceTests.swift */; };
		3F03982024BE61520019F095 /* LogLevelTest.swift in Sources */ = {isa = PBXBuildFile; fileRef = 3F03980C24BE61520019F095 /* LogLevelTest.swift */; };
		3F03982124BE61520019F095 /* NamedKeyValueStoreTest.swift in Sources */ = {isa = PBXBuildFile; fileRef = 3F03980D24BE61520019F095 /* NamedKeyValueStoreTest.swift */; };
		3F03982224BE61520019F095 /* OperationOrdererTests.swift in Sources */ = {isa = PBXBuildFile; fileRef = 3F03980F24BE61520019F095 /* OperationOrdererTests.swift */; };
		3F03982324BE61520019F095 /* PersistentHitQueueTests.swift in Sources */ = {isa = PBXBuildFile; fileRef = 3F03981024BE61520019F095 /* PersistentHitQueueTests.swift */; };
		3F03982424BE61520019F095 /* AnyCodableTests.swift in Sources */ = {isa = PBXBuildFile; fileRef = 3F03981124BE61520019F095 /* AnyCodableTests.swift */; };
		3F03982524BE61520019F095 /* ThreadSafeArrayTests.swift in Sources */ = {isa = PBXBuildFile; fileRef = 3F03981224BE61520019F095 /* ThreadSafeArrayTests.swift */; };
		3F03982624BE61520019F095 /* URLEncoderTests.swift in Sources */ = {isa = PBXBuildFile; fileRef = 3F03981324BE61520019F095 /* URLEncoderTests.swift */; };
		3F03982724BE61520019F095 /* ThreadSafeDictionaryTests.swift in Sources */ = {isa = PBXBuildFile; fileRef = 3F03981424BE61520019F095 /* ThreadSafeDictionaryTests.swift */; };
		3F03983824BE62AA0019F095 /* TestRules.zip in Resources */ = {isa = PBXBuildFile; fileRef = 3F03983424BE62AA0019F095 /* TestRules.zip */; };
		3F03983924BE62AA0019F095 /* TestImage.png in Resources */ = {isa = PBXBuildFile; fileRef = 3F03983524BE62AA0019F095 /* TestImage.png */; };
		3F03983A24BE62AA0019F095 /* ADBMobileConfig.json in Resources */ = {isa = PBXBuildFile; fileRef = 3F03983624BE62AA0019F095 /* ADBMobileConfig.json */; };
		3F03983B24BE62AA0019F095 /* TestConfig.json in Resources */ = {isa = PBXBuildFile; fileRef = 3F03983724BE62AA0019F095 /* TestConfig.json */; };
		3F03984224BE65170019F095 /* AEPServices.framework in Frameworks */ = {isa = PBXBuildFile; fileRef = 3F03978724BE5DD30019F095 /* AEPServices.framework */; };
		3F39520724CA096100F7325B /* AEPCoreTests.swift in Sources */ = {isa = PBXBuildFile; fileRef = 3F3951E824CA096100F7325B /* AEPCoreTests.swift */; };
		3F39520824CA096100F7325B /* SharedStateTest.swift in Sources */ = {isa = PBXBuildFile; fileRef = 3F3951EA24CA096100F7325B /* SharedStateTest.swift */; };
		3F39520924CA096100F7325B /* EventHubTests.swift in Sources */ = {isa = PBXBuildFile; fileRef = 3F3951EB24CA096100F7325B /* EventHubTests.swift */; };
		3F39520A24CA096100F7325B /* TestRules.zip in Resources */ = {isa = PBXBuildFile; fileRef = 3F3951ED24CA096100F7325B /* TestRules.zip */; };
		3F39520B24CA096100F7325B /* TestImage.png in Resources */ = {isa = PBXBuildFile; fileRef = 3F3951EE24CA096100F7325B /* TestImage.png */; };
		3F39520C24CA096100F7325B /* rules_1.json in Resources */ = {isa = PBXBuildFile; fileRef = 3F3951EF24CA096100F7325B /* rules_1.json */; };
		3F39520D24CA096100F7325B /* ADBMobileConfig.json in Resources */ = {isa = PBXBuildFile; fileRef = 3F3951F024CA096100F7325B /* ADBMobileConfig.json */; };
		3F39520E24CA096100F7325B /* TestConfig.json in Resources */ = {isa = PBXBuildFile; fileRef = 3F3951F124CA096100F7325B /* TestConfig.json */; };
		3F39520F24CA096100F7325B /* testRulesDownloader.zip in Resources */ = {isa = PBXBuildFile; fileRef = 3F3951F224CA096100F7325B /* testRulesDownloader.zip */; };
		3F39521024CA096100F7325B /* SlowMockExtension.swift in Sources */ = {isa = PBXBuildFile; fileRef = 3F3951F424CA096100F7325B /* SlowMockExtension.swift */; };
		3F39521124CA096100F7325B /* MockExtension.swift in Sources */ = {isa = PBXBuildFile; fileRef = 3F3951F524CA096100F7325B /* MockExtension.swift */; };
		3F39521224CA096100F7325B /* MockExtensionTwo.swift in Sources */ = {isa = PBXBuildFile; fileRef = 3F3951F624CA096100F7325B /* MockExtensionTwo.swift */; };
		3F39521324CA096100F7325B /* AEPCore+ConfigurationTests.swift in Sources */ = {isa = PBXBuildFile; fileRef = 3F3951F724CA096100F7325B /* AEPCore+ConfigurationTests.swift */; };
		3F39521424CA096200F7325B /* TestableExtensionRuntime.swift in Sources */ = {isa = PBXBuildFile; fileRef = 3F3951F924CA096100F7325B /* TestableExtensionRuntime.swift */; };
		3F39521524CA096200F7325B /* MockConfigurationDownloader.swift in Sources */ = {isa = PBXBuildFile; fileRef = 3F3951FA24CA096100F7325B /* MockConfigurationDownloader.swift */; };
		3F39521624CA096200F7325B /* MockNetworkServiceOverrider.swift in Sources */ = {isa = PBXBuildFile; fileRef = 3F3951FB24CA096100F7325B /* MockNetworkServiceOverrider.swift */; };
		3F39521724CA096200F7325B /* EventHub+Testable.swift in Sources */ = {isa = PBXBuildFile; fileRef = 3F3951FC24CA096100F7325B /* EventHub+Testable.swift */; };
		3F39521824CA096200F7325B /* MockRulesDownloaderNetworkService.swift in Sources */ = {isa = PBXBuildFile; fileRef = 3F3951FD24CA096100F7325B /* MockRulesDownloaderNetworkService.swift */; };
		3F39521924CA096200F7325B /* SharedStateTestHelper.swift in Sources */ = {isa = PBXBuildFile; fileRef = 3F3951FE24CA096100F7325B /* SharedStateTestHelper.swift */; };
		3F39521A24CA096200F7325B /* MockConfigurationDownloaderNetworkService.swift in Sources */ = {isa = PBXBuildFile; fileRef = 3F3951FF24CA096100F7325B /* MockConfigurationDownloaderNetworkService.swift */; };
		3F39521C24CA096200F7325B /* ConfigurationFunctionalTests.swift in Sources */ = {isa = PBXBuildFile; fileRef = 3F39520224CA096100F7325B /* ConfigurationFunctionalTests.swift */; };
		3F39521D24CA096200F7325B /* ConfigurationStateTests.swift in Sources */ = {isa = PBXBuildFile; fileRef = 3F39520324CA096100F7325B /* ConfigurationStateTests.swift */; };
		3F39521E24CA096200F7325B /* ConfigurationDownloaderTests.swift in Sources */ = {isa = PBXBuildFile; fileRef = 3F39520424CA096100F7325B /* ConfigurationDownloaderTests.swift */; };
		3F39521F24CA096200F7325B /* RulesDownloaderTests.swift in Sources */ = {isa = PBXBuildFile; fileRef = 3F39520524CA096100F7325B /* RulesDownloaderTests.swift */; };
		3F39522024CA096200F7325B /* LaunchIDManagerTests.swift in Sources */ = {isa = PBXBuildFile; fileRef = 3F39520624CA096100F7325B /* LaunchIDManagerTests.swift */; };
		3FB66A9C24CA003700502CAF /* SwiftRulesEngine in Frameworks */ = {isa = PBXBuildFile; productRef = 3FB66A9B24CA003700502CAF /* SwiftRulesEngine */; };
		3FB66AC524CA004400502CAF /* CoreConstants.swift in Sources */ = {isa = PBXBuildFile; fileRef = 3FB66A9E24CA004400502CAF /* CoreConstants.swift */; };
		3FB66AC624CA004400502CAF /* AEPCore.swift in Sources */ = {isa = PBXBuildFile; fileRef = 3FB66A9F24CA004400502CAF /* AEPCore.swift */; };
		3FB66AC724CA004400502CAF /* Extension+Register.swift in Sources */ = {isa = PBXBuildFile; fileRef = 3FB66AA024CA004400502CAF /* Extension+Register.swift */; };
		3FB66AC824CA004400502CAF /* Lifecycle.swift in Sources */ = {isa = PBXBuildFile; fileRef = 3FB66AA124CA004400502CAF /* Lifecycle.swift */; };
		3FB66AC924CA004400502CAF /* AEPCore+Configuration.swift in Sources */ = {isa = PBXBuildFile; fileRef = 3FB66AA224CA004400502CAF /* AEPCore+Configuration.swift */; };
		3FB66ACA24CA004400502CAF /* AEPCore+Lifecycle.swift in Sources */ = {isa = PBXBuildFile; fileRef = 3FB66AA324CA004400502CAF /* AEPCore+Lifecycle.swift */; };
		3FB66ACB24CA004400502CAF /* Configuration.swift in Sources */ = {isa = PBXBuildFile; fileRef = 3FB66AA424CA004400502CAF /* Configuration.swift */; };
		3FB66ACC24CA004400502CAF /* EventHubPlaceholderExtension.swift in Sources */ = {isa = PBXBuildFile; fileRef = 3FB66AA624CA004400502CAF /* EventHubPlaceholderExtension.swift */; };
		3FB66ACD24CA004400502CAF /* EventHubConstants.swift in Sources */ = {isa = PBXBuildFile; fileRef = 3FB66AA724CA004400502CAF /* EventHubConstants.swift */; };
		3FB66ACE24CA004400502CAF /* ExtensionContainer.swift in Sources */ = {isa = PBXBuildFile; fileRef = 3FB66AA824CA004400502CAF /* ExtensionContainer.swift */; };
		3FB66ACF24CA004400502CAF /* Event.swift in Sources */ = {isa = PBXBuildFile; fileRef = 3FB66AA924CA004400502CAF /* Event.swift */; };
		3FB66AD024CA004400502CAF /* AEPError.swift in Sources */ = {isa = PBXBuildFile; fileRef = 3FB66AAA24CA004400502CAF /* AEPError.swift */; };
		3FB66AD124CA004400502CAF /* SharedState.swift in Sources */ = {isa = PBXBuildFile; fileRef = 3FB66AAB24CA004400502CAF /* SharedState.swift */; };
		3FB66AD224CA004400502CAF /* EventHub.swift in Sources */ = {isa = PBXBuildFile; fileRef = 3FB66AAC24CA004400502CAF /* EventHub.swift */; };
		3FB66AD324CA004400502CAF /* ExtensionRuntime.swift in Sources */ = {isa = PBXBuildFile; fileRef = 3FB66AAD24CA004400502CAF /* ExtensionRuntime.swift */; };
		3FB66AD424CA004400502CAF /* EventType.swift in Sources */ = {isa = PBXBuildFile; fileRef = 3FB66AAE24CA004400502CAF /* EventType.swift */; };
		3FB66AD524CA004400502CAF /* EventHubError.swift in Sources */ = {isa = PBXBuildFile; fileRef = 3FB66AAF24CA004400502CAF /* EventHubError.swift */; };
		3FB66AD624CA004400502CAF /* EventSource.swift in Sources */ = {isa = PBXBuildFile; fileRef = 3FB66AB024CA004400502CAF /* EventSource.swift */; };
		3FB66AD724CA004400502CAF /* EventListenerContainer.swift in Sources */ = {isa = PBXBuildFile; fileRef = 3FB66AB124CA004400502CAF /* EventListenerContainer.swift */; };
		3FB66AD824CA004400502CAF /* Extension.swift in Sources */ = {isa = PBXBuildFile; fileRef = 3FB66AB224CA004400502CAF /* Extension.swift */; };
		3FB66AD924CA004400502CAF /* LaunchRule.swift in Sources */ = {isa = PBXBuildFile; fileRef = 3FB66AB424CA004400502CAF /* LaunchRule.swift */; };
		3FB66ADA24CA004400502CAF /* RulesDownloader.swift in Sources */ = {isa = PBXBuildFile; fileRef = 3FB66AB524CA004400502CAF /* RulesDownloader.swift */; };
		3FB66ADB24CA004400502CAF /* AEPRulesEngine.swift in Sources */ = {isa = PBXBuildFile; fileRef = 3FB66AB624CA004400502CAF /* AEPRulesEngine.swift */; };
		3FB66ADC24CA004400502CAF /* RulesLoader.swift in Sources */ = {isa = PBXBuildFile; fileRef = 3FB66AB724CA004400502CAF /* RulesLoader.swift */; };
		3FB66ADD24CA004400502CAF /* JSONRulesParser.swift in Sources */ = {isa = PBXBuildFile; fileRef = 3FB66AB824CA004400502CAF /* JSONRulesParser.swift */; };
		3FB66ADE24CA004400502CAF /* AEPConfiguration.swift in Sources */ = {isa = PBXBuildFile; fileRef = 3FB66ABA24CA004400502CAF /* AEPConfiguration.swift */; };
		3FB66ADF24CA004400502CAF /* ConfigurationConstants.swift in Sources */ = {isa = PBXBuildFile; fileRef = 3FB66ABB24CA004400502CAF /* ConfigurationConstants.swift */; };
		3FB66AE024CA004400502CAF /* ConfigurationState.swift in Sources */ = {isa = PBXBuildFile; fileRef = 3FB66ABC24CA004400502CAF /* ConfigurationState.swift */; };
		3FB66AE124CA004400502CAF /* LaunchIDManager.swift in Sources */ = {isa = PBXBuildFile; fileRef = 3FB66ABD24CA004400502CAF /* LaunchIDManager.swift */; };
		3FB66AE224CA004400502CAF /* Event+Configuration.swift in Sources */ = {isa = PBXBuildFile; fileRef = 3FB66ABE24CA004400502CAF /* Event+Configuration.swift */; };
		3FB66AE324CA004400502CAF /* ConfigurationDownloadable.swift in Sources */ = {isa = PBXBuildFile; fileRef = 3FB66ABF24CA004400502CAF /* ConfigurationDownloadable.swift */; };
		3FB66AE424CA004400502CAF /* CachedRules.swift in Sources */ = {isa = PBXBuildFile; fileRef = 3FB66AC024CA004400502CAF /* CachedRules.swift */; };
		3FB66AE524CA004400502CAF /* CachedConfiguration.swift in Sources */ = {isa = PBXBuildFile; fileRef = 3FB66AC124CA004400502CAF /* CachedConfiguration.swift */; };
		3FB66AE624CA004400502CAF /* ConfigurationDownloader.swift in Sources */ = {isa = PBXBuildFile; fileRef = 3FB66AC224CA004400502CAF /* ConfigurationDownloader.swift */; };
		3FB66AE724CA004400502CAF /* PrivacyStatus.swift in Sources */ = {isa = PBXBuildFile; fileRef = 3FB66AC324CA004400502CAF /* PrivacyStatus.swift */; };
		3FB66AE824CA004400502CAF /* Cacheable.swift in Sources */ = {isa = PBXBuildFile; fileRef = 3FB66AC424CA004400502CAF /* Cacheable.swift */; };
		3FE6DDB724C62C4A0065EA05 /* AEPServicesMock.framework in Frameworks */ = {isa = PBXBuildFile; fileRef = 3FE6DDA924C62C090065EA05 /* AEPServicesMock.framework */; };
		3FE6DDBA24C62CAF0065EA05 /* AEPServicesMock.framework in Frameworks */ = {isa = PBXBuildFile; fileRef = 3FE6DDA924C62C090065EA05 /* AEPServicesMock.framework */; };
		3FE6DDBC24C62DA80065EA05 /* AEPServicesMock.framework in Frameworks */ = {isa = PBXBuildFile; fileRef = 3FE6DDA924C62C090065EA05 /* AEPServicesMock.framework */; };
		3FE6DDDA24C62EE60065EA05 /* AEPLifecycle.framework in Frameworks */ = {isa = PBXBuildFile; fileRef = 3FE6DDD124C62EE60065EA05 /* AEPLifecycle.framework */; };
		3FE6DDE124C62EE60065EA05 /* AEPLifecycle.h in Headers */ = {isa = PBXBuildFile; fileRef = 3FE6DDD324C62EE60065EA05 /* AEPLifecycle.h */; settings = {ATTRIBUTES = (Public, ); }; };
		3FE6DDF024C62F610065EA05 /* AEPServicesMock.h in Headers */ = {isa = PBXBuildFile; fileRef = 3FE6DDE824C62F610065EA05 /* AEPServicesMock.h */; settings = {ATTRIBUTES = (Public, ); }; };
		3FE6DDF124C62F610065EA05 /* MockNetworkServiceOverrider.swift in Sources */ = {isa = PBXBuildFile; fileRef = 3FE6DDE924C62F610065EA05 /* MockNetworkServiceOverrider.swift */; };
		3FE6DDF224C62F610065EA05 /* MockTask.swift in Sources */ = {isa = PBXBuildFile; fileRef = 3FE6DDEA24C62F610065EA05 /* MockTask.swift */; };
		3FE6DDF324C62F610065EA05 /* MockDataStore.swift in Sources */ = {isa = PBXBuildFile; fileRef = 3FE6DDEB24C62F610065EA05 /* MockDataStore.swift */; };
		3FE6DDF524C62F620065EA05 /* MockURLSession.swift in Sources */ = {isa = PBXBuildFile; fileRef = 3FE6DDED24C62F610065EA05 /* MockURLSession.swift */; };
		3FE6DDF624C62F620065EA05 /* MockSystemInfoService.swift in Sources */ = {isa = PBXBuildFile; fileRef = 3FE6DDEE24C62F610065EA05 /* MockSystemInfoService.swift */; };
		3FE6DDF724C62F620065EA05 /* MockDataQueue.swift in Sources */ = {isa = PBXBuildFile; fileRef = 3FE6DDEF24C62F610065EA05 /* MockDataQueue.swift */; };
		3FE6DDFF24C630DF0065EA05 /* LifecycleMetricsBuilderTests.swift in Sources */ = {isa = PBXBuildFile; fileRef = 3FE6DDF824C630DE0065EA05 /* LifecycleMetricsBuilderTests.swift */; };
		3FE6DE0024C630DF0065EA05 /* LifecycleContextDataTests.swift in Sources */ = {isa = PBXBuildFile; fileRef = 3FE6DDF924C630DE0065EA05 /* LifecycleContextDataTests.swift */; };
		3FE6DE0224C630DF0065EA05 /* LifecycleMetricsTests.swift in Sources */ = {isa = PBXBuildFile; fileRef = 3FE6DDFB24C630DE0065EA05 /* LifecycleMetricsTests.swift */; };
		3FE6DE0324C630DF0065EA05 /* LifecycleFunctionalTests.swift in Sources */ = {isa = PBXBuildFile; fileRef = 3FE6DDFC24C630DE0065EA05 /* LifecycleFunctionalTests.swift */; };
		3FE6DE0424C630DF0065EA05 /* LifecycleStateTests.swift in Sources */ = {isa = PBXBuildFile; fileRef = 3FE6DDFD24C630DE0065EA05 /* LifecycleStateTests.swift */; };
		3FE6DE0524C630DF0065EA05 /* LifecycleSessionTests.swift in Sources */ = {isa = PBXBuildFile; fileRef = 3FE6DDFE24C630DE0065EA05 /* LifecycleSessionTests.swift */; };
		3FE6DE0E24C630EB0065EA05 /* LifecycleState.swift in Sources */ = {isa = PBXBuildFile; fileRef = 3FE6DE0624C630EA0065EA05 /* LifecycleState.swift */; };
		3FE6DE0F24C630EB0065EA05 /* LifecycleMetrics.swift in Sources */ = {isa = PBXBuildFile; fileRef = 3FE6DE0724C630EB0065EA05 /* LifecycleMetrics.swift */; };
		3FE6DE1024C630EB0065EA05 /* Event+Lifecycle.swift in Sources */ = {isa = PBXBuildFile; fileRef = 3FE6DE0824C630EB0065EA05 /* Event+Lifecycle.swift */; };
		3FE6DE1224C630EB0065EA05 /* AEPLifecycle.swift in Sources */ = {isa = PBXBuildFile; fileRef = 3FE6DE0A24C630EB0065EA05 /* AEPLifecycle.swift */; };
		3FE6DE1324C630EB0065EA05 /* LifecycleContextData.swift in Sources */ = {isa = PBXBuildFile; fileRef = 3FE6DE0B24C630EB0065EA05 /* LifecycleContextData.swift */; };
		3FE6DE1424C630EB0065EA05 /* LifecycleConstants.swift in Sources */ = {isa = PBXBuildFile; fileRef = 3FE6DE0C24C630EB0065EA05 /* LifecycleConstants.swift */; };
		3FE6DE1524C630EB0065EA05 /* LifecycleMetricsBuilder.swift in Sources */ = {isa = PBXBuildFile; fileRef = 3FE6DE0D24C630EB0065EA05 /* LifecycleMetricsBuilder.swift */; };
		3FE6DE1724C631100065EA05 /* LifecycleSession.swift in Sources */ = {isa = PBXBuildFile; fileRef = 3FE6DE1624C631100065EA05 /* LifecycleSession.swift */; };
		3FE6DE3824C642330065EA05 /* AEPIdentity.framework in Frameworks */ = {isa = PBXBuildFile; fileRef = 3FE6DE2F24C642330065EA05 /* AEPIdentity.framework */; };
		3FE6DE3F24C642330065EA05 /* AEPIdentity.h in Headers */ = {isa = PBXBuildFile; fileRef = 3FE6DE3124C642330065EA05 /* AEPIdentity.h */; settings = {ATTRIBUTES = (Public, ); }; };
		3FE6DE5924C643060065EA05 /* MobileVisitorAuthenticationState.swift in Sources */ = {isa = PBXBuildFile; fileRef = 3FE6DE4624C643050065EA05 /* MobileVisitorAuthenticationState.swift */; };
		3FE6DE5A24C643060065EA05 /* URLQueryItem+Identity.swift in Sources */ = {isa = PBXBuildFile; fileRef = 3FE6DE4724C643050065EA05 /* URLQueryItem+Identity.swift */; };
		3FE6DE5B24C643060065EA05 /* IdentityProperties.swift in Sources */ = {isa = PBXBuildFile; fileRef = 3FE6DE4824C643050065EA05 /* IdentityProperties.swift */; };
		3FE6DE5C24C643060065EA05 /* AEPIdentity+Identity.swift in Sources */ = {isa = PBXBuildFile; fileRef = 3FE6DE4924C643050065EA05 /* AEPIdentity+Identity.swift */; };
		3FE6DE5D24C643060065EA05 /* IdentityConstants.swift in Sources */ = {isa = PBXBuildFile; fileRef = 3FE6DE4A24C643050065EA05 /* IdentityConstants.swift */; };
		3FE6DE5E24C643060065EA05 /* Identity.swift in Sources */ = {isa = PBXBuildFile; fileRef = 3FE6DE4B24C643050065EA05 /* Identity.swift */; };
		3FE6DE5F24C643060065EA05 /* NetworkService+Identity.swift in Sources */ = {isa = PBXBuildFile; fileRef = 3FE6DE4C24C643050065EA05 /* NetworkService+Identity.swift */; };
		3FE6DE6024C643060065EA05 /* IdentityState.swift in Sources */ = {isa = PBXBuildFile; fileRef = 3FE6DE4D24C643050065EA05 /* IdentityState.swift */; };
		3FE6DE6124C643060065EA05 /* MID.swift in Sources */ = {isa = PBXBuildFile; fileRef = 3FE6DE4E24C643060065EA05 /* MID.swift */; };
		3FE6DE6224C643060065EA05 /* Event+Identity.swift in Sources */ = {isa = PBXBuildFile; fileRef = 3FE6DE4F24C643060065EA05 /* Event+Identity.swift */; };
		3FE6DE6324C643060065EA05 /* CustomIdentity.swift in Sources */ = {isa = PBXBuildFile; fileRef = 3FE6DE5024C643060065EA05 /* CustomIdentity.swift */; };
		3FE6DE6424C643060065EA05 /* IdentityHit.swift in Sources */ = {isa = PBXBuildFile; fileRef = 3FE6DE5124C643060065EA05 /* IdentityHit.swift */; };
		3FE6DE6524C643060065EA05 /* URLAppender.swift in Sources */ = {isa = PBXBuildFile; fileRef = 3FE6DE5224C643060065EA05 /* URLAppender.swift */; };
		3FE6DE6624C643060065EA05 /* MobileIdentities.swift in Sources */ = {isa = PBXBuildFile; fileRef = 3FE6DE5324C643060065EA05 /* MobileIdentities.swift */; };
		3FE6DE6724C643060065EA05 /* IdentityHitResponse.swift in Sources */ = {isa = PBXBuildFile; fileRef = 3FE6DE5424C643060065EA05 /* IdentityHitResponse.swift */; };
		3FE6DE6824C643060065EA05 /* IdentityHitProcessor.swift in Sources */ = {isa = PBXBuildFile; fileRef = 3FE6DE5524C643060065EA05 /* IdentityHitProcessor.swift */; };
		3FE6DE6924C643060065EA05 /* AEPIdentity.swift in Sources */ = {isa = PBXBuildFile; fileRef = 3FE6DE5624C643060065EA05 /* AEPIdentity.swift */; };
		3FE6DE6A24C643060065EA05 /* Identifiable.swift in Sources */ = {isa = PBXBuildFile; fileRef = 3FE6DE5724C643060065EA05 /* Identifiable.swift */; };
		3FE6DE6B24C643060065EA05 /* URL+Identity.swift in Sources */ = {isa = PBXBuildFile; fileRef = 3FE6DE5824C643060065EA05 /* URL+Identity.swift */; };
		3FE6DE7824C643620065EA05 /* MIDTests.swift in Sources */ = {isa = PBXBuildFile; fileRef = 3FE6DE6C24C643610065EA05 /* MIDTests.swift */; };
		3FE6DE7924C643620065EA05 /* MobileIdentitiesTests.swift in Sources */ = {isa = PBXBuildFile; fileRef = 3FE6DE6D24C643610065EA05 /* MobileIdentitiesTests.swift */; };
		3FE6DE7A24C643620065EA05 /* URL+IdentityTests.swift in Sources */ = {isa = PBXBuildFile; fileRef = 3FE6DE6E24C643610065EA05 /* URL+IdentityTests.swift */; };
		3FE6DE7B24C643620065EA05 /* URLQueryItem+IdentityTests.swift in Sources */ = {isa = PBXBuildFile; fileRef = 3FE6DE6F24C643610065EA05 /* URLQueryItem+IdentityTests.swift */; };
		3FE6DE7C24C643620065EA05 /* IdentityStateTests.swift in Sources */ = {isa = PBXBuildFile; fileRef = 3FE6DE7024C643620065EA05 /* IdentityStateTests.swift */; };
		3FE6DE7D24C643620065EA05 /* AEPIdentity+IdentityTests.swift in Sources */ = {isa = PBXBuildFile; fileRef = 3FE6DE7124C643620065EA05 /* AEPIdentity+IdentityTests.swift */; };
		3FE6DE7E24C643620065EA05 /* URLAppenderTests.swift in Sources */ = {isa = PBXBuildFile; fileRef = 3FE6DE7224C643620065EA05 /* URLAppenderTests.swift */; };
		3FE6DE7F24C643620065EA05 /* IdentityHitProcessorTests.swift in Sources */ = {isa = PBXBuildFile; fileRef = 3FE6DE7324C643620065EA05 /* IdentityHitProcessorTests.swift */; };
		3FE6DE8024C643620065EA05 /* IdentityHitResponseTests.swift in Sources */ = {isa = PBXBuildFile; fileRef = 3FE6DE7424C643620065EA05 /* IdentityHitResponseTests.swift */; };
		3FE6DE8124C643620065EA05 /* NetworkService+IdentityTests.swift in Sources */ = {isa = PBXBuildFile; fileRef = 3FE6DE7524C643620065EA05 /* NetworkService+IdentityTests.swift */; };
		3FE6DE8224C643620065EA05 /* AEPIdentityTests.swift in Sources */ = {isa = PBXBuildFile; fileRef = 3FE6DE7624C643620065EA05 /* AEPIdentityTests.swift */; };
		3FE6DE8324C643620065EA05 /* IdentityPropertiesTests.swift in Sources */ = {isa = PBXBuildFile; fileRef = 3FE6DE7724C643620065EA05 /* IdentityPropertiesTests.swift */; };
		3FE6DE8824C643EA0065EA05 /* TestableExtensionRuntime.swift in Sources */ = {isa = PBXBuildFile; fileRef = 3FE6DE8724C643EA0065EA05 /* TestableExtensionRuntime.swift */; };
		3FE6DE9A24C64BC00065EA05 /* AEPRulesEngine.swift in Sources */ = {isa = PBXBuildFile; fileRef = 3FE6DE9924C64BC00065EA05 /* AEPRulesEngine.swift */; };
		3FE6DE9C24C64C590065EA05 /* LaunchRule.swift in Sources */ = {isa = PBXBuildFile; fileRef = 3FE6DE9B24C64C590065EA05 /* LaunchRule.swift */; };
		3FE6DEA224C65C7D0065EA05 /* SwiftRulesEngine in Frameworks */ = {isa = PBXBuildFile; productRef = 3FE6DEA124C65C7D0065EA05 /* SwiftRulesEngine */; };
<<<<<<< HEAD
		78A6425D2489817A004B4E46 /* TestRules.zip in Resources */ = {isa = PBXBuildFile; fileRef = 78A6425C2489817A004B4E46 /* TestRules.zip */; };
		78D754F2244511D100DB9124 /* TestConfig.json in Resources */ = {isa = PBXBuildFile; fileRef = 78D754F1244511D100DB9124 /* TestConfig.json */; };
		78DEFEF1244A183400D7E9FB /* TestImage.png in Resources */ = {isa = PBXBuildFile; fileRef = 78DEFEF0244A183400D7E9FB /* TestImage.png */; };
=======
		7861452624C74D8F004CB317 /* RulesDownloader.swift in Sources */ = {isa = PBXBuildFile; fileRef = 7861452424C74D8F004CB317 /* RulesDownloader.swift */; };
		7861452724C74D8F004CB317 /* RulesLoader.swift in Sources */ = {isa = PBXBuildFile; fileRef = 7861452524C74D8F004CB317 /* RulesLoader.swift */; };
		7861452924C74D9B004CB317 /* CachedRules.swift in Sources */ = {isa = PBXBuildFile; fileRef = 7861452824C74D9A004CB317 /* CachedRules.swift */; };
		7861452B24C74F56004CB317 /* testRulesDownloader.zip in Resources */ = {isa = PBXBuildFile; fileRef = 7861452A24C74F56004CB317 /* testRulesDownloader.zip */; };
		7861452D24C74F75004CB317 /* MockRulesDownloaderNetworkService.swift in Sources */ = {isa = PBXBuildFile; fileRef = 7861452C24C74F75004CB317 /* MockRulesDownloaderNetworkService.swift */; };
		7861452F24C7502B004CB317 /* MockUnzipper.swift in Sources */ = {isa = PBXBuildFile; fileRef = 7861452E24C7502B004CB317 /* MockUnzipper.swift */; };
		7861453124C75057004CB317 /* MockDiskCache.swift in Sources */ = {isa = PBXBuildFile; fileRef = 7861453024C75056004CB317 /* MockDiskCache.swift */; };
>>>>>>> edfd9f67
/* End PBXBuildFile section */

/* Begin PBXContainerItemProxy section */
		21CAC0E12422917600C11388 /* PBXContainerItemProxy */ = {
			isa = PBXContainerItemProxy;
			containerPortal = 21CAC0CD2422917600C11388 /* Project object */;
			proxyType = 1;
			remoteGlobalIDString = 21CAC0D52422917600C11388;
			remoteInfo = AEPCore;
		};
		3F03979124BE5DD30019F095 /* PBXContainerItemProxy */ = {
			isa = PBXContainerItemProxy;
			containerPortal = 21CAC0CD2422917600C11388 /* Project object */;
			proxyType = 1;
			remoteGlobalIDString = 3F03978624BE5DD30019F095;
			remoteInfo = AEPServices;
		};
		3F03983C24BE63570019F095 /* PBXContainerItemProxy */ = {
			isa = PBXContainerItemProxy;
			containerPortal = 21CAC0CD2422917600C11388 /* Project object */;
			proxyType = 1;
			remoteGlobalIDString = 3F03978624BE5DD30019F095;
			remoteInfo = AEPServices;
		};
		3F03984024BE65120019F095 /* PBXContainerItemProxy */ = {
			isa = PBXContainerItemProxy;
			containerPortal = 21CAC0CD2422917600C11388 /* Project object */;
			proxyType = 1;
			remoteGlobalIDString = 3F03978624BE5DD30019F095;
			remoteInfo = AEPServices;
		};
		3F39522124CA1CBF00F7325B /* PBXContainerItemProxy */ = {
			isa = PBXContainerItemProxy;
			containerPortal = 21CAC0CD2422917600C11388 /* Project object */;
			proxyType = 1;
			remoteGlobalIDString = 21CAC0D52422917600C11388;
			remoteInfo = AEPCore;
		};
		3F39522324CA1CC500F7325B /* PBXContainerItemProxy */ = {
			isa = PBXContainerItemProxy;
			containerPortal = 21CAC0CD2422917600C11388 /* Project object */;
			proxyType = 1;
			remoteGlobalIDString = 21CAC0D52422917600C11388;
			remoteInfo = AEPCore;
		};
		3FE6DDBD24C62DAB0065EA05 /* PBXContainerItemProxy */ = {
			isa = PBXContainerItemProxy;
			containerPortal = 21CAC0CD2422917600C11388 /* Project object */;
			proxyType = 1;
			remoteGlobalIDString = 3FE6DDA824C62C090065EA05;
			remoteInfo = AEPServicesMock;
		};
		3FE6DDDB24C62EE60065EA05 /* PBXContainerItemProxy */ = {
			isa = PBXContainerItemProxy;
			containerPortal = 21CAC0CD2422917600C11388 /* Project object */;
			proxyType = 1;
			remoteGlobalIDString = 3FE6DDD024C62EE60065EA05;
			remoteInfo = AEPLifecycle;
		};
		3FE6DE2024C6345A0065EA05 /* PBXContainerItemProxy */ = {
			isa = PBXContainerItemProxy;
			containerPortal = 21CAC0CD2422917600C11388 /* Project object */;
			proxyType = 1;
			remoteGlobalIDString = 3F03978624BE5DD30019F095;
			remoteInfo = AEPServices;
		};
		3FE6DE2424C634660065EA05 /* PBXContainerItemProxy */ = {
			isa = PBXContainerItemProxy;
			containerPortal = 21CAC0CD2422917600C11388 /* Project object */;
			proxyType = 1;
			remoteGlobalIDString = 3F03978624BE5DD30019F095;
			remoteInfo = AEPServices;
		};
		3FE6DE2624C634B50065EA05 /* PBXContainerItemProxy */ = {
			isa = PBXContainerItemProxy;
			containerPortal = 21CAC0CD2422917600C11388 /* Project object */;
			proxyType = 1;
			remoteGlobalIDString = 3FE6DDA824C62C090065EA05;
			remoteInfo = AEPServicesMock;
		};
		3FE6DE3924C642330065EA05 /* PBXContainerItemProxy */ = {
			isa = PBXContainerItemProxy;
			containerPortal = 21CAC0CD2422917600C11388 /* Project object */;
			proxyType = 1;
			remoteGlobalIDString = 3FE6DE2E24C642330065EA05;
			remoteInfo = AEPIdentity;
		};
		3FE6DE8424C6437F0065EA05 /* PBXContainerItemProxy */ = {
			isa = PBXContainerItemProxy;
			containerPortal = 21CAC0CD2422917600C11388 /* Project object */;
			proxyType = 1;
			remoteGlobalIDString = 3FE6DDA824C62C090065EA05;
			remoteInfo = AEPServicesMock;
		};
		3FE6DE8924C646360065EA05 /* PBXContainerItemProxy */ = {
			isa = PBXContainerItemProxy;
			containerPortal = 21CAC0CD2422917600C11388 /* Project object */;
			proxyType = 1;
			remoteGlobalIDString = 3F03978624BE5DD30019F095;
			remoteInfo = AEPServices;
		};
/* End PBXContainerItemProxy section */

/* Begin PBXFileReference section */
		2107F02524C9FDFE002935CF /* PushIDManageable.swift */ = {isa = PBXFileReference; lastKnownFileType = sourcecode.swift; path = PushIDManageable.swift; sourceTree = "<group>"; };
		2107F02724C9FE1B002935CF /* PushIDManager.swift */ = {isa = PBXFileReference; lastKnownFileType = sourcecode.swift; path = PushIDManager.swift; sourceTree = "<group>"; };
		2107F02924C9FF46002935CF /* PushIDManagerTests.swift */ = {isa = PBXFileReference; lastKnownFileType = sourcecode.swift; path = PushIDManagerTests.swift; sourceTree = "<group>"; };
		2107F02B24C9FF62002935CF /* MockPushIDManager.swift */ = {isa = PBXFileReference; lastKnownFileType = sourcecode.swift; path = MockPushIDManager.swift; sourceTree = "<group>"; };
		2107F02D24C9FF88002935CF /* SHA256.swift */ = {isa = PBXFileReference; lastKnownFileType = sourcecode.swift; path = SHA256.swift; sourceTree = "<group>"; };
		2107F02F24C9FFB2002935CF /* SHA256Tests.swift */ = {isa = PBXFileReference; lastKnownFileType = sourcecode.swift; path = SHA256Tests.swift; sourceTree = "<group>"; };
		2131A1B32465D81E00F1392D /* EventHub+Testable.swift */ = {isa = PBXFileReference; fileEncoding = 4; lastKnownFileType = sourcecode.swift; path = "EventHub+Testable.swift"; sourceTree = "<group>"; };
		213C8BD424252302009F780A /* MockExtension.swift */ = {isa = PBXFileReference; lastKnownFileType = sourcecode.swift; path = MockExtension.swift; sourceTree = "<group>"; };
		213E87B82433E9BD00033447 /* SharedStateTestHelper.swift */ = {isa = PBXFileReference; lastKnownFileType = sourcecode.swift; path = SharedStateTestHelper.swift; sourceTree = "<group>"; };
		214149C52429A39B00FCE512 /* SlowMockExtension.swift */ = {isa = PBXFileReference; lastKnownFileType = sourcecode.swift; path = SlowMockExtension.swift; sourceTree = "<group>"; };
		215AA6222465E06600CEB4F4 /* ADBMobileConfig.json */ = {isa = PBXFileReference; lastKnownFileType = text.json; path = ADBMobileConfig.json; sourceTree = "<group>"; };
		215C859B24C6492800CCCD26 /* MockHitQueue.swift */ = {isa = PBXFileReference; fileEncoding = 4; lastKnownFileType = sourcecode.swift; name = MockHitQueue.swift; path = AEPServices/Mocks/MockHitQueue.swift; sourceTree = SOURCE_ROOT; };
		215C859C24C6492800CCCD26 /* MockHitProcessor.swift */ = {isa = PBXFileReference; fileEncoding = 4; lastKnownFileType = sourcecode.swift; name = MockHitProcessor.swift; path = AEPServices/Mocks/MockHitProcessor.swift; sourceTree = SOURCE_ROOT; };
		21629DB12461CC48009D05BF /* AEPCore+LifecycleTests.swift */ = {isa = PBXFileReference; lastKnownFileType = sourcecode.swift; path = "AEPCore+LifecycleTests.swift"; sourceTree = "<group>"; };
		218E01BF24C7595000BEC470 /* HitQueuing+PrivacyTests.swift */ = {isa = PBXFileReference; lastKnownFileType = sourcecode.swift; path = "HitQueuing+PrivacyTests.swift"; sourceTree = "<group>"; };
		218E01C124C75C1500BEC470 /* HitQueuing+Privacy.swift */ = {isa = PBXFileReference; lastKnownFileType = sourcecode.swift; path = "HitQueuing+Privacy.swift"; sourceTree = "<group>"; };
		21CAC0D62422917600C11388 /* AEPCore.framework */ = {isa = PBXFileReference; explicitFileType = wrapper.framework; includeInIndex = 0; path = AEPCore.framework; sourceTree = BUILT_PRODUCTS_DIR; };
		21CAC0D92422917600C11388 /* AEPCore.h */ = {isa = PBXFileReference; lastKnownFileType = sourcecode.c.h; path = AEPCore.h; sourceTree = "<group>"; };
		21CAC0DA2422917600C11388 /* Info.plist */ = {isa = PBXFileReference; lastKnownFileType = text.plist; path = Info.plist; sourceTree = "<group>"; };
		21CAC0DF2422917600C11388 /* AEPCoreTests.xctest */ = {isa = PBXFileReference; explicitFileType = wrapper.cfbundle; includeInIndex = 0; path = AEPCoreTests.xctest; sourceTree = BUILT_PRODUCTS_DIR; };
		21CAC0E62422917600C11388 /* Info.plist */ = {isa = PBXFileReference; lastKnownFileType = text.plist.xml; path = Info.plist; sourceTree = "<group>"; };
		243DCE4624C7AA2800E99AD9 /* AEPServices.h */ = {isa = PBXFileReference; fileEncoding = 4; lastKnownFileType = sourcecode.c.h; path = AEPServices.h; sourceTree = "<group>"; };
		2467E43924CA4DE20022F6BE /* Unzipping.swift */ = {isa = PBXFileReference; lastKnownFileType = sourcecode.swift; path = Unzipping.swift; sourceTree = "<group>"; };
		3F03978724BE5DD30019F095 /* AEPServices.framework */ = {isa = PBXFileReference; explicitFileType = wrapper.framework; includeInIndex = 0; path = AEPServices.framework; sourceTree = BUILT_PRODUCTS_DIR; };
		3F03978F24BE5DD30019F095 /* AEPServicesTests.xctest */ = {isa = PBXFileReference; explicitFileType = wrapper.cfbundle; includeInIndex = 0; path = AEPServicesTests.xctest; sourceTree = BUILT_PRODUCTS_DIR; };
		3F03979624BE5DD30019F095 /* Info.plist */ = {isa = PBXFileReference; lastKnownFileType = text.plist.xml; path = Info.plist; sourceTree = "<group>"; };
		3F0397A024BE5FF30019F095 /* Caching.swift */ = {isa = PBXFileReference; fileEncoding = 4; lastKnownFileType = sourcecode.swift; path = Caching.swift; sourceTree = "<group>"; };
		3F0397A124BE5FF30019F095 /* Cache.swift */ = {isa = PBXFileReference; fileEncoding = 4; lastKnownFileType = sourcecode.swift; path = Cache.swift; sourceTree = "<group>"; };
		3F0397A224BE5FF30019F095 /* CacheEntry.swift */ = {isa = PBXFileReference; fileEncoding = 4; lastKnownFileType = sourcecode.swift; path = CacheEntry.swift; sourceTree = "<group>"; };
		3F0397A324BE5FF30019F095 /* DiskCacheService.swift */ = {isa = PBXFileReference; fileEncoding = 4; lastKnownFileType = sourcecode.swift; path = DiskCacheService.swift; sourceTree = "<group>"; };
		3F0397A424BE5FF30019F095 /* CacheExpiry.swift */ = {isa = PBXFileReference; fileEncoding = 4; lastKnownFileType = sourcecode.swift; path = CacheExpiry.swift; sourceTree = "<group>"; };
		3F0397A524BE5FF30019F095 /* AEPServiceProvider.swift */ = {isa = PBXFileReference; fileEncoding = 4; lastKnownFileType = sourcecode.swift; path = AEPServiceProvider.swift; sourceTree = "<group>"; };
		3F0397A724BE5FF30019F095 /* Logging.swift */ = {isa = PBXFileReference; fileEncoding = 4; lastKnownFileType = sourcecode.swift; path = Logging.swift; sourceTree = "<group>"; };
		3F0397A824BE5FF30019F095 /* Log.swift */ = {isa = PBXFileReference; fileEncoding = 4; lastKnownFileType = sourcecode.swift; path = Log.swift; sourceTree = "<group>"; };
		3F0397A924BE5FF30019F095 /* LogLevel.swift */ = {isa = PBXFileReference; fileEncoding = 4; lastKnownFileType = sourcecode.swift; path = LogLevel.swift; sourceTree = "<group>"; };
		3F0397AB24BE5FF30019F095 /* NetworkService.swift */ = {isa = PBXFileReference; fileEncoding = 4; lastKnownFileType = sourcecode.swift; path = NetworkService.swift; sourceTree = "<group>"; };
		3F0397AC24BE5FF30019F095 /* NetworkServiceConstants.swift */ = {isa = PBXFileReference; fileEncoding = 4; lastKnownFileType = sourcecode.swift; path = NetworkServiceConstants.swift; sourceTree = "<group>"; };
		3F0397AD24BE5FF30019F095 /* LoggingService.swift */ = {isa = PBXFileReference; fileEncoding = 4; lastKnownFileType = sourcecode.swift; path = LoggingService.swift; sourceTree = "<group>"; };
		3F0397AE24BE5FF30019F095 /* Networking.swift */ = {isa = PBXFileReference; fileEncoding = 4; lastKnownFileType = sourcecode.swift; path = Networking.swift; sourceTree = "<group>"; };
		3F0397AF24BE5FF30019F095 /* HttpMethod.swift */ = {isa = PBXFileReference; fileEncoding = 4; lastKnownFileType = sourcecode.swift; path = HttpMethod.swift; sourceTree = "<group>"; };
		3F0397B024BE5FF30019F095 /* HttpConnection.swift */ = {isa = PBXFileReference; fileEncoding = 4; lastKnownFileType = sourcecode.swift; path = HttpConnection.swift; sourceTree = "<group>"; };
		3F0397B124BE5FF30019F095 /* NetworkRequest.swift */ = {isa = PBXFileReference; fileEncoding = 4; lastKnownFileType = sourcecode.swift; path = NetworkRequest.swift; sourceTree = "<group>"; };
		3F0397B324BE5FF30019F095 /* SQLiteDataQueue.swift */ = {isa = PBXFileReference; fileEncoding = 4; lastKnownFileType = sourcecode.swift; path = SQLiteDataQueue.swift; sourceTree = "<group>"; };
		3F0397B424BE5FF30019F095 /* SQLiteWrapper.swift */ = {isa = PBXFileReference; fileEncoding = 4; lastKnownFileType = sourcecode.swift; path = SQLiteWrapper.swift; sourceTree = "<group>"; };
		3F0397B524BE5FF30019F095 /* DataQueue.swift */ = {isa = PBXFileReference; fileEncoding = 4; lastKnownFileType = sourcecode.swift; path = DataQueue.swift; sourceTree = "<group>"; };
		3F0397B624BE5FF30019F095 /* DataEntity.swift */ = {isa = PBXFileReference; fileEncoding = 4; lastKnownFileType = sourcecode.swift; path = DataEntity.swift; sourceTree = "<group>"; };
		3F0397B724BE5FF30019F095 /* DataQueueService.swift */ = {isa = PBXFileReference; fileEncoding = 4; lastKnownFileType = sourcecode.swift; path = DataQueueService.swift; sourceTree = "<group>"; };
		3F0397B824BE5FF30019F095 /* DataQueuing.swift */ = {isa = PBXFileReference; fileEncoding = 4; lastKnownFileType = sourcecode.swift; path = DataQueuing.swift; sourceTree = "<group>"; };
		3F0397B924BE5FF30019F095 /* Info.plist */ = {isa = PBXFileReference; fileEncoding = 4; lastKnownFileType = text.plist.xml; path = Info.plist; sourceTree = "<group>"; };
		3F0397BB24BE5FF30019F095 /* NamedCollectionProcessing.swift */ = {isa = PBXFileReference; fileEncoding = 4; lastKnownFileType = sourcecode.swift; path = NamedCollectionProcessing.swift; sourceTree = "<group>"; };
		3F0397BC24BE5FF30019F095 /* NamedCollectionDataStore.swift */ = {isa = PBXFileReference; fileEncoding = 4; lastKnownFileType = sourcecode.swift; path = NamedCollectionDataStore.swift; sourceTree = "<group>"; };
		3F0397BD24BE5FF30019F095 /* UserDefaultsNamedCollection.swift */ = {isa = PBXFileReference; fileEncoding = 4; lastKnownFileType = sourcecode.swift; path = UserDefaultsNamedCollection.swift; sourceTree = "<group>"; };
		3F0397BE24BE5FF30019F095 /* ApplicationSystemInfoService.swift */ = {isa = PBXFileReference; fileEncoding = 4; lastKnownFileType = sourcecode.swift; path = ApplicationSystemInfoService.swift; sourceTree = "<group>"; };
		3F0397BF24BE5FF30019F095 /* SystemInfoService.swift */ = {isa = PBXFileReference; fileEncoding = 4; lastKnownFileType = sourcecode.swift; path = SystemInfoService.swift; sourceTree = "<group>"; };
		3F0397C024BE5FF30019F095 /* URLOpening.swift */ = {isa = PBXFileReference; fileEncoding = 4; lastKnownFileType = sourcecode.swift; path = URLOpening.swift; sourceTree = "<group>"; };
		3F0397C124BE5FF30019F095 /* AEPURLService.swift */ = {isa = PBXFileReference; fileEncoding = 4; lastKnownFileType = sourcecode.swift; path = AEPURLService.swift; sourceTree = "<group>"; };
		3F0397E324BE60910019F095 /* HitProcessable.swift */ = {isa = PBXFileReference; fileEncoding = 4; lastKnownFileType = sourcecode.swift; path = HitProcessable.swift; sourceTree = "<group>"; };
		3F0397E424BE60910019F095 /* PersistentHitQueue.swift */ = {isa = PBXFileReference; fileEncoding = 4; lastKnownFileType = sourcecode.swift; path = PersistentHitQueue.swift; sourceTree = "<group>"; };
		3F0397E524BE60910019F095 /* HitQueuing.swift */ = {isa = PBXFileReference; fileEncoding = 4; lastKnownFileType = sourcecode.swift; path = HitQueuing.swift; sourceTree = "<group>"; };
		3F0397E624BE60910019F095 /* AtomicCounter.swift */ = {isa = PBXFileReference; fileEncoding = 4; lastKnownFileType = sourcecode.swift; path = AtomicCounter.swift; sourceTree = "<group>"; };
		3F0397E824BE60910019F095 /* FileUnzipper.swift */ = {isa = PBXFileReference; fileEncoding = 4; lastKnownFileType = sourcecode.swift; path = FileUnzipper.swift; sourceTree = "<group>"; };
		3F0397E924BE60910019F095 /* ZipArchive.swift */ = {isa = PBXFileReference; fileEncoding = 4; lastKnownFileType = sourcecode.swift; path = ZipArchive.swift; sourceTree = "<group>"; };
		3F0397EA24BE60910019F095 /* ZipEntry.swift */ = {isa = PBXFileReference; fileEncoding = 4; lastKnownFileType = sourcecode.swift; path = ZipEntry.swift; sourceTree = "<group>"; };
		3F0397EB24BE60910019F095 /* FileManager+ZIP.swift */ = {isa = PBXFileReference; fileEncoding = 4; lastKnownFileType = sourcecode.swift; path = "FileManager+ZIP.swift"; sourceTree = "<group>"; };
		3F0397EC24BE60910019F095 /* FileUnzipperConstants.swift */ = {isa = PBXFileReference; fileEncoding = 4; lastKnownFileType = sourcecode.swift; path = FileUnzipperConstants.swift; sourceTree = "<group>"; };
		3F0397ED24BE60910019F095 /* ThreadSafeArray.swift */ = {isa = PBXFileReference; fileEncoding = 4; lastKnownFileType = sourcecode.swift; path = ThreadSafeArray.swift; sourceTree = "<group>"; };
		3F0397EE24BE60910019F095 /* OperationOrderer.swift */ = {isa = PBXFileReference; fileEncoding = 4; lastKnownFileType = sourcecode.swift; path = OperationOrderer.swift; sourceTree = "<group>"; };
		3F0397EF24BE60910019F095 /* ThreadSafeDictionary.swift */ = {isa = PBXFileReference; fileEncoding = 4; lastKnownFileType = sourcecode.swift; path = ThreadSafeDictionary.swift; sourceTree = "<group>"; };
		3F0397F024BE60910019F095 /* URLEncoder.swift */ = {isa = PBXFileReference; fileEncoding = 4; lastKnownFileType = sourcecode.swift; path = URLEncoder.swift; sourceTree = "<group>"; };
		3F0397F124BE60910019F095 /* AnyCodable.swift */ = {isa = PBXFileReference; fileEncoding = 4; lastKnownFileType = sourcecode.swift; path = AnyCodable.swift; sourceTree = "<group>"; };
		3F03980124BE61520019F095 /* UnzipperTest.swift */ = {isa = PBXFileReference; fileEncoding = 4; lastKnownFileType = sourcecode.swift; path = UnzipperTest.swift; sourceTree = "<group>"; };
		3F03980224BE61520019F095 /* SystemInfoServiceTest.swift */ = {isa = PBXFileReference; fileEncoding = 4; lastKnownFileType = sourcecode.swift; path = SystemInfoServiceTest.swift; sourceTree = "<group>"; };
		3F03980324BE61520019F095 /* AEPDataQueueService+Testable.swift */ = {isa = PBXFileReference; fileEncoding = 4; lastKnownFileType = sourcecode.swift; path = "AEPDataQueueService+Testable.swift"; sourceTree = "<group>"; };
		3F03980424BE61520019F095 /* AEPDataQueueServiceTests.swift */ = {isa = PBXFileReference; fileEncoding = 4; lastKnownFileType = sourcecode.swift; path = AEPDataQueueServiceTests.swift; sourceTree = "<group>"; };
		3F03980524BE61520019F095 /* AEPURLServiceTest.swift */ = {isa = PBXFileReference; fileEncoding = 4; lastKnownFileType = sourcecode.swift; path = AEPURLServiceTest.swift; sourceTree = "<group>"; };
		3F03980624BE61520019F095 /* DiskCacheServiceTests.swift */ = {isa = PBXFileReference; fileEncoding = 4; lastKnownFileType = sourcecode.swift; path = DiskCacheServiceTests.swift; sourceTree = "<group>"; };
		3F03980724BE61520019F095 /* NamedKeyValueServiceTest.swift */ = {isa = PBXFileReference; fileEncoding = 4; lastKnownFileType = sourcecode.swift; path = NamedKeyValueServiceTest.swift; sourceTree = "<group>"; };
		3F03980824BE61520019F095 /* SQLiteWrapperTests.swift */ = {isa = PBXFileReference; fileEncoding = 4; lastKnownFileType = sourcecode.swift; path = SQLiteWrapperTests.swift; sourceTree = "<group>"; };
		3F03980924BE61520019F095 /* MockSystemInfoService.swift */ = {isa = PBXFileReference; fileEncoding = 4; lastKnownFileType = sourcecode.swift; path = MockSystemInfoService.swift; sourceTree = "<group>"; };
		3F03980A24BE61520019F095 /* AEPDataQueueTests.swift */ = {isa = PBXFileReference; fileEncoding = 4; lastKnownFileType = sourcecode.swift; path = AEPDataQueueTests.swift; sourceTree = "<group>"; };
		3F03980B24BE61520019F095 /* NetworkServiceTests.swift */ = {isa = PBXFileReference; fileEncoding = 4; lastKnownFileType = sourcecode.swift; path = NetworkServiceTests.swift; sourceTree = "<group>"; };
		3F03980C24BE61520019F095 /* LogLevelTest.swift */ = {isa = PBXFileReference; fileEncoding = 4; lastKnownFileType = sourcecode.swift; path = LogLevelTest.swift; sourceTree = "<group>"; };
		3F03980D24BE61520019F095 /* NamedKeyValueStoreTest.swift */ = {isa = PBXFileReference; fileEncoding = 4; lastKnownFileType = sourcecode.swift; path = NamedKeyValueStoreTest.swift; sourceTree = "<group>"; };
		3F03980F24BE61520019F095 /* OperationOrdererTests.swift */ = {isa = PBXFileReference; fileEncoding = 4; lastKnownFileType = sourcecode.swift; path = OperationOrdererTests.swift; sourceTree = "<group>"; };
		3F03981024BE61520019F095 /* PersistentHitQueueTests.swift */ = {isa = PBXFileReference; fileEncoding = 4; lastKnownFileType = sourcecode.swift; path = PersistentHitQueueTests.swift; sourceTree = "<group>"; };
		3F03981124BE61520019F095 /* AnyCodableTests.swift */ = {isa = PBXFileReference; fileEncoding = 4; lastKnownFileType = sourcecode.swift; path = AnyCodableTests.swift; sourceTree = "<group>"; };
		3F03981224BE61520019F095 /* ThreadSafeArrayTests.swift */ = {isa = PBXFileReference; fileEncoding = 4; lastKnownFileType = sourcecode.swift; path = ThreadSafeArrayTests.swift; sourceTree = "<group>"; };
		3F03981324BE61520019F095 /* URLEncoderTests.swift */ = {isa = PBXFileReference; fileEncoding = 4; lastKnownFileType = sourcecode.swift; path = URLEncoderTests.swift; sourceTree = "<group>"; };
		3F03981424BE61520019F095 /* ThreadSafeDictionaryTests.swift */ = {isa = PBXFileReference; fileEncoding = 4; lastKnownFileType = sourcecode.swift; path = ThreadSafeDictionaryTests.swift; sourceTree = "<group>"; };
		3F03983424BE62AA0019F095 /* TestRules.zip */ = {isa = PBXFileReference; lastKnownFileType = archive.zip; path = TestRules.zip; sourceTree = "<group>"; };
		3F03983524BE62AA0019F095 /* TestImage.png */ = {isa = PBXFileReference; lastKnownFileType = image.png; path = TestImage.png; sourceTree = "<group>"; };
		3F03983624BE62AA0019F095 /* ADBMobileConfig.json */ = {isa = PBXFileReference; fileEncoding = 4; lastKnownFileType = text.json; path = ADBMobileConfig.json; sourceTree = "<group>"; };
		3F03983724BE62AA0019F095 /* TestConfig.json */ = {isa = PBXFileReference; fileEncoding = 4; lastKnownFileType = text.json; path = TestConfig.json; sourceTree = "<group>"; };
		3F03985424C0008D0019F095 /* AEPEventHubTests.xctest */ = {isa = PBXFileReference; explicitFileType = wrapper.cfbundle; includeInIndex = 0; path = AEPEventHubTests.xctest; sourceTree = BUILT_PRODUCTS_DIR; };
		3F3951E824CA096100F7325B /* AEPCoreTests.swift */ = {isa = PBXFileReference; fileEncoding = 4; lastKnownFileType = sourcecode.swift; path = AEPCoreTests.swift; sourceTree = "<group>"; };
		3F3951EA24CA096100F7325B /* SharedStateTest.swift */ = {isa = PBXFileReference; fileEncoding = 4; lastKnownFileType = sourcecode.swift; path = SharedStateTest.swift; sourceTree = "<group>"; };
		3F3951EB24CA096100F7325B /* EventHubTests.swift */ = {isa = PBXFileReference; fileEncoding = 4; lastKnownFileType = sourcecode.swift; path = EventHubTests.swift; sourceTree = "<group>"; };
		3F3951ED24CA096100F7325B /* TestRules.zip */ = {isa = PBXFileReference; lastKnownFileType = archive.zip; path = TestRules.zip; sourceTree = "<group>"; };
		3F3951EE24CA096100F7325B /* TestImage.png */ = {isa = PBXFileReference; lastKnownFileType = image.png; path = TestImage.png; sourceTree = "<group>"; };
		3F3951EF24CA096100F7325B /* rules_1.json */ = {isa = PBXFileReference; fileEncoding = 4; lastKnownFileType = text.json; path = rules_1.json; sourceTree = "<group>"; };
		3F3951F024CA096100F7325B /* ADBMobileConfig.json */ = {isa = PBXFileReference; fileEncoding = 4; lastKnownFileType = text.json; path = ADBMobileConfig.json; sourceTree = "<group>"; };
		3F3951F124CA096100F7325B /* TestConfig.json */ = {isa = PBXFileReference; fileEncoding = 4; lastKnownFileType = text.json; path = TestConfig.json; sourceTree = "<group>"; };
		3F3951F224CA096100F7325B /* testRulesDownloader.zip */ = {isa = PBXFileReference; lastKnownFileType = archive.zip; path = testRulesDownloader.zip; sourceTree = "<group>"; };
		3F3951F424CA096100F7325B /* SlowMockExtension.swift */ = {isa = PBXFileReference; fileEncoding = 4; lastKnownFileType = sourcecode.swift; path = SlowMockExtension.swift; sourceTree = "<group>"; };
		3F3951F524CA096100F7325B /* MockExtension.swift */ = {isa = PBXFileReference; fileEncoding = 4; lastKnownFileType = sourcecode.swift; path = MockExtension.swift; sourceTree = "<group>"; };
		3F3951F624CA096100F7325B /* MockExtensionTwo.swift */ = {isa = PBXFileReference; fileEncoding = 4; lastKnownFileType = sourcecode.swift; path = MockExtensionTwo.swift; sourceTree = "<group>"; };
		3F3951F724CA096100F7325B /* AEPCore+ConfigurationTests.swift */ = {isa = PBXFileReference; fileEncoding = 4; lastKnownFileType = sourcecode.swift; path = "AEPCore+ConfigurationTests.swift"; sourceTree = "<group>"; };
		3F3951F924CA096100F7325B /* TestableExtensionRuntime.swift */ = {isa = PBXFileReference; fileEncoding = 4; lastKnownFileType = sourcecode.swift; path = TestableExtensionRuntime.swift; sourceTree = "<group>"; };
		3F3951FA24CA096100F7325B /* MockConfigurationDownloader.swift */ = {isa = PBXFileReference; fileEncoding = 4; lastKnownFileType = sourcecode.swift; path = MockConfigurationDownloader.swift; sourceTree = "<group>"; };
		3F3951FB24CA096100F7325B /* MockNetworkServiceOverrider.swift */ = {isa = PBXFileReference; fileEncoding = 4; lastKnownFileType = sourcecode.swift; path = MockNetworkServiceOverrider.swift; sourceTree = "<group>"; };
		3F3951FC24CA096100F7325B /* EventHub+Testable.swift */ = {isa = PBXFileReference; fileEncoding = 4; lastKnownFileType = sourcecode.swift; path = "EventHub+Testable.swift"; sourceTree = "<group>"; };
		3F3951FD24CA096100F7325B /* MockRulesDownloaderNetworkService.swift */ = {isa = PBXFileReference; fileEncoding = 4; lastKnownFileType = sourcecode.swift; path = MockRulesDownloaderNetworkService.swift; sourceTree = "<group>"; };
		3F3951FE24CA096100F7325B /* SharedStateTestHelper.swift */ = {isa = PBXFileReference; fileEncoding = 4; lastKnownFileType = sourcecode.swift; path = SharedStateTestHelper.swift; sourceTree = "<group>"; };
		3F3951FF24CA096100F7325B /* MockConfigurationDownloaderNetworkService.swift */ = {isa = PBXFileReference; fileEncoding = 4; lastKnownFileType = sourcecode.swift; path = MockConfigurationDownloaderNetworkService.swift; sourceTree = "<group>"; };
		3F39520124CA096100F7325B /* TestableExtensionRuntime.swift */ = {isa = PBXFileReference; fileEncoding = 4; lastKnownFileType = sourcecode.swift; path = TestableExtensionRuntime.swift; sourceTree = "<group>"; };
		3F39520224CA096100F7325B /* ConfigurationFunctionalTests.swift */ = {isa = PBXFileReference; fileEncoding = 4; lastKnownFileType = sourcecode.swift; path = ConfigurationFunctionalTests.swift; sourceTree = "<group>"; };
		3F39520324CA096100F7325B /* ConfigurationStateTests.swift */ = {isa = PBXFileReference; fileEncoding = 4; lastKnownFileType = sourcecode.swift; path = ConfigurationStateTests.swift; sourceTree = "<group>"; };
		3F39520424CA096100F7325B /* ConfigurationDownloaderTests.swift */ = {isa = PBXFileReference; fileEncoding = 4; lastKnownFileType = sourcecode.swift; path = ConfigurationDownloaderTests.swift; sourceTree = "<group>"; };
		3F39520524CA096100F7325B /* RulesDownloaderTests.swift */ = {isa = PBXFileReference; fileEncoding = 4; lastKnownFileType = sourcecode.swift; path = RulesDownloaderTests.swift; sourceTree = "<group>"; };
		3F39520624CA096100F7325B /* LaunchIDManagerTests.swift */ = {isa = PBXFileReference; fileEncoding = 4; lastKnownFileType = sourcecode.swift; path = LaunchIDManagerTests.swift; sourceTree = "<group>"; };
		3FB66A9E24CA004400502CAF /* CoreConstants.swift */ = {isa = PBXFileReference; fileEncoding = 4; lastKnownFileType = sourcecode.swift; path = CoreConstants.swift; sourceTree = "<group>"; };
		3FB66A9F24CA004400502CAF /* AEPCore.swift */ = {isa = PBXFileReference; fileEncoding = 4; lastKnownFileType = sourcecode.swift; path = AEPCore.swift; sourceTree = "<group>"; };
		3FB66AA024CA004400502CAF /* Extension+Register.swift */ = {isa = PBXFileReference; fileEncoding = 4; lastKnownFileType = sourcecode.swift; path = "Extension+Register.swift"; sourceTree = "<group>"; };
		3FB66AA124CA004400502CAF /* Lifecycle.swift */ = {isa = PBXFileReference; fileEncoding = 4; lastKnownFileType = sourcecode.swift; path = Lifecycle.swift; sourceTree = "<group>"; };
		3FB66AA224CA004400502CAF /* AEPCore+Configuration.swift */ = {isa = PBXFileReference; fileEncoding = 4; lastKnownFileType = sourcecode.swift; path = "AEPCore+Configuration.swift"; sourceTree = "<group>"; };
		3FB66AA324CA004400502CAF /* AEPCore+Lifecycle.swift */ = {isa = PBXFileReference; fileEncoding = 4; lastKnownFileType = sourcecode.swift; path = "AEPCore+Lifecycle.swift"; sourceTree = "<group>"; };
		3FB66AA424CA004400502CAF /* Configuration.swift */ = {isa = PBXFileReference; fileEncoding = 4; lastKnownFileType = sourcecode.swift; path = Configuration.swift; sourceTree = "<group>"; };
		3FB66AA624CA004400502CAF /* EventHubPlaceholderExtension.swift */ = {isa = PBXFileReference; fileEncoding = 4; lastKnownFileType = sourcecode.swift; path = EventHubPlaceholderExtension.swift; sourceTree = "<group>"; };
		3FB66AA724CA004400502CAF /* EventHubConstants.swift */ = {isa = PBXFileReference; fileEncoding = 4; lastKnownFileType = sourcecode.swift; path = EventHubConstants.swift; sourceTree = "<group>"; };
		3FB66AA824CA004400502CAF /* ExtensionContainer.swift */ = {isa = PBXFileReference; fileEncoding = 4; lastKnownFileType = sourcecode.swift; path = ExtensionContainer.swift; sourceTree = "<group>"; };
		3FB66AA924CA004400502CAF /* Event.swift */ = {isa = PBXFileReference; fileEncoding = 4; lastKnownFileType = sourcecode.swift; path = Event.swift; sourceTree = "<group>"; };
		3FB66AAA24CA004400502CAF /* AEPError.swift */ = {isa = PBXFileReference; fileEncoding = 4; lastKnownFileType = sourcecode.swift; path = AEPError.swift; sourceTree = "<group>"; };
		3FB66AAB24CA004400502CAF /* SharedState.swift */ = {isa = PBXFileReference; fileEncoding = 4; lastKnownFileType = sourcecode.swift; path = SharedState.swift; sourceTree = "<group>"; };
		3FB66AAC24CA004400502CAF /* EventHub.swift */ = {isa = PBXFileReference; fileEncoding = 4; lastKnownFileType = sourcecode.swift; path = EventHub.swift; sourceTree = "<group>"; };
		3FB66AAD24CA004400502CAF /* ExtensionRuntime.swift */ = {isa = PBXFileReference; fileEncoding = 4; lastKnownFileType = sourcecode.swift; path = ExtensionRuntime.swift; sourceTree = "<group>"; };
		3FB66AAE24CA004400502CAF /* EventType.swift */ = {isa = PBXFileReference; fileEncoding = 4; lastKnownFileType = sourcecode.swift; path = EventType.swift; sourceTree = "<group>"; };
		3FB66AAF24CA004400502CAF /* EventHubError.swift */ = {isa = PBXFileReference; fileEncoding = 4; lastKnownFileType = sourcecode.swift; path = EventHubError.swift; sourceTree = "<group>"; };
		3FB66AB024CA004400502CAF /* EventSource.swift */ = {isa = PBXFileReference; fileEncoding = 4; lastKnownFileType = sourcecode.swift; path = EventSource.swift; sourceTree = "<group>"; };
		3FB66AB124CA004400502CAF /* EventListenerContainer.swift */ = {isa = PBXFileReference; fileEncoding = 4; lastKnownFileType = sourcecode.swift; path = EventListenerContainer.swift; sourceTree = "<group>"; };
		3FB66AB224CA004400502CAF /* Extension.swift */ = {isa = PBXFileReference; fileEncoding = 4; lastKnownFileType = sourcecode.swift; path = Extension.swift; sourceTree = "<group>"; };
		3FB66AB424CA004400502CAF /* LaunchRule.swift */ = {isa = PBXFileReference; fileEncoding = 4; lastKnownFileType = sourcecode.swift; path = LaunchRule.swift; sourceTree = "<group>"; };
		3FB66AB524CA004400502CAF /* RulesDownloader.swift */ = {isa = PBXFileReference; fileEncoding = 4; lastKnownFileType = sourcecode.swift; path = RulesDownloader.swift; sourceTree = "<group>"; };
		3FB66AB624CA004400502CAF /* AEPRulesEngine.swift */ = {isa = PBXFileReference; fileEncoding = 4; lastKnownFileType = sourcecode.swift; path = AEPRulesEngine.swift; sourceTree = "<group>"; };
		3FB66AB724CA004400502CAF /* RulesLoader.swift */ = {isa = PBXFileReference; fileEncoding = 4; lastKnownFileType = sourcecode.swift; path = RulesLoader.swift; sourceTree = "<group>"; };
		3FB66AB824CA004400502CAF /* JSONRulesParser.swift */ = {isa = PBXFileReference; fileEncoding = 4; lastKnownFileType = sourcecode.swift; path = JSONRulesParser.swift; sourceTree = "<group>"; };
		3FB66ABA24CA004400502CAF /* AEPConfiguration.swift */ = {isa = PBXFileReference; fileEncoding = 4; lastKnownFileType = sourcecode.swift; path = AEPConfiguration.swift; sourceTree = "<group>"; };
		3FB66ABB24CA004400502CAF /* ConfigurationConstants.swift */ = {isa = PBXFileReference; fileEncoding = 4; lastKnownFileType = sourcecode.swift; path = ConfigurationConstants.swift; sourceTree = "<group>"; };
		3FB66ABC24CA004400502CAF /* ConfigurationState.swift */ = {isa = PBXFileReference; fileEncoding = 4; lastKnownFileType = sourcecode.swift; path = ConfigurationState.swift; sourceTree = "<group>"; };
		3FB66ABD24CA004400502CAF /* LaunchIDManager.swift */ = {isa = PBXFileReference; fileEncoding = 4; lastKnownFileType = sourcecode.swift; path = LaunchIDManager.swift; sourceTree = "<group>"; };
		3FB66ABE24CA004400502CAF /* Event+Configuration.swift */ = {isa = PBXFileReference; fileEncoding = 4; lastKnownFileType = sourcecode.swift; path = "Event+Configuration.swift"; sourceTree = "<group>"; };
		3FB66ABF24CA004400502CAF /* ConfigurationDownloadable.swift */ = {isa = PBXFileReference; fileEncoding = 4; lastKnownFileType = sourcecode.swift; path = ConfigurationDownloadable.swift; sourceTree = "<group>"; };
		3FB66AC024CA004400502CAF /* CachedRules.swift */ = {isa = PBXFileReference; fileEncoding = 4; lastKnownFileType = sourcecode.swift; path = CachedRules.swift; sourceTree = "<group>"; };
		3FB66AC124CA004400502CAF /* CachedConfiguration.swift */ = {isa = PBXFileReference; fileEncoding = 4; lastKnownFileType = sourcecode.swift; path = CachedConfiguration.swift; sourceTree = "<group>"; };
		3FB66AC224CA004400502CAF /* ConfigurationDownloader.swift */ = {isa = PBXFileReference; fileEncoding = 4; lastKnownFileType = sourcecode.swift; path = ConfigurationDownloader.swift; sourceTree = "<group>"; };
		3FB66AC324CA004400502CAF /* PrivacyStatus.swift */ = {isa = PBXFileReference; fileEncoding = 4; lastKnownFileType = sourcecode.swift; path = PrivacyStatus.swift; sourceTree = "<group>"; };
		3FB66AC424CA004400502CAF /* Cacheable.swift */ = {isa = PBXFileReference; fileEncoding = 4; lastKnownFileType = sourcecode.swift; path = Cacheable.swift; sourceTree = "<group>"; };
		3FE6DDA924C62C090065EA05 /* AEPServicesMock.framework */ = {isa = PBXFileReference; explicitFileType = wrapper.framework; includeInIndex = 0; path = AEPServicesMock.framework; sourceTree = BUILT_PRODUCTS_DIR; };
		3FE6DDD124C62EE60065EA05 /* AEPLifecycle.framework */ = {isa = PBXFileReference; explicitFileType = wrapper.framework; includeInIndex = 0; path = AEPLifecycle.framework; sourceTree = BUILT_PRODUCTS_DIR; };
		3FE6DDD324C62EE60065EA05 /* AEPLifecycle.h */ = {isa = PBXFileReference; lastKnownFileType = sourcecode.c.h; path = AEPLifecycle.h; sourceTree = "<group>"; };
		3FE6DDD424C62EE60065EA05 /* Info.plist */ = {isa = PBXFileReference; lastKnownFileType = text.plist.xml; path = Info.plist; sourceTree = "<group>"; };
		3FE6DDD924C62EE60065EA05 /* AEPLifecycleTests.xctest */ = {isa = PBXFileReference; explicitFileType = wrapper.cfbundle; includeInIndex = 0; path = AEPLifecycleTests.xctest; sourceTree = BUILT_PRODUCTS_DIR; };
		3FE6DDE024C62EE60065EA05 /* Info.plist */ = {isa = PBXFileReference; lastKnownFileType = text.plist.xml; path = Info.plist; sourceTree = "<group>"; };
		3FE6DDE824C62F610065EA05 /* AEPServicesMock.h */ = {isa = PBXFileReference; fileEncoding = 4; lastKnownFileType = sourcecode.c.h; name = AEPServicesMock.h; path = AEPServices/Mocks/AEPServicesMock.h; sourceTree = SOURCE_ROOT; };
		3FE6DDE924C62F610065EA05 /* MockNetworkServiceOverrider.swift */ = {isa = PBXFileReference; fileEncoding = 4; lastKnownFileType = sourcecode.swift; name = MockNetworkServiceOverrider.swift; path = AEPServices/Mocks/MockNetworkServiceOverrider.swift; sourceTree = SOURCE_ROOT; };
		3FE6DDEA24C62F610065EA05 /* MockTask.swift */ = {isa = PBXFileReference; fileEncoding = 4; lastKnownFileType = sourcecode.swift; name = MockTask.swift; path = AEPServices/Mocks/MockTask.swift; sourceTree = SOURCE_ROOT; };
		3FE6DDEB24C62F610065EA05 /* MockDataStore.swift */ = {isa = PBXFileReference; fileEncoding = 4; lastKnownFileType = sourcecode.swift; name = MockDataStore.swift; path = AEPServices/Mocks/MockDataStore.swift; sourceTree = SOURCE_ROOT; };
		3FE6DDEC24C62F610065EA05 /* Info.plist */ = {isa = PBXFileReference; lastKnownFileType = text.plist; name = Info.plist; path = AEPServices/Mocks/Info.plist; sourceTree = SOURCE_ROOT; };
		3FE6DDED24C62F610065EA05 /* MockURLSession.swift */ = {isa = PBXFileReference; fileEncoding = 4; lastKnownFileType = sourcecode.swift; name = MockURLSession.swift; path = AEPServices/Mocks/MockURLSession.swift; sourceTree = SOURCE_ROOT; };
		3FE6DDEE24C62F610065EA05 /* MockSystemInfoService.swift */ = {isa = PBXFileReference; fileEncoding = 4; lastKnownFileType = sourcecode.swift; name = MockSystemInfoService.swift; path = AEPServices/Mocks/MockSystemInfoService.swift; sourceTree = SOURCE_ROOT; };
		3FE6DDEF24C62F610065EA05 /* MockDataQueue.swift */ = {isa = PBXFileReference; fileEncoding = 4; lastKnownFileType = sourcecode.swift; name = MockDataQueue.swift; path = AEPServices/Mocks/MockDataQueue.swift; sourceTree = SOURCE_ROOT; };
		3FE6DDF824C630DE0065EA05 /* LifecycleMetricsBuilderTests.swift */ = {isa = PBXFileReference; fileEncoding = 4; lastKnownFileType = sourcecode.swift; path = LifecycleMetricsBuilderTests.swift; sourceTree = "<group>"; };
		3FE6DDF924C630DE0065EA05 /* LifecycleContextDataTests.swift */ = {isa = PBXFileReference; fileEncoding = 4; lastKnownFileType = sourcecode.swift; path = LifecycleContextDataTests.swift; sourceTree = "<group>"; };
		3FE6DDFB24C630DE0065EA05 /* LifecycleMetricsTests.swift */ = {isa = PBXFileReference; fileEncoding = 4; lastKnownFileType = sourcecode.swift; path = LifecycleMetricsTests.swift; sourceTree = "<group>"; };
		3FE6DDFC24C630DE0065EA05 /* LifecycleFunctionalTests.swift */ = {isa = PBXFileReference; fileEncoding = 4; lastKnownFileType = sourcecode.swift; path = LifecycleFunctionalTests.swift; sourceTree = "<group>"; };
		3FE6DDFD24C630DE0065EA05 /* LifecycleStateTests.swift */ = {isa = PBXFileReference; fileEncoding = 4; lastKnownFileType = sourcecode.swift; path = LifecycleStateTests.swift; sourceTree = "<group>"; };
		3FE6DDFE24C630DE0065EA05 /* LifecycleSessionTests.swift */ = {isa = PBXFileReference; fileEncoding = 4; lastKnownFileType = sourcecode.swift; path = LifecycleSessionTests.swift; sourceTree = "<group>"; };
		3FE6DE0624C630EA0065EA05 /* LifecycleState.swift */ = {isa = PBXFileReference; fileEncoding = 4; lastKnownFileType = sourcecode.swift; path = LifecycleState.swift; sourceTree = "<group>"; };
		3FE6DE0724C630EB0065EA05 /* LifecycleMetrics.swift */ = {isa = PBXFileReference; fileEncoding = 4; lastKnownFileType = sourcecode.swift; path = LifecycleMetrics.swift; sourceTree = "<group>"; };
		3FE6DE0824C630EB0065EA05 /* Event+Lifecycle.swift */ = {isa = PBXFileReference; fileEncoding = 4; lastKnownFileType = sourcecode.swift; path = "Event+Lifecycle.swift"; sourceTree = "<group>"; };
		3FE6DE0A24C630EB0065EA05 /* AEPLifecycle.swift */ = {isa = PBXFileReference; fileEncoding = 4; lastKnownFileType = sourcecode.swift; path = AEPLifecycle.swift; sourceTree = "<group>"; };
		3FE6DE0B24C630EB0065EA05 /* LifecycleContextData.swift */ = {isa = PBXFileReference; fileEncoding = 4; lastKnownFileType = sourcecode.swift; path = LifecycleContextData.swift; sourceTree = "<group>"; };
		3FE6DE0C24C630EB0065EA05 /* LifecycleConstants.swift */ = {isa = PBXFileReference; fileEncoding = 4; lastKnownFileType = sourcecode.swift; path = LifecycleConstants.swift; sourceTree = "<group>"; };
		3FE6DE0D24C630EB0065EA05 /* LifecycleMetricsBuilder.swift */ = {isa = PBXFileReference; fileEncoding = 4; lastKnownFileType = sourcecode.swift; path = LifecycleMetricsBuilder.swift; sourceTree = "<group>"; };
		3FE6DE1624C631100065EA05 /* LifecycleSession.swift */ = {isa = PBXFileReference; fileEncoding = 4; lastKnownFileType = sourcecode.swift; path = LifecycleSession.swift; sourceTree = "<group>"; };
		3FE6DE2F24C642330065EA05 /* AEPIdentity.framework */ = {isa = PBXFileReference; explicitFileType = wrapper.framework; includeInIndex = 0; path = AEPIdentity.framework; sourceTree = BUILT_PRODUCTS_DIR; };
		3FE6DE3124C642330065EA05 /* AEPIdentity.h */ = {isa = PBXFileReference; lastKnownFileType = sourcecode.c.h; path = AEPIdentity.h; sourceTree = "<group>"; };
		3FE6DE3224C642330065EA05 /* Info.plist */ = {isa = PBXFileReference; lastKnownFileType = text.plist.xml; path = Info.plist; sourceTree = "<group>"; };
		3FE6DE3724C642330065EA05 /* AEPIdentityTests.xctest */ = {isa = PBXFileReference; explicitFileType = wrapper.cfbundle; includeInIndex = 0; path = AEPIdentityTests.xctest; sourceTree = BUILT_PRODUCTS_DIR; };
		3FE6DE3E24C642330065EA05 /* Info.plist */ = {isa = PBXFileReference; lastKnownFileType = text.plist.xml; path = Info.plist; sourceTree = "<group>"; };
		3FE6DE4624C643050065EA05 /* MobileVisitorAuthenticationState.swift */ = {isa = PBXFileReference; fileEncoding = 4; lastKnownFileType = sourcecode.swift; path = MobileVisitorAuthenticationState.swift; sourceTree = "<group>"; };
		3FE6DE4724C643050065EA05 /* URLQueryItem+Identity.swift */ = {isa = PBXFileReference; fileEncoding = 4; lastKnownFileType = sourcecode.swift; path = "URLQueryItem+Identity.swift"; sourceTree = "<group>"; };
		3FE6DE4824C643050065EA05 /* IdentityProperties.swift */ = {isa = PBXFileReference; fileEncoding = 4; lastKnownFileType = sourcecode.swift; path = IdentityProperties.swift; sourceTree = "<group>"; };
		3FE6DE4924C643050065EA05 /* AEPIdentity+Identity.swift */ = {isa = PBXFileReference; fileEncoding = 4; lastKnownFileType = sourcecode.swift; path = "AEPIdentity+Identity.swift"; sourceTree = "<group>"; };
		3FE6DE4A24C643050065EA05 /* IdentityConstants.swift */ = {isa = PBXFileReference; fileEncoding = 4; lastKnownFileType = sourcecode.swift; path = IdentityConstants.swift; sourceTree = "<group>"; };
		3FE6DE4B24C643050065EA05 /* Identity.swift */ = {isa = PBXFileReference; fileEncoding = 4; lastKnownFileType = sourcecode.swift; path = Identity.swift; sourceTree = "<group>"; };
		3FE6DE4C24C643050065EA05 /* NetworkService+Identity.swift */ = {isa = PBXFileReference; fileEncoding = 4; lastKnownFileType = sourcecode.swift; path = "NetworkService+Identity.swift"; sourceTree = "<group>"; };
		3FE6DE4D24C643050065EA05 /* IdentityState.swift */ = {isa = PBXFileReference; fileEncoding = 4; lastKnownFileType = sourcecode.swift; path = IdentityState.swift; sourceTree = "<group>"; };
		3FE6DE4E24C643060065EA05 /* MID.swift */ = {isa = PBXFileReference; fileEncoding = 4; lastKnownFileType = sourcecode.swift; path = MID.swift; sourceTree = "<group>"; };
		3FE6DE4F24C643060065EA05 /* Event+Identity.swift */ = {isa = PBXFileReference; fileEncoding = 4; lastKnownFileType = sourcecode.swift; path = "Event+Identity.swift"; sourceTree = "<group>"; };
		3FE6DE5024C643060065EA05 /* CustomIdentity.swift */ = {isa = PBXFileReference; fileEncoding = 4; lastKnownFileType = sourcecode.swift; path = CustomIdentity.swift; sourceTree = "<group>"; };
		3FE6DE5124C643060065EA05 /* IdentityHit.swift */ = {isa = PBXFileReference; fileEncoding = 4; lastKnownFileType = sourcecode.swift; path = IdentityHit.swift; sourceTree = "<group>"; };
		3FE6DE5224C643060065EA05 /* URLAppender.swift */ = {isa = PBXFileReference; fileEncoding = 4; lastKnownFileType = sourcecode.swift; path = URLAppender.swift; sourceTree = "<group>"; };
		3FE6DE5324C643060065EA05 /* MobileIdentities.swift */ = {isa = PBXFileReference; fileEncoding = 4; lastKnownFileType = sourcecode.swift; path = MobileIdentities.swift; sourceTree = "<group>"; };
		3FE6DE5424C643060065EA05 /* IdentityHitResponse.swift */ = {isa = PBXFileReference; fileEncoding = 4; lastKnownFileType = sourcecode.swift; path = IdentityHitResponse.swift; sourceTree = "<group>"; };
		3FE6DE5524C643060065EA05 /* IdentityHitProcessor.swift */ = {isa = PBXFileReference; fileEncoding = 4; lastKnownFileType = sourcecode.swift; path = IdentityHitProcessor.swift; sourceTree = "<group>"; };
		3FE6DE5624C643060065EA05 /* AEPIdentity.swift */ = {isa = PBXFileReference; fileEncoding = 4; lastKnownFileType = sourcecode.swift; path = AEPIdentity.swift; sourceTree = "<group>"; };
		3FE6DE5724C643060065EA05 /* Identifiable.swift */ = {isa = PBXFileReference; fileEncoding = 4; lastKnownFileType = sourcecode.swift; path = Identifiable.swift; sourceTree = "<group>"; };
		3FE6DE5824C643060065EA05 /* URL+Identity.swift */ = {isa = PBXFileReference; fileEncoding = 4; lastKnownFileType = sourcecode.swift; path = "URL+Identity.swift"; sourceTree = "<group>"; };
		3FE6DE6C24C643610065EA05 /* MIDTests.swift */ = {isa = PBXFileReference; fileEncoding = 4; lastKnownFileType = sourcecode.swift; path = MIDTests.swift; sourceTree = "<group>"; };
		3FE6DE6D24C643610065EA05 /* MobileIdentitiesTests.swift */ = {isa = PBXFileReference; fileEncoding = 4; lastKnownFileType = sourcecode.swift; path = MobileIdentitiesTests.swift; sourceTree = "<group>"; };
		3FE6DE6E24C643610065EA05 /* URL+IdentityTests.swift */ = {isa = PBXFileReference; fileEncoding = 4; lastKnownFileType = sourcecode.swift; path = "URL+IdentityTests.swift"; sourceTree = "<group>"; };
		3FE6DE6F24C643610065EA05 /* URLQueryItem+IdentityTests.swift */ = {isa = PBXFileReference; fileEncoding = 4; lastKnownFileType = sourcecode.swift; path = "URLQueryItem+IdentityTests.swift"; sourceTree = "<group>"; };
		3FE6DE7024C643620065EA05 /* IdentityStateTests.swift */ = {isa = PBXFileReference; fileEncoding = 4; lastKnownFileType = sourcecode.swift; path = IdentityStateTests.swift; sourceTree = "<group>"; };
		3FE6DE7124C643620065EA05 /* AEPIdentity+IdentityTests.swift */ = {isa = PBXFileReference; fileEncoding = 4; lastKnownFileType = sourcecode.swift; path = "AEPIdentity+IdentityTests.swift"; sourceTree = "<group>"; };
		3FE6DE7224C643620065EA05 /* URLAppenderTests.swift */ = {isa = PBXFileReference; fileEncoding = 4; lastKnownFileType = sourcecode.swift; path = URLAppenderTests.swift; sourceTree = "<group>"; };
		3FE6DE7324C643620065EA05 /* IdentityHitProcessorTests.swift */ = {isa = PBXFileReference; fileEncoding = 4; lastKnownFileType = sourcecode.swift; path = IdentityHitProcessorTests.swift; sourceTree = "<group>"; };
		3FE6DE7424C643620065EA05 /* IdentityHitResponseTests.swift */ = {isa = PBXFileReference; fileEncoding = 4; lastKnownFileType = sourcecode.swift; path = IdentityHitResponseTests.swift; sourceTree = "<group>"; };
		3FE6DE7524C643620065EA05 /* NetworkService+IdentityTests.swift */ = {isa = PBXFileReference; fileEncoding = 4; lastKnownFileType = sourcecode.swift; path = "NetworkService+IdentityTests.swift"; sourceTree = "<group>"; };
		3FE6DE7624C643620065EA05 /* AEPIdentityTests.swift */ = {isa = PBXFileReference; fileEncoding = 4; lastKnownFileType = sourcecode.swift; path = AEPIdentityTests.swift; sourceTree = "<group>"; };
		3FE6DE7724C643620065EA05 /* IdentityPropertiesTests.swift */ = {isa = PBXFileReference; fileEncoding = 4; lastKnownFileType = sourcecode.swift; path = IdentityPropertiesTests.swift; sourceTree = "<group>"; };
		3FE6DE8724C643EA0065EA05 /* TestableExtensionRuntime.swift */ = {isa = PBXFileReference; fileEncoding = 4; lastKnownFileType = sourcecode.swift; path = TestableExtensionRuntime.swift; sourceTree = "<group>"; };
		3FE6DE9924C64BC00065EA05 /* AEPRulesEngine.swift */ = {isa = PBXFileReference; lastKnownFileType = sourcecode.swift; path = AEPRulesEngine.swift; sourceTree = "<group>"; };
		3FE6DE9B24C64C590065EA05 /* LaunchRule.swift */ = {isa = PBXFileReference; lastKnownFileType = sourcecode.swift; path = LaunchRule.swift; sourceTree = "<group>"; };
<<<<<<< HEAD
		78A6425C2489817A004B4E46 /* TestRules.zip */ = {isa = PBXFileReference; lastKnownFileType = archive.zip; path = TestRules.zip; sourceTree = "<group>"; };
		78D754F1244511D100DB9124 /* TestConfig.json */ = {isa = PBXFileReference; lastKnownFileType = text.json; path = TestConfig.json; sourceTree = "<group>"; };
		78DEFEF0244A183400D7E9FB /* TestImage.png */ = {isa = PBXFileReference; lastKnownFileType = image.png; path = TestImage.png; sourceTree = "<group>"; };
=======
		7861452424C74D8F004CB317 /* RulesDownloader.swift */ = {isa = PBXFileReference; fileEncoding = 4; lastKnownFileType = sourcecode.swift; path = RulesDownloader.swift; sourceTree = "<group>"; };
		7861452524C74D8F004CB317 /* RulesLoader.swift */ = {isa = PBXFileReference; fileEncoding = 4; lastKnownFileType = sourcecode.swift; path = RulesLoader.swift; sourceTree = "<group>"; };
		7861452824C74D9A004CB317 /* CachedRules.swift */ = {isa = PBXFileReference; fileEncoding = 4; lastKnownFileType = sourcecode.swift; path = CachedRules.swift; sourceTree = "<group>"; };
		7861452A24C74F56004CB317 /* testRulesDownloader.zip */ = {isa = PBXFileReference; lastKnownFileType = archive.zip; path = testRulesDownloader.zip; sourceTree = "<group>"; };
		7861452C24C74F75004CB317 /* MockRulesDownloaderNetworkService.swift */ = {isa = PBXFileReference; fileEncoding = 4; lastKnownFileType = sourcecode.swift; path = MockRulesDownloaderNetworkService.swift; sourceTree = "<group>"; };
		7861452E24C7502B004CB317 /* MockUnzipper.swift */ = {isa = PBXFileReference; fileEncoding = 4; lastKnownFileType = sourcecode.swift; name = MockUnzipper.swift; path = AEPServices/Mocks/MockUnzipper.swift; sourceTree = SOURCE_ROOT; };
		7861453024C75056004CB317 /* MockDiskCache.swift */ = {isa = PBXFileReference; fileEncoding = 4; lastKnownFileType = sourcecode.swift; name = MockDiskCache.swift; path = AEPServices/Mocks/MockDiskCache.swift; sourceTree = SOURCE_ROOT; };
>>>>>>> edfd9f67
/* End PBXFileReference section */

/* Begin PBXFrameworksBuildPhase section */
		21CAC0D32422917600C11388 /* Frameworks */ = {
			isa = PBXFrameworksBuildPhase;
			buildActionMask = 2147483647;
			files = (
				3FB66A9C24CA003700502CAF /* SwiftRulesEngine in Frameworks */,
			);
			runOnlyForDeploymentPostprocessing = 0;
		};
		21CAC0DC2422917600C11388 /* Frameworks */ = {
			isa = PBXFrameworksBuildPhase;
			buildActionMask = 2147483647;
			files = (
				3FE6DDBC24C62DA80065EA05 /* AEPServicesMock.framework in Frameworks */,
				3F03984224BE65170019F095 /* AEPServices.framework in Frameworks */,
				21CAC0E02422917600C11388 /* AEPCore.framework in Frameworks */,
			);
			runOnlyForDeploymentPostprocessing = 0;
		};
		3F03978424BE5DD30019F095 /* Frameworks */ = {
			isa = PBXFrameworksBuildPhase;
			buildActionMask = 2147483647;
			files = (
			);
			runOnlyForDeploymentPostprocessing = 0;
		};
		3F03978C24BE5DD30019F095 /* Frameworks */ = {
			isa = PBXFrameworksBuildPhase;
			buildActionMask = 2147483647;
			files = (
				3FE6DDBA24C62CAF0065EA05 /* AEPServicesMock.framework in Frameworks */,
				3F03979024BE5DD30019F095 /* AEPServices.framework in Frameworks */,
			);
			runOnlyForDeploymentPostprocessing = 0;
		};
		3F03985124C0008D0019F095 /* Frameworks */ = {
			isa = PBXFrameworksBuildPhase;
			buildActionMask = 2147483647;
			files = (
				3FE6DDB724C62C4A0065EA05 /* AEPServicesMock.framework in Frameworks */,
			);
			runOnlyForDeploymentPostprocessing = 0;
		};
		3FE6DDA624C62C090065EA05 /* Frameworks */ = {
			isa = PBXFrameworksBuildPhase;
			buildActionMask = 2147483647;
			files = (
			);
			runOnlyForDeploymentPostprocessing = 0;
		};
		3FE6DDCE24C62EE60065EA05 /* Frameworks */ = {
			isa = PBXFrameworksBuildPhase;
			buildActionMask = 2147483647;
			files = (
			);
			runOnlyForDeploymentPostprocessing = 0;
		};
		3FE6DDD624C62EE60065EA05 /* Frameworks */ = {
			isa = PBXFrameworksBuildPhase;
			buildActionMask = 2147483647;
			files = (
				3FE6DDDA24C62EE60065EA05 /* AEPLifecycle.framework in Frameworks */,
			);
			runOnlyForDeploymentPostprocessing = 0;
		};
		3FE6DE2C24C642330065EA05 /* Frameworks */ = {
			isa = PBXFrameworksBuildPhase;
			buildActionMask = 2147483647;
			files = (
			);
			runOnlyForDeploymentPostprocessing = 0;
		};
		3FE6DE3424C642330065EA05 /* Frameworks */ = {
			isa = PBXFrameworksBuildPhase;
			buildActionMask = 2147483647;
			files = (
				3FE6DE3824C642330065EA05 /* AEPIdentity.framework in Frameworks */,
			);
			runOnlyForDeploymentPostprocessing = 0;
		};
/* End PBXFrameworksBuildPhase section */

/* Begin PBXGroup section */
		21CAC0CC2422917600C11388 = {
			isa = PBXGroup;
			children = (
				21CAC0D82422917600C11388 /* AEPCore */,
				21CAC0E32422917600C11388 /* AEPCoreTests */,
				3F03978824BE5DD30019F095 /* AEPServices */,
				3F03979324BE5DD30019F095 /* AEPServicesTests */,
				3FE6DDAA24C62C090065EA05 /* AEPServicesMock */,
				3FE6DDD224C62EE60065EA05 /* AEPLifecycle */,
				3FE6DDDD24C62EE60065EA05 /* AEPLifecycleTests */,
				3FE6DE3024C642330065EA05 /* AEPIdentity */,
				3FE6DE3B24C642330065EA05 /* AEPIdentityTests */,
				21CAC0D72422917600C11388 /* Products */,
				3F03983E24BE635D0019F095 /* Frameworks */,
			);
			sourceTree = "<group>";
		};
		21CAC0D72422917600C11388 /* Products */ = {
			isa = PBXGroup;
			children = (
				21CAC0D62422917600C11388 /* AEPCore.framework */,
				21CAC0DF2422917600C11388 /* AEPCoreTests.xctest */,
				3F03978724BE5DD30019F095 /* AEPServices.framework */,
				3F03978F24BE5DD30019F095 /* AEPServicesTests.xctest */,
				3F03985424C0008D0019F095 /* AEPEventHubTests.xctest */,
				3FE6DDA924C62C090065EA05 /* AEPServicesMock.framework */,
				3FE6DDD124C62EE60065EA05 /* AEPLifecycle.framework */,
				3FE6DDD924C62EE60065EA05 /* AEPLifecycleTests.xctest */,
				3FE6DE2F24C642330065EA05 /* AEPIdentity.framework */,
				3FE6DE3724C642330065EA05 /* AEPIdentityTests.xctest */,
			);
			name = Products;
			sourceTree = "<group>";
		};
		21CAC0D82422917600C11388 /* AEPCore */ = {
			isa = PBXGroup;
			children = (
				3FB66AB924CA004400502CAF /* configuration */,
				3FB66A9D24CA004400502CAF /* core */,
				3FB66AA524CA004400502CAF /* eventhub */,
				3FB66AB324CA004400502CAF /* rules */,
				21CAC0D92422917600C11388 /* AEPCore.h */,
				21CAC0DA2422917600C11388 /* Info.plist */,
			);
			name = AEPCore;
			path = AEPCore/Sources;
			sourceTree = "<group>";
		};
		21CAC0E32422917600C11388 /* AEPCoreTests */ = {
			isa = PBXGroup;
			children = (
				3F3951F724CA096100F7325B /* AEPCore+ConfigurationTests.swift */,
				3F3951E824CA096100F7325B /* AEPCoreTests.swift */,
				3F39520024CA096100F7325B /* ConfigurationTests */,
				3F3951E924CA096100F7325B /* EventHubTests */,
				3F3951F324CA096100F7325B /* MockExtensions */,
				3F3951F824CA096100F7325B /* TestHelpers */,
				3F3951EC24CA096100F7325B /* TestResources */,
				21D4A658246D991200DFCD02 /* LifecycleTests */,
				21CAC0E62422917600C11388 /* Info.plist */,
			);
			name = AEPCoreTests;
			path = AEPCore/Tests;
			sourceTree = "<group>";
		};
		21D4A658246D991200DFCD02 /* LifecycleTests */ = {
			isa = PBXGroup;
			children = (
				21629DB12461CC48009D05BF /* AEPCore+LifecycleTests.swift */,
			);
			path = LifecycleTests;
			sourceTree = "<group>";
		};
		3F03978824BE5DD30019F095 /* AEPServices */ = {
			isa = PBXGroup;
			children = (
				3F03979F24BE5FF30019F095 /* cache */,
				3F0397B224BE5FF30019F095 /* dataqueue */,
				3F0397A624BE5FF30019F095 /* log */,
				3F0397AA24BE5FF30019F095 /* network */,
				3F0397BA24BE5FF30019F095 /* storage */,
				3F0397E124BE60910019F095 /* utility */,
				3F0397A524BE5FF30019F095 /* AEPServiceProvider.swift */,
				243DCE4624C7AA2800E99AD9 /* AEPServices.h */,
				3F0397C124BE5FF30019F095 /* AEPURLService.swift */,
				3F0397BE24BE5FF30019F095 /* ApplicationSystemInfoService.swift */,
				3F0397B924BE5FF30019F095 /* Info.plist */,
				3F0397BF24BE5FF30019F095 /* SystemInfoService.swift */,
				3F0397C024BE5FF30019F095 /* URLOpening.swift */,
			);
			name = AEPServices;
			path = AEPServices/Sources;
			sourceTree = "<group>";
		};
		3F03979324BE5DD30019F095 /* AEPServicesTests */ = {
			isa = PBXGroup;
			children = (
				3F03983324BE62AA0019F095 /* resources */,
				3F03980024BE61520019F095 /* services */,
				3F03980E24BE61520019F095 /* utility */,
				3F03979624BE5DD30019F095 /* Info.plist */,
			);
			name = AEPServicesTests;
			path = AEPServices/Tests;
			sourceTree = "<group>";
		};
		3F03979F24BE5FF30019F095 /* cache */ = {
			isa = PBXGroup;
			children = (
				3F0397A124BE5FF30019F095 /* Cache.swift */,
				3F0397A224BE5FF30019F095 /* CacheEntry.swift */,
				3F0397A424BE5FF30019F095 /* CacheExpiry.swift */,
				3F0397A024BE5FF30019F095 /* Caching.swift */,
				3F0397A324BE5FF30019F095 /* DiskCacheService.swift */,
			);
			path = cache;
			sourceTree = "<group>";
		};
		3F0397A624BE5FF30019F095 /* log */ = {
			isa = PBXGroup;
			children = (
				3F0397A824BE5FF30019F095 /* Log.swift */,
				3F0397A924BE5FF30019F095 /* LogLevel.swift */,
				3F0397A724BE5FF30019F095 /* Logging.swift */,
				3F0397AD24BE5FF30019F095 /* LoggingService.swift */,
			);
			path = log;
			sourceTree = "<group>";
		};
		3F0397AA24BE5FF30019F095 /* network */ = {
			isa = PBXGroup;
			children = (
				3F0397B024BE5FF30019F095 /* HttpConnection.swift */,
				3F0397AF24BE5FF30019F095 /* HttpMethod.swift */,
				3F0397B124BE5FF30019F095 /* NetworkRequest.swift */,
				3F0397AB24BE5FF30019F095 /* NetworkService.swift */,
				3F0397AC24BE5FF30019F095 /* NetworkServiceConstants.swift */,
				3F0397AE24BE5FF30019F095 /* Networking.swift */,
			);
			path = network;
			sourceTree = "<group>";
		};
		3F0397B224BE5FF30019F095 /* dataqueue */ = {
			isa = PBXGroup;
			children = (
				3F0397B624BE5FF30019F095 /* DataEntity.swift */,
				3F0397B524BE5FF30019F095 /* DataQueue.swift */,
				3F0397B824BE5FF30019F095 /* DataQueuing.swift */,
				3F0397B724BE5FF30019F095 /* DataQueueService.swift */,
				3F0397B324BE5FF30019F095 /* SQLiteDataQueue.swift */,
				3F0397B424BE5FF30019F095 /* SQLiteWrapper.swift */,
			);
			path = dataqueue;
			sourceTree = "<group>";
		};
		3F0397BA24BE5FF30019F095 /* storage */ = {
			isa = PBXGroup;
			children = (
				3F0397BC24BE5FF30019F095 /* NamedCollectionDataStore.swift */,
				3F0397BB24BE5FF30019F095 /* NamedCollectionProcessing.swift */,
				3F0397BD24BE5FF30019F095 /* UserDefaultsNamedCollection.swift */,
			);
			path = storage;
			sourceTree = "<group>";
		};
		3F0397E124BE60910019F095 /* utility */ = {
			isa = PBXGroup;
			children = (
				3F0397E224BE60910019F095 /* hitprocessor */,
				3F0397E724BE60910019F095 /* unzip */,
				3F0397F124BE60910019F095 /* AnyCodable.swift */,
				3F0397E624BE60910019F095 /* AtomicCounter.swift */,
				3F0397EE24BE60910019F095 /* OperationOrderer.swift */,
				3F0397ED24BE60910019F095 /* ThreadSafeArray.swift */,
				3F0397EF24BE60910019F095 /* ThreadSafeDictionary.swift */,
				3F0397F024BE60910019F095 /* URLEncoder.swift */,
<<<<<<< HEAD
=======
				3F0397F124BE60910019F095 /* AnyCodable.swift */,
				2107F02D24C9FF88002935CF /* SHA256.swift */,
>>>>>>> edfd9f67
			);
			path = utility;
			sourceTree = "<group>";
		};
		3F0397E224BE60910019F095 /* hitprocessor */ = {
			isa = PBXGroup;
			children = (
				3F0397E324BE60910019F095 /* HitProcessable.swift */,
				3F0397E524BE60910019F095 /* HitQueuing.swift */,
				3F0397E424BE60910019F095 /* PersistentHitQueue.swift */,
			);
			path = hitprocessor;
			sourceTree = "<group>";
		};
		3F0397E724BE60910019F095 /* unzip */ = {
			isa = PBXGroup;
			children = (
				3F0397EB24BE60910019F095 /* FileManager+ZIP.swift */,
				3F0397E824BE60910019F095 /* FileUnzipper.swift */,
				3F0397EC24BE60910019F095 /* FileUnzipperConstants.swift */,
				2467E43924CA4DE20022F6BE /* Unzipping.swift */,
				3F0397E924BE60910019F095 /* ZipArchive.swift */,
				3F0397EA24BE60910019F095 /* ZipEntry.swift */,
			);
			path = unzip;
			sourceTree = "<group>";
		};
		3F03980024BE61520019F095 /* services */ = {
			isa = PBXGroup;
			children = (
				3F03980124BE61520019F095 /* UnzipperTest.swift */,
				3F03980224BE61520019F095 /* SystemInfoServiceTest.swift */,
				3F03980324BE61520019F095 /* AEPDataQueueService+Testable.swift */,
				3F03980424BE61520019F095 /* AEPDataQueueServiceTests.swift */,
				3F03980524BE61520019F095 /* AEPURLServiceTest.swift */,
				3F03980624BE61520019F095 /* DiskCacheServiceTests.swift */,
				3F03980724BE61520019F095 /* NamedKeyValueServiceTest.swift */,
				3F03980824BE61520019F095 /* SQLiteWrapperTests.swift */,
				3F03980924BE61520019F095 /* MockSystemInfoService.swift */,
				3F03980A24BE61520019F095 /* AEPDataQueueTests.swift */,
				3F03980B24BE61520019F095 /* NetworkServiceTests.swift */,
				3F03980C24BE61520019F095 /* LogLevelTest.swift */,
				3F03980D24BE61520019F095 /* NamedKeyValueStoreTest.swift */,
			);
			path = services;
			sourceTree = "<group>";
		};
		3F03980E24BE61520019F095 /* utility */ = {
			isa = PBXGroup;
			children = (
				3F03980F24BE61520019F095 /* OperationOrdererTests.swift */,
				3F03981024BE61520019F095 /* PersistentHitQueueTests.swift */,
				3F03981124BE61520019F095 /* AnyCodableTests.swift */,
				3F03981224BE61520019F095 /* ThreadSafeArrayTests.swift */,
				3F03981324BE61520019F095 /* URLEncoderTests.swift */,
				3F03981424BE61520019F095 /* ThreadSafeDictionaryTests.swift */,
				2107F02F24C9FFB2002935CF /* SHA256Tests.swift */,
			);
			path = utility;
			sourceTree = "<group>";
		};
		3F03983324BE62AA0019F095 /* resources */ = {
			isa = PBXGroup;
			children = (
				3F03983424BE62AA0019F095 /* TestRules.zip */,
				3F03983524BE62AA0019F095 /* TestImage.png */,
				3F03983624BE62AA0019F095 /* ADBMobileConfig.json */,
				3F03983724BE62AA0019F095 /* TestConfig.json */,
			);
			path = resources;
			sourceTree = "<group>";
		};
		3F03983E24BE635D0019F095 /* Frameworks */ = {
			isa = PBXGroup;
			children = (
			);
			name = Frameworks;
			sourceTree = "<group>";
		};
		3F3951E924CA096100F7325B /* EventHubTests */ = {
			isa = PBXGroup;
			children = (
				3F3951EA24CA096100F7325B /* SharedStateTest.swift */,
				3F3951EB24CA096100F7325B /* EventHubTests.swift */,
			);
			path = EventHubTests;
			sourceTree = "<group>";
		};
		3F3951EC24CA096100F7325B /* TestResources */ = {
			isa = PBXGroup;
			children = (
				3F3951ED24CA096100F7325B /* TestRules.zip */,
				3F3951EE24CA096100F7325B /* TestImage.png */,
				3F3951EF24CA096100F7325B /* rules_1.json */,
				3F3951F024CA096100F7325B /* ADBMobileConfig.json */,
				3F3951F124CA096100F7325B /* TestConfig.json */,
				3F3951F224CA096100F7325B /* testRulesDownloader.zip */,
			);
			path = TestResources;
			sourceTree = "<group>";
		};
		3F3951F324CA096100F7325B /* MockExtensions */ = {
			isa = PBXGroup;
			children = (
				3F3951F424CA096100F7325B /* SlowMockExtension.swift */,
				3F3951F524CA096100F7325B /* MockExtension.swift */,
				3F3951F624CA096100F7325B /* MockExtensionTwo.swift */,
			);
			path = MockExtensions;
			sourceTree = "<group>";
		};
		3F3951F824CA096100F7325B /* TestHelpers */ = {
			isa = PBXGroup;
			children = (
<<<<<<< HEAD
				3F03987124C001350019F095 /* AEPConfiguration.swift */,
				3F03987224C001350019F095 /* ConfigurationConstants.swift */,
				3F03987324C001350019F095 /* ConfigurationState.swift */,
				3F03987424C001350019F095 /* LaunchIDManager.swift */,
				3F03987524C001350019F095 /* Event+Configuration.swift */,
				3F03987724C001350019F095 /* ConfigurationDownloadable.swift */,
				3F03987824C001350019F095 /* CachedConfiguration.swift */,
				3F03987924C001350019F095 /* ConfigurationDownloader.swift */,
				3F03987B24C001350019F095 /* PrivacyStatus.swift */,
=======
				3F3951F924CA096100F7325B /* TestableExtensionRuntime.swift */,
				3F3951FA24CA096100F7325B /* MockConfigurationDownloader.swift */,
				3F3951FB24CA096100F7325B /* MockNetworkServiceOverrider.swift */,
				3F3951FC24CA096100F7325B /* EventHub+Testable.swift */,
				3F3951FD24CA096100F7325B /* MockRulesDownloaderNetworkService.swift */,
				3F3951FE24CA096100F7325B /* SharedStateTestHelper.swift */,
				3F3951FF24CA096100F7325B /* MockConfigurationDownloaderNetworkService.swift */,
>>>>>>> edfd9f67
			);
			path = TestHelpers;
			sourceTree = "<group>";
		};
		3F39520024CA096100F7325B /* ConfigurationTests */ = {
			isa = PBXGroup;
			children = (
<<<<<<< HEAD
				3FE6DD3224C546A90065EA05 /* TestableExtensionRuntime.swift */,
				3FE6DD3324C546A90065EA05 /* ConfigurationFunctionalTests.swift */,
				3FE6DD3524C546A90065EA05 /* ConfigurationStateTests.swift */,
				3FE6DD3624C546A90065EA05 /* ConfigurationDownloaderTests.swift */,
				3FE6DD3824C546A90065EA05 /* LaunchIDManagerTests.swift */,
=======
				3F39520124CA096100F7325B /* TestableExtensionRuntime.swift */,
				3F39520224CA096100F7325B /* ConfigurationFunctionalTests.swift */,
				3F39520324CA096100F7325B /* ConfigurationStateTests.swift */,
				3F39520424CA096100F7325B /* ConfigurationDownloaderTests.swift */,
				3F39520524CA096100F7325B /* RulesDownloaderTests.swift */,
				3F39520624CA096100F7325B /* LaunchIDManagerTests.swift */,
>>>>>>> edfd9f67
			);
			path = ConfigurationTests;
			sourceTree = "<group>";
		};
		3FB66A9D24CA004400502CAF /* core */ = {
			isa = PBXGroup;
			children = (
				3FB66A9E24CA004400502CAF /* CoreConstants.swift */,
				3FB66A9F24CA004400502CAF /* AEPCore.swift */,
				3FB66AA024CA004400502CAF /* Extension+Register.swift */,
				3FB66AA124CA004400502CAF /* Lifecycle.swift */,
				3FB66AA224CA004400502CAF /* AEPCore+Configuration.swift */,
				3FB66AA324CA004400502CAF /* AEPCore+Lifecycle.swift */,
				3FB66AA424CA004400502CAF /* Configuration.swift */,
			);
			path = core;
			sourceTree = "<group>";
		};
		3FB66AA524CA004400502CAF /* eventhub */ = {
			isa = PBXGroup;
			children = (
<<<<<<< HEAD
				3FE6DD4D24C5475B0065EA05 /* MockConfigurationDownloader.swift */,
				3FE6DD4E24C5475B0065EA05 /* MockNetworkServiceOverrider.swift */,
				3FE6DD5024C5475B0065EA05 /* EventHub+Testable.swift */,
				3FE6DD5524C5475B0065EA05 /* SharedStateTestHelper.swift */,
				3FE6DD5624C5475B0065EA05 /* MockConfigurationDownloaderNetworkService.swift */,
=======
				3FB66AA624CA004400502CAF /* EventHubPlaceholderExtension.swift */,
				3FB66AA724CA004400502CAF /* EventHubConstants.swift */,
				3FB66AA824CA004400502CAF /* ExtensionContainer.swift */,
				3FB66AA924CA004400502CAF /* Event.swift */,
				3FB66AAA24CA004400502CAF /* AEPError.swift */,
				3FB66AAB24CA004400502CAF /* SharedState.swift */,
				3FB66AAC24CA004400502CAF /* EventHub.swift */,
				3FB66AAD24CA004400502CAF /* ExtensionRuntime.swift */,
				3FB66AAE24CA004400502CAF /* EventType.swift */,
				3FB66AAF24CA004400502CAF /* EventHubError.swift */,
				3FB66AB024CA004400502CAF /* EventSource.swift */,
				3FB66AB124CA004400502CAF /* EventListenerContainer.swift */,
				3FB66AB224CA004400502CAF /* Extension.swift */,
>>>>>>> edfd9f67
			);
			path = eventhub;
			sourceTree = "<group>";
		};
		3FB66AB324CA004400502CAF /* rules */ = {
			isa = PBXGroup;
			children = (
				3FB66AB424CA004400502CAF /* LaunchRule.swift */,
				3FB66AB524CA004400502CAF /* RulesDownloader.swift */,
				3FB66AB624CA004400502CAF /* AEPRulesEngine.swift */,
				3FB66AB724CA004400502CAF /* RulesLoader.swift */,
				3FB66AB824CA004400502CAF /* JSONRulesParser.swift */,
			);
			path = rules;
			sourceTree = "<group>";
		};
		3FB66AB924CA004400502CAF /* configuration */ = {
			isa = PBXGroup;
			children = (
<<<<<<< HEAD
				3FE6DD7324C548220065EA05 /* ADBMobileConfig.json */,
=======
				3FB66ABA24CA004400502CAF /* AEPConfiguration.swift */,
				3FB66ABB24CA004400502CAF /* ConfigurationConstants.swift */,
				3FB66ABC24CA004400502CAF /* ConfigurationState.swift */,
				3FB66ABD24CA004400502CAF /* LaunchIDManager.swift */,
				3FB66ABE24CA004400502CAF /* Event+Configuration.swift */,
				3FB66ABF24CA004400502CAF /* ConfigurationDownloadable.swift */,
				3FB66AC024CA004400502CAF /* CachedRules.swift */,
				3FB66AC124CA004400502CAF /* CachedConfiguration.swift */,
				3FB66AC224CA004400502CAF /* ConfigurationDownloader.swift */,
				3FB66AC324CA004400502CAF /* PrivacyStatus.swift */,
				3FB66AC424CA004400502CAF /* Cacheable.swift */,
>>>>>>> edfd9f67
			);
			path = configuration;
			sourceTree = "<group>";
		};
		3FE6DDAA24C62C090065EA05 /* AEPServicesMock */ = {
			isa = PBXGroup;
			children = (
				3FE6DDE824C62F610065EA05 /* AEPServicesMock.h */,
				3FE6DDEC24C62F610065EA05 /* Info.plist */,
				3FE6DDEF24C62F610065EA05 /* MockDataQueue.swift */,
				3FE6DDEB24C62F610065EA05 /* MockDataStore.swift */,
				3FE6DDE924C62F610065EA05 /* MockNetworkServiceOverrider.swift */,
				3FE6DDEE24C62F610065EA05 /* MockSystemInfoService.swift */,
				3FE6DDEA24C62F610065EA05 /* MockTask.swift */,
				3FE6DDED24C62F610065EA05 /* MockURLSession.swift */,
				215C859C24C6492800CCCD26 /* MockHitProcessor.swift */,
				215C859B24C6492800CCCD26 /* MockHitQueue.swift */,
			);
			path = AEPServicesMock;
			sourceTree = "<group>";
		};
		3FE6DDD224C62EE60065EA05 /* AEPLifecycle */ = {
			isa = PBXGroup;
			children = (
				3FE6DE0A24C630EB0065EA05 /* AEPLifecycle.swift */,
				3FE6DE0824C630EB0065EA05 /* Event+Lifecycle.swift */,
				3FE6DE0C24C630EB0065EA05 /* LifecycleConstants.swift */,
				3FE6DE0B24C630EB0065EA05 /* LifecycleContextData.swift */,
				3FE6DE0724C630EB0065EA05 /* LifecycleMetrics.swift */,
				3FE6DE0D24C630EB0065EA05 /* LifecycleMetricsBuilder.swift */,
				3FE6DE0624C630EA0065EA05 /* LifecycleState.swift */,
				3FE6DDD324C62EE60065EA05 /* AEPLifecycle.h */,
				3FE6DE1624C631100065EA05 /* LifecycleSession.swift */,
				3FE6DDD424C62EE60065EA05 /* Info.plist */,
			);
			name = AEPLifecycle;
			path = AEPLifecycle/Sources;
			sourceTree = "<group>";
		};
		3FE6DDDD24C62EE60065EA05 /* AEPLifecycleTests */ = {
			isa = PBXGroup;
			children = (
				3FE6DDF924C630DE0065EA05 /* LifecycleContextDataTests.swift */,
				3FE6DDFC24C630DE0065EA05 /* LifecycleFunctionalTests.swift */,
				3FE6DDF824C630DE0065EA05 /* LifecycleMetricsBuilderTests.swift */,
				3FE6DDFB24C630DE0065EA05 /* LifecycleMetricsTests.swift */,
				3FE6DDFE24C630DE0065EA05 /* LifecycleSessionTests.swift */,
				3FE6DDFD24C630DE0065EA05 /* LifecycleStateTests.swift */,
				3FE6DDE024C62EE60065EA05 /* Info.plist */,
			);
			name = AEPLifecycleTests;
			path = AEPLifecycle/Tests;
			sourceTree = "<group>";
		};
		3FE6DE3024C642330065EA05 /* AEPIdentity */ = {
			isa = PBXGroup;
			children = (
				3FE6DE5624C643060065EA05 /* AEPIdentity.swift */,
				3FE6DE4924C643050065EA05 /* AEPIdentity+Identity.swift */,
				3FE6DE5024C643060065EA05 /* CustomIdentity.swift */,
				3FE6DE4F24C643060065EA05 /* Event+Identity.swift */,
				3FE6DE5724C643060065EA05 /* Identifiable.swift */,
				3FE6DE4B24C643050065EA05 /* Identity.swift */,
				3FE6DE4A24C643050065EA05 /* IdentityConstants.swift */,
				3FE6DE5124C643060065EA05 /* IdentityHit.swift */,
				3FE6DE5524C643060065EA05 /* IdentityHitProcessor.swift */,
				3FE6DE5424C643060065EA05 /* IdentityHitResponse.swift */,
				3FE6DE4824C643050065EA05 /* IdentityProperties.swift */,
				3FE6DE4D24C643050065EA05 /* IdentityState.swift */,
				3FE6DE4E24C643060065EA05 /* MID.swift */,
				3FE6DE5324C643060065EA05 /* MobileIdentities.swift */,
				3FE6DE4624C643050065EA05 /* MobileVisitorAuthenticationState.swift */,
				3FE6DE4C24C643050065EA05 /* NetworkService+Identity.swift */,
				3FE6DE5824C643060065EA05 /* URL+Identity.swift */,
				3FE6DE5224C643060065EA05 /* URLAppender.swift */,
				3FE6DE4724C643050065EA05 /* URLQueryItem+Identity.swift */,
				218E01C124C75C1500BEC470 /* HitQueuing+Privacy.swift */,
				2107F02524C9FDFE002935CF /* PushIDManageable.swift */,
				2107F02724C9FE1B002935CF /* PushIDManager.swift */,
				3FE6DE3124C642330065EA05 /* AEPIdentity.h */,
				3FE6DE3224C642330065EA05 /* Info.plist */,
			);
			name = AEPIdentity;
			path = AEPIdentity/Sources;
			sourceTree = "<group>";
		};
		3FE6DE3B24C642330065EA05 /* AEPIdentityTests */ = {
			isa = PBXGroup;
			children = (
				3FE6DE8624C643EA0065EA05 /* TestHelpers */,
				3FE6DE7124C643620065EA05 /* AEPIdentity+IdentityTests.swift */,
				3FE6DE7624C643620065EA05 /* AEPIdentityTests.swift */,
				3FE6DE7324C643620065EA05 /* IdentityHitProcessorTests.swift */,
				3FE6DE7424C643620065EA05 /* IdentityHitResponseTests.swift */,
				3FE6DE7724C643620065EA05 /* IdentityPropertiesTests.swift */,
				3FE6DE7024C643620065EA05 /* IdentityStateTests.swift */,
				3FE6DE6C24C643610065EA05 /* MIDTests.swift */,
				3FE6DE6D24C643610065EA05 /* MobileIdentitiesTests.swift */,
				3FE6DE7524C643620065EA05 /* NetworkService+IdentityTests.swift */,
				3FE6DE6E24C643610065EA05 /* URL+IdentityTests.swift */,
				3FE6DE7224C643620065EA05 /* URLAppenderTests.swift */,
				3FE6DE6F24C643610065EA05 /* URLQueryItem+IdentityTests.swift */,
				218E01BF24C7595000BEC470 /* HitQueuing+PrivacyTests.swift */,
				2107F02924C9FF46002935CF /* PushIDManagerTests.swift */,
				3FE6DE3E24C642330065EA05 /* Info.plist */,
			);
			name = AEPIdentityTests;
			path = AEPIdentity/Tests;
			sourceTree = "<group>";
		};
		3FE6DE8624C643EA0065EA05 /* TestHelpers */ = {
			isa = PBXGroup;
			children = (
				3FE6DE8724C643EA0065EA05 /* TestableExtensionRuntime.swift */,
				2107F02B24C9FF62002935CF /* MockPushIDManager.swift */,
			);
			path = TestHelpers;
			sourceTree = "<group>";
		};
/* End PBXGroup section */

/* Begin PBXHeadersBuildPhase section */
		21CAC0D12422917600C11388 /* Headers */ = {
			isa = PBXHeadersBuildPhase;
			buildActionMask = 2147483647;
			files = (
				21CAC0E72422917600C11388 /* AEPCore.h in Headers */,
				243DCE4724C7AA2800E99AD9 /* AEPServices.h in Headers */,
			);
			runOnlyForDeploymentPostprocessing = 0;
		};
		3F03978224BE5DD30019F095 /* Headers */ = {
			isa = PBXHeadersBuildPhase;
			buildActionMask = 2147483647;
			files = (
				243DCE4824C7AA7C00E99AD9 /* AEPServices.h in Headers */,
			);
			runOnlyForDeploymentPostprocessing = 0;
		};
		3FE6DDA424C62C090065EA05 /* Headers */ = {
			isa = PBXHeadersBuildPhase;
			buildActionMask = 2147483647;
			files = (
				3FE6DDF024C62F610065EA05 /* AEPServicesMock.h in Headers */,
			);
			runOnlyForDeploymentPostprocessing = 0;
		};
		3FE6DDCC24C62EE60065EA05 /* Headers */ = {
			isa = PBXHeadersBuildPhase;
			buildActionMask = 2147483647;
			files = (
				3FE6DDE124C62EE60065EA05 /* AEPLifecycle.h in Headers */,
			);
			runOnlyForDeploymentPostprocessing = 0;
		};
		3FE6DE2A24C642330065EA05 /* Headers */ = {
			isa = PBXHeadersBuildPhase;
			buildActionMask = 2147483647;
			files = (
				3FE6DE3F24C642330065EA05 /* AEPIdentity.h in Headers */,
			);
			runOnlyForDeploymentPostprocessing = 0;
		};
/* End PBXHeadersBuildPhase section */

/* Begin PBXNativeTarget section */
		21CAC0D52422917600C11388 /* AEPCore */ = {
			isa = PBXNativeTarget;
			buildConfigurationList = 21CAC0EA2422917600C11388 /* Build configuration list for PBXNativeTarget "AEPCore" */;
			buildPhases = (
				21CAC0D12422917600C11388 /* Headers */,
				21CAC0D22422917600C11388 /* Sources */,
				21CAC0D32422917600C11388 /* Frameworks */,
				21CAC0D42422917600C11388 /* Resources */,
			);
			buildRules = (
			);
			dependencies = (
				3F03983D24BE63570019F095 /* PBXTargetDependency */,
			);
			name = AEPCore;
			packageProductDependencies = (
				3FB66A9B24CA003700502CAF /* SwiftRulesEngine */,
			);
			productName = AEPCore;
			productReference = 21CAC0D62422917600C11388 /* AEPCore.framework */;
			productType = "com.apple.product-type.framework";
		};
		21CAC0DE2422917600C11388 /* AEPCoreTests */ = {
			isa = PBXNativeTarget;
			buildConfigurationList = 21CAC0ED2422917600C11388 /* Build configuration list for PBXNativeTarget "AEPCoreTests" */;
			buildPhases = (
				21CAC0DB2422917600C11388 /* Sources */,
				21CAC0DC2422917600C11388 /* Frameworks */,
				21CAC0DD2422917600C11388 /* Resources */,
			);
			buildRules = (
			);
			dependencies = (
				3FE6DDBE24C62DAB0065EA05 /* PBXTargetDependency */,
				3F03984124BE65120019F095 /* PBXTargetDependency */,
				21CAC0E22422917600C11388 /* PBXTargetDependency */,
			);
			name = AEPCoreTests;
			productName = AEPCoreTests;
			productReference = 21CAC0DF2422917600C11388 /* AEPCoreTests.xctest */;
			productType = "com.apple.product-type.bundle.unit-test";
		};
		3F03978624BE5DD30019F095 /* AEPServices */ = {
			isa = PBXNativeTarget;
			buildConfigurationList = 3F03979C24BE5DD30019F095 /* Build configuration list for PBXNativeTarget "AEPServices" */;
			buildPhases = (
				3F03978224BE5DD30019F095 /* Headers */,
				3F03978324BE5DD30019F095 /* Sources */,
				3F03978424BE5DD30019F095 /* Frameworks */,
				3F03978524BE5DD30019F095 /* Resources */,
			);
			buildRules = (
			);
			dependencies = (
			);
			name = AEPServices;
			productName = AEPServices;
			productReference = 3F03978724BE5DD30019F095 /* AEPServices.framework */;
			productType = "com.apple.product-type.framework";
		};
		3F03978E24BE5DD30019F095 /* AEPServicesTests */ = {
			isa = PBXNativeTarget;
			buildConfigurationList = 3F03979D24BE5DD30019F095 /* Build configuration list for PBXNativeTarget "AEPServicesTests" */;
			buildPhases = (
				3F03978B24BE5DD30019F095 /* Sources */,
				3F03978C24BE5DD30019F095 /* Frameworks */,
				3F03978D24BE5DD30019F095 /* Resources */,
			);
			buildRules = (
			);
			dependencies = (
				3F03979224BE5DD30019F095 /* PBXTargetDependency */,
			);
			name = AEPServicesTests;
			productName = AEPServicesTests;
			productReference = 3F03978F24BE5DD30019F095 /* AEPServicesTests.xctest */;
			productType = "com.apple.product-type.bundle.unit-test";
		};
		3F03985324C0008D0019F095 /* AEPEventHubTests */ = {
			isa = PBXNativeTarget;
			buildConfigurationList = 3F03986024C0008D0019F095 /* Build configuration list for PBXNativeTarget "AEPEventHubTests" */;
			buildPhases = (
				3F03985024C0008D0019F095 /* Sources */,
				3F03985124C0008D0019F095 /* Frameworks */,
				3F03985224C0008D0019F095 /* Resources */,
			);
			buildRules = (
			);
			dependencies = (
			);
			name = AEPEventHubTests;
			productName = AEPEventHubTests;
			productReference = 3F03985424C0008D0019F095 /* AEPEventHubTests.xctest */;
			productType = "com.apple.product-type.bundle.unit-test";
		};
		3FE6DDA824C62C090065EA05 /* AEPServicesMock */ = {
			isa = PBXNativeTarget;
			buildConfigurationList = 3FE6DDAE24C62C090065EA05 /* Build configuration list for PBXNativeTarget "AEPServicesMock" */;
			buildPhases = (
				3FE6DDA424C62C090065EA05 /* Headers */,
				3FE6DDA524C62C090065EA05 /* Sources */,
				3FE6DDA624C62C090065EA05 /* Frameworks */,
				3FE6DDA724C62C090065EA05 /* Resources */,
			);
			buildRules = (
			);
			dependencies = (
				3FE6DE2124C6345A0065EA05 /* PBXTargetDependency */,
			);
			name = AEPServicesMock;
			productName = AEPServicesMock;
			productReference = 3FE6DDA924C62C090065EA05 /* AEPServicesMock.framework */;
			productType = "com.apple.product-type.framework";
		};
		3FE6DDD024C62EE60065EA05 /* AEPLifecycle */ = {
			isa = PBXNativeTarget;
			buildConfigurationList = 3FE6DDE224C62EE60065EA05 /* Build configuration list for PBXNativeTarget "AEPLifecycle" */;
			buildPhases = (
				3FE6DDCC24C62EE60065EA05 /* Headers */,
				3FE6DDCD24C62EE60065EA05 /* Sources */,
				3FE6DDCE24C62EE60065EA05 /* Frameworks */,
				3FE6DDCF24C62EE60065EA05 /* Resources */,
			);
			buildRules = (
			);
			dependencies = (
				3F39522424CA1CC500F7325B /* PBXTargetDependency */,
				3FE6DE2524C634660065EA05 /* PBXTargetDependency */,
			);
			name = AEPLifecycle;
			productName = AEPLifecycle;
			productReference = 3FE6DDD124C62EE60065EA05 /* AEPLifecycle.framework */;
			productType = "com.apple.product-type.framework";
		};
		3FE6DDD824C62EE60065EA05 /* AEPLifecycleTests */ = {
			isa = PBXNativeTarget;
			buildConfigurationList = 3FE6DDE524C62EE60065EA05 /* Build configuration list for PBXNativeTarget "AEPLifecycleTests" */;
			buildPhases = (
				3FE6DDD524C62EE60065EA05 /* Sources */,
				3FE6DDD624C62EE60065EA05 /* Frameworks */,
				3FE6DDD724C62EE60065EA05 /* Resources */,
			);
			buildRules = (
			);
			dependencies = (
				3FE6DE2724C634B50065EA05 /* PBXTargetDependency */,
				3FE6DDDC24C62EE60065EA05 /* PBXTargetDependency */,
			);
			name = AEPLifecycleTests;
			productName = AEPLifecycleTests;
			productReference = 3FE6DDD924C62EE60065EA05 /* AEPLifecycleTests.xctest */;
			productType = "com.apple.product-type.bundle.unit-test";
		};
		3FE6DE2E24C642330065EA05 /* AEPIdentity */ = {
			isa = PBXNativeTarget;
			buildConfigurationList = 3FE6DE4024C642330065EA05 /* Build configuration list for PBXNativeTarget "AEPIdentity" */;
			buildPhases = (
				3FE6DE2A24C642330065EA05 /* Headers */,
				3FE6DE2B24C642330065EA05 /* Sources */,
				3FE6DE2C24C642330065EA05 /* Frameworks */,
				3FE6DE2D24C642330065EA05 /* Resources */,
			);
			buildRules = (
			);
			dependencies = (
				3F39522224CA1CBF00F7325B /* PBXTargetDependency */,
				3FE6DE8A24C646360065EA05 /* PBXTargetDependency */,
			);
			name = AEPIdentity;
			productName = AEPIdentity;
			productReference = 3FE6DE2F24C642330065EA05 /* AEPIdentity.framework */;
			productType = "com.apple.product-type.framework";
		};
		3FE6DE3624C642330065EA05 /* AEPIdentityTests */ = {
			isa = PBXNativeTarget;
			buildConfigurationList = 3FE6DE4324C642330065EA05 /* Build configuration list for PBXNativeTarget "AEPIdentityTests" */;
			buildPhases = (
				3FE6DE3324C642330065EA05 /* Sources */,
				3FE6DE3424C642330065EA05 /* Frameworks */,
				3FE6DE3524C642330065EA05 /* Resources */,
			);
			buildRules = (
			);
			dependencies = (
				3FE6DE8524C6437F0065EA05 /* PBXTargetDependency */,
				3FE6DE3A24C642330065EA05 /* PBXTargetDependency */,
			);
			name = AEPIdentityTests;
			productName = AEPIdentityTests;
			productReference = 3FE6DE3724C642330065EA05 /* AEPIdentityTests.xctest */;
			productType = "com.apple.product-type.bundle.unit-test";
		};
/* End PBXNativeTarget section */

/* Begin PBXProject section */
		21CAC0CD2422917600C11388 /* Project object */ = {
			isa = PBXProject;
			attributes = {
				LastSwiftUpdateCheck = 1150;
				LastUpgradeCheck = 1130;
				ORGANIZATIONNAME = Adobe;
				TargetAttributes = {
					21CAC0D52422917600C11388 = {
						CreatedOnToolsVersion = 11.3.1;
						LastSwiftMigration = 1130;
					};
					21CAC0DE2422917600C11388 = {
						CreatedOnToolsVersion = 11.3.1;
					};
					3F03978624BE5DD30019F095 = {
						CreatedOnToolsVersion = 11.5;
						LastSwiftMigration = 1150;
					};
					3F03978E24BE5DD30019F095 = {
						CreatedOnToolsVersion = 11.5;
					};
					3F03985324C0008D0019F095 = {
						CreatedOnToolsVersion = 11.5;
					};
					3FE6DDA824C62C090065EA05 = {
						CreatedOnToolsVersion = 11.5;
						LastSwiftMigration = 1150;
					};
					3FE6DDD024C62EE60065EA05 = {
						CreatedOnToolsVersion = 11.5;
						LastSwiftMigration = 1150;
					};
					3FE6DDD824C62EE60065EA05 = {
						CreatedOnToolsVersion = 11.5;
						LastSwiftMigration = 1150;
					};
					3FE6DE2E24C642330065EA05 = {
						CreatedOnToolsVersion = 11.5;
						LastSwiftMigration = 1150;
					};
					3FE6DE3624C642330065EA05 = {
						CreatedOnToolsVersion = 11.5;
						LastSwiftMigration = 1150;
					};
				};
			};
			buildConfigurationList = 21CAC0D02422917600C11388 /* Build configuration list for PBXProject "AEPCore" */;
			compatibilityVersion = "Xcode 9.3";
			developmentRegion = en;
			hasScannedForEncodings = 0;
			knownRegions = (
				en,
				Base,
			);
			mainGroup = 21CAC0CC2422917600C11388;
			packageReferences = (
				3FE6DE9324C64B8D0065EA05 /* XCRemoteSwiftPackageReference "aepsdk-rulesengine-ios" */,
			);
			productRefGroup = 21CAC0D72422917600C11388 /* Products */;
			projectDirPath = "";
			projectRoot = "";
			targets = (
				21CAC0D52422917600C11388 /* AEPCore */,
				21CAC0DE2422917600C11388 /* AEPCoreTests */,
				3F03978624BE5DD30019F095 /* AEPServices */,
				3FE6DDA824C62C090065EA05 /* AEPServicesMock */,
				3F03978E24BE5DD30019F095 /* AEPServicesTests */,
				3F03985324C0008D0019F095 /* AEPEventHubTests */,
				3FE6DDD024C62EE60065EA05 /* AEPLifecycle */,
				3FE6DDD824C62EE60065EA05 /* AEPLifecycleTests */,
				3FE6DE2E24C642330065EA05 /* AEPIdentity */,
				3FE6DE3624C642330065EA05 /* AEPIdentityTests */,
			);
		};
/* End PBXProject section */

/* Begin PBXResourcesBuildPhase section */
		21CAC0D42422917600C11388 /* Resources */ = {
			isa = PBXResourcesBuildPhase;
			buildActionMask = 2147483647;
			files = (
			);
			runOnlyForDeploymentPostprocessing = 0;
		};
		21CAC0DD2422917600C11388 /* Resources */ = {
			isa = PBXResourcesBuildPhase;
			buildActionMask = 2147483647;
			files = (
				3F39520C24CA096100F7325B /* rules_1.json in Resources */,
				3F39520D24CA096100F7325B /* ADBMobileConfig.json in Resources */,
				3F39520F24CA096100F7325B /* testRulesDownloader.zip in Resources */,
				3F39520A24CA096100F7325B /* TestRules.zip in Resources */,
				3F39520E24CA096100F7325B /* TestConfig.json in Resources */,
				3F39520B24CA096100F7325B /* TestImage.png in Resources */,
			);
			runOnlyForDeploymentPostprocessing = 0;
		};
		3F03978524BE5DD30019F095 /* Resources */ = {
			isa = PBXResourcesBuildPhase;
			buildActionMask = 2147483647;
			files = (
			);
			runOnlyForDeploymentPostprocessing = 0;
		};
		3F03978D24BE5DD30019F095 /* Resources */ = {
			isa = PBXResourcesBuildPhase;
			buildActionMask = 2147483647;
			files = (
				3F03983824BE62AA0019F095 /* TestRules.zip in Resources */,
				3F03983B24BE62AA0019F095 /* TestConfig.json in Resources */,
				3F03983A24BE62AA0019F095 /* ADBMobileConfig.json in Resources */,
				3F03983924BE62AA0019F095 /* TestImage.png in Resources */,
			);
			runOnlyForDeploymentPostprocessing = 0;
		};
		3F03985224C0008D0019F095 /* Resources */ = {
			isa = PBXResourcesBuildPhase;
			buildActionMask = 2147483647;
			files = (
<<<<<<< HEAD
				3FE6DD7424C548220065EA05 /* ADBMobileConfig.json in Resources */,
=======
>>>>>>> edfd9f67
			);
			runOnlyForDeploymentPostprocessing = 0;
		};
		3FE6DDA724C62C090065EA05 /* Resources */ = {
			isa = PBXResourcesBuildPhase;
			buildActionMask = 2147483647;
			files = (
			);
			runOnlyForDeploymentPostprocessing = 0;
		};
		3FE6DDCF24C62EE60065EA05 /* Resources */ = {
			isa = PBXResourcesBuildPhase;
			buildActionMask = 2147483647;
			files = (
			);
			runOnlyForDeploymentPostprocessing = 0;
		};
		3FE6DDD724C62EE60065EA05 /* Resources */ = {
			isa = PBXResourcesBuildPhase;
			buildActionMask = 2147483647;
			files = (
			);
			runOnlyForDeploymentPostprocessing = 0;
		};
		3FE6DE2D24C642330065EA05 /* Resources */ = {
			isa = PBXResourcesBuildPhase;
			buildActionMask = 2147483647;
			files = (
			);
			runOnlyForDeploymentPostprocessing = 0;
		};
		3FE6DE3524C642330065EA05 /* Resources */ = {
			isa = PBXResourcesBuildPhase;
			buildActionMask = 2147483647;
			files = (
			);
			runOnlyForDeploymentPostprocessing = 0;
		};
/* End PBXResourcesBuildPhase section */

/* Begin PBXSourcesBuildPhase section */
		21CAC0D22422917600C11388 /* Sources */ = {
			isa = PBXSourcesBuildPhase;
			buildActionMask = 2147483647;
			files = (
				3FB66ACD24CA004400502CAF /* EventHubConstants.swift in Sources */,
				3FB66ADF24CA004400502CAF /* ConfigurationConstants.swift in Sources */,
				3FB66ADE24CA004400502CAF /* AEPConfiguration.swift in Sources */,
				3FB66ADD24CA004400502CAF /* JSONRulesParser.swift in Sources */,
				3FB66AE424CA004400502CAF /* CachedRules.swift in Sources */,
				3FB66ACB24CA004400502CAF /* Configuration.swift in Sources */,
				3FB66AD624CA004400502CAF /* EventSource.swift in Sources */,
				3FB66AD924CA004400502CAF /* LaunchRule.swift in Sources */,
				3FB66AE524CA004400502CAF /* CachedConfiguration.swift in Sources */,
				3FB66AC924CA004400502CAF /* AEPCore+Configuration.swift in Sources */,
				3FB66AC524CA004400502CAF /* CoreConstants.swift in Sources */,
				3FB66AE224CA004400502CAF /* Event+Configuration.swift in Sources */,
				3FB66AD124CA004400502CAF /* SharedState.swift in Sources */,
				3FB66AD524CA004400502CAF /* EventHubError.swift in Sources */,
				3FB66AD324CA004400502CAF /* ExtensionRuntime.swift in Sources */,
				3FB66AE324CA004400502CAF /* ConfigurationDownloadable.swift in Sources */,
				3FB66ADB24CA004400502CAF /* AEPRulesEngine.swift in Sources */,
				3FB66ACA24CA004400502CAF /* AEPCore+Lifecycle.swift in Sources */,
				3FB66AE624CA004400502CAF /* ConfigurationDownloader.swift in Sources */,
				3FB66ACF24CA004400502CAF /* Event.swift in Sources */,
				3FB66ACE24CA004400502CAF /* ExtensionContainer.swift in Sources */,
				3FB66AC824CA004400502CAF /* Lifecycle.swift in Sources */,
				3FB66AE024CA004400502CAF /* ConfigurationState.swift in Sources */,
				3FB66AE724CA004400502CAF /* PrivacyStatus.swift in Sources */,
				3FB66AC624CA004400502CAF /* AEPCore.swift in Sources */,
				3FB66AD824CA004400502CAF /* Extension.swift in Sources */,
				3FB66AD724CA004400502CAF /* EventListenerContainer.swift in Sources */,
				3FB66AD224CA004400502CAF /* EventHub.swift in Sources */,
				3FB66ADC24CA004400502CAF /* RulesLoader.swift in Sources */,
				3FB66ACC24CA004400502CAF /* EventHubPlaceholderExtension.swift in Sources */,
				3FB66AE824CA004400502CAF /* Cacheable.swift in Sources */,
				3FB66ADA24CA004400502CAF /* RulesDownloader.swift in Sources */,
				3FB66AE124CA004400502CAF /* LaunchIDManager.swift in Sources */,
				3FB66AC724CA004400502CAF /* Extension+Register.swift in Sources */,
				3FB66AD024CA004400502CAF /* AEPError.swift in Sources */,
				3FB66AD424CA004400502CAF /* EventType.swift in Sources */,
			);
			runOnlyForDeploymentPostprocessing = 0;
		};
		21CAC0DB2422917600C11388 /* Sources */ = {
			isa = PBXSourcesBuildPhase;
			buildActionMask = 2147483647;
			files = (
				3F39521324CA096100F7325B /* AEPCore+ConfigurationTests.swift in Sources */,
				21629DB22461CC48009D05BF /* AEPCore+LifecycleTests.swift in Sources */,
				3F39521C24CA096200F7325B /* ConfigurationFunctionalTests.swift in Sources */,
				3F39521724CA096200F7325B /* EventHub+Testable.swift in Sources */,
				3F39521624CA096200F7325B /* MockNetworkServiceOverrider.swift in Sources */,
				3F39521924CA096200F7325B /* SharedStateTestHelper.swift in Sources */,
				3F39520824CA096100F7325B /* SharedStateTest.swift in Sources */,
				3F39522024CA096200F7325B /* LaunchIDManagerTests.swift in Sources */,
				3F39521824CA096200F7325B /* MockRulesDownloaderNetworkService.swift in Sources */,
				3F39521224CA096100F7325B /* MockExtensionTwo.swift in Sources */,
				3F39520924CA096100F7325B /* EventHubTests.swift in Sources */,
				3F39521124CA096100F7325B /* MockExtension.swift in Sources */,
				3F39521E24CA096200F7325B /* ConfigurationDownloaderTests.swift in Sources */,
				3F39521424CA096200F7325B /* TestableExtensionRuntime.swift in Sources */,
				3F39521024CA096100F7325B /* SlowMockExtension.swift in Sources */,
				3F39520724CA096100F7325B /* AEPCoreTests.swift in Sources */,
				3F39521D24CA096200F7325B /* ConfigurationStateTests.swift in Sources */,
				3F39521524CA096200F7325B /* MockConfigurationDownloader.swift in Sources */,
				3F39521F24CA096200F7325B /* RulesDownloaderTests.swift in Sources */,
				3F39521A24CA096200F7325B /* MockConfigurationDownloaderNetworkService.swift in Sources */,
			);
			runOnlyForDeploymentPostprocessing = 0;
		};
		3F03978324BE5DD30019F095 /* Sources */ = {
			isa = PBXSourcesBuildPhase;
			buildActionMask = 2147483647;
			files = (
				3F0397CE24BE5FF30019F095 /* LoggingService.swift in Sources */,
				3F0397C924BE5FF30019F095 /* Logging.swift in Sources */,
				3F0397D224BE5FF30019F095 /* NetworkRequest.swift in Sources */,
				3F0397F224BE60910019F095 /* HitProcessable.swift in Sources */,
				3F0397FB24BE60910019F095 /* ThreadSafeArray.swift in Sources */,
				3F0397DF24BE5FF30019F095 /* URLOpening.swift in Sources */,
				3F0397CC24BE5FF30019F095 /* NetworkService.swift in Sources */,
				3F0397C424BE5FF30019F095 /* Cache.swift in Sources */,
				3F0397D724BE5FF30019F095 /* DataQueueService.swift in Sources */,
				3F0397F324BE60910019F095 /* PersistentHitQueue.swift in Sources */,
				3F0397CD24BE5FF30019F095 /* NetworkServiceConstants.swift in Sources */,
				3F0397C724BE5FF30019F095 /* CacheExpiry.swift in Sources */,
				3F0397C624BE5FF30019F095 /* DiskCacheService.swift in Sources */,
				3F0397FC24BE60910019F095 /* OperationOrderer.swift in Sources */,
				3F0397D324BE5FF30019F095 /* SQLiteDataQueue.swift in Sources */,
				3F0397C324BE5FF30019F095 /* Caching.swift in Sources */,
				3F0397F924BE60910019F095 /* FileManager+ZIP.swift in Sources */,
				3F0397FD24BE60910019F095 /* ThreadSafeDictionary.swift in Sources */,
				3F0397F824BE60910019F095 /* ZipEntry.swift in Sources */,
				3F0397F424BE60910019F095 /* HitQueuing.swift in Sources */,
<<<<<<< HEAD
				3F0397DB24BE5FF30019F095 /* NamedCollectionDataStore.swift in Sources */,
=======
				2107F02E24C9FF88002935CF /* SHA256.swift in Sources */,
				3F0397DB24BE5FF30019F095 /* NamedKeyValueStore.swift in Sources */,
>>>>>>> edfd9f67
				3F0397C524BE5FF30019F095 /* CacheEntry.swift in Sources */,
				3F0397F524BE60910019F095 /* AtomicCounter.swift in Sources */,
				3F0397DA24BE5FF30019F095 /* NamedCollectionProcessing.swift in Sources */,
				3F0397FE24BE60910019F095 /* URLEncoder.swift in Sources */,
				3F0397FF24BE60910019F095 /* AnyCodable.swift in Sources */,
				3F0397D124BE5FF30019F095 /* HttpConnection.swift in Sources */,
				3F0397D824BE5FF30019F095 /* DataQueuing.swift in Sources */,
				3F0397E024BE5FF30019F095 /* AEPURLService.swift in Sources */,
				3F0397CA24BE5FF30019F095 /* Log.swift in Sources */,
				3F0397DC24BE5FF30019F095 /* UserDefaultsNamedCollection.swift in Sources */,
				3F0397D524BE5FF30019F095 /* DataQueue.swift in Sources */,
				3F0397DE24BE5FF30019F095 /* SystemInfoService.swift in Sources */,
				3F0397F624BE60910019F095 /* FileUnzipper.swift in Sources */,
				3F0397D424BE5FF30019F095 /* SQLiteWrapper.swift in Sources */,
				3F0397D024BE5FF30019F095 /* HttpMethod.swift in Sources */,
				3F0397CB24BE5FF30019F095 /* LogLevel.swift in Sources */,
				3F0397FA24BE60910019F095 /* FileUnzipperConstants.swift in Sources */,
				3F0397CF24BE5FF30019F095 /* Networking.swift in Sources */,
				3F0397DD24BE5FF30019F095 /* ApplicationSystemInfoService.swift in Sources */,
				3F0397D624BE5FF30019F095 /* DataEntity.swift in Sources */,
				3F0397C824BE5FF30019F095 /* AEPServiceProvider.swift in Sources */,
				2467E43A24CA4DE20022F6BE /* Unzipping.swift in Sources */,
				3F0397F724BE60910019F095 /* ZipArchive.swift in Sources */,
			);
			runOnlyForDeploymentPostprocessing = 0;
		};
		3F03978B24BE5DD30019F095 /* Sources */ = {
			isa = PBXSourcesBuildPhase;
			buildActionMask = 2147483647;
			files = (
				3F03981624BE61520019F095 /* SystemInfoServiceTest.swift in Sources */,
				3F03981E24BE61520019F095 /* AEPDataQueueTests.swift in Sources */,
				3F03981524BE61520019F095 /* UnzipperTest.swift in Sources */,
				3F03982424BE61520019F095 /* AnyCodableTests.swift in Sources */,
				3F03982224BE61520019F095 /* OperationOrdererTests.swift in Sources */,
				3F03982124BE61520019F095 /* NamedKeyValueStoreTest.swift in Sources */,
				3F03982724BE61520019F095 /* ThreadSafeDictionaryTests.swift in Sources */,
				3F03982624BE61520019F095 /* URLEncoderTests.swift in Sources */,
				2107F03024C9FFB2002935CF /* SHA256Tests.swift in Sources */,
				3F03981924BE61520019F095 /* AEPURLServiceTest.swift in Sources */,
				3F03982324BE61520019F095 /* PersistentHitQueueTests.swift in Sources */,
				3F03981724BE61520019F095 /* AEPDataQueueService+Testable.swift in Sources */,
				3F03981824BE61520019F095 /* AEPDataQueueServiceTests.swift in Sources */,
				3F03981B24BE61520019F095 /* NamedKeyValueServiceTest.swift in Sources */,
				3F03981C24BE61520019F095 /* SQLiteWrapperTests.swift in Sources */,
				3F03981D24BE61520019F095 /* MockSystemInfoService.swift in Sources */,
				3F03982524BE61520019F095 /* ThreadSafeArrayTests.swift in Sources */,
				3F03981F24BE61520019F095 /* NetworkServiceTests.swift in Sources */,
				3F03982024BE61520019F095 /* LogLevelTest.swift in Sources */,
				3F03981A24BE61520019F095 /* DiskCacheServiceTests.swift in Sources */,
			);
			runOnlyForDeploymentPostprocessing = 0;
		};
<<<<<<< HEAD
		3F03984824C0008C0019F095 /* Sources */ = {
			isa = PBXSourcesBuildPhase;
			buildActionMask = 2147483647;
			files = (
				3FE6DE9C24C64C590065EA05 /* LaunchRule.swift in Sources */,
				3F03988524C001350019F095 /* EventHubError.swift in Sources */,
				3F03989324C001350019F095 /* PrivacyStatus.swift in Sources */,
				3F03988324C001350019F095 /* ExtensionRuntime.swift in Sources */,
				3F03988224C001350019F095 /* EventHub.swift in Sources */,
				3FE6DE9A24C64BC00065EA05 /* AEPRulesEngine.swift in Sources */,
				3F03988C24C001350019F095 /* LaunchIDManager.swift in Sources */,
				3F03988824C001350019F095 /* Extension.swift in Sources */,
				3F03988924C001350019F095 /* AEPConfiguration.swift in Sources */,
				3F03988724C001350019F095 /* EventListenerContainer.swift in Sources */,
				3F03987D24C001350019F095 /* EventHubConstants.swift in Sources */,
				3F03988024C001350019F095 /* AEPError.swift in Sources */,
				2198671824C6557700FD2D84 /* EventHubPlaceholderExtension.swift in Sources */,
				3F03988D24C001350019F095 /* Event+Configuration.swift in Sources */,
				3F03988624C001350019F095 /* EventSource.swift in Sources */,
				3F03987F24C001350019F095 /* Event.swift in Sources */,
				3F03989024C001350019F095 /* CachedConfiguration.swift in Sources */,
				3F03988124C001350019F095 /* SharedState.swift in Sources */,
				3F03988424C001350019F095 /* EventType.swift in Sources */,
				3F03988B24C001350019F095 /* ConfigurationState.swift in Sources */,
				3F03989124C001350019F095 /* ConfigurationDownloader.swift in Sources */,
				3F03988A24C001350019F095 /* ConfigurationConstants.swift in Sources */,
				3F03987E24C001350019F095 /* ExtensionContainer.swift in Sources */,
				3F03988F24C001350019F095 /* ConfigurationDownloadable.swift in Sources */,
			);
			runOnlyForDeploymentPostprocessing = 0;
		};
=======
>>>>>>> edfd9f67
		3F03985024C0008D0019F095 /* Sources */ = {
			isa = PBXSourcesBuildPhase;
			buildActionMask = 2147483647;
			files = (
<<<<<<< HEAD
				3FE6DD4924C546CD0065EA05 /* ConfigurationStateTests.swift in Sources */,
				3FE6DD6924C547670065EA05 /* SharedStateTestHelper.swift in Sources */,
				3FE6DD4424C546C00065EA05 /* EventHubTests.swift in Sources */,
				3FE6DD6424C547670065EA05 /* EventHub+Testable.swift in Sources */,
				3FE6DD6F24C547F50065EA05 /* SlowMockExtension.swift in Sources */,
				3FE6DD4A24C546CD0065EA05 /* ConfigurationDownloaderTests.swift in Sources */,
				3FE6DD8024C54F1D0065EA05 /* LaunchIDManagerTests.swift in Sources */,
				3FE6DD6224C547670065EA05 /* MockNetworkServiceOverrider.swift in Sources */,
				3FE6DD4524C546C30065EA05 /* SharedStateTest.swift in Sources */,
				3FE6DD7024C547F50065EA05 /* MockExtension.swift in Sources */,
				3FE6DD4624C546CD0065EA05 /* TestableExtensionRuntime.swift in Sources */,
				3FE6DD4724C546CD0065EA05 /* ConfigurationFunctionalTests.swift in Sources */,
				3FE6DD7124C547F50065EA05 /* MockExtensionTwo.swift in Sources */,
				3FE6DD6A24C547670065EA05 /* MockConfigurationDownloaderNetworkService.swift in Sources */,
				3FE6DD6124C547670065EA05 /* MockConfigurationDownloader.swift in Sources */,
=======
>>>>>>> edfd9f67
			);
			runOnlyForDeploymentPostprocessing = 0;
		};
		3FE6DDA524C62C090065EA05 /* Sources */ = {
			isa = PBXSourcesBuildPhase;
			buildActionMask = 2147483647;
			files = (
				215C859E24C6492800CCCD26 /* MockHitProcessor.swift in Sources */,
				3FE6DDF524C62F620065EA05 /* MockURLSession.swift in Sources */,
				3FE6DDF724C62F620065EA05 /* MockDataQueue.swift in Sources */,
				215C859D24C6492800CCCD26 /* MockHitQueue.swift in Sources */,
				3FE6DDF224C62F610065EA05 /* MockTask.swift in Sources */,
				3FE6DDF324C62F610065EA05 /* MockDataStore.swift in Sources */,
				3FE6DDF624C62F620065EA05 /* MockSystemInfoService.swift in Sources */,
				3FE6DDF124C62F610065EA05 /* MockNetworkServiceOverrider.swift in Sources */,
			);
			runOnlyForDeploymentPostprocessing = 0;
		};
		3FE6DDCD24C62EE60065EA05 /* Sources */ = {
			isa = PBXSourcesBuildPhase;
			buildActionMask = 2147483647;
			files = (
				3FE6DE0F24C630EB0065EA05 /* LifecycleMetrics.swift in Sources */,
				3FE6DE1424C630EB0065EA05 /* LifecycleConstants.swift in Sources */,
				3FE6DE1724C631100065EA05 /* LifecycleSession.swift in Sources */,
				3FE6DE1024C630EB0065EA05 /* Event+Lifecycle.swift in Sources */,
				3FE6DE1224C630EB0065EA05 /* AEPLifecycle.swift in Sources */,
				3FE6DE1324C630EB0065EA05 /* LifecycleContextData.swift in Sources */,
				3FE6DE1524C630EB0065EA05 /* LifecycleMetricsBuilder.swift in Sources */,
				3FE6DE0E24C630EB0065EA05 /* LifecycleState.swift in Sources */,
			);
			runOnlyForDeploymentPostprocessing = 0;
		};
		3FE6DDD524C62EE60065EA05 /* Sources */ = {
			isa = PBXSourcesBuildPhase;
			buildActionMask = 2147483647;
			files = (
				3FE6DE0324C630DF0065EA05 /* LifecycleFunctionalTests.swift in Sources */,
				3FE6DE0224C630DF0065EA05 /* LifecycleMetricsTests.swift in Sources */,
				3FE6DE0424C630DF0065EA05 /* LifecycleStateTests.swift in Sources */,
				3FE6DE0024C630DF0065EA05 /* LifecycleContextDataTests.swift in Sources */,
				3FE6DDFF24C630DF0065EA05 /* LifecycleMetricsBuilderTests.swift in Sources */,
				3FE6DE0524C630DF0065EA05 /* LifecycleSessionTests.swift in Sources */,
			);
			runOnlyForDeploymentPostprocessing = 0;
		};
		3FE6DE2B24C642330065EA05 /* Sources */ = {
			isa = PBXSourcesBuildPhase;
			buildActionMask = 2147483647;
			files = (
				3FE6DE5F24C643060065EA05 /* NetworkService+Identity.swift in Sources */,
				2107F02624C9FDFE002935CF /* PushIDManageable.swift in Sources */,
				3FE6DE6024C643060065EA05 /* IdentityState.swift in Sources */,
				3FE6DE5D24C643060065EA05 /* IdentityConstants.swift in Sources */,
				218E01C224C75C1500BEC470 /* HitQueuing+Privacy.swift in Sources */,
				3FE6DE6424C643060065EA05 /* IdentityHit.swift in Sources */,
				3FE6DE6824C643060065EA05 /* IdentityHitProcessor.swift in Sources */,
				3FE6DE5E24C643060065EA05 /* Identity.swift in Sources */,
				3FE6DE5924C643060065EA05 /* MobileVisitorAuthenticationState.swift in Sources */,
				3FE6DE5A24C643060065EA05 /* URLQueryItem+Identity.swift in Sources */,
				3FE6DE6724C643060065EA05 /* IdentityHitResponse.swift in Sources */,
				3FE6DE6224C643060065EA05 /* Event+Identity.swift in Sources */,
				3FE6DE6324C643060065EA05 /* CustomIdentity.swift in Sources */,
				3FE6DE5C24C643060065EA05 /* AEPIdentity+Identity.swift in Sources */,
				3FE6DE6924C643060065EA05 /* AEPIdentity.swift in Sources */,
				3FE6DE6A24C643060065EA05 /* Identifiable.swift in Sources */,
				3FE6DE6124C643060065EA05 /* MID.swift in Sources */,
				3FE6DE6524C643060065EA05 /* URLAppender.swift in Sources */,
				2107F02824C9FE1B002935CF /* PushIDManager.swift in Sources */,
				3FE6DE5B24C643060065EA05 /* IdentityProperties.swift in Sources */,
				3FE6DE6624C643060065EA05 /* MobileIdentities.swift in Sources */,
				3FE6DE6B24C643060065EA05 /* URL+Identity.swift in Sources */,
			);
			runOnlyForDeploymentPostprocessing = 0;
		};
		3FE6DE3324C642330065EA05 /* Sources */ = {
			isa = PBXSourcesBuildPhase;
			buildActionMask = 2147483647;
			files = (
				3FE6DE8024C643620065EA05 /* IdentityHitResponseTests.swift in Sources */,
				3FE6DE7824C643620065EA05 /* MIDTests.swift in Sources */,
				3FE6DE8324C643620065EA05 /* IdentityPropertiesTests.swift in Sources */,
				3FE6DE7C24C643620065EA05 /* IdentityStateTests.swift in Sources */,
				2107F02C24C9FF62002935CF /* MockPushIDManager.swift in Sources */,
				3FE6DE7D24C643620065EA05 /* AEPIdentity+IdentityTests.swift in Sources */,
				2107F02A24C9FF46002935CF /* PushIDManagerTests.swift in Sources */,
				3FE6DE8124C643620065EA05 /* NetworkService+IdentityTests.swift in Sources */,
				3FE6DE8224C643620065EA05 /* AEPIdentityTests.swift in Sources */,
				3FE6DE7A24C643620065EA05 /* URL+IdentityTests.swift in Sources */,
				3FE6DE7F24C643620065EA05 /* IdentityHitProcessorTests.swift in Sources */,
				3FE6DE8824C643EA0065EA05 /* TestableExtensionRuntime.swift in Sources */,
				3FE6DE7E24C643620065EA05 /* URLAppenderTests.swift in Sources */,
				218E01C024C7595000BEC470 /* HitQueuing+PrivacyTests.swift in Sources */,
				3FE6DE7B24C643620065EA05 /* URLQueryItem+IdentityTests.swift in Sources */,
				3FE6DE7924C643620065EA05 /* MobileIdentitiesTests.swift in Sources */,
			);
			runOnlyForDeploymentPostprocessing = 0;
		};
/* End PBXSourcesBuildPhase section */

/* Begin PBXTargetDependency section */
		21CAC0E22422917600C11388 /* PBXTargetDependency */ = {
			isa = PBXTargetDependency;
			target = 21CAC0D52422917600C11388 /* AEPCore */;
			targetProxy = 21CAC0E12422917600C11388 /* PBXContainerItemProxy */;
		};
		3F03979224BE5DD30019F095 /* PBXTargetDependency */ = {
			isa = PBXTargetDependency;
			target = 3F03978624BE5DD30019F095 /* AEPServices */;
			targetProxy = 3F03979124BE5DD30019F095 /* PBXContainerItemProxy */;
		};
		3F03983D24BE63570019F095 /* PBXTargetDependency */ = {
			isa = PBXTargetDependency;
			target = 3F03978624BE5DD30019F095 /* AEPServices */;
			targetProxy = 3F03983C24BE63570019F095 /* PBXContainerItemProxy */;
		};
		3F03984124BE65120019F095 /* PBXTargetDependency */ = {
			isa = PBXTargetDependency;
			target = 3F03978624BE5DD30019F095 /* AEPServices */;
			targetProxy = 3F03984024BE65120019F095 /* PBXContainerItemProxy */;
		};
		3F39522224CA1CBF00F7325B /* PBXTargetDependency */ = {
			isa = PBXTargetDependency;
			target = 21CAC0D52422917600C11388 /* AEPCore */;
			targetProxy = 3F39522124CA1CBF00F7325B /* PBXContainerItemProxy */;
		};
		3F39522424CA1CC500F7325B /* PBXTargetDependency */ = {
			isa = PBXTargetDependency;
			target = 21CAC0D52422917600C11388 /* AEPCore */;
			targetProxy = 3F39522324CA1CC500F7325B /* PBXContainerItemProxy */;
		};
		3FE6DDBE24C62DAB0065EA05 /* PBXTargetDependency */ = {
			isa = PBXTargetDependency;
			target = 3FE6DDA824C62C090065EA05 /* AEPServicesMock */;
			targetProxy = 3FE6DDBD24C62DAB0065EA05 /* PBXContainerItemProxy */;
		};
		3FE6DDDC24C62EE60065EA05 /* PBXTargetDependency */ = {
			isa = PBXTargetDependency;
			target = 3FE6DDD024C62EE60065EA05 /* AEPLifecycle */;
			targetProxy = 3FE6DDDB24C62EE60065EA05 /* PBXContainerItemProxy */;
		};
		3FE6DE2124C6345A0065EA05 /* PBXTargetDependency */ = {
			isa = PBXTargetDependency;
			target = 3F03978624BE5DD30019F095 /* AEPServices */;
			targetProxy = 3FE6DE2024C6345A0065EA05 /* PBXContainerItemProxy */;
		};
		3FE6DE2524C634660065EA05 /* PBXTargetDependency */ = {
			isa = PBXTargetDependency;
			target = 3F03978624BE5DD30019F095 /* AEPServices */;
			targetProxy = 3FE6DE2424C634660065EA05 /* PBXContainerItemProxy */;
		};
		3FE6DE2724C634B50065EA05 /* PBXTargetDependency */ = {
			isa = PBXTargetDependency;
			target = 3FE6DDA824C62C090065EA05 /* AEPServicesMock */;
			targetProxy = 3FE6DE2624C634B50065EA05 /* PBXContainerItemProxy */;
		};
		3FE6DE3A24C642330065EA05 /* PBXTargetDependency */ = {
			isa = PBXTargetDependency;
			target = 3FE6DE2E24C642330065EA05 /* AEPIdentity */;
			targetProxy = 3FE6DE3924C642330065EA05 /* PBXContainerItemProxy */;
		};
		3FE6DE8524C6437F0065EA05 /* PBXTargetDependency */ = {
			isa = PBXTargetDependency;
			target = 3FE6DDA824C62C090065EA05 /* AEPServicesMock */;
			targetProxy = 3FE6DE8424C6437F0065EA05 /* PBXContainerItemProxy */;
		};
		3FE6DE8A24C646360065EA05 /* PBXTargetDependency */ = {
			isa = PBXTargetDependency;
			target = 3F03978624BE5DD30019F095 /* AEPServices */;
			targetProxy = 3FE6DE8924C646360065EA05 /* PBXContainerItemProxy */;
		};
/* End PBXTargetDependency section */

/* Begin XCBuildConfiguration section */
		21CAC0E82422917600C11388 /* Debug */ = {
			isa = XCBuildConfiguration;
			buildSettings = {
				ALWAYS_SEARCH_USER_PATHS = NO;
				CLANG_ANALYZER_NONNULL = YES;
				CLANG_ANALYZER_NUMBER_OBJECT_CONVERSION = YES_AGGRESSIVE;
				CLANG_CXX_LANGUAGE_STANDARD = "gnu++14";
				CLANG_CXX_LIBRARY = "libc++";
				CLANG_ENABLE_MODULES = YES;
				CLANG_ENABLE_OBJC_ARC = YES;
				CLANG_ENABLE_OBJC_WEAK = YES;
				CLANG_WARN_BLOCK_CAPTURE_AUTORELEASING = YES;
				CLANG_WARN_BOOL_CONVERSION = YES;
				CLANG_WARN_COMMA = YES;
				CLANG_WARN_CONSTANT_CONVERSION = YES;
				CLANG_WARN_DEPRECATED_OBJC_IMPLEMENTATIONS = YES;
				CLANG_WARN_DIRECT_OBJC_ISA_USAGE = YES_ERROR;
				CLANG_WARN_DOCUMENTATION_COMMENTS = YES;
				CLANG_WARN_EMPTY_BODY = YES;
				CLANG_WARN_ENUM_CONVERSION = YES;
				CLANG_WARN_INFINITE_RECURSION = YES;
				CLANG_WARN_INT_CONVERSION = YES;
				CLANG_WARN_NON_LITERAL_NULL_CONVERSION = YES;
				CLANG_WARN_OBJC_IMPLICIT_RETAIN_SELF = YES;
				CLANG_WARN_OBJC_LITERAL_CONVERSION = YES;
				CLANG_WARN_OBJC_ROOT_CLASS = YES_ERROR;
				CLANG_WARN_RANGE_LOOP_ANALYSIS = YES;
				CLANG_WARN_STRICT_PROTOTYPES = YES;
				CLANG_WARN_SUSPICIOUS_MOVE = YES;
				CLANG_WARN_UNGUARDED_AVAILABILITY = YES_AGGRESSIVE;
				CLANG_WARN_UNREACHABLE_CODE = YES;
				CLANG_WARN__DUPLICATE_METHOD_MATCH = YES;
				COPY_PHASE_STRIP = NO;
				CURRENT_PROJECT_VERSION = 1;
				DEBUG_INFORMATION_FORMAT = dwarf;
				ENABLE_STRICT_OBJC_MSGSEND = YES;
				ENABLE_TESTABILITY = YES;
				GCC_C_LANGUAGE_STANDARD = gnu11;
				GCC_DYNAMIC_NO_PIC = NO;
				GCC_NO_COMMON_BLOCKS = YES;
				GCC_OPTIMIZATION_LEVEL = 0;
				GCC_PREPROCESSOR_DEFINITIONS = (
					"DEBUG=1",
					"$(inherited)",
				);
				GCC_WARN_64_TO_32_BIT_CONVERSION = YES;
				GCC_WARN_ABOUT_RETURN_TYPE = YES_ERROR;
				GCC_WARN_UNDECLARED_SELECTOR = YES;
				GCC_WARN_UNINITIALIZED_AUTOS = YES_AGGRESSIVE;
				GCC_WARN_UNUSED_FUNCTION = YES;
				GCC_WARN_UNUSED_VARIABLE = YES;
				IPHONEOS_DEPLOYMENT_TARGET = 10.0;
				MTL_ENABLE_DEBUG_INFO = INCLUDE_SOURCE;
				MTL_FAST_MATH = YES;
				ONLY_ACTIVE_ARCH = YES;
				SDKROOT = iphoneos;
				SWIFT_ACTIVE_COMPILATION_CONDITIONS = DEBUG;
				SWIFT_OPTIMIZATION_LEVEL = "-Onone";
				VERSIONING_SYSTEM = "apple-generic";
				VERSION_INFO_PREFIX = "";
			};
			name = Debug;
		};
		21CAC0E92422917600C11388 /* Release */ = {
			isa = XCBuildConfiguration;
			buildSettings = {
				ALWAYS_SEARCH_USER_PATHS = NO;
				CLANG_ANALYZER_NONNULL = YES;
				CLANG_ANALYZER_NUMBER_OBJECT_CONVERSION = YES_AGGRESSIVE;
				CLANG_CXX_LANGUAGE_STANDARD = "gnu++14";
				CLANG_CXX_LIBRARY = "libc++";
				CLANG_ENABLE_MODULES = YES;
				CLANG_ENABLE_OBJC_ARC = YES;
				CLANG_ENABLE_OBJC_WEAK = YES;
				CLANG_WARN_BLOCK_CAPTURE_AUTORELEASING = YES;
				CLANG_WARN_BOOL_CONVERSION = YES;
				CLANG_WARN_COMMA = YES;
				CLANG_WARN_CONSTANT_CONVERSION = YES;
				CLANG_WARN_DEPRECATED_OBJC_IMPLEMENTATIONS = YES;
				CLANG_WARN_DIRECT_OBJC_ISA_USAGE = YES_ERROR;
				CLANG_WARN_DOCUMENTATION_COMMENTS = YES;
				CLANG_WARN_EMPTY_BODY = YES;
				CLANG_WARN_ENUM_CONVERSION = YES;
				CLANG_WARN_INFINITE_RECURSION = YES;
				CLANG_WARN_INT_CONVERSION = YES;
				CLANG_WARN_NON_LITERAL_NULL_CONVERSION = YES;
				CLANG_WARN_OBJC_IMPLICIT_RETAIN_SELF = YES;
				CLANG_WARN_OBJC_LITERAL_CONVERSION = YES;
				CLANG_WARN_OBJC_ROOT_CLASS = YES_ERROR;
				CLANG_WARN_RANGE_LOOP_ANALYSIS = YES;
				CLANG_WARN_STRICT_PROTOTYPES = YES;
				CLANG_WARN_SUSPICIOUS_MOVE = YES;
				CLANG_WARN_UNGUARDED_AVAILABILITY = YES_AGGRESSIVE;
				CLANG_WARN_UNREACHABLE_CODE = YES;
				CLANG_WARN__DUPLICATE_METHOD_MATCH = YES;
				COPY_PHASE_STRIP = NO;
				CURRENT_PROJECT_VERSION = 1;
				DEBUG_INFORMATION_FORMAT = "dwarf-with-dsym";
				ENABLE_NS_ASSERTIONS = NO;
				ENABLE_STRICT_OBJC_MSGSEND = YES;
				GCC_C_LANGUAGE_STANDARD = gnu11;
				GCC_NO_COMMON_BLOCKS = YES;
				GCC_WARN_64_TO_32_BIT_CONVERSION = YES;
				GCC_WARN_ABOUT_RETURN_TYPE = YES_ERROR;
				GCC_WARN_UNDECLARED_SELECTOR = YES;
				GCC_WARN_UNINITIALIZED_AUTOS = YES_AGGRESSIVE;
				GCC_WARN_UNUSED_FUNCTION = YES;
				GCC_WARN_UNUSED_VARIABLE = YES;
				IPHONEOS_DEPLOYMENT_TARGET = 10.0;
				MTL_ENABLE_DEBUG_INFO = NO;
				MTL_FAST_MATH = YES;
				SDKROOT = iphoneos;
				SWIFT_COMPILATION_MODE = wholemodule;
				SWIFT_OPTIMIZATION_LEVEL = "-O";
				VALIDATE_PRODUCT = YES;
				VERSIONING_SYSTEM = "apple-generic";
				VERSION_INFO_PREFIX = "";
			};
			name = Release;
		};
		21CAC0EB2422917600C11388 /* Debug */ = {
			isa = XCBuildConfiguration;
			buildSettings = {
				CLANG_ENABLE_MODULES = YES;
				CODE_SIGN_STYLE = Automatic;
				DEFINES_MODULE = YES;
				DEVELOPMENT_TEAM = 66USX5VV9D;
				DYLIB_COMPATIBILITY_VERSION = 1;
				DYLIB_CURRENT_VERSION = 1;
				DYLIB_INSTALL_NAME_BASE = "@rpath";
				INFOPLIST_FILE = AEPCore/Sources/Info.plist;
				INSTALL_PATH = "$(LOCAL_LIBRARY_DIR)/Frameworks";
				IPHONEOS_DEPLOYMENT_TARGET = 10.0;
				LD_RUNPATH_SEARCH_PATHS = (
					"$(inherited)",
					"@executable_path/Frameworks",
					"@loader_path/Frameworks",
				);
				PRODUCT_BUNDLE_IDENTIFIER = Adobe.AEPCore;
				PRODUCT_NAME = "$(TARGET_NAME:c99extidentifier)";
				SKIP_INSTALL = YES;
				SUPPORTS_MACCATALYST = NO;
				SWIFT_OPTIMIZATION_LEVEL = "-Onone";
				SWIFT_VERSION = 5.0;
				TARGETED_DEVICE_FAMILY = "1,2";
			};
			name = Debug;
		};
		21CAC0EC2422917600C11388 /* Release */ = {
			isa = XCBuildConfiguration;
			buildSettings = {
				CLANG_ENABLE_MODULES = YES;
				CODE_SIGN_STYLE = Automatic;
				DEFINES_MODULE = YES;
				DEVELOPMENT_TEAM = 66USX5VV9D;
				DYLIB_COMPATIBILITY_VERSION = 1;
				DYLIB_CURRENT_VERSION = 1;
				DYLIB_INSTALL_NAME_BASE = "@rpath";
				INFOPLIST_FILE = AEPCore/Sources/Info.plist;
				INSTALL_PATH = "$(LOCAL_LIBRARY_DIR)/Frameworks";
				IPHONEOS_DEPLOYMENT_TARGET = 10.0;
				LD_RUNPATH_SEARCH_PATHS = (
					"$(inherited)",
					"@executable_path/Frameworks",
					"@loader_path/Frameworks",
				);
				PRODUCT_BUNDLE_IDENTIFIER = Adobe.AEPCore;
				PRODUCT_NAME = "$(TARGET_NAME:c99extidentifier)";
				SKIP_INSTALL = YES;
				SUPPORTS_MACCATALYST = NO;
				SWIFT_VERSION = 5.0;
				TARGETED_DEVICE_FAMILY = "1,2";
			};
			name = Release;
		};
		21CAC0EE2422917600C11388 /* Debug */ = {
			isa = XCBuildConfiguration;
			buildSettings = {
				ALWAYS_EMBED_SWIFT_STANDARD_LIBRARIES = YES;
				CODE_SIGN_STYLE = Automatic;
<<<<<<< HEAD
				DEVELOPMENT_TEAM = GP6Z9HB7H4;
				INFOPLIST_FILE = AEPCoreTests/Info.plist;
=======
				DEVELOPMENT_TEAM = FKGEE875K4;
				INFOPLIST_FILE = AEPCore/Tests/Info.plist;
>>>>>>> edfd9f67
				IPHONEOS_DEPLOYMENT_TARGET = 10.0;
				LD_RUNPATH_SEARCH_PATHS = (
					"$(inherited)",
					"@executable_path/Frameworks",
					"@loader_path/Frameworks",
				);
				PRODUCT_BUNDLE_IDENTIFIER = Adobe.AEPCoreTests;
				PRODUCT_NAME = "$(TARGET_NAME)";
				SWIFT_VERSION = 5.0;
				TARGETED_DEVICE_FAMILY = "1,2";
			};
			name = Debug;
		};
		21CAC0EF2422917600C11388 /* Release */ = {
			isa = XCBuildConfiguration;
			buildSettings = {
				ALWAYS_EMBED_SWIFT_STANDARD_LIBRARIES = YES;
				CODE_SIGN_STYLE = Automatic;
<<<<<<< HEAD
				DEVELOPMENT_TEAM = GP6Z9HB7H4;
				INFOPLIST_FILE = AEPCoreTests/Info.plist;
=======
				DEVELOPMENT_TEAM = FKGEE875K4;
				INFOPLIST_FILE = AEPCore/Tests/Info.plist;
>>>>>>> edfd9f67
				IPHONEOS_DEPLOYMENT_TARGET = 10.0;
				LD_RUNPATH_SEARCH_PATHS = (
					"$(inherited)",
					"@executable_path/Frameworks",
					"@loader_path/Frameworks",
				);
				PRODUCT_BUNDLE_IDENTIFIER = Adobe.AEPCoreTests;
				PRODUCT_NAME = "$(TARGET_NAME)";
				SWIFT_VERSION = 5.0;
				TARGETED_DEVICE_FAMILY = "1,2";
			};
			name = Release;
		};
		3F03979824BE5DD30019F095 /* Debug */ = {
			isa = XCBuildConfiguration;
			buildSettings = {
				CLANG_ENABLE_MODULES = YES;
				CODE_SIGN_STYLE = Automatic;
				DEFINES_MODULE = YES;
				DYLIB_COMPATIBILITY_VERSION = 1;
				DYLIB_CURRENT_VERSION = 1;
				DYLIB_INSTALL_NAME_BASE = "@rpath";
				INFOPLIST_FILE = AEPServices/Sources/Info.plist;
				INSTALL_PATH = "$(LOCAL_LIBRARY_DIR)/Frameworks";
				IPHONEOS_DEPLOYMENT_TARGET = 10.0;
				LD_RUNPATH_SEARCH_PATHS = (
					"$(inherited)",
					"@executable_path/Frameworks",
					"@loader_path/Frameworks",
				);
				PRODUCT_BUNDLE_IDENTIFIER = com.adobe.mobile.AEPServices;
				PRODUCT_NAME = "$(TARGET_NAME:c99extidentifier)";
				SKIP_INSTALL = YES;
				SWIFT_OPTIMIZATION_LEVEL = "-Onone";
				SWIFT_VERSION = 5.0;
				TARGETED_DEVICE_FAMILY = "1,2";
			};
			name = Debug;
		};
		3F03979924BE5DD30019F095 /* Release */ = {
			isa = XCBuildConfiguration;
			buildSettings = {
				CLANG_ENABLE_MODULES = YES;
				CODE_SIGN_STYLE = Automatic;
				DEFINES_MODULE = YES;
				DYLIB_COMPATIBILITY_VERSION = 1;
				DYLIB_CURRENT_VERSION = 1;
				DYLIB_INSTALL_NAME_BASE = "@rpath";
				INFOPLIST_FILE = AEPServices/Sources/Info.plist;
				INSTALL_PATH = "$(LOCAL_LIBRARY_DIR)/Frameworks";
				IPHONEOS_DEPLOYMENT_TARGET = 10.0;
				LD_RUNPATH_SEARCH_PATHS = (
					"$(inherited)",
					"@executable_path/Frameworks",
					"@loader_path/Frameworks",
				);
				PRODUCT_BUNDLE_IDENTIFIER = com.adobe.mobile.AEPServices;
				PRODUCT_NAME = "$(TARGET_NAME:c99extidentifier)";
				SKIP_INSTALL = YES;
				SWIFT_VERSION = 5.0;
				TARGETED_DEVICE_FAMILY = "1,2";
			};
			name = Release;
		};
		3F03979A24BE5DD30019F095 /* Debug */ = {
			isa = XCBuildConfiguration;
			buildSettings = {
				ALWAYS_EMBED_SWIFT_STANDARD_LIBRARIES = YES;
				CODE_SIGN_STYLE = Automatic;
				INFOPLIST_FILE = AEPServices/Tests/Info.plist;
				IPHONEOS_DEPLOYMENT_TARGET = 10.0;
				LD_RUNPATH_SEARCH_PATHS = (
					"$(inherited)",
					"@executable_path/Frameworks",
					"@loader_path/Frameworks",
				);
				PRODUCT_BUNDLE_IDENTIFIER = com.adobe.mobile.AEPServicesTests;
				PRODUCT_NAME = "$(TARGET_NAME)";
				SWIFT_VERSION = 5.0;
				TARGETED_DEVICE_FAMILY = "1,2";
			};
			name = Debug;
		};
		3F03979B24BE5DD30019F095 /* Release */ = {
			isa = XCBuildConfiguration;
			buildSettings = {
				ALWAYS_EMBED_SWIFT_STANDARD_LIBRARIES = YES;
				CODE_SIGN_STYLE = Automatic;
				INFOPLIST_FILE = AEPServices/Tests/Info.plist;
				IPHONEOS_DEPLOYMENT_TARGET = 10.0;
				LD_RUNPATH_SEARCH_PATHS = (
					"$(inherited)",
					"@executable_path/Frameworks",
					"@loader_path/Frameworks",
				);
				PRODUCT_BUNDLE_IDENTIFIER = com.adobe.mobile.AEPServicesTests;
				PRODUCT_NAME = "$(TARGET_NAME)";
				SWIFT_VERSION = 5.0;
				TARGETED_DEVICE_FAMILY = "1,2";
			};
			name = Release;
		};
		3F03986124C0008D0019F095 /* Debug */ = {
			isa = XCBuildConfiguration;
			buildSettings = {
				CODE_SIGN_STYLE = Automatic;
				INFOPLIST_FILE = AEPEventHub/Tests/Info.plist;
				IPHONEOS_DEPLOYMENT_TARGET = 13.2;
				LD_RUNPATH_SEARCH_PATHS = (
					"$(inherited)",
					"@executable_path/Frameworks",
					"@loader_path/Frameworks",
				);
				PRODUCT_BUNDLE_IDENTIFIER = com.adobe.mobile.AEPEventHubTests;
				PRODUCT_NAME = "$(TARGET_NAME)";
				SWIFT_VERSION = 5.0;
				TARGETED_DEVICE_FAMILY = "1,2";
			};
			name = Debug;
		};
		3F03986224C0008D0019F095 /* Release */ = {
			isa = XCBuildConfiguration;
			buildSettings = {
				CODE_SIGN_STYLE = Automatic;
				INFOPLIST_FILE = AEPEventHub/Tests/Info.plist;
				IPHONEOS_DEPLOYMENT_TARGET = 13.2;
				LD_RUNPATH_SEARCH_PATHS = (
					"$(inherited)",
					"@executable_path/Frameworks",
					"@loader_path/Frameworks",
				);
				PRODUCT_BUNDLE_IDENTIFIER = com.adobe.mobile.AEPEventHubTests;
				PRODUCT_NAME = "$(TARGET_NAME)";
				SWIFT_VERSION = 5.0;
				TARGETED_DEVICE_FAMILY = "1,2";
			};
			name = Release;
		};
		3FE6DDAF24C62C090065EA05 /* Debug */ = {
			isa = XCBuildConfiguration;
			buildSettings = {
				CLANG_ENABLE_MODULES = YES;
				CODE_SIGN_STYLE = Automatic;
				DEFINES_MODULE = YES;
				DYLIB_COMPATIBILITY_VERSION = 1;
				DYLIB_CURRENT_VERSION = 1;
				DYLIB_INSTALL_NAME_BASE = "@rpath";
				INFOPLIST_FILE = AEPServices/Mocks/Info.plist;
				INSTALL_PATH = "$(LOCAL_LIBRARY_DIR)/Frameworks";
				IPHONEOS_DEPLOYMENT_TARGET = 10.0;
				LD_RUNPATH_SEARCH_PATHS = (
					"$(inherited)",
					"@executable_path/Frameworks",
					"@loader_path/Frameworks",
				);
				PRODUCT_BUNDLE_IDENTIFIER = com.adobe.mobile.AEPServicesMock;
				PRODUCT_NAME = "$(TARGET_NAME:c99extidentifier)";
				SKIP_INSTALL = YES;
				SWIFT_OPTIMIZATION_LEVEL = "-Onone";
				SWIFT_VERSION = 5.0;
				TARGETED_DEVICE_FAMILY = "1,2";
			};
			name = Debug;
		};
		3FE6DDB024C62C090065EA05 /* Release */ = {
			isa = XCBuildConfiguration;
			buildSettings = {
				CLANG_ENABLE_MODULES = YES;
				CODE_SIGN_STYLE = Automatic;
				DEFINES_MODULE = YES;
				DYLIB_COMPATIBILITY_VERSION = 1;
				DYLIB_CURRENT_VERSION = 1;
				DYLIB_INSTALL_NAME_BASE = "@rpath";
				INFOPLIST_FILE = AEPServices/Mocks/Info.plist;
				INSTALL_PATH = "$(LOCAL_LIBRARY_DIR)/Frameworks";
				IPHONEOS_DEPLOYMENT_TARGET = 10.0;
				LD_RUNPATH_SEARCH_PATHS = (
					"$(inherited)",
					"@executable_path/Frameworks",
					"@loader_path/Frameworks",
				);
				PRODUCT_BUNDLE_IDENTIFIER = com.adobe.mobile.AEPServicesMock;
				PRODUCT_NAME = "$(TARGET_NAME:c99extidentifier)";
				SKIP_INSTALL = YES;
				SWIFT_VERSION = 5.0;
				TARGETED_DEVICE_FAMILY = "1,2";
			};
			name = Release;
		};
		3FE6DDE324C62EE60065EA05 /* Debug */ = {
			isa = XCBuildConfiguration;
			buildSettings = {
				CLANG_ENABLE_MODULES = YES;
				CODE_SIGN_STYLE = Automatic;
				DEFINES_MODULE = YES;
				DYLIB_COMPATIBILITY_VERSION = 1;
				DYLIB_CURRENT_VERSION = 1;
				DYLIB_INSTALL_NAME_BASE = "@rpath";
				INFOPLIST_FILE = AEPLifecycle/Sources/Info.plist;
				INSTALL_PATH = "$(LOCAL_LIBRARY_DIR)/Frameworks";
				IPHONEOS_DEPLOYMENT_TARGET = 10.0;
				LD_RUNPATH_SEARCH_PATHS = (
					"$(inherited)",
					"@executable_path/Frameworks",
					"@loader_path/Frameworks",
				);
				PRODUCT_BUNDLE_IDENTIFIER = com.adobe.mobile.AEPLifecycle;
				PRODUCT_NAME = "$(TARGET_NAME:c99extidentifier)";
				SKIP_INSTALL = YES;
				SWIFT_OPTIMIZATION_LEVEL = "-Onone";
				SWIFT_VERSION = 5.0;
				TARGETED_DEVICE_FAMILY = "1,2";
			};
			name = Debug;
		};
		3FE6DDE424C62EE60065EA05 /* Release */ = {
			isa = XCBuildConfiguration;
			buildSettings = {
				CLANG_ENABLE_MODULES = YES;
				CODE_SIGN_STYLE = Automatic;
				DEFINES_MODULE = YES;
				DYLIB_COMPATIBILITY_VERSION = 1;
				DYLIB_CURRENT_VERSION = 1;
				DYLIB_INSTALL_NAME_BASE = "@rpath";
				INFOPLIST_FILE = AEPLifecycle/Sources/Info.plist;
				INSTALL_PATH = "$(LOCAL_LIBRARY_DIR)/Frameworks";
				IPHONEOS_DEPLOYMENT_TARGET = 10.0;
				LD_RUNPATH_SEARCH_PATHS = (
					"$(inherited)",
					"@executable_path/Frameworks",
					"@loader_path/Frameworks",
				);
				PRODUCT_BUNDLE_IDENTIFIER = com.adobe.mobile.AEPLifecycle;
				PRODUCT_NAME = "$(TARGET_NAME:c99extidentifier)";
				SKIP_INSTALL = YES;
				SWIFT_VERSION = 5.0;
				TARGETED_DEVICE_FAMILY = "1,2";
			};
			name = Release;
		};
		3FE6DDE624C62EE60065EA05 /* Debug */ = {
			isa = XCBuildConfiguration;
			buildSettings = {
				ALWAYS_EMBED_SWIFT_STANDARD_LIBRARIES = YES;
				CLANG_ENABLE_MODULES = YES;
				CODE_SIGN_STYLE = Automatic;
				INFOPLIST_FILE = AEPLifecycle/Tests/Info.plist;
				IPHONEOS_DEPLOYMENT_TARGET = 10.0;
				LD_RUNPATH_SEARCH_PATHS = (
					"$(inherited)",
					"@executable_path/Frameworks",
					"@loader_path/Frameworks",
				);
				PRODUCT_BUNDLE_IDENTIFIER = com.adobe.mobile.AEPLifecycleTests;
				PRODUCT_NAME = "$(TARGET_NAME)";
				SWIFT_OPTIMIZATION_LEVEL = "-Onone";
				SWIFT_VERSION = 5.0;
				TARGETED_DEVICE_FAMILY = "1,2";
			};
			name = Debug;
		};
		3FE6DDE724C62EE60065EA05 /* Release */ = {
			isa = XCBuildConfiguration;
			buildSettings = {
				ALWAYS_EMBED_SWIFT_STANDARD_LIBRARIES = YES;
				CLANG_ENABLE_MODULES = YES;
				CODE_SIGN_STYLE = Automatic;
				INFOPLIST_FILE = AEPLifecycle/Tests/Info.plist;
				IPHONEOS_DEPLOYMENT_TARGET = 10.0;
				LD_RUNPATH_SEARCH_PATHS = (
					"$(inherited)",
					"@executable_path/Frameworks",
					"@loader_path/Frameworks",
				);
				PRODUCT_BUNDLE_IDENTIFIER = com.adobe.mobile.AEPLifecycleTests;
				PRODUCT_NAME = "$(TARGET_NAME)";
				SWIFT_VERSION = 5.0;
				TARGETED_DEVICE_FAMILY = "1,2";
			};
			name = Release;
		};
		3FE6DE4124C642330065EA05 /* Debug */ = {
			isa = XCBuildConfiguration;
			buildSettings = {
				CLANG_ENABLE_MODULES = YES;
				CODE_SIGN_STYLE = Automatic;
				DEFINES_MODULE = YES;
				DYLIB_COMPATIBILITY_VERSION = 1;
				DYLIB_CURRENT_VERSION = 1;
				DYLIB_INSTALL_NAME_BASE = "@rpath";
				INFOPLIST_FILE = AEPIdentity/Sources/Info.plist;
				INSTALL_PATH = "$(LOCAL_LIBRARY_DIR)/Frameworks";
				IPHONEOS_DEPLOYMENT_TARGET = 10.0;
				LD_RUNPATH_SEARCH_PATHS = (
					"$(inherited)",
					"@executable_path/Frameworks",
					"@loader_path/Frameworks",
				);
				PRODUCT_BUNDLE_IDENTIFIER = com.adobe.mobile.AEPIdentity;
				PRODUCT_NAME = "$(TARGET_NAME:c99extidentifier)";
				SKIP_INSTALL = YES;
				SWIFT_OPTIMIZATION_LEVEL = "-Onone";
				SWIFT_VERSION = 5.0;
				TARGETED_DEVICE_FAMILY = "1,2";
			};
			name = Debug;
		};
		3FE6DE4224C642330065EA05 /* Release */ = {
			isa = XCBuildConfiguration;
			buildSettings = {
				CLANG_ENABLE_MODULES = YES;
				CODE_SIGN_STYLE = Automatic;
				DEFINES_MODULE = YES;
				DYLIB_COMPATIBILITY_VERSION = 1;
				DYLIB_CURRENT_VERSION = 1;
				DYLIB_INSTALL_NAME_BASE = "@rpath";
				INFOPLIST_FILE = AEPIdentity/Sources/Info.plist;
				INSTALL_PATH = "$(LOCAL_LIBRARY_DIR)/Frameworks";
				IPHONEOS_DEPLOYMENT_TARGET = 10.0;
				LD_RUNPATH_SEARCH_PATHS = (
					"$(inherited)",
					"@executable_path/Frameworks",
					"@loader_path/Frameworks",
				);
				PRODUCT_BUNDLE_IDENTIFIER = com.adobe.mobile.AEPIdentity;
				PRODUCT_NAME = "$(TARGET_NAME:c99extidentifier)";
				SKIP_INSTALL = YES;
				SWIFT_VERSION = 5.0;
				TARGETED_DEVICE_FAMILY = "1,2";
			};
			name = Release;
		};
		3FE6DE4424C642330065EA05 /* Debug */ = {
			isa = XCBuildConfiguration;
			buildSettings = {
				ALWAYS_EMBED_SWIFT_STANDARD_LIBRARIES = YES;
				CLANG_ENABLE_MODULES = YES;
				CODE_SIGN_STYLE = Automatic;
				INFOPLIST_FILE = AEPIdentity/Tests/Info.plist;
				IPHONEOS_DEPLOYMENT_TARGET = 10.0;
				LD_RUNPATH_SEARCH_PATHS = (
					"$(inherited)",
					"@executable_path/Frameworks",
					"@loader_path/Frameworks",
				);
				PRODUCT_BUNDLE_IDENTIFIER = com.adobe.mobile.AEPIdentityTests;
				PRODUCT_NAME = "$(TARGET_NAME)";
				SWIFT_OPTIMIZATION_LEVEL = "-Onone";
				SWIFT_VERSION = 5.0;
				TARGETED_DEVICE_FAMILY = "1,2";
			};
			name = Debug;
		};
		3FE6DE4524C642330065EA05 /* Release */ = {
			isa = XCBuildConfiguration;
			buildSettings = {
				ALWAYS_EMBED_SWIFT_STANDARD_LIBRARIES = YES;
				CLANG_ENABLE_MODULES = YES;
				CODE_SIGN_STYLE = Automatic;
				INFOPLIST_FILE = AEPIdentity/Tests/Info.plist;
				IPHONEOS_DEPLOYMENT_TARGET = 10.0;
				LD_RUNPATH_SEARCH_PATHS = (
					"$(inherited)",
					"@executable_path/Frameworks",
					"@loader_path/Frameworks",
				);
				PRODUCT_BUNDLE_IDENTIFIER = com.adobe.mobile.AEPIdentityTests;
				PRODUCT_NAME = "$(TARGET_NAME)";
				SWIFT_VERSION = 5.0;
				TARGETED_DEVICE_FAMILY = "1,2";
			};
			name = Release;
		};
/* End XCBuildConfiguration section */

/* Begin XCConfigurationList section */
		21CAC0D02422917600C11388 /* Build configuration list for PBXProject "AEPCore" */ = {
			isa = XCConfigurationList;
			buildConfigurations = (
				21CAC0E82422917600C11388 /* Debug */,
				21CAC0E92422917600C11388 /* Release */,
			);
			defaultConfigurationIsVisible = 0;
			defaultConfigurationName = Release;
		};
		21CAC0EA2422917600C11388 /* Build configuration list for PBXNativeTarget "AEPCore" */ = {
			isa = XCConfigurationList;
			buildConfigurations = (
				21CAC0EB2422917600C11388 /* Debug */,
				21CAC0EC2422917600C11388 /* Release */,
			);
			defaultConfigurationIsVisible = 0;
			defaultConfigurationName = Release;
		};
		21CAC0ED2422917600C11388 /* Build configuration list for PBXNativeTarget "AEPCoreTests" */ = {
			isa = XCConfigurationList;
			buildConfigurations = (
				21CAC0EE2422917600C11388 /* Debug */,
				21CAC0EF2422917600C11388 /* Release */,
			);
			defaultConfigurationIsVisible = 0;
			defaultConfigurationName = Release;
		};
		3F03979C24BE5DD30019F095 /* Build configuration list for PBXNativeTarget "AEPServices" */ = {
			isa = XCConfigurationList;
			buildConfigurations = (
				3F03979824BE5DD30019F095 /* Debug */,
				3F03979924BE5DD30019F095 /* Release */,
			);
			defaultConfigurationIsVisible = 0;
			defaultConfigurationName = Release;
		};
		3F03979D24BE5DD30019F095 /* Build configuration list for PBXNativeTarget "AEPServicesTests" */ = {
			isa = XCConfigurationList;
			buildConfigurations = (
				3F03979A24BE5DD30019F095 /* Debug */,
				3F03979B24BE5DD30019F095 /* Release */,
			);
			defaultConfigurationIsVisible = 0;
			defaultConfigurationName = Release;
		};
		3F03986024C0008D0019F095 /* Build configuration list for PBXNativeTarget "AEPEventHubTests" */ = {
			isa = XCConfigurationList;
			buildConfigurations = (
				3F03986124C0008D0019F095 /* Debug */,
				3F03986224C0008D0019F095 /* Release */,
			);
			defaultConfigurationIsVisible = 0;
			defaultConfigurationName = Release;
		};
		3FE6DDAE24C62C090065EA05 /* Build configuration list for PBXNativeTarget "AEPServicesMock" */ = {
			isa = XCConfigurationList;
			buildConfigurations = (
				3FE6DDAF24C62C090065EA05 /* Debug */,
				3FE6DDB024C62C090065EA05 /* Release */,
			);
			defaultConfigurationIsVisible = 0;
			defaultConfigurationName = Release;
		};
		3FE6DDE224C62EE60065EA05 /* Build configuration list for PBXNativeTarget "AEPLifecycle" */ = {
			isa = XCConfigurationList;
			buildConfigurations = (
				3FE6DDE324C62EE60065EA05 /* Debug */,
				3FE6DDE424C62EE60065EA05 /* Release */,
			);
			defaultConfigurationIsVisible = 0;
			defaultConfigurationName = Release;
		};
		3FE6DDE524C62EE60065EA05 /* Build configuration list for PBXNativeTarget "AEPLifecycleTests" */ = {
			isa = XCConfigurationList;
			buildConfigurations = (
				3FE6DDE624C62EE60065EA05 /* Debug */,
				3FE6DDE724C62EE60065EA05 /* Release */,
			);
			defaultConfigurationIsVisible = 0;
			defaultConfigurationName = Release;
		};
		3FE6DE4024C642330065EA05 /* Build configuration list for PBXNativeTarget "AEPIdentity" */ = {
			isa = XCConfigurationList;
			buildConfigurations = (
				3FE6DE4124C642330065EA05 /* Debug */,
				3FE6DE4224C642330065EA05 /* Release */,
			);
			defaultConfigurationIsVisible = 0;
			defaultConfigurationName = Release;
		};
		3FE6DE4324C642330065EA05 /* Build configuration list for PBXNativeTarget "AEPIdentityTests" */ = {
			isa = XCConfigurationList;
			buildConfigurations = (
				3FE6DE4424C642330065EA05 /* Debug */,
				3FE6DE4524C642330065EA05 /* Release */,
			);
			defaultConfigurationIsVisible = 0;
			defaultConfigurationName = Release;
		};
/* End XCConfigurationList section */

/* Begin XCRemoteSwiftPackageReference section */
		3FE6DE9324C64B8D0065EA05 /* XCRemoteSwiftPackageReference "aepsdk-rulesengine-ios" */ = {
			isa = XCRemoteSwiftPackageReference;
			repositoryURL = "https://github.com/adobe/aepsdk-rulesengine-ios.git";
			requirement = {
				branch = dev;
				kind = branch;
			};
		};
/* End XCRemoteSwiftPackageReference section */

/* Begin XCSwiftPackageProductDependency section */
		3FB66A9B24CA003700502CAF /* SwiftRulesEngine */ = {
			isa = XCSwiftPackageProductDependency;
			package = 3FE6DE9324C64B8D0065EA05 /* XCRemoteSwiftPackageReference "aepsdk-rulesengine-ios" */;
			productName = SwiftRulesEngine;
		};
/* End XCSwiftPackageProductDependency section */
	};
	rootObject = 21CAC0CD2422917600C11388 /* Project object */;
}<|MERGE_RESOLUTION|>--- conflicted
+++ resolved
@@ -221,11 +221,9 @@
 		3FE6DE9A24C64BC00065EA05 /* AEPRulesEngine.swift in Sources */ = {isa = PBXBuildFile; fileRef = 3FE6DE9924C64BC00065EA05 /* AEPRulesEngine.swift */; };
 		3FE6DE9C24C64C590065EA05 /* LaunchRule.swift in Sources */ = {isa = PBXBuildFile; fileRef = 3FE6DE9B24C64C590065EA05 /* LaunchRule.swift */; };
 		3FE6DEA224C65C7D0065EA05 /* SwiftRulesEngine in Frameworks */ = {isa = PBXBuildFile; productRef = 3FE6DEA124C65C7D0065EA05 /* SwiftRulesEngine */; };
-<<<<<<< HEAD
 		78A6425D2489817A004B4E46 /* TestRules.zip in Resources */ = {isa = PBXBuildFile; fileRef = 78A6425C2489817A004B4E46 /* TestRules.zip */; };
 		78D754F2244511D100DB9124 /* TestConfig.json in Resources */ = {isa = PBXBuildFile; fileRef = 78D754F1244511D100DB9124 /* TestConfig.json */; };
 		78DEFEF1244A183400D7E9FB /* TestImage.png in Resources */ = {isa = PBXBuildFile; fileRef = 78DEFEF0244A183400D7E9FB /* TestImage.png */; };
-=======
 		7861452624C74D8F004CB317 /* RulesDownloader.swift in Sources */ = {isa = PBXBuildFile; fileRef = 7861452424C74D8F004CB317 /* RulesDownloader.swift */; };
 		7861452724C74D8F004CB317 /* RulesLoader.swift in Sources */ = {isa = PBXBuildFile; fileRef = 7861452524C74D8F004CB317 /* RulesLoader.swift */; };
 		7861452924C74D9B004CB317 /* CachedRules.swift in Sources */ = {isa = PBXBuildFile; fileRef = 7861452824C74D9A004CB317 /* CachedRules.swift */; };
@@ -233,7 +231,7 @@
 		7861452D24C74F75004CB317 /* MockRulesDownloaderNetworkService.swift in Sources */ = {isa = PBXBuildFile; fileRef = 7861452C24C74F75004CB317 /* MockRulesDownloaderNetworkService.swift */; };
 		7861452F24C7502B004CB317 /* MockUnzipper.swift in Sources */ = {isa = PBXBuildFile; fileRef = 7861452E24C7502B004CB317 /* MockUnzipper.swift */; };
 		7861453124C75057004CB317 /* MockDiskCache.swift in Sources */ = {isa = PBXBuildFile; fileRef = 7861453024C75056004CB317 /* MockDiskCache.swift */; };
->>>>>>> edfd9f67
+
 /* End PBXBuildFile section */
 
 /* Begin PBXContainerItemProxy section */
@@ -561,19 +559,15 @@
 		3FE6DE8724C643EA0065EA05 /* TestableExtensionRuntime.swift */ = {isa = PBXFileReference; fileEncoding = 4; lastKnownFileType = sourcecode.swift; path = TestableExtensionRuntime.swift; sourceTree = "<group>"; };
 		3FE6DE9924C64BC00065EA05 /* AEPRulesEngine.swift */ = {isa = PBXFileReference; lastKnownFileType = sourcecode.swift; path = AEPRulesEngine.swift; sourceTree = "<group>"; };
 		3FE6DE9B24C64C590065EA05 /* LaunchRule.swift */ = {isa = PBXFileReference; lastKnownFileType = sourcecode.swift; path = LaunchRule.swift; sourceTree = "<group>"; };
-<<<<<<< HEAD
 		78A6425C2489817A004B4E46 /* TestRules.zip */ = {isa = PBXFileReference; lastKnownFileType = archive.zip; path = TestRules.zip; sourceTree = "<group>"; };
 		78D754F1244511D100DB9124 /* TestConfig.json */ = {isa = PBXFileReference; lastKnownFileType = text.json; path = TestConfig.json; sourceTree = "<group>"; };
-		78DEFEF0244A183400D7E9FB /* TestImage.png */ = {isa = PBXFileReference; lastKnownFileType = image.png; path = TestImage.png; sourceTree = "<group>"; };
-=======
-		7861452424C74D8F004CB317 /* RulesDownloader.swift */ = {isa = PBXFileReference; fileEncoding = 4; lastKnownFileType = sourcecode.swift; path = RulesDownloader.swift; sourceTree = "<group>"; };
+		78DEFEF0244A183400D7E9FB /* TestImage.png */ = {isa = PBXFileReference; lastKnownFileType = image.png; path = TestImage.png; sourceTree = "<group>"; };		7861452424C74D8F004CB317 /* RulesDownloader.swift */ = {isa = PBXFileReference; fileEncoding = 4; lastKnownFileType = sourcecode.swift; path = RulesDownloader.swift; sourceTree = "<group>"; };
 		7861452524C74D8F004CB317 /* RulesLoader.swift */ = {isa = PBXFileReference; fileEncoding = 4; lastKnownFileType = sourcecode.swift; path = RulesLoader.swift; sourceTree = "<group>"; };
 		7861452824C74D9A004CB317 /* CachedRules.swift */ = {isa = PBXFileReference; fileEncoding = 4; lastKnownFileType = sourcecode.swift; path = CachedRules.swift; sourceTree = "<group>"; };
 		7861452A24C74F56004CB317 /* testRulesDownloader.zip */ = {isa = PBXFileReference; lastKnownFileType = archive.zip; path = testRulesDownloader.zip; sourceTree = "<group>"; };
 		7861452C24C74F75004CB317 /* MockRulesDownloaderNetworkService.swift */ = {isa = PBXFileReference; fileEncoding = 4; lastKnownFileType = sourcecode.swift; path = MockRulesDownloaderNetworkService.swift; sourceTree = "<group>"; };
 		7861452E24C7502B004CB317 /* MockUnzipper.swift */ = {isa = PBXFileReference; fileEncoding = 4; lastKnownFileType = sourcecode.swift; name = MockUnzipper.swift; path = AEPServices/Mocks/MockUnzipper.swift; sourceTree = SOURCE_ROOT; };
 		7861453024C75056004CB317 /* MockDiskCache.swift */ = {isa = PBXFileReference; fileEncoding = 4; lastKnownFileType = sourcecode.swift; name = MockDiskCache.swift; path = AEPServices/Mocks/MockDiskCache.swift; sourceTree = SOURCE_ROOT; };
->>>>>>> edfd9f67
 /* End PBXFileReference section */
 
 /* Begin PBXFrameworksBuildPhase section */
@@ -832,14 +826,10 @@
 				3F0397F124BE60910019F095 /* AnyCodable.swift */,
 				3F0397E624BE60910019F095 /* AtomicCounter.swift */,
 				3F0397EE24BE60910019F095 /* OperationOrderer.swift */,
-				3F0397ED24BE60910019F095 /* ThreadSafeArray.swift */,
+                2107F02D24C9FF88002935CF /* SHA256.swift */,
+                3F0397ED24BE60910019F095 /* ThreadSafeArray.swift */,
 				3F0397EF24BE60910019F095 /* ThreadSafeDictionary.swift */,
 				3F0397F024BE60910019F095 /* URLEncoder.swift */,
-<<<<<<< HEAD
-=======
-				3F0397F124BE60910019F095 /* AnyCodable.swift */,
-				2107F02D24C9FF88002935CF /* SHA256.swift */,
->>>>>>> edfd9f67
 			);
 			path = utility;
 			sourceTree = "<group>";
@@ -954,7 +944,6 @@
 		3F3951F824CA096100F7325B /* TestHelpers */ = {
 			isa = PBXGroup;
 			children = (
-<<<<<<< HEAD
 				3F03987124C001350019F095 /* AEPConfiguration.swift */,
 				3F03987224C001350019F095 /* ConfigurationConstants.swift */,
 				3F03987324C001350019F095 /* ConfigurationState.swift */,
@@ -964,7 +953,6 @@
 				3F03987824C001350019F095 /* CachedConfiguration.swift */,
 				3F03987924C001350019F095 /* ConfigurationDownloader.swift */,
 				3F03987B24C001350019F095 /* PrivacyStatus.swift */,
-=======
 				3F3951F924CA096100F7325B /* TestableExtensionRuntime.swift */,
 				3F3951FA24CA096100F7325B /* MockConfigurationDownloader.swift */,
 				3F3951FB24CA096100F7325B /* MockNetworkServiceOverrider.swift */,
@@ -972,7 +960,6 @@
 				3F3951FD24CA096100F7325B /* MockRulesDownloaderNetworkService.swift */,
 				3F3951FE24CA096100F7325B /* SharedStateTestHelper.swift */,
 				3F3951FF24CA096100F7325B /* MockConfigurationDownloaderNetworkService.swift */,
->>>>>>> edfd9f67
 			);
 			path = TestHelpers;
 			sourceTree = "<group>";
@@ -980,20 +967,12 @@
 		3F39520024CA096100F7325B /* ConfigurationTests */ = {
 			isa = PBXGroup;
 			children = (
-<<<<<<< HEAD
-				3FE6DD3224C546A90065EA05 /* TestableExtensionRuntime.swift */,
-				3FE6DD3324C546A90065EA05 /* ConfigurationFunctionalTests.swift */,
-				3FE6DD3524C546A90065EA05 /* ConfigurationStateTests.swift */,
-				3FE6DD3624C546A90065EA05 /* ConfigurationDownloaderTests.swift */,
-				3FE6DD3824C546A90065EA05 /* LaunchIDManagerTests.swift */,
-=======
 				3F39520124CA096100F7325B /* TestableExtensionRuntime.swift */,
 				3F39520224CA096100F7325B /* ConfigurationFunctionalTests.swift */,
 				3F39520324CA096100F7325B /* ConfigurationStateTests.swift */,
 				3F39520424CA096100F7325B /* ConfigurationDownloaderTests.swift */,
 				3F39520524CA096100F7325B /* RulesDownloaderTests.swift */,
 				3F39520624CA096100F7325B /* LaunchIDManagerTests.swift */,
->>>>>>> edfd9f67
 			);
 			path = ConfigurationTests;
 			sourceTree = "<group>";
@@ -1015,13 +994,6 @@
 		3FB66AA524CA004400502CAF /* eventhub */ = {
 			isa = PBXGroup;
 			children = (
-<<<<<<< HEAD
-				3FE6DD4D24C5475B0065EA05 /* MockConfigurationDownloader.swift */,
-				3FE6DD4E24C5475B0065EA05 /* MockNetworkServiceOverrider.swift */,
-				3FE6DD5024C5475B0065EA05 /* EventHub+Testable.swift */,
-				3FE6DD5524C5475B0065EA05 /* SharedStateTestHelper.swift */,
-				3FE6DD5624C5475B0065EA05 /* MockConfigurationDownloaderNetworkService.swift */,
-=======
 				3FB66AA624CA004400502CAF /* EventHubPlaceholderExtension.swift */,
 				3FB66AA724CA004400502CAF /* EventHubConstants.swift */,
 				3FB66AA824CA004400502CAF /* ExtensionContainer.swift */,
@@ -1035,7 +1007,6 @@
 				3FB66AB024CA004400502CAF /* EventSource.swift */,
 				3FB66AB124CA004400502CAF /* EventListenerContainer.swift */,
 				3FB66AB224CA004400502CAF /* Extension.swift */,
->>>>>>> edfd9f67
 			);
 			path = eventhub;
 			sourceTree = "<group>";
@@ -1055,9 +1026,6 @@
 		3FB66AB924CA004400502CAF /* configuration */ = {
 			isa = PBXGroup;
 			children = (
-<<<<<<< HEAD
-				3FE6DD7324C548220065EA05 /* ADBMobileConfig.json */,
-=======
 				3FB66ABA24CA004400502CAF /* AEPConfiguration.swift */,
 				3FB66ABB24CA004400502CAF /* ConfigurationConstants.swift */,
 				3FB66ABC24CA004400502CAF /* ConfigurationState.swift */,
@@ -1069,7 +1037,6 @@
 				3FB66AC224CA004400502CAF /* ConfigurationDownloader.swift */,
 				3FB66AC324CA004400502CAF /* PrivacyStatus.swift */,
 				3FB66AC424CA004400502CAF /* Cacheable.swift */,
->>>>>>> edfd9f67
 			);
 			path = configuration;
 			sourceTree = "<group>";
@@ -1550,10 +1517,6 @@
 			isa = PBXResourcesBuildPhase;
 			buildActionMask = 2147483647;
 			files = (
-<<<<<<< HEAD
-				3FE6DD7424C548220065EA05 /* ADBMobileConfig.json in Resources */,
-=======
->>>>>>> edfd9f67
 			);
 			runOnlyForDeploymentPostprocessing = 0;
 		};
@@ -1689,12 +1652,8 @@
 				3F0397FD24BE60910019F095 /* ThreadSafeDictionary.swift in Sources */,
 				3F0397F824BE60910019F095 /* ZipEntry.swift in Sources */,
 				3F0397F424BE60910019F095 /* HitQueuing.swift in Sources */,
-<<<<<<< HEAD
 				3F0397DB24BE5FF30019F095 /* NamedCollectionDataStore.swift in Sources */,
-=======
 				2107F02E24C9FF88002935CF /* SHA256.swift in Sources */,
-				3F0397DB24BE5FF30019F095 /* NamedKeyValueStore.swift in Sources */,
->>>>>>> edfd9f67
 				3F0397C524BE5FF30019F095 /* CacheEntry.swift in Sources */,
 				3F0397F524BE60910019F095 /* AtomicCounter.swift in Sources */,
 				3F0397DA24BE5FF30019F095 /* NamedCollectionProcessing.swift in Sources */,
@@ -1748,62 +1707,10 @@
 			);
 			runOnlyForDeploymentPostprocessing = 0;
 		};
-<<<<<<< HEAD
-		3F03984824C0008C0019F095 /* Sources */ = {
-			isa = PBXSourcesBuildPhase;
-			buildActionMask = 2147483647;
-			files = (
-				3FE6DE9C24C64C590065EA05 /* LaunchRule.swift in Sources */,
-				3F03988524C001350019F095 /* EventHubError.swift in Sources */,
-				3F03989324C001350019F095 /* PrivacyStatus.swift in Sources */,
-				3F03988324C001350019F095 /* ExtensionRuntime.swift in Sources */,
-				3F03988224C001350019F095 /* EventHub.swift in Sources */,
-				3FE6DE9A24C64BC00065EA05 /* AEPRulesEngine.swift in Sources */,
-				3F03988C24C001350019F095 /* LaunchIDManager.swift in Sources */,
-				3F03988824C001350019F095 /* Extension.swift in Sources */,
-				3F03988924C001350019F095 /* AEPConfiguration.swift in Sources */,
-				3F03988724C001350019F095 /* EventListenerContainer.swift in Sources */,
-				3F03987D24C001350019F095 /* EventHubConstants.swift in Sources */,
-				3F03988024C001350019F095 /* AEPError.swift in Sources */,
-				2198671824C6557700FD2D84 /* EventHubPlaceholderExtension.swift in Sources */,
-				3F03988D24C001350019F095 /* Event+Configuration.swift in Sources */,
-				3F03988624C001350019F095 /* EventSource.swift in Sources */,
-				3F03987F24C001350019F095 /* Event.swift in Sources */,
-				3F03989024C001350019F095 /* CachedConfiguration.swift in Sources */,
-				3F03988124C001350019F095 /* SharedState.swift in Sources */,
-				3F03988424C001350019F095 /* EventType.swift in Sources */,
-				3F03988B24C001350019F095 /* ConfigurationState.swift in Sources */,
-				3F03989124C001350019F095 /* ConfigurationDownloader.swift in Sources */,
-				3F03988A24C001350019F095 /* ConfigurationConstants.swift in Sources */,
-				3F03987E24C001350019F095 /* ExtensionContainer.swift in Sources */,
-				3F03988F24C001350019F095 /* ConfigurationDownloadable.swift in Sources */,
-			);
-			runOnlyForDeploymentPostprocessing = 0;
-		};
-=======
->>>>>>> edfd9f67
 		3F03985024C0008D0019F095 /* Sources */ = {
 			isa = PBXSourcesBuildPhase;
 			buildActionMask = 2147483647;
 			files = (
-<<<<<<< HEAD
-				3FE6DD4924C546CD0065EA05 /* ConfigurationStateTests.swift in Sources */,
-				3FE6DD6924C547670065EA05 /* SharedStateTestHelper.swift in Sources */,
-				3FE6DD4424C546C00065EA05 /* EventHubTests.swift in Sources */,
-				3FE6DD6424C547670065EA05 /* EventHub+Testable.swift in Sources */,
-				3FE6DD6F24C547F50065EA05 /* SlowMockExtension.swift in Sources */,
-				3FE6DD4A24C546CD0065EA05 /* ConfigurationDownloaderTests.swift in Sources */,
-				3FE6DD8024C54F1D0065EA05 /* LaunchIDManagerTests.swift in Sources */,
-				3FE6DD6224C547670065EA05 /* MockNetworkServiceOverrider.swift in Sources */,
-				3FE6DD4524C546C30065EA05 /* SharedStateTest.swift in Sources */,
-				3FE6DD7024C547F50065EA05 /* MockExtension.swift in Sources */,
-				3FE6DD4624C546CD0065EA05 /* TestableExtensionRuntime.swift in Sources */,
-				3FE6DD4724C546CD0065EA05 /* ConfigurationFunctionalTests.swift in Sources */,
-				3FE6DD7124C547F50065EA05 /* MockExtensionTwo.swift in Sources */,
-				3FE6DD6A24C547670065EA05 /* MockConfigurationDownloaderNetworkService.swift in Sources */,
-				3FE6DD6124C547670065EA05 /* MockConfigurationDownloader.swift in Sources */,
-=======
->>>>>>> edfd9f67
 			);
 			runOnlyForDeploymentPostprocessing = 0;
 		};
@@ -2158,13 +2065,8 @@
 			buildSettings = {
 				ALWAYS_EMBED_SWIFT_STANDARD_LIBRARIES = YES;
 				CODE_SIGN_STYLE = Automatic;
-<<<<<<< HEAD
-				DEVELOPMENT_TEAM = GP6Z9HB7H4;
-				INFOPLIST_FILE = AEPCoreTests/Info.plist;
-=======
 				DEVELOPMENT_TEAM = FKGEE875K4;
 				INFOPLIST_FILE = AEPCore/Tests/Info.plist;
->>>>>>> edfd9f67
 				IPHONEOS_DEPLOYMENT_TARGET = 10.0;
 				LD_RUNPATH_SEARCH_PATHS = (
 					"$(inherited)",
@@ -2183,13 +2085,8 @@
 			buildSettings = {
 				ALWAYS_EMBED_SWIFT_STANDARD_LIBRARIES = YES;
 				CODE_SIGN_STYLE = Automatic;
-<<<<<<< HEAD
-				DEVELOPMENT_TEAM = GP6Z9HB7H4;
-				INFOPLIST_FILE = AEPCoreTests/Info.plist;
-=======
 				DEVELOPMENT_TEAM = FKGEE875K4;
 				INFOPLIST_FILE = AEPCore/Tests/Info.plist;
->>>>>>> edfd9f67
 				IPHONEOS_DEPLOYMENT_TARGET = 10.0;
 				LD_RUNPATH_SEARCH_PATHS = (
 					"$(inherited)",
