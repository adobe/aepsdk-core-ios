--- conflicted
+++ resolved
@@ -215,10 +215,6 @@
 		78A6425D2489817A004B4E46 /* TestRules.zip in Resources */ = {isa = PBXBuildFile; fileRef = 78A6425C2489817A004B4E46 /* TestRules.zip */; };
 		78D754F2244511D100DB9124 /* TestConfig.json in Resources */ = {isa = PBXBuildFile; fileRef = 78D754F1244511D100DB9124 /* TestConfig.json */; };
 		78DEFEF1244A183400D7E9FB /* TestImage.png in Resources */ = {isa = PBXBuildFile; fileRef = 78DEFEF0244A183400D7E9FB /* TestImage.png */; };
-		BB3D7E5E24C7D7DF0084369C /* JSONRulesParser.swift in Sources */ = {isa = PBXBuildFile; fileRef = BB3D7E5C24C7D7A90084369C /* JSONRulesParser.swift */; };
-		BB3D7E6024C7DCCB0084369C /* rules_1.json in Resources */ = {isa = PBXBuildFile; fileRef = BB3D7E5F24C7DCCB0084369C /* rules_1.json */; };
-		BB3D7E6124C7FBBA0084369C /* rules_1.json in Resources */ = {isa = PBXBuildFile; fileRef = BB3D7E5F24C7DCCB0084369C /* rules_1.json */; };
-		BB3D7E6424C7FC5B0084369C /* JSONRulesParserTests.swift in Sources */ = {isa = PBXBuildFile; fileRef = BB3D7E6224C7FC3D0084369C /* JSONRulesParserTests.swift */; };
 /* End PBXBuildFile section */
 
 /* Begin PBXContainerItemProxy section */
@@ -571,9 +567,6 @@
 		78A6425C2489817A004B4E46 /* TestRules.zip */ = {isa = PBXFileReference; lastKnownFileType = archive.zip; path = TestRules.zip; sourceTree = "<group>"; };
 		78D754F1244511D100DB9124 /* TestConfig.json */ = {isa = PBXFileReference; lastKnownFileType = text.json; path = TestConfig.json; sourceTree = "<group>"; };
 		78DEFEF0244A183400D7E9FB /* TestImage.png */ = {isa = PBXFileReference; lastKnownFileType = image.png; path = TestImage.png; sourceTree = "<group>"; };
-		BB3D7E5C24C7D7A90084369C /* JSONRulesParser.swift */ = {isa = PBXFileReference; lastKnownFileType = sourcecode.swift; path = JSONRulesParser.swift; sourceTree = "<group>"; };
-		BB3D7E5F24C7DCCB0084369C /* rules_1.json */ = {isa = PBXFileReference; lastKnownFileType = text.json; path = rules_1.json; sourceTree = "<group>"; };
-		BB3D7E6224C7FC3D0084369C /* JSONRulesParserTests.swift */ = {isa = PBXFileReference; lastKnownFileType = sourcecode.swift; path = JSONRulesParserTests.swift; sourceTree = "<group>"; };
 /* End PBXFileReference section */
 
 /* Begin PBXFrameworksBuildPhase section */
@@ -765,8 +758,8 @@
 		3F03978824BE5DD30019F095 /* AEPServices */ = {
 			isa = PBXGroup;
 			children = (
+				3F03979F24BE5FF30019F095 /* cache */,
 				3F0397B224BE5FF30019F095 /* dataqueue */,
-				3F03979F24BE5FF30019F095 /* cache */,
 				3F0397A624BE5FF30019F095 /* log */,
 				3F0397AA24BE5FF30019F095 /* network */,
 				3F0397BA24BE5FF30019F095 /* storage */,
@@ -958,7 +951,6 @@
 		3F03985824C0008D0019F095 /* AEPEventHubTests */ = {
 			isa = PBXGroup;
 			children = (
-				BB3D7E5724C7D55B0084369C /* rules */,
 				3FE6DD7224C548220065EA05 /* TestResources */,
 				3FE6DD6B24C547F50065EA05 /* MockExtensions */,
 				3FE6DD4C24C5475B0065EA05 /* TestHelpers */,
@@ -1051,11 +1043,7 @@
 			isa = PBXGroup;
 			children = (
 				3FE6DD7324C548220065EA05 /* ADBMobileConfig.json */,
-<<<<<<< HEAD
-				BB3D7E5F24C7DCCB0084369C /* rules_1.json */,
-=======
 				7861452A24C74F56004CB317 /* testRulesDownloader.zip */,
->>>>>>> 4e49225c
 			);
 			path = TestResources;
 			sourceTree = "<group>";
@@ -1176,7 +1164,6 @@
 		3FE6DE9824C64BA50065EA05 /* rules */ = {
 			isa = PBXGroup;
 			children = (
-				BB3D7E5C24C7D7A90084369C /* JSONRulesParser.swift */,
 				3FE6DE9924C64BC00065EA05 /* AEPRulesEngine.swift */,
 				3FE6DE9B24C64C590065EA05 /* LaunchRule.swift */,
 			);
@@ -1192,14 +1179,6 @@
 				215AA6222465E06600CEB4F4 /* ADBMobileConfig.json */,
 			);
 			path = TestResources;
-			sourceTree = "<group>";
-		};
-		BB3D7E5724C7D55B0084369C /* rules */ = {
-			isa = PBXGroup;
-			children = (
-				BB3D7E6224C7FC3D0084369C /* JSONRulesParserTests.swift */,
-			);
-			path = rules;
 			sourceTree = "<group>";
 		};
 /* End PBXGroup section */
@@ -1562,7 +1541,6 @@
 			isa = PBXResourcesBuildPhase;
 			buildActionMask = 2147483647;
 			files = (
-				BB3D7E6024C7DCCB0084369C /* rules_1.json in Resources */,
 			);
 			runOnlyForDeploymentPostprocessing = 0;
 		};
@@ -1608,7 +1586,6 @@
 			files = (
 				7861452B24C74F56004CB317 /* testRulesDownloader.zip in Resources */,
 				3FE6DD7424C548220065EA05 /* ADBMobileConfig.json in Resources */,
-				BB3D7E6124C7FBBA0084369C /* rules_1.json in Resources */,
 			);
 			runOnlyForDeploymentPostprocessing = 0;
 		};
@@ -1788,7 +1765,6 @@
 				3F03988A24C001350019F095 /* ConfigurationConstants.swift in Sources */,
 				3F03987E24C001350019F095 /* ExtensionContainer.swift in Sources */,
 				3F03988F24C001350019F095 /* ConfigurationDownloadable.swift in Sources */,
-				BB3D7E5E24C7D7DF0084369C /* JSONRulesParser.swift in Sources */,
 			);
 			runOnlyForDeploymentPostprocessing = 0;
 		};
@@ -1813,7 +1789,6 @@
 				3FE6DD7124C547F50065EA05 /* MockExtensionTwo.swift in Sources */,
 				3FE6DD6A24C547670065EA05 /* MockConfigurationDownloaderNetworkService.swift in Sources */,
 				3FE6DD6124C547670065EA05 /* MockConfigurationDownloader.swift in Sources */,
-				BB3D7E6424C7FC5B0084369C /* JSONRulesParserTests.swift in Sources */,
 			);
 			runOnlyForDeploymentPostprocessing = 0;
 		};
