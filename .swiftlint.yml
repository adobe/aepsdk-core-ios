excluded: # paths to ignore during linting. Takes precedence over `included`.
  - AEPCore/Tests
  - AEPCore/Mocks
  - AEPIdentity/Tests
  - AEPLifecycle/Tests
  - AEPServices/Tests
  - AEPServices/Mocks
  - AEPSignal/Tests
  - .build
  
included:
  - AEPCore
  - AEPIdentity
  - AEPLifecycle
  - AEPSignal
  - AEPServices

line_length: 1000

disabled_rules: # rule identifiers to exclude from running
  - identifier_name
  - force_cast
  - todo
  - multiple_closures_with_trailing_closure
  - cyclomatic_complexity
  - file_length
  - unused_optional_binding
  - implicit_getter
  - shorthand_operator
  - nesting
  - switch_case_alignment
  - orphaned_doc_comment
  - type_name
  - large_tuple
  - trailing_comma
  - type_body_length
  - trailing_whitespace
<<<<<<< HEAD
  - colon
=======
  - notification_center_detachment
  - for_where

analyzer_rules:
  - unused_import
>>>>>>> 59a4736b
<|MERGE_RESOLUTION|>--- conflicted
+++ resolved
@@ -35,12 +35,8 @@
   - trailing_comma
   - type_body_length
   - trailing_whitespace
-<<<<<<< HEAD
-  - colon
-=======
   - notification_center_detachment
   - for_where
 
 analyzer_rules:
-  - unused_import
->>>>>>> 59a4736b
+  - unused_import