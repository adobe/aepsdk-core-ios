Pod::Spec.new do |s|
  s.name             = "AEPLifecycle"
  s.version          = "3.3.0"
  s.summary          = "Lifecycle extension for Adobe Experience Platform Mobile SDK. Written and maintained by Adobe."
  s.description      = <<-DESC
                        The AEPLifecycle extension is used to track application lifecycle including session metricss and device related data.
                        DESC
  s.homepage         = "https://github.com/adobe/aepsdk-core-ios"
  s.license          = 'Apache V2'
  s.author       = "Adobe Experience Platform SDK Team"
  s.source           = { :git => "https://github.com/adobe/aepsdk-core-ios", :tag => s.version.to_s }

  s.ios.deployment_target = '10.0'

  s.source_files          = 'AEPLifecycle/Sources/**/*.swift'

  s.swift_version = '5.1'
  s.pod_target_xcconfig = { 'BUILD_LIBRARY_FOR_DISTRIBUTION' => 'YES' }

<<<<<<< HEAD
  s.dependency 'AEPCore'
=======
  s.dependency 'AEPCore', '3.3.0'
>>>>>>> 3c9636db
end<|MERGE_RESOLUTION|>--- conflicted
+++ resolved
@@ -17,9 +17,6 @@
   s.swift_version = '5.1'
   s.pod_target_xcconfig = { 'BUILD_LIBRARY_FOR_DISTRIBUTION' => 'YES' }
 
-<<<<<<< HEAD
-  s.dependency 'AEPCore'
-=======
   s.dependency 'AEPCore', '3.3.0'
->>>>>>> 3c9636db
+
 end